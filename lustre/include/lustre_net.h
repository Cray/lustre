/* -*- mode: c; c-basic-offset: 8; indent-tabs-mode: nil; -*-
 * vim:expandtab:shiftwidth=8:tabstop=8:
 *
 * GPL HEADER START
 *
 * DO NOT ALTER OR REMOVE COPYRIGHT NOTICES OR THIS FILE HEADER.
 *
 * This program is free software; you can redistribute it and/or modify
 * it under the terms of the GNU General Public License version 2 only,
 * as published by the Free Software Foundation.
 *
 * This program is distributed in the hope that it will be useful, but
 * WITHOUT ANY WARRANTY; without even the implied warranty of
 * MERCHANTABILITY or FITNESS FOR A PARTICULAR PURPOSE.  See the GNU
 * General Public License version 2 for more details (a copy is included
 * in the LICENSE file that accompanied this code).
 *
 * You should have received a copy of the GNU General Public License
 * version 2 along with this program; If not, see
 * http://www.sun.com/software/products/lustre/docs/GPLv2.pdf
 *
 * Please contact Sun Microsystems, Inc., 4150 Network Circle, Santa Clara,
 * CA 95054 USA or visit www.sun.com if you need additional information or
 * have any questions.
 *
 * GPL HEADER END
 */
/*
 * Copyright  2008 Sun Microsystems, Inc. All rights reserved
 * Use is subject to license terms.
 */
/*
 * This file is part of Lustre, http://www.lustre.org/
 * Lustre is a trademark of Sun Microsystems, Inc.
 */

#ifndef _LUSTRE_NET_H
#define _LUSTRE_NET_H

#if defined(__linux__)
#include <linux/lustre_net.h>
#elif defined(__APPLE__)
#include <darwin/lustre_net.h>
#elif defined(__WINNT__)
#include <winnt/lustre_net.h>
#else
#error Unsupported operating system.
#endif

#include <libcfs/kp30.h>
// #include <obd.h>
#include <lnet/lnet.h>
#include <lustre/lustre_idl.h>
#include <lustre_ha.h>
#include <lustre_import.h>
#include <lprocfs_status.h>

#include <obd_support.h>

/* MD flags we _always_ use */
#define PTLRPC_MD_OPTIONS  0

/* Define maxima for bulk I/O
 * CAVEAT EMPTOR, with multinet (i.e. routers forwarding between networks)
 * these limits are system wide and not interface-local. */
#define PTLRPC_MAX_BRW_BITS     LNET_MTU_BITS
#define PTLRPC_MAX_BRW_SIZE     (1<<LNET_MTU_BITS)
#define PTLRPC_MAX_BRW_PAGES    (PTLRPC_MAX_BRW_SIZE >> CFS_PAGE_SHIFT)

/* When PAGE_SIZE is a constant, we can check our arithmetic here with cpp! */
#ifdef __KERNEL__
# if ((PTLRPC_MAX_BRW_PAGES & (PTLRPC_MAX_BRW_PAGES - 1)) != 0)
#  error "PTLRPC_MAX_BRW_PAGES isn't a power of two"
# endif
# if (PTLRPC_MAX_BRW_SIZE != (PTLRPC_MAX_BRW_PAGES * CFS_PAGE_SIZE))
#  error "PTLRPC_MAX_BRW_SIZE isn't PTLRPC_MAX_BRW_PAGES * CFS_PAGE_SIZE"
# endif
# if (PTLRPC_MAX_BRW_SIZE > LNET_MTU)
#  error "PTLRPC_MAX_BRW_SIZE too big"
# endif
# if (PTLRPC_MAX_BRW_PAGES > LNET_MAX_IOV)
#  error "PTLRPC_MAX_BRW_PAGES too big"
# endif
#endif /* __KERNEL__ */

/* Size over which to OBD_VMALLOC() rather than OBD_ALLOC() service request
 * buffers */
#define SVC_BUF_VMALLOC_THRESHOLD (2 * CFS_PAGE_SIZE)

/* The following constants determine how memory is used to buffer incoming
 * service requests.
 *
 * ?_NBUFS              # buffers to allocate when growing the pool
 * ?_BUFSIZE            # bytes in a single request buffer
 * ?_MAXREQSIZE         # maximum request service will receive
 *
 * When fewer than ?_NBUFS/2 buffers are posted for receive, another chunk
 * of ?_NBUFS is added to the pool.
 *
 * Messages larger than ?_MAXREQSIZE are dropped.  Request buffers are
 * considered full when less than ?_MAXREQSIZE is left in them.
 */

#define LDLM_THREADS_AUTO_MIN                                                 \
        min((int)(num_online_cpus() * num_online_cpus() * 2), 8)
#define LDLM_THREADS_AUTO_MAX (LDLM_THREADS_AUTO_MIN * 16)
#define LDLM_BL_THREADS  LDLM_THREADS_AUTO_MIN
#define LDLM_NBUFS      (64 * num_online_cpus())
#define LDLM_BUFSIZE    (8 * 1024)
#define LDLM_MAXREQSIZE (5 * 1024)
#define LDLM_MAXREPSIZE (1024)

/* Absolute limits */
#define MDS_THREADS_MIN 2
#define MDS_THREADS_MAX 512
#define MDS_THREADS_MIN_READPAGE 2
#define MDS_NBUFS       (64 * num_online_cpus())
#define MDS_BUFSIZE     (8 * 1024)
/* Assume file name length = FNAME_MAX = 256 (true for ext3).
 *        path name length = PATH_MAX = 4096
 *        LOV MD size max  = EA_MAX = 4000
 * symlink:  FNAME_MAX + PATH_MAX  <- largest
 * link:     FNAME_MAX + PATH_MAX  (mds_rec_link < mds_rec_create)
 * rename:   FNAME_MAX + FNAME_MAX
 * open:     FNAME_MAX + EA_MAX
 *
 * MDS_MAXREQSIZE ~= 4736 bytes =
 * lustre_msg + ldlm_request + mds_body + mds_rec_create + FNAME_MAX + PATH_MAX
 * MDS_MAXREPSIZE ~= 8300 bytes = lustre_msg + llog_header
 * or, for mds_close() and mds_reint_unlink() on a many-OST filesystem:
 *      = 9210 bytes = lustre_msg + mds_body + 160 * (easize + cookiesize)
 *
 * Realistic size is about 512 bytes (20 character name + 128 char symlink),
 * except in the open case where there are a large number of OSTs in a LOV.
 */
#define MDS_MAXREQSIZE  (5 * 1024)
#define MDS_MAXREPSIZE  max(9 * 1024, 280 + LOV_MAX_STRIPE_COUNT * 56)

#define MGS_THREADS_AUTO_MIN 2
#define MGS_THREADS_AUTO_MAX 32
#define MGS_NBUFS       (64 * num_online_cpus())
#define MGS_BUFSIZE     (8 * 1024)
#define MGS_MAXREQSIZE  (8 * 1024)
#define MGS_MAXREPSIZE  (9 * 1024)

/* Absolute limits */
#define OSS_THREADS_MIN 2
#define OSS_THREADS_MAX 512
#define OST_NBUFS       (64 * num_online_cpus())
#define OST_BUFSIZE     (8 * 1024)
/* OST_MAXREQSIZE ~= 4768 bytes =
 * lustre_msg + obdo + 16 * obd_ioobj + 256 * niobuf_remote
 *
 * - single object with 16 pages is 512 bytes
 * - OST_MAXREQSIZE must be at least 1 page of cookies plus some spillover
 */
#define OST_MAXREQSIZE  (5 * 1024)
#define OST_MAXREPSIZE  (9 * 1024)

/* Macro to hide a typecast. */
#define ptlrpc_req_async_args(req) ((void *)&req->rq_async_args)

struct ptlrpc_connection {
        struct hlist_node       c_hash;
        lnet_nid_t              c_self;
        lnet_process_id_t       c_peer;
        struct obd_uuid         c_remote_uuid;
        atomic_t                c_refcount;
};

struct ptlrpc_client {
        __u32                     cli_request_portal;
        __u32                     cli_reply_portal;
        char                     *cli_name;
};

/* state flags of requests */
/* XXX only ones left are those used by the bulk descs as well! */
#define PTL_RPC_FL_INTR      (1 << 0)  /* reply wait was interrupted by user */
#define PTL_RPC_FL_TIMEOUT   (1 << 7)  /* request timed out waiting for reply */

#define REQ_MAX_ACK_LOCKS 8

union ptlrpc_async_args {
        /* Scratchpad for passing args to completion interpreter. Users
         * cast to the struct of their choosing, and LASSERT that this is
         * big enough.  For _tons_ of context, OBD_ALLOC a struct and store
         * a pointer to it here.  The pointer_arg ensures this struct is at
         * least big enough for that. */
        void      *pointer_arg[9];
        __u64      space[5];
};

struct ptlrpc_request_set;
typedef int (*set_interpreter_func)(struct ptlrpc_request_set *, void *, int);

struct ptlrpc_request_set {
        int               set_remaining; /* # uncompleted requests */
        cfs_waitq_t       set_waitq;
        cfs_waitq_t      *set_wakeup_ptr;
        struct list_head  set_requests;
        struct list_head  set_cblist; /* list of completion callbacks */
        set_interpreter_func    set_interpret; /* completion callback */
        void              *set_arg; /* completion context */
        /* locked so that any old caller can communicate requests to
         * the set holder who can then fold them into the lock-free set */
        spinlock_t        set_new_req_lock;
        struct list_head  set_new_requests;
};

struct ptlrpc_set_cbdata {
        struct list_head        psc_item;
        set_interpreter_func    psc_interpret;
        void                   *psc_data;
};

struct ptlrpc_bulk_desc;

/*
 * ptlrpc callback & work item stuff
 */
struct ptlrpc_cb_id {
        void   (*cbid_fn)(lnet_event_t *ev);     /* specific callback fn */
        void    *cbid_arg;                      /* additional arg */
};

#define RS_MAX_LOCKS 4
#define RS_DEBUG     1

struct ptlrpc_reply_state {
        struct ptlrpc_cb_id    rs_cb_id;
        struct list_head       rs_list;
        struct list_head       rs_exp_list;
        struct list_head       rs_obd_list;
#if RS_DEBUG
        struct list_head       rs_debug_list;
#endif
        /* updates to following flag serialised by srv_request_lock */
        unsigned long          rs_difficult:1;     /* ACK/commit stuff */
        unsigned long          rs_no_ack:1;    /* no ACK, even for
                                                  difficult requests */
        unsigned long          rs_scheduled:1;     /* being handled? */
        unsigned long          rs_scheduled_ever:1;/* any schedule attempts? */
        unsigned long          rs_handled:1;  /* been handled yet? */
        unsigned long          rs_on_net:1;   /* reply_out_callback pending? */
        unsigned long          rs_prealloc:1; /* rs from prealloc list */

        int                    rs_size;
        __u64                  rs_transno;
        __u64                  rs_xid;
        struct obd_export     *rs_export;
        struct ptlrpc_service *rs_service;
        lnet_handle_md_t       rs_md_h;
        atomic_t               rs_refcount;

        /* locks awaiting client reply ACK */
        int                    rs_nlocks;
        struct lustre_handle   rs_locks[RS_MAX_LOCKS];
        ldlm_mode_t            rs_modes[RS_MAX_LOCKS];
        /* last member: variable sized reply message */
        struct lustre_msg     *rs_msg;
};

struct ptlrpc_thread;

enum rq_phase {
        RQ_PHASE_NEW            = 0xebc0de00,
        RQ_PHASE_RPC            = 0xebc0de01,
        RQ_PHASE_BULK           = 0xebc0de02,
        RQ_PHASE_INTERPRET      = 0xebc0de03,
        RQ_PHASE_COMPLETE       = 0xebc0de04,
        RQ_PHASE_UNREGISTERING  = 0xebc0de05,
        RQ_PHASE_UNDEFINED      = 0xebc0de06
};

/** Type of request interpreter call-back */
typedef int (*ptlrpc_interpterer_t)(const struct lu_env *env,
                                    struct ptlrpc_request *req,
                                    void *arg, int rc);

struct ptlrpc_request_pool {
        spinlock_t prp_lock;
        struct list_head prp_req_list;    /* list of ptlrpc_request structs */
        int prp_rq_size;
        void (*prp_populate)(struct ptlrpc_request_pool *, int);
};

<<<<<<< HEAD
=======
struct lu_context;
struct lu_env;

/**
 * Represents remote procedure call.
 */
>>>>>>> 7df8d1be
struct ptlrpc_request {
        int rq_type; /* one of PTL_RPC_MSG_* */
        struct list_head rq_list;
        struct list_head rq_timed_list;         /* server-side early replies */
        struct list_head rq_history_list;       /* server-side history */
        __u64            rq_history_seq;        /* history sequence # */
        int rq_status;
        spinlock_t rq_lock;
        /* client-side flags are serialized by rq_lock */
        unsigned long rq_intr:1, rq_replied:1, rq_err:1,
                rq_timedout:1, rq_resend:1, rq_restart:1,
                /*
                 * when ->rq_replay is set, request is kept by the client even
                 * after server commits corresponding transaction. This is
                 * used for operations that require sequence of multiple
                 * requests to be replayed. The only example currently is file
                 * open/close. When last request in such a sequence is
                 * committed, ->rq_replay is cleared on all requests in the
                 * sequence.
                 */
                rq_replay:1,
                rq_no_resend:1, rq_waiting:1, rq_receiving_reply:1,
                rq_no_delay:1, rq_net_err:1, rq_early:1, rq_must_unlink:1,
                /* server-side flags */
                rq_packed_final:1,  /* packed final reply */
                rq_sent_final:1;    /* stop sending early replies */
        enum rq_phase rq_phase; /* one of RQ_PHASE_* */
        enum rq_phase rq_next_phase; /* one of RQ_PHASE_* to be used next */
        atomic_t rq_refcount;   /* client-side refcount for SENT race,
                                   server-side refcounf for multiple replies */

        struct ptlrpc_thread *rq_svc_thread; /* initial thread servicing req */

        int rq_request_portal;  /* XXX FIXME bug 249 */
        int rq_reply_portal;    /* XXX FIXME bug 249 */

        int rq_nob_received; /* client-side # reply bytes actually received  */

        int rq_reqlen;
        struct lustre_msg *rq_reqmsg;

        int rq_replen;
        struct lustre_msg *rq_repbuf; /* client only, buf may be bigger than msg */
        struct lustre_msg *rq_repmsg;
        __u64 rq_transno;
        __u64 rq_xid;
        struct list_head rq_replay_list;

        __u32 rq_req_swab_mask;
        __u32 rq_rep_swab_mask;

        int rq_import_generation;
        enum lustre_imp_state rq_send_state;

        int rq_early_count;           /* how many early replies (for stats) */

        /* client+server request */
        lnet_handle_md_t     rq_req_md_h;
        struct ptlrpc_cb_id  rq_req_cbid;

        /* server-side... */
        struct timeval       rq_arrival_time;       /* request arrival time */
        struct ptlrpc_reply_state *rq_reply_state;  /* separated reply state */
        struct ptlrpc_request_buffer_desc *rq_rqbd; /* incoming request buffer*/
#ifdef CRAY_XT3
        __u32                rq_uid;            /* peer uid, used in MDS only */
#endif

        /* client-only incoming reply */
        lnet_handle_md_t     rq_reply_md_h;
        cfs_waitq_t          rq_reply_waitq;
        struct ptlrpc_cb_id  rq_reply_cbid;

        lnet_nid_t           rq_self;
        lnet_process_id_t    rq_peer;
        struct obd_export   *rq_export;
        struct obd_import   *rq_import;

        void (*rq_replay_cb)(struct ptlrpc_request *);
        void (*rq_commit_cb)(struct ptlrpc_request *);
        void  *rq_cb_data;

        struct ptlrpc_bulk_desc *rq_bulk;       /* client side bulk */
        /* client outgoing req */
        time_t rq_sent;                         /* when request sent, seconds,
                                                 * or time when request should
                                                 * be sent */
        volatile time_t rq_deadline;     /* when request must finish. volatile
               so that servers' early reply updates to the deadline aren't
               kept in per-cpu cache */
        time_t rq_reply_deadline;        /* when req reply unlink must finish. */
        int    rq_timeout;               /* service time estimate (secs) */

        /* Multi-rpc bits */
        struct list_head rq_set_chain;
        struct ptlrpc_request_set *rq_set;
        /** Async completion handler */
        ptlrpc_interpterer_t rq_interpret_reply;
        union ptlrpc_async_args rq_async_args;  /* Async completion context */
        struct ptlrpc_request_pool *rq_pool;    /* Pool if request from
                                                   preallocated list */
};

static inline void lustre_set_req_swabbed(struct ptlrpc_request *req, int index)
{
        LASSERT(index < sizeof(req->rq_req_swab_mask) * 8);
        LASSERT((req->rq_req_swab_mask & (1 << index)) == 0);
        req->rq_req_swab_mask |= 1 << index;
}

static inline void lustre_set_rep_swabbed(struct ptlrpc_request *req, int index)
{
        LASSERT(index < sizeof(req->rq_rep_swab_mask) * 8);
        LASSERT((req->rq_rep_swab_mask & (1 << index)) == 0);
        req->rq_rep_swab_mask |= 1 << index;
}

static inline int lustre_req_swabbed(struct ptlrpc_request *req, int index)
{
        LASSERT(index < sizeof(req->rq_req_swab_mask) * 8);
        return req->rq_req_swab_mask & (1 << index);
}

static inline int lustre_rep_swabbed(struct ptlrpc_request *req, int index)
{
        LASSERT(index < sizeof(req->rq_rep_swab_mask) * 8);
        return req->rq_rep_swab_mask & (1 << index);
}

static inline int lustre_req_need_swab(struct ptlrpc_request *req)
{
        return req->rq_req_swab_mask & (1 << MSG_PTLRPC_HEADER_OFF);
}

static inline int lustre_rep_need_swab(struct ptlrpc_request *req)
{
        return req->rq_rep_swab_mask & (1 << MSG_PTLRPC_HEADER_OFF);
}


static inline const char *
<<<<<<< HEAD
ptlrpc_rqphase2str(struct ptlrpc_request *req)
=======
ptlrpc_phase2str(enum rq_phase phase)
>>>>>>> 7df8d1be
{
        switch (phase) {
        case RQ_PHASE_NEW:
                return "New";
        case RQ_PHASE_RPC:
                return "Rpc";
        case RQ_PHASE_BULK:
                return "Bulk";
        case RQ_PHASE_INTERPRET:
                return "Interpret";
        case RQ_PHASE_COMPLETE:
                return "Complete";
        case RQ_PHASE_UNREGISTERING:
                return "Unregistering";
        default:
                return "?Phase?";
        }
}

static inline const char *
ptlrpc_rqphase2str(struct ptlrpc_request *req)
{
        return ptlrpc_phase2str(req->rq_phase);
}

/* Spare the preprocessor, spoil the bugs. */
#define FLAG(field, str) (field ? str : "")

#define DEBUG_REQ_FLAGS(req)                                                  \
        ptlrpc_rqphase2str(req),                                              \
        FLAG(req->rq_intr, "I"), FLAG(req->rq_replied, "R"),                  \
        FLAG(req->rq_err, "E"),                                               \
        FLAG(req->rq_timedout, "X") /* eXpired */, FLAG(req->rq_resend, "S"), \
        FLAG(req->rq_restart, "T"), FLAG(req->rq_replay, "P"),                \
        FLAG(req->rq_no_resend, "N"),                                         \
        FLAG(req->rq_waiting, "W")

#define REQ_FLAGS_FMT "%s:%s%s%s%s%s%s%s%s%s"

void _debug_req(struct ptlrpc_request *req, __u32 mask,
                struct libcfs_debug_msg_data *data, const char *fmt, ...)
        __attribute__ ((format (printf, 4, 5)));

#define debug_req(cdls, level, req, file, func, line, fmt, a...)              \
do {                                                                          \
        CHECK_STACK();                                                        \
                                                                              \
        if (((level) & D_CANTMASK) != 0 ||                                    \
            ((libcfs_debug & (level)) != 0 &&                                 \
             (libcfs_subsystem_debug & DEBUG_SUBSYSTEM) != 0)) {              \
                static struct libcfs_debug_msg_data _req_dbg_data =           \
                DEBUG_MSG_DATA_INIT(cdls, DEBUG_SUBSYSTEM, file, func, line); \
                _debug_req((req), (level), &_req_dbg_data, fmt, ##a);         \
        }                                                                     \
} while(0)

/* for most callers (level is a constant) this is resolved at compile time */
#define DEBUG_REQ(level, req, fmt, args...)                                   \
do {                                                                          \
        if ((level) & (D_ERROR | D_WARNING)) {                                \
            static cfs_debug_limit_state_t cdls;                              \
            debug_req(&cdls, level, req, __FILE__, __func__, __LINE__,        \
                      "@@@ "fmt" ", ## args);                                 \
        } else                                                                \
            debug_req(NULL, level, req, __FILE__, __func__, __LINE__,         \
                      "@@@ "fmt" ", ## args);                                 \
} while (0)

struct ptlrpc_bulk_page {
        struct list_head bp_link;
        int bp_buflen;
        int bp_pageoffset;                      /* offset within a page */
        struct page *bp_page;
};

#define BULK_GET_SOURCE   0
#define BULK_PUT_SINK     1
#define BULK_GET_SINK     2
#define BULK_PUT_SOURCE   3

struct ptlrpc_bulk_desc {
        unsigned long bd_success:1;              /* completed successfully */
        unsigned long bd_network_rw:1;           /* accessible to the network */
        unsigned long bd_type:2;                 /* {put,get}{source,sink} */
        unsigned long bd_registered:1;           /* client side */
        spinlock_t   bd_lock;                   /* serialise with callback */
        int bd_import_generation;
        struct obd_export *bd_export;
        struct obd_import *bd_import;
        __u32 bd_portal;
        struct ptlrpc_request *bd_req;          /* associated request */
        cfs_waitq_t            bd_waitq;        /* server side only WQ */
        int                    bd_iov_count;    /* # entries in bd_iov */
        int                    bd_max_iov;      /* allocated size of bd_iov */
        int                    bd_nob;          /* # bytes covered */
        int                    bd_nob_transferred; /* # bytes GOT/PUT */

        __u64                  bd_last_xid;

        struct ptlrpc_cb_id    bd_cbid;         /* network callback info */
        lnet_handle_md_t       bd_md_h;         /* associated MD */
        lnet_nid_t             bd_sender;       /* stash event::sender */

#if defined(__KERNEL__)
        lnet_kiov_t             bd_iov[0];
#else
        lnet_md_iovec_t         bd_iov[0];
#endif
};

struct ptlrpc_thread {

        struct list_head t_link; /* active threads in svc->srv_threads */

        void *t_data;            /* thread-private data (preallocated memory) */
        __u32 t_flags;

        unsigned int t_id; /* service thread index, from ptlrpc_start_threads */
        struct lc_watchdog *t_watchdog; /* put watchdog in the structure per
                                         * thread b=14840 */
        cfs_waitq_t t_ctl_waitq;
};

struct ptlrpc_request_buffer_desc {
        struct list_head       rqbd_list;
        struct list_head       rqbd_reqs;
        struct ptlrpc_service *rqbd_service;
        lnet_handle_md_t       rqbd_md_h;
        int                    rqbd_refcount;
        char                  *rqbd_buffer;
        struct ptlrpc_cb_id    rqbd_cbid;
        struct ptlrpc_request  rqbd_req;
};

typedef int (*svc_handler_t)(struct ptlrpc_request *req);
typedef void (*svcreq_printfn_t)(void *, struct ptlrpc_request *);

struct ptlrpc_service {
        struct list_head srv_list;              /* chain thru all services */
        int              srv_max_req_size;      /* biggest request to receive */
        int              srv_max_reply_size;    /* biggest reply to send */
        int              srv_buf_size;          /* size of individual buffers */
        int              srv_nbuf_per_group;    /* # buffers to allocate in 1 group */
        int              srv_nbufs;             /* total # req buffer descs allocated */
        int              srv_threads_min;       /* threads to start at SOW */
        int              srv_threads_max;       /* thread upper limit */
        int              srv_threads_started;   /* index of last started thread */
        int              srv_threads_running;   /* # running threads */
        int              srv_n_difficult_replies; /* # 'difficult' replies */
        int              srv_n_active_reqs;     /* # reqs being served */
        cfs_duration_t   srv_rqbd_timeout;      /* timeout before re-posting reqs, in tick */
        int              srv_watchdog_factor;   /* soft watchdog timeout mutiplier */
        unsigned         srv_cpu_affinity:1;    /* bind threads to CPUs */
        unsigned         srv_at_check:1;        /* check early replies */
        unsigned         srv_is_stopping:1;     /* under unregister_service */
        cfs_time_t       srv_at_checktime;      /* debug */

        __u32            srv_req_portal;
        __u32            srv_rep_portal;

        /* AT stuff */
        struct adaptive_timeout srv_at_estimate;/* estimated rpc service time */
        spinlock_t        srv_at_lock;
        struct list_head  srv_at_list;          /* reqs waiting for replies */
        cfs_timer_t       srv_at_timer;         /* early reply timer */

        int               srv_n_queued_reqs;    /* # reqs in either of the queues below */
        struct list_head  srv_req_in_queue;     /* incoming reqs */
        struct list_head  srv_request_queue;    /* reqs waiting for service */

        struct list_head  srv_request_history;  /* request history */
        __u64             srv_request_seq;      /* next request sequence # */
        __u64             srv_request_max_cull_seq; /* highest seq culled from history */
        svcreq_printfn_t  srv_request_history_print_fn; /* service-specific print fn */

        struct list_head  srv_idle_rqbds;       /* request buffers to be reposted */
        struct list_head  srv_active_rqbds;     /* req buffers receiving */
        struct list_head  srv_history_rqbds;    /* request buffer history */
        int               srv_nrqbd_receiving;  /* # posted request buffers */
        int               srv_n_history_rqbds;  /* # request buffers in history */
        int               srv_max_history_rqbds;/* max # request buffers in history */

        atomic_t          srv_outstanding_replies;
        struct list_head  srv_active_replies;   /* all the active replies */
        struct list_head  srv_reply_queue;      /* replies waiting for service */

        cfs_waitq_t       srv_waitq; /* all threads sleep on this. This
                                      * wait-queue is signalled when new
                                      * incoming request arrives and when
                                      * difficult reply has to be handled. */

        struct list_head   srv_threads;         /* service thread list */
        svc_handler_t      srv_handler;

        char *srv_name;  /* only statically allocated strings here; we don't clean them */
        char *srv_thread_name;  /* only statically allocated strings here; we don't clean them */

        spinlock_t               srv_lock;

        cfs_proc_dir_entry_t    *srv_procroot;
        struct lprocfs_stats    *srv_stats;

        /* List of free reply_states */
        struct list_head         srv_free_rs_list;
        /* waitq to run, when adding stuff to srv_free_rs_list */
        cfs_waitq_t              srv_free_rs_waitq;

        /*
         * if non-NULL called during thread creation (ptlrpc_start_thread())
         * to initialize service specific per-thread state.
         */
        int (*srv_init)(struct ptlrpc_thread *thread);
        /*
         * if non-NULL called during thread shutdown (ptlrpc_main()) to
         * destruct state created by ->srv_init().
         */
        void (*srv_done)(struct ptlrpc_thread *thread);

        //struct ptlrpc_srv_ni srv_interfaces[0];
};

struct ptlrpcd_ctl {
        /**
         * Ptlrpc thread control flags (LIOD_START, LIOD_STOP, LIOD_STOP_FORCE)
         */
        unsigned long               pc_flags;
        /**
         * Thread lock protecting structure fields.
         */
        spinlock_t                  pc_lock;
        /**
         * Start completion.
         */
        struct completion           pc_starting;
        /**
         * Stop completion.
         */
        struct completion           pc_finishing;
        /**
         * Thread requests set.
         */
        struct ptlrpc_request_set  *pc_set;
        /**
         * Thread name used in cfs_daemonize()
         */
        char                        pc_name[16];
        /**
         * Environment for request interpreters to run in.
         */
        struct lu_env               pc_env;
#ifndef __KERNEL__
        /**
         * Async rpcs flag to make sure that ptlrpcd_check() is called only 
         * once.
         */
        int                         pc_recurred;
        /**
         * Currently not used.
         */
        void                       *pc_callback;
        /**
         * User-space async rpcs callback.
         */
        void                       *pc_wait_callback;
        /**
         * User-space check idle rpcs callback.
         */
        void                       *pc_idle_callback;
#endif
};

/* Bits for pc_flags */
enum ptlrpcd_ctl_flags {
        /**
         * Ptlrpc thread start flag.
         */
        LIOD_START       = 1 << 0,
        /**
         * Ptlrpc thread stop flag.
         */
        LIOD_STOP        = 1 << 1,
        /**
         * Ptlrpc thread stop force flag. This will cause also 
         * aborting any inflight rpcs handled by thread.
         */
        LIOD_STOP_FORCE  = 1 << 2,
        /**
         * This is a recovery ptlrpc thread.
         */
        LIOD_RECOVERY    = 1 << 3
};

/* ptlrpc/events.c */
extern lnet_handle_eq_t ptlrpc_eq_h;
extern int ptlrpc_uuid_to_peer(struct obd_uuid *uuid,
                               lnet_process_id_t *peer, lnet_nid_t *self);
extern void request_out_callback (lnet_event_t *ev);
extern void reply_in_callback(lnet_event_t *ev);
extern void client_bulk_callback (lnet_event_t *ev);
extern void request_in_callback(lnet_event_t *ev);
extern void reply_out_callback(lnet_event_t *ev);
extern void server_bulk_callback (lnet_event_t *ev);

/* ptlrpc/connection.c */
struct ptlrpc_connection *ptlrpc_connection_get(lnet_process_id_t peer,
                                                lnet_nid_t self,
                                                struct obd_uuid *uuid);
int ptlrpc_connection_put(struct ptlrpc_connection *c);
struct ptlrpc_connection *ptlrpc_connection_addref(struct ptlrpc_connection *);
int ptlrpc_connection_init(void);
void ptlrpc_connection_fini(void);
extern lnet_pid_t ptl_get_pid(void);

/* ptlrpc/niobuf.c */
int ptlrpc_start_bulk_transfer(struct ptlrpc_bulk_desc *desc);
void ptlrpc_abort_bulk(struct ptlrpc_bulk_desc *desc);
int ptlrpc_register_bulk(struct ptlrpc_request *req);
void ptlrpc_unregister_bulk (struct ptlrpc_request *req);

static inline int ptlrpc_bulk_active (struct ptlrpc_bulk_desc *desc)
{
        int           rc;

        spin_lock(&desc->bd_lock);
        rc = desc->bd_network_rw;
        spin_unlock(&desc->bd_lock);
        return (rc);
}

#define PTLRPC_REPLY_MAYBE_DIFFICULT 0x01
#define PTLRPC_REPLY_EARLY           0x02
int ptlrpc_send_reply(struct ptlrpc_request *req, int flags);
int ptlrpc_reply(struct ptlrpc_request *req);
int ptlrpc_send_error(struct ptlrpc_request *req, int difficult);
int ptlrpc_error(struct ptlrpc_request *req);
void ptlrpc_resend_req(struct ptlrpc_request *request);
int ptlrpc_at_get_net_latency(struct ptlrpc_request *req);
int ptl_send_rpc(struct ptlrpc_request *request, int noreply);
int ptlrpc_register_rqbd (struct ptlrpc_request_buffer_desc *rqbd);

/* ptlrpc/client.c */
void ptlrpc_init_client(int req_portal, int rep_portal, char *name,
                        struct ptlrpc_client *);
void ptlrpc_cleanup_client(struct obd_import *imp);
struct ptlrpc_connection *ptlrpc_uuid_to_connection(struct obd_uuid *uuid);

int ptlrpc_queue_wait(struct ptlrpc_request *req);
int ptlrpc_replay_req(struct ptlrpc_request *req);
int ptlrpc_unregister_reply(struct ptlrpc_request *req, int async);
void ptlrpc_restart_req(struct ptlrpc_request *req);
void ptlrpc_abort_inflight(struct obd_import *imp);
void ptlrpc_abort_set(struct ptlrpc_request_set *set);

struct ptlrpc_request_set *ptlrpc_prep_set(void);
int ptlrpc_set_add_cb(struct ptlrpc_request_set *set,
                      set_interpreter_func fn, void *data);
int ptlrpc_set_next_timeout(struct ptlrpc_request_set *);
int ptlrpc_check_set(const struct lu_env *env, struct ptlrpc_request_set *set);
int ptlrpc_set_wait(struct ptlrpc_request_set *);
int ptlrpc_expired_set(void *data);
void ptlrpc_interrupted_set(void *data);
void ptlrpc_mark_interrupted(struct ptlrpc_request *req);
void ptlrpc_set_destroy(struct ptlrpc_request_set *);
void ptlrpc_set_add_req(struct ptlrpc_request_set *, struct ptlrpc_request *);
int ptlrpc_set_add_new_req(struct ptlrpcd_ctl *pc,
                           struct ptlrpc_request *req);

void ptlrpc_free_rq_pool(struct ptlrpc_request_pool *pool);
void ptlrpc_add_rqs_to_pool(struct ptlrpc_request_pool *pool, int num_rq);

struct ptlrpc_request_pool *
ptlrpc_init_rq_pool(int, int,
                    void (*populate_pool)(struct ptlrpc_request_pool *, int));

void ptlrpc_at_set_req_timeout(struct ptlrpc_request *req);
struct ptlrpc_request *ptlrpc_prep_req(struct obd_import *imp, __u32 version,
                                       int opcode, int count, __u32 *lengths,
                                       char **bufs);
struct ptlrpc_request *ptlrpc_prep_req_pool(struct obd_import *imp,
                                             __u32 version, int opcode,
                                            int count, __u32 *lengths, char **bufs,
                                            struct ptlrpc_request_pool *pool);
void ptlrpc_req_finished(struct ptlrpc_request *request);
void ptlrpc_req_finished_with_imp_lock(struct ptlrpc_request *request);
struct ptlrpc_request *ptlrpc_request_addref(struct ptlrpc_request *req);
struct ptlrpc_bulk_desc *ptlrpc_prep_bulk_imp (struct ptlrpc_request *req,
                                               int npages, int type, int portal);
struct ptlrpc_bulk_desc *ptlrpc_prep_bulk_exp(struct ptlrpc_request *req,
                                              int npages, int type, int portal);
void ptlrpc_free_bulk(struct ptlrpc_bulk_desc *bulk);
void ptlrpc_prep_bulk_page(struct ptlrpc_bulk_desc *desc,
                           cfs_page_t *page, int pageoffset, int len);
void ptlrpc_retain_replayable_request(struct ptlrpc_request *req,
                                      struct obd_import *imp);
__u64 ptlrpc_next_xid(void);
__u64 ptlrpc_sample_next_xid(void);
__u64 ptlrpc_req_xid(struct ptlrpc_request *request);

/* ptlrpc/service.c */
void ptlrpc_save_lock (struct ptlrpc_request *req,
<<<<<<< HEAD
                       struct lustre_handle *lock, int mode);
void ptlrpc_commit_replies (struct obd_export *exp);
=======
                       struct lustre_handle *lock, int mode, int no_ack);
void ptlrpc_commit_replies (struct obd_device *obd);
>>>>>>> 7df8d1be
void ptlrpc_schedule_difficult_reply (struct ptlrpc_reply_state *rs);
struct ptlrpc_service *ptlrpc_init_svc(int nbufs, int bufsize, int max_req_size,
                                       int max_reply_size,
                                       int req_portal, int rep_portal,
                                       int watchdog_factor,
                                       svc_handler_t, char *name,
                                       cfs_proc_dir_entry_t *proc_entry,
                                       svcreq_printfn_t,
                                       int min_threads, int max_threads,
                                       char *threadname);
void ptlrpc_stop_all_threads(struct ptlrpc_service *svc);

int ptlrpc_start_threads(struct obd_device *dev, struct ptlrpc_service *svc);
int ptlrpc_start_thread(struct obd_device *dev, struct ptlrpc_service *svc);
int ptlrpc_unregister_service(struct ptlrpc_service *service);
int liblustre_check_services (void *arg);
void ptlrpc_daemonize(char *name);
int ptlrpc_service_health_check(struct ptlrpc_service *);


struct ptlrpc_svc_data {
        char *name;
        struct ptlrpc_service *svc;
        struct ptlrpc_thread *thread;
        struct obd_device *dev;
};

/* ptlrpc/import.c */
int ptlrpc_connect_import(struct obd_import *imp, char * new_uuid);
int ptlrpc_init_import(struct obd_import *imp);
int ptlrpc_disconnect_import(struct obd_import *imp, int noclose);
int ptlrpc_import_recovery_state_machine(struct obd_import *imp);
void ptlrpc_import_setasync(struct obd_import *imp, int count);
int ptlrpc_reconnect_import(struct obd_import *imp);

/* ptlrpc/pack_generic.c */
int lustre_msg_swabbed(struct lustre_msg *msg);
int lustre_msg_check_version(struct lustre_msg *msg, __u32 version);
int lustre_pack_request(struct ptlrpc_request *, __u32 magic, int count,
                        __u32 *lens, char **bufs);
int lustre_pack_reply(struct ptlrpc_request *, int count, __u32 *lens,
                      char **bufs);
#define LPRFL_EARLY_REPLY 1
int lustre_pack_reply_flags(struct ptlrpc_request *, int count, __u32 *lens,
                            char **bufs, int flags);
void lustre_shrink_reply(struct ptlrpc_request *req, int segment,
                         unsigned int newlen, int move_data);
void lustre_free_reply_state(struct ptlrpc_reply_state *rs);
int lustre_msg_size(__u32 magic, int count, __u32 *lengths);
int lustre_packed_msg_size(struct lustre_msg *msg);
int lustre_msg_early_size(struct ptlrpc_request *req);
int lustre_unpack_msg(struct lustre_msg *m, int len);
void *lustre_msg_buf(struct lustre_msg *m, int n, int minlen);
int lustre_msg_buflen(struct lustre_msg *m, int n);
void lustre_msg_set_buflen(struct lustre_msg *m, int n, int len);
int lustre_msg_bufcount(struct lustre_msg *m);
char *lustre_msg_string (struct lustre_msg *m, int n, int max_len);
void *lustre_swab_reqbuf(struct ptlrpc_request *req, int n, int minlen,
                         void *swabber);
void *lustre_swab_repbuf(struct ptlrpc_request *req, int n, int minlen,
                         void *swabber);
__u32 lustre_msghdr_get_flags(struct lustre_msg *msg);
void lustre_msghdr_set_flags(struct lustre_msg *msg, __u32 flags);
__u32 lustre_msg_get_flags(struct lustre_msg *msg);
void lustre_msg_add_flags(struct lustre_msg *msg, int flags);
void lustre_msg_set_flags(struct lustre_msg *msg, int flags);
void lustre_msg_clear_flags(struct lustre_msg *msg, int flags);
__u32 lustre_msg_get_op_flags(struct lustre_msg *msg);
void lustre_msg_add_op_flags(struct lustre_msg *msg, int flags);
void lustre_msg_set_op_flags(struct lustre_msg *msg, int flags);
struct lustre_handle *lustre_msg_get_handle(struct lustre_msg *msg);
__u32 lustre_msg_get_type(struct lustre_msg *msg);
__u32 lustre_msg_get_version(struct lustre_msg *msg);
void lustre_msg_add_version(struct lustre_msg *msg, int version);
__u32 lustre_msg_get_opc(struct lustre_msg *msg);
__u64 lustre_msg_get_last_xid(struct lustre_msg *msg);
__u64 lustre_msg_get_last_committed(struct lustre_msg *msg);
__u64 *lustre_msg_get_versions(struct lustre_msg *msg);
__u64 lustre_msg_get_transno(struct lustre_msg *msg);
__u64 lustre_msg_get_slv(struct lustre_msg *msg);
__u32 lustre_msg_get_limit(struct lustre_msg *msg);
void lustre_msg_set_slv(struct lustre_msg *msg, __u64 slv);
void lustre_msg_set_limit(struct lustre_msg *msg, __u64 limit);
int   lustre_msg_get_status(struct lustre_msg *msg);
__u32 lustre_msg_get_conn_cnt(struct lustre_msg *msg);
int lustre_msg_is_v1(struct lustre_msg *msg);
__u32 lustre_msg_get_magic(struct lustre_msg *msg);
__u32 lustre_msg_get_timeout(struct lustre_msg *msg);
__u32 lustre_msg_get_service_time(struct lustre_msg *msg);
__u32 lustre_msg_get_cksum(struct lustre_msg *msg);
__u32 lustre_msg_calc_cksum(struct lustre_msg *msg);
void lustre_msg_set_handle(struct lustre_msg *msg,struct lustre_handle *handle);
void lustre_msg_set_type(struct lustre_msg *msg, __u32 type);
void lustre_msg_set_opc(struct lustre_msg *msg, __u32 opc);
void lustre_msg_set_last_xid(struct lustre_msg *msg, __u64 last_xid);
void lustre_msg_set_last_committed(struct lustre_msg *msg,__u64 last_committed);
void lustre_msg_set_versions(struct lustre_msg *msg, __u64 *versions);
void lustre_msg_set_transno(struct lustre_msg *msg, __u64 transno);
void lustre_msg_set_status(struct lustre_msg *msg, __u32 status);
void lustre_msg_set_conn_cnt(struct lustre_msg *msg, __u32 conn_cnt);
void lustre_msg_set_timeout(struct lustre_msg *msg, __u32 timeout);
void lustre_msg_set_service_time(struct lustre_msg *msg, __u32 service_time);
void lustre_msg_set_cksum(struct lustre_msg *msg, __u32 cksum);

static inline void
<<<<<<< HEAD
=======
lustre_shrink_reply(struct ptlrpc_request *req, int segment,
                    unsigned int newlen, int move_data)
{
        LASSERT(req->rq_reply_state);
        LASSERT(req->rq_repmsg);
        req->rq_replen = lustre_shrink_msg(req->rq_repmsg, segment,
                                           newlen, move_data);
}

static inline void
ptlrpc_rqphase_move(struct ptlrpc_request *req, enum rq_phase new_phase)
{
        if (req->rq_phase == new_phase)
                return;
        
        if (new_phase == RQ_PHASE_UNREGISTERING) {
                req->rq_next_phase = req->rq_phase;
                if (req->rq_import)
                        atomic_inc(&req->rq_import->imp_unregistering);
        }
        
        if (req->rq_phase == RQ_PHASE_UNREGISTERING) {
                if (req->rq_import)
                        atomic_dec(&req->rq_import->imp_unregistering);
        }

        DEBUG_REQ(D_RPCTRACE, req, "move req \"%s\" -> \"%s\"", 
                  ptlrpc_rqphase2str(req), ptlrpc_phase2str(new_phase));

        req->rq_phase = new_phase;
}

static inline int
ptlrpc_client_early(struct ptlrpc_request *req)
{
        if (OBD_FAIL_CHECK(OBD_FAIL_PTLRPC_LONG_UNLINK) &&
            req->rq_reply_deadline > cfs_time_current_sec())
                return 0;
        return req->rq_early;
}

static inline int
ptlrpc_client_replied(struct ptlrpc_request *req)
{
        if (OBD_FAIL_CHECK(OBD_FAIL_PTLRPC_LONG_UNLINK) &&
            req->rq_reply_deadline > cfs_time_current_sec())
                return 0;
        return req->rq_replied;
}

static inline int
ptlrpc_client_recv(struct ptlrpc_request *req)
{
        if (OBD_FAIL_CHECK(OBD_FAIL_PTLRPC_LONG_UNLINK) &&
            req->rq_reply_deadline > cfs_time_current_sec())
                return 1;
        return req->rq_receiving_reply;
}

static inline int
ptlrpc_client_recv_or_unlink(struct ptlrpc_request *req)
{
        int rc;

        spin_lock(&req->rq_lock);
        if (OBD_FAIL_CHECK(OBD_FAIL_PTLRPC_LONG_UNLINK) &&
            req->rq_reply_deadline > cfs_time_current_sec()) {
                spin_unlock(&req->rq_lock);
                return 1;
        }
        rc = req->rq_receiving_reply || req->rq_must_unlink;
        spin_unlock(&req->rq_lock);
        return rc;
}

static inline void
ptlrpc_client_wake_req(struct ptlrpc_request *req)
{
        if (req->rq_set == NULL)
                cfs_waitq_signal(&req->rq_reply_waitq);
        else
                cfs_waitq_signal(&req->rq_set->set_waitq);
}

static inline void
>>>>>>> 7df8d1be
ptlrpc_rs_addref(struct ptlrpc_reply_state *rs)
{
        LASSERT(atomic_read(&rs->rs_refcount) > 0);
        atomic_inc(&rs->rs_refcount);
}

static inline void
ptlrpc_rs_decref(struct ptlrpc_reply_state *rs)
{
        LASSERT(atomic_read(&rs->rs_refcount) > 0);
        if (atomic_dec_and_test(&rs->rs_refcount))
                lustre_free_reply_state(rs);
}

/* Should only be called once per req */
static inline void ptlrpc_req_drop_rs(struct ptlrpc_request *req)
{
        if (req->rq_reply_state == NULL)
                return; /* shouldn't occur */
        ptlrpc_rs_decref(req->rq_reply_state);
        req->rq_reply_state = NULL;
        req->rq_repmsg = NULL;
}

static inline __u32 lustre_request_magic(struct ptlrpc_request *req)
{
        return lustre_msg_get_magic(req->rq_reqmsg);
}

static inline int ptlrpc_req_get_repsize(struct ptlrpc_request *req)
{
        switch (req->rq_reqmsg->lm_magic) {
        case LUSTRE_MSG_MAGIC_V1:
                CERROR("function not supported for lustre_msg V1!\n");
                return -ENOTSUPP;
        case LUSTRE_MSG_MAGIC_V2:
                return req->rq_reqmsg->lm_repsize;
        default:
                LASSERTF(0, "incorrect message magic: %08x\n",
                         req->rq_reqmsg->lm_magic);
                return -EFAULT;
        }
}

static inline void
ptlrpc_req_set_repsize(struct ptlrpc_request *req, int count, __u32 *lens)
{
        int size = lustre_msg_size(req->rq_reqmsg->lm_magic, count, lens);

        req->rq_replen = size + lustre_msg_early_size(req);
        if (req->rq_reqmsg->lm_magic == LUSTRE_MSG_MAGIC_V2)
                req->rq_reqmsg->lm_repsize = size;
}

/* ldlm/ldlm_lib.c */
int client_obd_setup(struct obd_device *obddev, obd_count len, void *buf);
int client_obd_cleanup(struct obd_device * obddev);
int client_connect_import(struct lustre_handle *conn, struct obd_device *obd,
                          struct obd_uuid *cluuid, struct obd_connect_data *,
                          void *localdata);
int client_disconnect_export(struct obd_export *exp);
int client_import_add_conn(struct obd_import *imp, struct obd_uuid *uuid,
                           int priority);
int client_import_del_conn(struct obd_import *imp, struct obd_uuid *uuid);
int import_set_conn_priority(struct obd_import *imp, struct obd_uuid *uuid);

/* ptlrpc/pinger.c */
int ptlrpc_pinger_add_import(struct obd_import *imp);
int ptlrpc_pinger_del_import(struct obd_import *imp);
#ifdef __KERNEL__
void ping_evictor_start(void);
void ping_evictor_stop(void);
#else
#define ping_evictor_start()    do {} while (0)
#define ping_evictor_stop()     do {} while (0)
#endif

/* ptlrpc/ptlrpcd.c */

/**
 * Ptlrpcd scope is a set of two threads: ptlrpcd-foo and ptlrpcd-foo-rcv,
 * these threads are used to asynchronously send requests queued with
 * ptlrpcd_add_req(req, PCSOPE_FOO), and to handle completion call-backs for
 * such requests. Multiple scopes are needed to avoid dead-locks.
 */
enum ptlrpcd_scope {
        /** Scope of bulk read-write rpcs. */
        PSCOPE_BRW,
        /** Everything else. */
        PSCOPE_OTHER,
        PSCOPE_NR
};

int ptlrpcd_start(const char *name, struct ptlrpcd_ctl *pc);
void ptlrpcd_stop(struct ptlrpcd_ctl *pc, int force);
void ptlrpcd_wake(struct ptlrpc_request *req);
void ptlrpcd_add_req(struct ptlrpc_request *req, enum ptlrpcd_scope scope);
int ptlrpcd_addref(void);
void ptlrpcd_decref(void);

/* ptlrpc/lproc_ptlrpc.c */
const char* ll_opcode2str(__u32 opcode);
#ifdef LPROCFS
void ptlrpc_lprocfs_register_obd(struct obd_device *obd);
void ptlrpc_lprocfs_unregister_obd(struct obd_device *obd);
void ptlrpc_lprocfs_brw(struct ptlrpc_request *req, int bytes);
#else
static inline void ptlrpc_lprocfs_register_obd(struct obd_device *obd) {}
static inline void ptlrpc_lprocfs_unregister_obd(struct obd_device *obd) {}
static inline void ptlrpc_lprocfs_brw(struct ptlrpc_request *req, int bytes) {}
#endif

/* ptlrpc/llog_server.c */
int llog_origin_handle_create(struct ptlrpc_request *req);
int llog_origin_handle_destroy(struct ptlrpc_request *req);
int llog_origin_handle_prev_block(struct ptlrpc_request *req);
int llog_origin_handle_next_block(struct ptlrpc_request *req);
int llog_origin_handle_read_header(struct ptlrpc_request *req);
int llog_origin_handle_close(struct ptlrpc_request *req);
int llog_origin_handle_cancel(struct ptlrpc_request *req);
int llog_catinfo(struct ptlrpc_request *req);

/* ptlrpc/llog_client.c */
extern struct llog_operations llog_client_ops;

#endif<|MERGE_RESOLUTION|>--- conflicted
+++ resolved
@@ -188,7 +188,7 @@
          * a pointer to it here.  The pointer_arg ensures this struct is at
          * least big enough for that. */
         void      *pointer_arg[9];
-        __u64      space[5];
+        __u64      space[4];
 };
 
 struct ptlrpc_request_set;
@@ -237,8 +237,6 @@
 #endif
         /* updates to following flag serialised by srv_request_lock */
         unsigned long          rs_difficult:1;     /* ACK/commit stuff */
-        unsigned long          rs_no_ack:1;    /* no ACK, even for
-                                                  difficult requests */
         unsigned long          rs_scheduled:1;     /* being handled? */
         unsigned long          rs_scheduled_ever:1;/* any schedule attempts? */
         unsigned long          rs_handled:1;  /* been handled yet? */
@@ -273,11 +271,6 @@
         RQ_PHASE_UNDEFINED      = 0xebc0de06
 };
 
-/** Type of request interpreter call-back */
-typedef int (*ptlrpc_interpterer_t)(const struct lu_env *env,
-                                    struct ptlrpc_request *req,
-                                    void *arg, int rc);
-
 struct ptlrpc_request_pool {
         spinlock_t prp_lock;
         struct list_head prp_req_list;    /* list of ptlrpc_request structs */
@@ -285,15 +278,6 @@
         void (*prp_populate)(struct ptlrpc_request_pool *, int);
 };
 
-<<<<<<< HEAD
-=======
-struct lu_context;
-struct lu_env;
-
-/**
- * Represents remote procedure call.
- */
->>>>>>> 7df8d1be
 struct ptlrpc_request {
         int rq_type; /* one of PTL_RPC_MSG_* */
         struct list_head rq_list;
@@ -320,7 +304,7 @@
                 /* server-side flags */
                 rq_packed_final:1,  /* packed final reply */
                 rq_sent_final:1;    /* stop sending early replies */
-        enum rq_phase rq_phase; /* one of RQ_PHASE_* */
+        enum rq_phase rq_phase;     /* one of RQ_PHASE_* */
         enum rq_phase rq_next_phase; /* one of RQ_PHASE_* to be used next */
         atomic_t rq_refcount;   /* client-side refcount for SENT race,
                                    server-side refcounf for multiple replies */
@@ -390,8 +374,7 @@
         /* Multi-rpc bits */
         struct list_head rq_set_chain;
         struct ptlrpc_request_set *rq_set;
-        /** Async completion handler */
-        ptlrpc_interpterer_t rq_interpret_reply;
+        void *rq_interpret_reply;               /* Async completion handler */
         union ptlrpc_async_args rq_async_args;  /* Async completion context */
         struct ptlrpc_request_pool *rq_pool;    /* Pool if request from
                                                    preallocated list */
@@ -433,13 +416,8 @@
         return req->rq_rep_swab_mask & (1 << MSG_PTLRPC_HEADER_OFF);
 }
 
-
 static inline const char *
-<<<<<<< HEAD
-ptlrpc_rqphase2str(struct ptlrpc_request *req)
-=======
 ptlrpc_phase2str(enum rq_phase phase)
->>>>>>> 7df8d1be
 {
         switch (phase) {
         case RQ_PHASE_NEW:
@@ -594,7 +572,6 @@
         int              srv_watchdog_factor;   /* soft watchdog timeout mutiplier */
         unsigned         srv_cpu_affinity:1;    /* bind threads to CPUs */
         unsigned         srv_at_check:1;        /* check early replies */
-        unsigned         srv_is_stopping:1;     /* under unregister_service */
         cfs_time_t       srv_at_checktime;      /* debug */
 
         __u32            srv_req_portal;
@@ -686,10 +663,6 @@
          * Thread name used in cfs_daemonize()
          */
         char                        pc_name[16];
-        /**
-         * Environment for request interpreters to run in.
-         */
-        struct lu_env               pc_env;
 #ifndef __KERNEL__
         /**
          * Async rpcs flag to make sure that ptlrpcd_check() is called only 
@@ -725,11 +698,7 @@
          * Ptlrpc thread stop force flag. This will cause also 
          * aborting any inflight rpcs handled by thread.
          */
-        LIOD_STOP_FORCE  = 1 << 2,
-        /**
-         * This is a recovery ptlrpc thread.
-         */
-        LIOD_RECOVERY    = 1 << 3
+        LIOD_STOP_FORCE  = 1 << 2
 };
 
 /* ptlrpc/events.c */
@@ -797,7 +766,7 @@
 int ptlrpc_set_add_cb(struct ptlrpc_request_set *set,
                       set_interpreter_func fn, void *data);
 int ptlrpc_set_next_timeout(struct ptlrpc_request_set *);
-int ptlrpc_check_set(const struct lu_env *env, struct ptlrpc_request_set *set);
+int ptlrpc_check_set(struct ptlrpc_request_set *set);
 int ptlrpc_set_wait(struct ptlrpc_request_set *);
 int ptlrpc_expired_set(void *data);
 void ptlrpc_interrupted_set(void *data);
@@ -840,13 +809,8 @@
 
 /* ptlrpc/service.c */
 void ptlrpc_save_lock (struct ptlrpc_request *req,
-<<<<<<< HEAD
                        struct lustre_handle *lock, int mode);
 void ptlrpc_commit_replies (struct obd_export *exp);
-=======
-                       struct lustre_handle *lock, int mode, int no_ack);
-void ptlrpc_commit_replies (struct obd_device *obd);
->>>>>>> 7df8d1be
 void ptlrpc_schedule_difficult_reply (struct ptlrpc_reply_state *rs);
 struct ptlrpc_service *ptlrpc_init_svc(int nbufs, int bufsize, int max_req_size,
                                        int max_reply_size,
@@ -952,18 +916,6 @@
 void lustre_msg_set_cksum(struct lustre_msg *msg, __u32 cksum);
 
 static inline void
-<<<<<<< HEAD
-=======
-lustre_shrink_reply(struct ptlrpc_request *req, int segment,
-                    unsigned int newlen, int move_data)
-{
-        LASSERT(req->rq_reply_state);
-        LASSERT(req->rq_repmsg);
-        req->rq_replen = lustre_shrink_msg(req->rq_repmsg, segment,
-                                           newlen, move_data);
-}
-
-static inline void
 ptlrpc_rqphase_move(struct ptlrpc_request *req, enum rq_phase new_phase)
 {
         if (req->rq_phase == new_phase)
@@ -1039,7 +991,6 @@
 }
 
 static inline void
->>>>>>> 7df8d1be
 ptlrpc_rs_addref(struct ptlrpc_reply_state *rs)
 {
         LASSERT(atomic_read(&rs->rs_refcount) > 0);
@@ -1118,25 +1069,10 @@
 #endif
 
 /* ptlrpc/ptlrpcd.c */
-
-/**
- * Ptlrpcd scope is a set of two threads: ptlrpcd-foo and ptlrpcd-foo-rcv,
- * these threads are used to asynchronously send requests queued with
- * ptlrpcd_add_req(req, PCSOPE_FOO), and to handle completion call-backs for
- * such requests. Multiple scopes are needed to avoid dead-locks.
- */
-enum ptlrpcd_scope {
-        /** Scope of bulk read-write rpcs. */
-        PSCOPE_BRW,
-        /** Everything else. */
-        PSCOPE_OTHER,
-        PSCOPE_NR
-};
-
-int ptlrpcd_start(const char *name, struct ptlrpcd_ctl *pc);
+int ptlrpcd_start(char *name, struct ptlrpcd_ctl *pc);
 void ptlrpcd_stop(struct ptlrpcd_ctl *pc, int force);
 void ptlrpcd_wake(struct ptlrpc_request *req);
-void ptlrpcd_add_req(struct ptlrpc_request *req, enum ptlrpcd_scope scope);
+void ptlrpcd_add_req(struct ptlrpc_request *req);
 int ptlrpcd_addref(void);
 void ptlrpcd_decref(void);
 
