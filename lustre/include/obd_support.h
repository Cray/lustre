/*
 * GPL HEADER START
 *
 * DO NOT ALTER OR REMOVE COPYRIGHT NOTICES OR THIS FILE HEADER.
 *
 * This program is free software; you can redistribute it and/or modify
 * it under the terms of the GNU General Public License version 2 only,
 * as published by the Free Software Foundation.
 *
 * This program is distributed in the hope that it will be useful, but
 * WITHOUT ANY WARRANTY; without even the implied warranty of
 * MERCHANTABILITY or FITNESS FOR A PARTICULAR PURPOSE.  See the GNU
 * General Public License version 2 for more details (a copy is included
 * in the LICENSE file that accompanied this code).
 *
 * You should have received a copy of the GNU General Public License
 * version 2 along with this program; If not, see
 * http://www.sun.com/software/products/lustre/docs/GPLv2.pdf
 *
 * Please contact Sun Microsystems, Inc., 4150 Network Circle, Santa Clara,
 * CA 95054 USA or visit www.sun.com if you need additional information or
 * have any questions.
 *
 * GPL HEADER END
 */
/*
 * Copyright (c) 2007, 2010, Oracle and/or its affiliates. All rights reserved.
 * Use is subject to license terms.
 *
 * Copyright (c) 2011, 2014, Intel Corporation.
 */
/*
 * This file is part of Lustre, http://www.lustre.org/
 * Lustre is a trademark of Sun Microsystems, Inc.
 */

#ifndef _OBD_SUPPORT
#define _OBD_SUPPORT

#ifndef __KERNEL__
# error Userspace should not include obd_support.h.
#endif /* !__KERNEL__ */

#include <linux/atomic.h>
#include <linux/highmem.h>
#include <linux/slab.h>
#include <linux/types.h>

#include <libcfs/libcfs.h>
#include <lprocfs_status.h>
#include <lustre_handles.h>

/* global variables */
extern struct lprocfs_stats *obd_memory;
enum {
        OBD_MEMORY_STAT = 0,
        OBD_MEMORY_PAGES_STAT = 1,
        OBD_STATS_NUM,
};

extern unsigned int obd_debug_peer_on_timeout;
extern unsigned int obd_dump_on_timeout;
extern unsigned int obd_dump_on_eviction;
extern unsigned int obd_lbug_on_eviction;
/* obd_timeout should only be used for recovery, not for
   networking / disk / timings affected by load (use Adaptive Timeouts) */
extern unsigned int obd_timeout;          /* seconds */
extern unsigned int ldlm_timeout;         /* seconds */
extern unsigned int obd_timeout_set;
extern unsigned int ldlm_timeout_set;
extern unsigned int bulk_timeout;
extern unsigned int at_min;
extern unsigned int at_max;
extern unsigned int at_history;
extern int at_early_margin;
extern int at_extra;
extern unsigned long obd_max_dirty_pages;
extern atomic_long_t obd_dirty_pages;
extern atomic_long_t obd_dirty_transit_pages;
extern unsigned int obd_alloc_fail_rate;
extern char obd_jobid_var[];

/* lvfs.c */
int obd_alloc_fail(const void *ptr, const char *name, const char *type,
                   size_t size, const char *file, int line);

/* Some hash init argument constants */
#define HASH_POOLS_BKT_BITS 3
#define HASH_POOLS_CUR_BITS 3
#define HASH_POOLS_MAX_BITS 7
#define HASH_UUID_BKT_BITS 5
#define HASH_UUID_CUR_BITS 7
#define HASH_UUID_MAX_BITS 12
#define HASH_NID_BKT_BITS 5
#define HASH_NID_CUR_BITS 7
#define HASH_NID_MAX_BITS 12
#define HASH_NID_STATS_BKT_BITS 5
#define HASH_NID_STATS_CUR_BITS 7
#define HASH_NID_STATS_MAX_BITS 12
#define HASH_GEN_BKT_BITS 5
#define HASH_GEN_CUR_BITS 7
#define HASH_GEN_MAX_BITS 12
#define HASH_LQE_BKT_BITS 5
#define HASH_LQE_CUR_BITS 7
#define HASH_LQE_MAX_BITS 12
#define HASH_CONN_BKT_BITS 5
#define HASH_CONN_CUR_BITS 5
#define HASH_CONN_MAX_BITS 15
#define HASH_EXP_LOCK_BKT_BITS  5
#define HASH_EXP_LOCK_CUR_BITS  7
#define HASH_EXP_LOCK_MAX_BITS  16
#define HASH_CL_ENV_BKT_BITS    5
#define HASH_CL_ENV_BITS        10
#define HASH_JOB_STATS_BKT_BITS 5
#define HASH_JOB_STATS_CUR_BITS 7
#define HASH_JOB_STATS_MAX_BITS 12

/* Timeout definitions */
#if defined (CONFIG_CRAY_ARIES)
/* For Aries, use Aries Timer project data */
#include <aries/aries_timeouts_gpl.h>
#define OBD_TIMEOUT_DEFAULT             TIMEOUT_SECS(TO_Lustre_obd_timeout)
#define LDLM_TIMEOUT_DEFAULT            TIMEOUT_SECS(TO_Lustre_ldlm_timeout)
#define MDS_LDLM_TIMEOUT_DEFAULT        TIMEOUT_SECS(TO_Lustre_ldlm_timeout)
#define PING_INTERVAL			25U
#define PING_EVICT_TIMEOUT		450U
#elif defined (CONFIG_CRAY_GEMINI)
#define OBD_TIMEOUT_DEFAULT             100
#define LDLM_TIMEOUT_DEFAULT            70
#define MDS_LDLM_TIMEOUT_DEFAULT        70
#define PING_INTERVAL			25U
#define PING_EVICT_TIMEOUT		450U
#else
#define OBD_TIMEOUT_DEFAULT             100
#define LDLM_TIMEOUT_DEFAULT            20
#define MDS_LDLM_TIMEOUT_DEFAULT        6
/* Change recovery-small 26b time if you change this */
#define PING_INTERVAL max(obd_timeout / 4, 1U)
/* Client may skip 1 ping; we must wait at least 2.5. But for multiple
 * failover targets the client only pings one server at a time, and pings
 * can be lost on a loaded network. Since eviction has serious consequences,
 * and there's no urgent need to evict a client just because it's idle, we
 * should be very conservative here. */
#define PING_EVICT_TIMEOUT (PING_INTERVAL * 6)
#endif /* CONFIG_CRAY_ARIES && CONFIG_CRAY_GEMINI */
/* Time to wait for all clients to reconnect during recovery (hard limit) */
#define OBD_RECOVERY_TIME_HARD          (obd_timeout * 9)
/* Time to wait for all clients to reconnect during recovery (soft limit) */
/* Should be very conservative; must catch the first reconnect after reboot */
#define OBD_RECOVERY_TIME_SOFT          (obd_timeout * 3)
/* a bit more than maximal journal commit time in seconds */
#define PING_INTERVAL_SHORT min(PING_INTERVAL, 7U)
#define DISK_TIMEOUT 50          /* Beyond this we warn about disk speed */
#define CONNECTION_SWITCH_MIN 5U /* Connection switching rate limiter */
 /* Max connect interval for nonresponsive servers; ~50s to avoid building up
    connect requests in the LND queues, but within obd_timeout so we don't
    miss the recovery window */
#define CONNECTION_SWITCH_MAX min(50U, max(CONNECTION_SWITCH_MIN,obd_timeout))
#define CONNECTION_SWITCH_INC 5  /* Connection timeout backoff */
/* In general this should be low to have quick detection of a system
   running on a backup server. (If it's too low, import_select_connection
   will increase the timeout anyhow.)  */
#define INITIAL_CONNECT_TIMEOUT max(CONNECTION_SWITCH_MIN,obd_timeout/20)
/* The max delay between connects is SWITCH_MAX + SWITCH_INC + INITIAL */
#define RECONNECT_DELAY_MAX (CONNECTION_SWITCH_MAX + CONNECTION_SWITCH_INC + \
                             INITIAL_CONNECT_TIMEOUT)
/* The min time a target should wait for clients to reconnect in recovery */
#define OBD_RECOVERY_TIME_MIN    (2*RECONNECT_DELAY_MAX)
#define OBD_IR_FACTOR_MIN         1
#define OBD_IR_FACTOR_MAX         10
#define OBD_IR_FACTOR_DEFAULT    (OBD_IR_FACTOR_MAX/2)
/* default timeout for the MGS to become IR_FULL */
#define OBD_IR_MGS_TIMEOUT       (4*obd_timeout)
#define LONG_UNLINK 300          /* Unlink should happen before now */

/**
 * Time interval of shrink, if the client is "idle" more than this interval,
 * then the ll_grant thread will return the requested grant space to filter
 */
#define GRANT_SHRINK_INTERVAL            1200/*20 minutes*/

#define OBD_FAIL_MDS                     0x100
#define OBD_FAIL_MDS_HANDLE_UNPACK       0x101
#define OBD_FAIL_MDS_GETATTR_NET         0x102
#define OBD_FAIL_MDS_GETATTR_PACK        0x103
#define OBD_FAIL_MDS_READPAGE_NET        0x104
#define OBD_FAIL_MDS_READPAGE_PACK       0x105
#define OBD_FAIL_MDS_SENDPAGE            0x106
#define OBD_FAIL_MDS_REINT_NET           0x107
#define OBD_FAIL_MDS_REINT_UNPACK        0x108
#define OBD_FAIL_MDS_REINT_SETATTR       0x109
#define OBD_FAIL_MDS_REINT_SETATTR_WRITE 0x10a
#define OBD_FAIL_MDS_REINT_CREATE        0x10b
#define OBD_FAIL_MDS_REINT_CREATE_WRITE  0x10c
#define OBD_FAIL_MDS_REINT_UNLINK        0x10d
#define OBD_FAIL_MDS_REINT_UNLINK_WRITE  0x10e
#define OBD_FAIL_MDS_REINT_LINK          0x10f
#define OBD_FAIL_MDS_REINT_LINK_WRITE    0x110
#define OBD_FAIL_MDS_REINT_RENAME        0x111
#define OBD_FAIL_MDS_REINT_RENAME_WRITE  0x112
#define OBD_FAIL_MDS_OPEN_NET            0x113
#define OBD_FAIL_MDS_OPEN_PACK           0x114
#define OBD_FAIL_MDS_CLOSE_NET           0x115
#define OBD_FAIL_MDS_CLOSE_PACK          0x116
#define OBD_FAIL_MDS_CONNECT_NET         0x117
#define OBD_FAIL_MDS_CONNECT_PACK        0x118
#define OBD_FAIL_MDS_REINT_NET_REP       0x119
#define OBD_FAIL_MDS_DISCONNECT_NET      0x11a
#define OBD_FAIL_MDS_GET_ROOT_NET	 0x11b
#define OBD_FAIL_MDS_GET_ROOT_PACK	 0x11c
#define OBD_FAIL_MDS_STATFS_PACK         0x11d
#define OBD_FAIL_MDS_STATFS_NET          0x11e
#define OBD_FAIL_MDS_GETATTR_NAME_NET    0x11f
#define OBD_FAIL_MDS_PIN_NET             0x120
#define OBD_FAIL_MDS_UNPIN_NET           0x121
#define OBD_FAIL_MDS_ALL_REPLY_NET       0x122
#define OBD_FAIL_MDS_ALL_REQUEST_NET     0x123
#define OBD_FAIL_MDS_SYNC_NET            0x124
#define OBD_FAIL_MDS_SYNC_PACK           0x125
#define OBD_FAIL_MDS_DONE_WRITING_NET    0x126
#define OBD_FAIL_MDS_DONE_WRITING_PACK   0x127
#define OBD_FAIL_MDS_ALLOC_OBDO          0x128
#define OBD_FAIL_MDS_PAUSE_OPEN          0x129
#define OBD_FAIL_MDS_STATFS_LCW_SLEEP    0x12a
#define OBD_FAIL_MDS_OPEN_CREATE         0x12b
#define OBD_FAIL_MDS_OST_SETATTR         0x12c
#define OBD_FAIL_MDS_QUOTACHECK_NET      0x12d
#define OBD_FAIL_MDS_QUOTACTL_NET        0x12e
#define OBD_FAIL_MDS_CLIENT_ADD          0x12f
#define OBD_FAIL_MDS_GETXATTR_NET        0x130
#define OBD_FAIL_MDS_GETXATTR_PACK       0x131
#define OBD_FAIL_MDS_SETXATTR_NET        0x132
#define OBD_FAIL_MDS_SETXATTR            0x133
#define OBD_FAIL_MDS_SETXATTR_WRITE      0x134
#define OBD_FAIL_MDS_FS_SETUP            0x135
#define OBD_FAIL_MDS_RESEND              0x136
#define OBD_FAIL_MDS_LLOG_CREATE_FAILED  0x137
#define OBD_FAIL_MDS_LOV_SYNC_RACE       0x138
#define OBD_FAIL_MDS_OSC_PRECREATE       0x139
#define OBD_FAIL_MDS_LLOG_SYNC_TIMEOUT   0x13a
#define OBD_FAIL_MDS_CLOSE_NET_REP       0x13b
#define OBD_FAIL_MDS_BLOCK_QUOTA_REQ     0x13c
#define OBD_FAIL_MDS_DROP_QUOTA_REQ      0x13d
#define OBD_FAIL_MDS_REMOVE_COMMON_EA    0x13e
#define OBD_FAIL_MDS_ALLOW_COMMON_EA_SETTING   0x13f
#define OBD_FAIL_MDS_FAIL_LOV_LOG_ADD    0x140
#define OBD_FAIL_MDS_LOV_PREP_CREATE     0x141
#define OBD_FAIL_MDS_REINT_DELAY         0x142
#define OBD_FAIL_MDS_READLINK_EPROTO     0x143
#define OBD_FAIL_MDS_OPEN_WAIT_CREATE    0x144
#define OBD_FAIL_MDS_PDO_LOCK            0x145
#define OBD_FAIL_MDS_PDO_LOCK2           0x146
#define OBD_FAIL_MDS_OSC_CREATE_FAIL     0x147
#define OBD_FAIL_MDS_NEGATIVE_POSITIVE	 0x148
#define OBD_FAIL_MDS_HSM_STATE_GET_NET		0x149
#define OBD_FAIL_MDS_HSM_STATE_SET_NET		0x14a
#define OBD_FAIL_MDS_HSM_PROGRESS_NET		0x14b
#define OBD_FAIL_MDS_HSM_REQUEST_NET		0x14c
#define OBD_FAIL_MDS_HSM_CT_REGISTER_NET	0x14d
#define OBD_FAIL_MDS_HSM_CT_UNREGISTER_NET	0x14e
#define OBD_FAIL_MDS_SWAP_LAYOUTS_NET		0x14f
#define OBD_FAIL_MDS_HSM_ACTION_NET		0x150
#define OBD_FAIL_MDS_CHANGELOG_INIT		0x151
#define OBD_FAIL_MDS_HSM_SWAP_LAYOUTS		0x152
#define OBD_FAIL_MDS_RENAME              0x153
#define OBD_FAIL_MDS_RENAME2             0x154
#define OBD_FAIL_MDS_RENAME3             0x155
#define OBD_FAIL_MDS_RENAME4             0x156
#define OBD_FAIL_MDS_LDLM_REPLY_NET	 0x157
#define OBD_FAIL_MDS_LLOG_CREATE_FAILED2 0x15b
#define OBD_FAIL_MDS_FLD_LOOKUP			0x15c
#define OBD_FAIL_MDS_INTENT_DELAY		0x160
#define OBD_FAIL_MDS_XATTR_REP			0x161
#define OBD_FAIL_MDS_TRACK_OVERFLOW	 0x162
#define OBD_FAIL_MDS_LOV_CREATE_RACE	 0x163
#define OBD_FAIL_MDS_OSP_PRECREATE_WAIT	 0x164

/* layout lock */
#define OBD_FAIL_MDS_NO_LL_GETATTR	 0x170
#define OBD_FAIL_MDS_NO_LL_OPEN		 0x171
#define OBD_FAIL_MDS_LL_BLOCK		 0x172

/* CMD */
#define OBD_FAIL_MDS_IS_SUBDIR_NET       0x180
#define OBD_FAIL_MDS_IS_SUBDIR_PACK      0x181
#define OBD_FAIL_MDS_SET_INFO_NET        0x182
#define OBD_FAIL_MDS_WRITEPAGE_NET       0x183
#define OBD_FAIL_MDS_WRITEPAGE_PACK      0x184
#define OBD_FAIL_MDS_RECOVERY_ACCEPTS_GAPS 0x185
#define OBD_FAIL_MDS_GET_INFO_NET        0x186
#define OBD_FAIL_MDS_DQACQ_NET           0x187

/* OI scrub */
#define OBD_FAIL_OSD_SCRUB_DELAY			0x190
#define OBD_FAIL_OSD_SCRUB_CRASH			0x191
#define OBD_FAIL_OSD_SCRUB_FATAL			0x192
#define OBD_FAIL_OSD_FID_MAPPING			0x193
#define OBD_FAIL_OSD_LMA_INCOMPAT			0x194
#define OBD_FAIL_OSD_COMPAT_INVALID_ENTRY		0x195
#define OBD_FAIL_OSD_COMPAT_NO_ENTRY			0x196
#define OBD_FAIL_OSD_OST_EA_FID_SET			0x197

#define OBD_FAIL_OST                     0x200
#define OBD_FAIL_OST_CONNECT_NET         0x201
#define OBD_FAIL_OST_DISCONNECT_NET      0x202
#define OBD_FAIL_OST_GET_INFO_NET        0x203
#define OBD_FAIL_OST_CREATE_NET          0x204
#define OBD_FAIL_OST_DESTROY_NET         0x205
#define OBD_FAIL_OST_GETATTR_NET         0x206
#define OBD_FAIL_OST_SETATTR_NET         0x207
#define OBD_FAIL_OST_OPEN_NET            0x208
#define OBD_FAIL_OST_CLOSE_NET           0x209
#define OBD_FAIL_OST_BRW_NET             0x20a
#define OBD_FAIL_OST_PUNCH_NET           0x20b
#define OBD_FAIL_OST_STATFS_NET          0x20c
#define OBD_FAIL_OST_HANDLE_UNPACK       0x20d
#define OBD_FAIL_OST_BRW_WRITE_BULK      0x20e
#define OBD_FAIL_OST_BRW_READ_BULK       0x20f
#define OBD_FAIL_OST_SYNC_NET            0x210
#define OBD_FAIL_OST_ALL_REPLY_NET       0x211
#define OBD_FAIL_OST_ALL_REQUEST_NET     0x212
#define OBD_FAIL_OST_LDLM_REPLY_NET      0x213
#define OBD_FAIL_OST_BRW_PAUSE_BULK      0x214
#define OBD_FAIL_OST_ENOSPC              0x215
#define OBD_FAIL_OST_EROFS               0x216
#define OBD_FAIL_SRV_ENOENT              0x217
#define OBD_FAIL_OST_QUOTACHECK_NET      0x218
#define OBD_FAIL_OST_QUOTACTL_NET        0x219
#define OBD_FAIL_OST_CHECKSUM_RECEIVE    0x21a
#define OBD_FAIL_OST_CHECKSUM_SEND       0x21b
#define OBD_FAIL_OST_BRW_SIZE            0x21c
#define OBD_FAIL_OST_DROP_REQ            0x21d
#define OBD_FAIL_OST_SETATTR_CREDITS     0x21e
#define OBD_FAIL_OST_HOLD_WRITE_RPC      0x21f
#define OBD_FAIL_OST_BRW_WRITE_BULK2     0x220
#define OBD_FAIL_OST_LLOG_RECOVERY_TIMEOUT 0x221
#define OBD_FAIL_OST_CANCEL_COOKIE_TIMEOUT 0x222
#define OBD_FAIL_OST_PAUSE_CREATE        0x223
#define OBD_FAIL_OST_BRW_PAUSE_PACK      0x224
#define OBD_FAIL_OST_CONNECT_NET2        0x225
#define OBD_FAIL_OST_NOMEM               0x226
#define OBD_FAIL_OST_BRW_PAUSE_BULK2     0x227
#define OBD_FAIL_OST_MAPBLK_ENOSPC       0x228
#define OBD_FAIL_OST_ENOINO              0x229
#define OBD_FAIL_OST_DQACQ_NET           0x230
#define OBD_FAIL_OST_STATFS_EINPROGRESS  0x231
#define OBD_FAIL_OST_SET_INFO_NET        0x232
#define OBD_FAIL_OST_NODESTROY		 0x233
#define OBD_FAIL_OST_PAUSE_PUNCH         0x235

#define OBD_FAIL_LDLM                    0x300
#define OBD_FAIL_LDLM_NAMESPACE_NEW      0x301
#define OBD_FAIL_LDLM_ENQUEUE_NET			0x302
#define OBD_FAIL_LDLM_CONVERT_NET			0x303
#define OBD_FAIL_LDLM_CANCEL_NET			0x304
#define OBD_FAIL_LDLM_BL_CALLBACK_NET			0x305
#define OBD_FAIL_LDLM_CP_CALLBACK_NET			0x306
#define OBD_FAIL_LDLM_GL_CALLBACK_NET			0x307
#define OBD_FAIL_LDLM_ENQUEUE_EXTENT_ERR 0x308
#define OBD_FAIL_LDLM_ENQUEUE_INTENT_ERR 0x309
#define OBD_FAIL_LDLM_CREATE_RESOURCE    0x30a
#define OBD_FAIL_LDLM_ENQUEUE_BLOCKED    0x30b
#define OBD_FAIL_LDLM_REPLY              0x30c
#define OBD_FAIL_LDLM_RECOV_CLIENTS      0x30d
#define OBD_FAIL_LDLM_ENQUEUE_OLD_EXPORT 0x30e
#define OBD_FAIL_LDLM_GLIMPSE            0x30f
#define OBD_FAIL_LDLM_CANCEL_RACE        0x310
#define OBD_FAIL_LDLM_CANCEL_EVICT_RACE  0x311
#define OBD_FAIL_LDLM_PAUSE_CANCEL       0x312
#define OBD_FAIL_LDLM_CLOSE_THREAD       0x313
#define OBD_FAIL_LDLM_CANCEL_BL_CB_RACE  0x314
#define OBD_FAIL_LDLM_CP_CB_WAIT         0x315
#define OBD_FAIL_LDLM_OST_FAIL_RACE      0x316
#define OBD_FAIL_LDLM_INTR_CP_AST        0x317
#define OBD_FAIL_LDLM_CP_BL_RACE         0x318
#define OBD_FAIL_LDLM_NEW_LOCK           0x319
#define OBD_FAIL_LDLM_AGL_DELAY          0x31a
#define OBD_FAIL_LDLM_AGL_NOLOCK         0x31b
#define OBD_FAIL_LDLM_OST_LVB		 0x31c
#define OBD_FAIL_LDLM_ENQUEUE_HANG	 0x31d
#define OBD_FAIL_LDLM_BL_EVICT           0x31e
#define OBD_FAIL_LDLM_PAUSE_CANCEL2      0x31f
#define OBD_FAIL_LDLM_CP_CB_WAIT2        0x320
#define OBD_FAIL_LDLM_CP_CB_WAIT3        0x321
#define OBD_FAIL_LDLM_CP_CB_WAIT4        0x322
#define OBD_FAIL_LDLM_CP_CB_WAIT5        0x323
#define OBD_FAIL_LDLM_SRV_BL_AST	 0x324
#define OBD_FAIL_LDLM_SRV_CP_AST	 0x325
#define OBD_FAIL_LDLM_SRV_GL_AST	 0x326
#define OBD_FAIL_LDLM_WATERMARK_LOW	 0x327
#define OBD_FAIL_LDLM_WATERMARK_HIGH	 0x328
#define OBD_FAIL_LDLM_PAUSE_CANCEL_LOCAL 0x329
#define OBD_FAIL_LDLM_GRANT_CHECK        0x32a

/* LOCKLESS IO */
#define OBD_FAIL_LDLM_SET_CONTENTION     0x385

#define OBD_FAIL_OSC                     0x400
#define OBD_FAIL_OSC_BRW_READ_BULK       0x401
#define OBD_FAIL_OSC_BRW_WRITE_BULK      0x402
#define OBD_FAIL_OSC_LOCK_BL_AST         0x403
#define OBD_FAIL_OSC_LOCK_CP_AST         0x404
#define OBD_FAIL_OSC_MATCH               0x405
#define OBD_FAIL_OSC_BRW_PREP_REQ        0x406
#define OBD_FAIL_OSC_SHUTDOWN            0x407
#define OBD_FAIL_OSC_CHECKSUM_RECEIVE    0x408
#define OBD_FAIL_OSC_CHECKSUM_SEND       0x409
#define OBD_FAIL_OSC_BRW_PREP_REQ2       0x40a
#define OBD_FAIL_OSC_CONNECT_CKSUM       0x40b
#define OBD_FAIL_OSC_CKSUM_ADLER_ONLY    0x40c
#define OBD_FAIL_OSC_DIO_PAUSE           0x40d
#define OBD_FAIL_OSC_OBJECT_CONTENTION   0x40e
#define OBD_FAIL_OSC_CP_CANCEL_RACE      0x40f
#define OBD_FAIL_OSC_CP_ENQ_RACE         0x410
#define OBD_FAIL_OSC_NO_GRANT            0x411
#define OBD_FAIL_OSC_DELAY_SETTIME	 0x412
#define OBD_FAIL_OSC_CONNECT_GRANT_PARAM 0x413
#define OBD_FAIL_OSC_DELAY_IO            0x414

#define OBD_FAIL_PTLRPC                  0x500
#define OBD_FAIL_PTLRPC_ACK              0x501
#define OBD_FAIL_PTLRPC_RQBD             0x502
#define OBD_FAIL_PTLRPC_BULK_GET_NET     0x503
#define OBD_FAIL_PTLRPC_BULK_PUT_NET     0x504
#define OBD_FAIL_PTLRPC_DROP_RPC         0x505
#define OBD_FAIL_PTLRPC_DELAY_SEND       0x506
#define OBD_FAIL_PTLRPC_DELAY_RECOV      0x507
#define OBD_FAIL_PTLRPC_CLIENT_BULK_CB   0x508
#define OBD_FAIL_PTLRPC_PAUSE_REQ        0x50a
#define OBD_FAIL_PTLRPC_PAUSE_REP        0x50c
#define OBD_FAIL_PTLRPC_IMP_DEACTIVE     0x50d
#define OBD_FAIL_PTLRPC_DUMP_LOG         0x50e
#define OBD_FAIL_PTLRPC_LONG_REPL_UNLINK 0x50f
#define OBD_FAIL_PTLRPC_LONG_BULK_UNLINK 0x510
#define OBD_FAIL_PTLRPC_HPREQ_TIMEOUT    0x511
#define OBD_FAIL_PTLRPC_HPREQ_NOTIMEOUT  0x512
#define OBD_FAIL_PTLRPC_DROP_REQ_OPC     0x513
#define OBD_FAIL_PTLRPC_FINISH_REPLAY    0x514
#define OBD_FAIL_PTLRPC_CLIENT_BULK_CB2  0x515
#define OBD_FAIL_PTLRPC_DELAY_IMP_FULL   0x516
#define OBD_FAIL_PTLRPC_CANCEL_RESEND    0x517
#define OBD_FAIL_PTLRPC_DROP_BULK	 0x51a
#define OBD_FAIL_PTLRPC_LONG_REQ_UNLINK  0x51b
#define OBD_FAIL_PTLRPC_LONG_BOTH_UNLINK 0x51c
#define OBD_FAIL_PTLRPC_CLIENT_BULK_CB3  0x520

#define OBD_FAIL_OBD_PING_NET            0x600
#define OBD_FAIL_OBD_LOG_CANCEL_NET      0x601
#define OBD_FAIL_OBD_LOGD_NET            0x602
#define OBD_FAIL_OBD_QC_CALLBACK_NET     0x603
#define OBD_FAIL_OBD_DQACQ               0x604
#define OBD_FAIL_OBD_LLOG_SETUP          0x605
#define OBD_FAIL_OBD_LOG_CANCEL_REP      0x606
#define OBD_FAIL_OBD_IDX_READ_NET        0x607
#define OBD_FAIL_OBD_IDX_READ_BREAK	 0x608
#define OBD_FAIL_OBD_NO_LRU		 0x609
#define OBD_FAIL_OBD_ZOMBIE_SLEEP	 0x650

#define OBD_FAIL_TGT_REPLY_NET           0x700
#define OBD_FAIL_TGT_CONN_RACE           0x701
#define OBD_FAIL_TGT_FORCE_RECONNECT     0x702
#define OBD_FAIL_TGT_DELAY_CONNECT       0x703
#define OBD_FAIL_TGT_DELAY_RECONNECT     0x704
#define OBD_FAIL_TGT_DELAY_PRECREATE     0x705
#define OBD_FAIL_TGT_TOOMANY_THREADS     0x706
#define OBD_FAIL_TGT_REPLAY_DROP         0x707
#define OBD_FAIL_TGT_FAKE_EXP            0x708
#define OBD_FAIL_TGT_REPLAY_DELAY        0x709
/* #define OBD_FAIL_TGT_LAST_REPLAY         0x710 (obsoleted) */
#define OBD_FAIL_TGT_CLIENT_ADD          0x711
#define OBD_FAIL_TGT_RCVG_FLAG           0x712
#define OBD_FAIL_TGT_DELAY_CONDITIONAL	 0x713
#define OBD_FAIL_TGT_REPLAY_DELAY2       0x714
#define OBD_FAIL_TGT_REPLAY_RECONNECT	 0x715
#define OBD_FAIL_TGT_MOUNT_RACE		 0x716
#define OBD_FAIL_TGT_CLIENT_DEL          0x718
#define OBD_FAIL_TGT_SLUGGISH_NET	 0x719
<<<<<<< HEAD
=======
#define OBD_FAIL_TGT_RCVD_EIO		 0x720
>>>>>>> 59fb370f

#define OBD_FAIL_MDC_REVALIDATE_PAUSE    0x800
#define OBD_FAIL_MDC_ENQUEUE_PAUSE       0x801
#define OBD_FAIL_MDC_OLD_EXT_FLAGS       0x802
#define OBD_FAIL_MDC_GETATTR_ENQUEUE     0x803
#define OBD_FAIL_MDC_RPCS_SEM		 0x804
#define OBD_FAIL_MDC_LIGHTWEIGHT	 0x805
#define OBD_FAIL_MDC_CLOSE		 0x806

#define OBD_FAIL_MGS                     0x900
#define OBD_FAIL_MGS_ALL_REQUEST_NET     0x901
#define OBD_FAIL_MGS_ALL_REPLY_NET       0x902
#define OBD_FAIL_MGC_PAUSE_PROCESS_LOG   0x903
#define OBD_FAIL_MGS_PAUSE_REQ           0x904
#define OBD_FAIL_MGS_PAUSE_TARGET_REG    0x905
#define OBD_FAIL_MGS_CONNECT_NET	 0x906
#define OBD_FAIL_MGS_DISCONNECT_NET	 0x907
#define OBD_FAIL_MGS_SET_INFO_NET	 0x908
#define OBD_FAIL_MGS_EXCEPTION_NET	 0x909
#define OBD_FAIL_MGS_TARGET_REG_NET	 0x90a
#define OBD_FAIL_MGS_TARGET_DEL_NET	 0x90b
#define OBD_FAIL_MGS_CONFIG_READ_NET	 0x90c
#define OBD_FAIL_MGS_LDLM_REPLY_NET	 0x90d
#define OBD_FAIL_MGC_FAIL_NET		 0x90e
#define OBD_FAIL_MGC_FS_CLEANUP_RACE	 0x90f

#define OBD_FAIL_QUOTA_DQACQ_NET			0xA01
#define OBD_FAIL_QUOTA_EDQUOT            0xA02
#define OBD_FAIL_QUOTA_DELAY_REINT       0xA03
#define OBD_FAIL_QUOTA_RECOVERABLE_ERR   0xA04

#define OBD_FAIL_LPROC_REMOVE            0xB00

#define OBD_FAIL_GENERAL_ALLOC           0xC00

#define OBD_FAIL_SEQ                     0x1000
#define OBD_FAIL_SEQ_QUERY_NET           0x1001
#define OBD_FAIL_SEQ_EXHAUST		 0x1002

#define OBD_FAIL_FLD                     0x1100
#define OBD_FAIL_FLD_QUERY_NET           0x1101
#define OBD_FAIL_FLD_READ_NET		 0x1102

#define OBD_FAIL_SEC_CTX                 0x1200
#define OBD_FAIL_SEC_CTX_INIT_NET        0x1201
#define OBD_FAIL_SEC_CTX_INIT_CONT_NET   0x1202
#define OBD_FAIL_SEC_CTX_FINI_NET        0x1203
#define OBD_FAIL_SEC_CTX_HDL_PAUSE       0x1204

#define OBD_FAIL_LLOG                               0x1300
#define OBD_FAIL_LLOG_ORIGIN_CONNECT_NET            0x1301
#define OBD_FAIL_LLOG_ORIGIN_HANDLE_CREATE_NET      0x1302
#define OBD_FAIL_LLOG_ORIGIN_HANDLE_DESTROY_NET     0x1303
#define OBD_FAIL_LLOG_ORIGIN_HANDLE_READ_HEADER_NET 0x1304
#define OBD_FAIL_LLOG_ORIGIN_HANDLE_NEXT_BLOCK_NET  0x1305
#define OBD_FAIL_LLOG_ORIGIN_HANDLE_PREV_BLOCK_NET  0x1306
#define OBD_FAIL_LLOG_ORIGIN_HANDLE_WRITE_REC_NET   0x1307
#define OBD_FAIL_LLOG_ORIGIN_HANDLE_CLOSE_NET       0x1308
#define OBD_FAIL_LLOG_CATINFO_NET                   0x1309
#define OBD_FAIL_MDS_SYNC_CAPA_SL                   0x1310
#define OBD_FAIL_SEQ_ALLOC                          0x1311
#define OBD_FAIL_CAT_RECORDS			    0x1312

#define OBD_FAIL_LLITE                              0x1400
#define OBD_FAIL_LLITE_FAULT_TRUNC_RACE             0x1401
#define OBD_FAIL_LOCK_STATE_WAIT_INTR               0x1402
#define OBD_FAIL_LOV_INIT			    0x1403
#define OBD_FAIL_GLIMPSE_DELAY			    0x1404
#define OBD_FAIL_LLITE_XATTR_ENOMEM		    0x1405
#define OBD_FAIL_MAKE_LOVEA_HOLE		    0x1406
#define OBD_FAIL_LLITE_LOST_LAYOUT		    0x1407
#define OBD_FAIL_LLITE_NO_CHECK_DEAD		    0x1408
#define OBD_FAIL_GETATTR_DELAY			    0x1409
#define OBD_FAIL_LLITE_FLOCK_UNLOCK_RACE            0x140a
#define OBD_FAIL_LLITE_FLOCK_BL_GRANT_RACE	    0x140b
#define OBD_FAIL_LLITE_IMUTEX_SEC		    0x140c
#define OBD_FAIL_LLITE_IMUTEX_NOSEC		    0x140d

#define OBD_FAIL_LLITE_NO_CHECK_DEAD		    0x1408
#define OBD_FAIL_GETATTR_DELAY			    0x1409
#define OBD_FAIL_LLITE_CREATE_FILE_PAUSE	    0x1409
#define OBD_FAIL_LLITE_NEWNODE_PAUSE		    0x140a
#define OBD_FAIL_LLITE_SETDIRSTRIPE_PAUSE	    0x140b

#define OBD_FAIL_FID_INDIR	0x1501
#define OBD_FAIL_FID_INLMA	0x1502
#define OBD_FAIL_FID_IGIF	0x1504
#define OBD_FAIL_FID_LOOKUP	0x1505
#define OBD_FAIL_FID_NOLMA	0x1506

/* LFSCK */
#define OBD_FAIL_LFSCK_DELAY1		0x1600
#define OBD_FAIL_LFSCK_DELAY2		0x1601
#define OBD_FAIL_LFSCK_DELAY3		0x1602
#define OBD_FAIL_LFSCK_LINKEA_CRASH	0x1603
#define OBD_FAIL_LFSCK_LINKEA_MORE	0x1604
#define OBD_FAIL_LFSCK_LINKEA_MORE2	0x1605
#define OBD_FAIL_LFSCK_FATAL1		0x1608
#define OBD_FAIL_LFSCK_FATAL2		0x1609
#define OBD_FAIL_LFSCK_CRASH		0x160a
#define OBD_FAIL_LFSCK_NO_AUTO		0x160b
#define OBD_FAIL_LFSCK_NO_DOUBLESCAN	0x160c
#define OBD_FAIL_LFSCK_SKIP_LASTID	0x160d
#define OBD_FAIL_LFSCK_DELAY4		0x160e
#define OBD_FAIL_LFSCK_BAD_LMMOI	0x160f
#define OBD_FAIL_LFSCK_DANGLING 	0x1610
#define OBD_FAIL_LFSCK_UNMATCHED_PAIR1	0x1611
#define OBD_FAIL_LFSCK_UNMATCHED_PAIR2	0x1612
#define OBD_FAIL_LFSCK_BAD_OWNER	0x1613
#define OBD_FAIL_LFSCK_MULTIPLE_REF	0x1614
#define OBD_FAIL_LFSCK_LOST_STRIPE	0x1615
#define OBD_FAIL_LFSCK_LOST_MDTOBJ	0x1616
#define OBD_FAIL_LFSCK_NOPFID		0x1617
#define OBD_FAIL_LFSCK_CHANGE_STRIPE	0x1618
#define OBD_FAIL_LFSCK_INVALID_PFID	0x1619
#define OBD_FAIL_LFSCK_LOST_SPEOBJ	0x161a
#define OBD_FAIL_LFSCK_DELAY5		0x161b
#define OBD_FAIL_LFSCK_BAD_NETWORK	0x161c
#define OBD_FAIL_LFSCK_NO_LINKEA	0x161d
#define OBD_FAIL_LFSCK_BAD_PARENT	0x161e
#define OBD_FAIL_LFSCK_DANGLING2	0x1620
#define OBD_FAIL_LFSCK_DANGLING3	0x1621
#define OBD_FAIL_LFSCK_MUL_REF		0x1622
#define OBD_FAIL_LFSCK_BAD_TYPE		0x1623
#define OBD_FAIL_LFSCK_NO_NAMEENTRY	0x1624
#define OBD_FAIL_LFSCK_MORE_NLINK	0x1625
#define OBD_FAIL_LFSCK_LESS_NLINK	0x1626
#define OBD_FAIL_LFSCK_LINKEA_OVERFLOW	0x1627
#define OBD_FAIL_LFSCK_BAD_NAME_HASH	0x1628
#define OBD_FAIL_LFSCK_LOST_MASTER_LMV	0x1629
#define OBD_FAIL_LFSCK_LOST_SLAVE_LMV	0x162a
#define OBD_FAIL_LFSCK_BAD_SLAVE_LMV	0x162b
#define OBD_FAIL_LFSCK_BAD_SLAVE_NAME	0x162c

#define OBD_FAIL_LFSCK_NOTIFY_NET	0x16f0
#define OBD_FAIL_LFSCK_QUERY_NET	0x16f1

/* UPDATE */
#define OBD_FAIL_OUT_UPDATE_NET		0x1700
#define OBD_FAIL_OUT_UPDATE_NET_REP	0x1701

/* MIGRATE */
#define OBD_FAIL_MIGRATE_NET_REP		0x1800
#define OBD_FAIL_MIGRATE_ENTRIES		0x1801
#define OBD_FAIL_MIGRATE_LINKEA			0x1802
#define OBD_FAIL_MIGRATE_DELAY			0x1803

/* LMV */
#define OBD_FAIL_UNKNOWN_LMV_STRIPE		0x1901

/* DT */
#define OBD_FAIL_DT_DECLARE_ATTR_GET		0x2000
#define OBD_FAIL_DT_ATTR_GET			0x2001
#define OBD_FAIL_DT_DECLARE_ATTR_SET		0x2002
#define OBD_FAIL_DT_ATTR_SET			0x2003
#define OBD_FAIL_DT_DECLARE_XATTR_GET		0x2004
#define OBD_FAIL_DT_XATTR_GET			0x2005
#define OBD_FAIL_DT_DECLARE_XATTR_SET		0x2006
#define OBD_FAIL_DT_XATTR_SET			0x2007
#define OBD_FAIL_DT_DECLARE_XATTR_DEL		0x2008
#define OBD_FAIL_DT_XATTR_DEL			0x2009
#define OBD_FAIL_DT_XATTR_LIST			0x200a
#define OBD_FAIL_DT_DECLARE_CREATE		0x200b
#define OBD_FAIL_DT_CREATE			0x200c
#define OBD_FAIL_DT_DECLARE_DESTROY		0x200d
#define OBD_FAIL_DT_DESTROY			0x200e
#define OBD_FAIL_DT_INDEX_TRY			0x200f
#define OBD_FAIL_DT_DECLARE_REF_ADD		0x2010
#define OBD_FAIL_DT_REF_ADD			0x2011
#define OBD_FAIL_DT_DECLARE_REF_DEL		0x2012
#define OBD_FAIL_DT_REF_DEL			0x2013
#define OBD_FAIL_DT_DECLARE_INSERT		0x2014
#define OBD_FAIL_DT_INSERT			0x2015
#define OBD_FAIL_DT_DECLARE_DELETE		0x2016
#define OBD_FAIL_DT_DELETE			0x2017
#define OBD_FAIL_DT_LOOKUP			0x2018

/* barrier */
#define OBD_FAIL_MGS_BARRIER_READ_NET		0x2200
#define OBD_FAIL_MGS_BARRIER_NOTIFY_NET		0x2201

#define OBD_FAIL_BARRIER_DELAY			0x2202
#define OBD_FAIL_BARRIER_FAILURE		0x2203

/* Assign references to moved code to reduce code changes */
#define OBD_FAIL_PRECHECK(id)                   CFS_FAIL_PRECHECK(id)
#define OBD_FAIL_CHECK(id)                      CFS_FAIL_CHECK(id)
#define OBD_FAIL_CHECK_VALUE(id, value)         CFS_FAIL_CHECK_VALUE(id, value)
#define OBD_FAIL_CHECK_ORSET(id, value)         CFS_FAIL_CHECK_ORSET(id, value)
#define OBD_FAIL_CHECK_RESET(id, value)         CFS_FAIL_CHECK_RESET(id, value)
#define OBD_FAIL_RETURN(id, ret)                CFS_FAIL_RETURN(id, ret)
#define OBD_FAIL_TIMEOUT(id, secs)              CFS_FAIL_TIMEOUT(id, secs)
#define OBD_FAIL_TIMEOUT_MS(id, ms)             CFS_FAIL_TIMEOUT_MS(id, ms)
#define OBD_FAIL_TIMEOUT_ORSET(id, value, secs) CFS_FAIL_TIMEOUT_ORSET(id, value, secs)
#define OBD_RACE(id)                            CFS_RACE(id)
#define OBD_FAIL_ONCE                           CFS_FAIL_ONCE
#define OBD_FAILED                              CFS_FAILED

#define LUT_FAIL_CLASS(fail_id)			(((fail_id) >> 8) << 16)
#define LUT_FAIL_MGT				LUT_FAIL_CLASS(OBD_FAIL_MGS)
#define LUT_FAIL_MDT				LUT_FAIL_CLASS(OBD_FAIL_MDS)
#define LUT_FAIL_OST				LUT_FAIL_CLASS(OBD_FAIL_OST)

extern atomic_t libcfs_kmemory;

#ifdef CONFIG_PROC_FS
#define obd_memory_add(size)                                                  \
        lprocfs_counter_add(obd_memory, OBD_MEMORY_STAT, (long)(size))
#define obd_memory_sub(size)                                                  \
        lprocfs_counter_sub(obd_memory, OBD_MEMORY_STAT, (long)(size))
#define obd_memory_sum()                                                      \
        lprocfs_stats_collector(obd_memory, OBD_MEMORY_STAT,                  \
                                LPROCFS_FIELDS_FLAGS_SUM)
#define obd_pages_add(order)                                                  \
        lprocfs_counter_add(obd_memory, OBD_MEMORY_PAGES_STAT,                \
                            (long)(1 << (order)))
#define obd_pages_sub(order)                                                  \
        lprocfs_counter_sub(obd_memory, OBD_MEMORY_PAGES_STAT,                \
                            (long)(1 << (order)))
#define obd_pages_sum()                                                       \
        lprocfs_stats_collector(obd_memory, OBD_MEMORY_PAGES_STAT,            \
                                LPROCFS_FIELDS_FLAGS_SUM)

extern void obd_update_maxusage(void);
extern __u64 obd_memory_max(void);
extern __u64 obd_pages_max(void);

#else /* CONFIG_PROC_FS */

extern __u64 obd_alloc;
extern __u64 obd_pages;

extern __u64 obd_max_alloc;
extern __u64 obd_max_pages;

static inline void obd_memory_add(long size)
{
        obd_alloc += size;
        if (obd_alloc > obd_max_alloc)
                obd_max_alloc = obd_alloc;
}

static inline void obd_memory_sub(long size)
{
        obd_alloc -= size;
}

static inline void obd_pages_add(int order)
{
        obd_pages += 1<< order;
        if (obd_pages > obd_max_pages)
                obd_max_pages = obd_pages;
}

static inline void obd_pages_sub(int order)
{
        obd_pages -= 1<< order;
}

#define obd_memory_sum() (obd_alloc)
#define obd_pages_sum()  (obd_pages)

#define obd_memory_max() (obd_max_alloc)
#define obd_pages_max() (obd_max_pages)

#endif /* !CONFIG_PROC_FS */

#define OBD_DEBUG_MEMUSAGE (1)

#if OBD_DEBUG_MEMUSAGE
#define OBD_ALLOC_POST(ptr, size, name)                                 \
                obd_memory_add(size);                                   \
                CDEBUG(D_MALLOC, name " '" #ptr "': %d at %p.\n",       \
                       (int)(size), ptr)

#define OBD_FREE_PRE(ptr, size, name)                                   \
        LASSERT(ptr);                                                   \
        obd_memory_sub(size);                                           \
        CDEBUG(D_MALLOC, name " '" #ptr "': %d at %p.\n",               \
               (int)(size), ptr);                                       \
        POISON(ptr, 0x5a, size)

#else /* !OBD_DEBUG_MEMUSAGE */

#define OBD_ALLOC_POST(ptr, size, name) ((void)0)
#define OBD_FREE_PRE(ptr, size, name)   ((void)0)

#endif /* !OBD_DEBUG_MEMUSAGE */

#ifdef RANDOM_FAIL_ALLOC
#define HAS_FAIL_ALLOC_FLAG OBD_FAIL_CHECK(OBD_FAIL_GENERAL_ALLOC)
#else
#define HAS_FAIL_ALLOC_FLAG 0
#endif

#define OBD_ALLOC_FAIL_BITS 24
#define OBD_ALLOC_FAIL_MASK ((1 << OBD_ALLOC_FAIL_BITS) - 1)
#define OBD_ALLOC_FAIL_MULT (OBD_ALLOC_FAIL_MASK / 100)

#define OBD_FREE_RTN0(ptr)                                                    \
({                                                                            \
	kfree(ptr);                                                        \
        (ptr) = NULL;                                                         \
        0;                                                                    \
})

#define __OBD_MALLOC_VERBOSE(ptr, cptab, cpt, size, flags)		      \
do {									      \
	(ptr) = (cptab) == NULL ?					      \
		kmalloc(size, (flags) | __GFP_ZERO) :			      \
		cfs_cpt_malloc(cptab, cpt, size, (flags) | __GFP_ZERO);	      \
        if (likely((ptr) != NULL &&                                           \
                   (!HAS_FAIL_ALLOC_FLAG || obd_alloc_fail_rate == 0 ||       \
                    !obd_alloc_fail(ptr, #ptr, "km", size,                    \
                                    __FILE__, __LINE__) ||                    \
                    OBD_FREE_RTN0(ptr)))){                                    \
                OBD_ALLOC_POST(ptr, size, "kmalloced");                       \
        }                                                                     \
} while (0)

#define OBD_ALLOC_GFP(ptr, size, gfp_mask)				      \
	__OBD_MALLOC_VERBOSE(ptr, NULL, 0, size, gfp_mask)

#define OBD_ALLOC(ptr, size) OBD_ALLOC_GFP(ptr, size, GFP_NOFS)
#define OBD_ALLOC_WAIT(ptr, size) OBD_ALLOC_GFP(ptr, size, GFP_KERNEL)
#define OBD_ALLOC_PTR(ptr) OBD_ALLOC(ptr, sizeof *(ptr))
#define OBD_ALLOC_PTR_WAIT(ptr) OBD_ALLOC_WAIT(ptr, sizeof *(ptr))

#define OBD_CPT_ALLOC_GFP(ptr, cptab, cpt, size, gfp_mask)		      \
	__OBD_MALLOC_VERBOSE(ptr, cptab, cpt, size, gfp_mask)

#define OBD_CPT_ALLOC(ptr, cptab, cpt, size)				      \
	OBD_CPT_ALLOC_GFP(ptr, cptab, cpt, size, GFP_NOFS)

#define OBD_CPT_ALLOC_PTR(ptr, cptab, cpt)				      \
	OBD_CPT_ALLOC(ptr, cptab, cpt, sizeof *(ptr))

/* Direct use of __vmalloc() allows for protection flag specification
 * (and particularly to not set __GFP_FS, which is likely to cause some
 * deadlock situations in our code).
 */
#define __OBD_VMALLOC_VERBOSE(ptr, cptab, cpt, size)			      \
do {									      \
	(ptr) = cptab == NULL ?						      \
		__vmalloc(size, GFP_NOFS | __GFP_HIGHMEM | __GFP_ZERO,	      \
			  PAGE_KERNEL) :				      \
		cfs_cpt_vzalloc(cptab, cpt, size);			      \
	if (unlikely((ptr) == NULL)) {                                        \
		CERROR("vmalloc of '" #ptr "' (%d bytes) failed\n",           \
		       (int)(size));                                          \
		CERROR(LPU64" total bytes allocated by Lustre, %d by LNET\n", \
		       obd_memory_sum(), atomic_read(&libcfs_kmemory));       \
	} else {                                                              \
		OBD_ALLOC_POST(ptr, size, "vmalloced");                       \
	}                                                                     \
} while(0)

#define OBD_VMALLOC(ptr, size)						      \
	 __OBD_VMALLOC_VERBOSE(ptr, NULL, 0, size)
#define OBD_CPT_VMALLOC(ptr, cptab, cpt, size)				      \
	 __OBD_VMALLOC_VERBOSE(ptr, cptab, cpt, size)

#define OBD_ALLOC_LARGE(ptr, size)                                            \
do {                                                                          \
	OBD_ALLOC_GFP(ptr, size, GFP_NOFS | __GFP_NOWARN);                    \
	if (ptr == NULL)                                                      \
                OBD_VMALLOC(ptr, size);                                       \
} while (0)

#define OBD_CPT_ALLOC_LARGE(ptr, cptab, cpt, size)			      \
do {									      \
	OBD_CPT_ALLOC_GFP(ptr, cptab, cpt, size, GFP_NOFS | __GFP_NOWARN);    \
	if (ptr == NULL)                                                      \
		OBD_CPT_VMALLOC(ptr, cptab, cpt, size);			      \
} while (0)

#define OBD_FREE_LARGE(ptr, size) OBD_FREE(ptr, size)

#ifdef CONFIG_DEBUG_SLAB
#define POISON(ptr, c, s) do {} while (0)
#define POISON_PTR(ptr)  ((void)0)
#else
#define POISON(ptr, c, s) memset(ptr, c, s)
#define POISON_PTR(ptr)  (ptr) = (void *)0xdeadbeef
#endif

#ifdef POISON_BULK
#define POISON_PAGE(page, val) do { memset(kmap(page), val, PAGE_CACHE_SIZE);   \
                                    kunmap(page); } while (0)
#else
#define POISON_PAGE(page, val) do { } while (0)
#endif

#define OBD_FREE(ptr, size)                                                   \
do {                                                                          \
	if (is_vmalloc_addr(ptr)) {                                           \
		OBD_FREE_PRE(ptr, size, "vfreed");			      \
		vfree(ptr);		                                      \
	} else {                                                              \
		OBD_FREE_PRE(ptr, size, "kfreed");                            \
		kfree(ptr);                                                   \
	}                                                                     \
	POISON_PTR(ptr);                                                      \
} while(0)

#define OBD_FREE_RCU(ptr, size, handle)					      \
do {									      \
	struct portals_handle *__h = (handle);				      \
									      \
	LASSERT(handle != NULL);					      \
	__h->h_cookie = (unsigned long)(ptr);				      \
	__h->h_size = (size);						      \
	call_rcu(&__h->h_rcu, class_handle_free_cb);			      \
	POISON_PTR(ptr);						      \
} while(0)

/* we memset() the slab object to 0 when allocation succeeds, so DO NOT
 * HAVE A CTOR THAT DOES ANYTHING.  its work will be cleared here.  we'd
 * love to assert on that, but slab.c keeps kmem_cache_s all to itself. */
#define OBD_SLAB_FREE_RTN0(ptr, slab)                                         \
({                                                                            \
	kmem_cache_free((slab), (ptr));                                    \
        (ptr) = NULL;                                                         \
        0;                                                                    \
})

#define __OBD_SLAB_ALLOC_VERBOSE(ptr, slab, cptab, cpt, size, type)	      \
do {									      \
	LASSERT(ergo((type) != GFP_ATOMIC, !in_interrupt()));		      \
	(ptr) = (cptab) == NULL ?					      \
		kmem_cache_alloc(slab, (type) | __GFP_ZERO) :		      \
		cfs_mem_cache_cpt_alloc(slab, cptab, cpt, (type) | __GFP_ZERO); \
        if (likely((ptr) != NULL &&                                           \
                   (!HAS_FAIL_ALLOC_FLAG || obd_alloc_fail_rate == 0 ||       \
                    !obd_alloc_fail(ptr, #ptr, "slab-", size,                 \
                                    __FILE__, __LINE__) ||                    \
                    OBD_SLAB_FREE_RTN0(ptr, slab)))) {                        \
                OBD_ALLOC_POST(ptr, size, "slab-alloced");                    \
        }                                                                     \
} while(0)

#define OBD_SLAB_ALLOC_GFP(ptr, slab, size, flags)			      \
	__OBD_SLAB_ALLOC_VERBOSE(ptr, slab, NULL, 0, size, flags)
#define OBD_SLAB_CPT_ALLOC_GFP(ptr, slab, cptab, cpt, size, flags)	      \
	__OBD_SLAB_ALLOC_VERBOSE(ptr, slab, cptab, cpt, size, flags)

#define OBD_FREE_PTR(ptr) OBD_FREE(ptr, sizeof *(ptr))

#define OBD_SLAB_FREE(ptr, slab, size)                                        \
do {                                                                          \
        OBD_FREE_PRE(ptr, size, "slab-freed");                                \
	kmem_cache_free(slab, ptr);                                        \
        POISON_PTR(ptr);                                                      \
} while(0)

#define OBD_SLAB_ALLOC(ptr, slab, size)					      \
	OBD_SLAB_ALLOC_GFP(ptr, slab, size, GFP_NOFS)

#define OBD_SLAB_CPT_ALLOC(ptr, slab, cptab, cpt, size)			      \
	OBD_SLAB_CPT_ALLOC_GFP(ptr, slab, cptab, cpt, size, GFP_NOFS)

#define OBD_SLAB_ALLOC_PTR(ptr, slab)					      \
	OBD_SLAB_ALLOC(ptr, slab, sizeof *(ptr))

#define OBD_SLAB_CPT_ALLOC_PTR(ptr, slab, cptab, cpt)			      \
	OBD_SLAB_CPT_ALLOC(ptr, slab, cptab, cpt, sizeof *(ptr))

#define OBD_SLAB_ALLOC_PTR_GFP(ptr, slab, flags)			      \
	OBD_SLAB_ALLOC_GFP(ptr, slab, sizeof *(ptr), flags)

#define OBD_SLAB_CPT_ALLOC_PTR_GFP(ptr, slab, cptab, cpt, flags)		      \
	OBD_SLAB_CPT_ALLOC_GFP(ptr, slab, cptab, cpt, sizeof *(ptr), flags)

#define OBD_SLAB_FREE_PTR(ptr, slab)					      \
	OBD_SLAB_FREE((ptr), (slab), sizeof *(ptr))

#define KEY_IS(str) \
        (keylen >= (sizeof(str)-1) && memcmp(key, str, (sizeof(str)-1)) == 0)

/* Wrapper for contiguous page frame allocation */
#define __OBD_PAGE_ALLOC_VERBOSE(ptr, cptab, cpt, gfp_mask)		      \
do {									      \
	(ptr) = (cptab) == NULL ?					      \
		alloc_page(gfp_mask) :				      \
		cfs_page_cpt_alloc(cptab, cpt, gfp_mask);		      \
        if (unlikely((ptr) == NULL)) {                                        \
                CERROR("alloc_pages of '" #ptr "' %d page(s) / "LPU64" bytes "\
                       "failed\n", (int)1,                                    \
		       (__u64)(1 << PAGE_CACHE_SHIFT));                         \
                CERROR(LPU64" total bytes and "LPU64" total pages "           \
                       "("LPU64" bytes) allocated by Lustre, "                \
                       "%d total bytes by LNET\n",                            \
                       obd_memory_sum(),                                      \
		       obd_pages_sum() << PAGE_CACHE_SHIFT,                   \
		       obd_pages_sum(),                                       \
		       atomic_read(&libcfs_kmemory));                         \
	} else {                                                              \
		obd_pages_add(0);                                             \
                CDEBUG(D_MALLOC, "alloc_pages '" #ptr "': %d page(s) / "      \
                       LPU64" bytes at %p.\n",                                \
                       (int)1,                                                \
		       (__u64)(1 << PAGE_CACHE_SHIFT), ptr);                    \
        }                                                                     \
} while (0)

#define OBD_PAGE_ALLOC(ptr, gfp_mask)					      \
	__OBD_PAGE_ALLOC_VERBOSE(ptr, NULL, 0, gfp_mask)
#define OBD_PAGE_CPT_ALLOC(ptr, cptab, cpt, gfp_mask)			      \
	__OBD_PAGE_ALLOC_VERBOSE(ptr, cptab, cpt, gfp_mask)

#define OBD_PAGE_FREE(ptr)                                                    \
do {                                                                          \
        LASSERT(ptr);                                                         \
        obd_pages_sub(0);                                                     \
        CDEBUG(D_MALLOC, "free_pages '" #ptr "': %d page(s) / "LPU64" bytes " \
               "at %p.\n",                                                    \
	       (int)1, (__u64)(1 << PAGE_CACHE_SHIFT),                          \
               ptr);                                                          \
	__free_page(ptr);                                                   \
        (ptr) = (void *)0xdeadbeef;                                           \
} while (0)

#endif<|MERGE_RESOLUTION|>--- conflicted
+++ resolved
@@ -273,7 +273,6 @@
 #define OBD_FAIL_MDS_XATTR_REP			0x161
 #define OBD_FAIL_MDS_TRACK_OVERFLOW	 0x162
 #define OBD_FAIL_MDS_LOV_CREATE_RACE	 0x163
-#define OBD_FAIL_MDS_OSP_PRECREATE_WAIT	 0x164
 
 /* layout lock */
 #define OBD_FAIL_MDS_NO_LL_GETATTR	 0x170
@@ -475,10 +474,7 @@
 #define OBD_FAIL_TGT_MOUNT_RACE		 0x716
 #define OBD_FAIL_TGT_CLIENT_DEL          0x718
 #define OBD_FAIL_TGT_SLUGGISH_NET	 0x719
-<<<<<<< HEAD
-=======
 #define OBD_FAIL_TGT_RCVD_EIO		 0x720
->>>>>>> 59fb370f
 
 #define OBD_FAIL_MDC_REVALIDATE_PAUSE    0x800
 #define OBD_FAIL_MDC_ENQUEUE_PAUSE       0x801
