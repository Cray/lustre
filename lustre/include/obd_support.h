/* -*- mode: c; c-basic-offset: 8; indent-tabs-mode: nil; -*-
 * vim:expandtab:shiftwidth=8:tabstop=8:
 *
 *  Copyright (C) 2001, 2002 Cluster File Systems, Inc.
 *
 *   This file is part of Lustre, http://www.lustre.org.
 *
 *   Lustre is free software; you can redistribute it and/or
 *   modify it under the terms of version 2 of the GNU General Public
 *   License as published by the Free Software Foundation.
 *
 *   Lustre is distributed in the hope that it will be useful,
 *   but WITHOUT ANY WARRANTY; without even the implied warranty of
 *   MERCHANTABILITY or FITNESS FOR A PARTICULAR PURPOSE.  See the
 *   GNU General Public License for more details.
 *
 *   You should have received a copy of the GNU General Public License
 *   along with Lustre; if not, write to the Free Software
 *   Foundation, Inc., 675 Mass Ave, Cambridge, MA 02139, USA.
 *
 */

#ifndef _OBD_SUPPORT
#define _OBD_SUPPORT

#include <libcfs/kp30.h>
#include <lvfs.h>
#include <lprocfs_status.h>
#include <lustre/lustre_idl.h>

/* global variables */
extern struct lprocfs_stats *obd_memory;
enum {
        OBD_MEMORY_STAT = 0,
        OBD_MEMORY_PAGES_STAT = 1,
        OBD_STATS_NUM,
};

extern unsigned int obd_fail_loc;
extern unsigned int obd_fail_val;
extern unsigned int obd_debug_peer_on_timeout;
extern unsigned int obd_dump_on_timeout;
extern unsigned int obd_dump_on_eviction;
/* obd_timeout should only be used for recovery, not for 
   networking / disk / timings affected by load (use Adaptive Timeouts) */
extern unsigned int obd_timeout;          /* seconds */
extern unsigned int ldlm_timeout;         /* seconds */
extern unsigned int obd_sync_filter;
extern unsigned int obd_max_dirty_pages;
extern atomic_t obd_dirty_pages;
extern cfs_waitq_t obd_race_waitq;
extern int obd_race_state;
extern unsigned int obd_alloc_fail_rate;

<<<<<<< HEAD
=======
int __obd_fail_check_set(__u32 id, __u32 value, int set);

/* lvfs.c */
int obd_alloc_fail(const void *ptr, const char *name, const char *type,
                   size_t size, const char *file, int line);

>>>>>>> 7bbcc3c5
/* Timeout definitions */
#define OBD_TIMEOUT_DEFAULT 100
#define LDLM_TIMEOUT_DEFAULT 20
#ifdef CRAY_XT3
 #define OBD_RECOVERY_MAX_TIME (obd_timeout * 18) /* b13079 */
#endif
/* Time to wait for all clients to reconnect during recovery */
/* Should be very conservative; must catch the first reconnect after reboot */
#define OBD_RECOVERY_FACTOR (3) /* times obd_timeout */
/* Change recovery-small 26b time if you change this */
#define PING_INTERVAL max(obd_timeout / 4, 1U)
/* Client may skip 1 ping; we must wait at least 2.5. But for multiple
 * failover targets the client only pings one server at a time, and pings
 * can be lost on a loaded network. Since eviction has serious consequences,
 * and there's no urgent need to evict a client just because it's idle, we
 * should be very conservative here. */
#define PING_EVICT_TIMEOUT (PING_INTERVAL * 6)
#define DISK_TIMEOUT 50          /* Beyond this we warn about disk speed */
#define CONNECTION_SWITCH_MIN 5U /* Connection switching rate limiter */
 /* Max connect interval for nonresponsive servers; ~50s to avoid building up
    connect requests in the LND queues, but within obd_timeout so we don't
    miss the recovery window */
#define CONNECTION_SWITCH_MAX min(50U, max(CONNECTION_SWITCH_MIN,obd_timeout))
#define CONNECTION_SWITCH_INC 5  /* Connection timeout backoff */
#ifndef CRAY_XT3
/* In general this should be low to have quick detection of a system 
   running on a backup server. (If it's too low, import_select_connection
   will increase the timeout anyhow.)  */
#define INITIAL_CONNECT_TIMEOUT max(CONNECTION_SWITCH_MIN,obd_timeout/20)
#else
/* ...but for very large systems (e.g. CRAY) we need to keep the initial 
   connect t.o. high (bz 10803), because they will nearly ALWAYS be doing the
   connects for the first time (clients "reboot" after every process, so no
   chance to generate adaptive timeout data. */
#define INITIAL_CONNECT_TIMEOUT max(CONNECTION_SWITCH_MIN,obd_timeout/2)
#endif
#define LONG_UNLINK 300          /* Unlink should happen before now */


#define OBD_FAIL_MDS                     0x100
#define OBD_FAIL_MDS_HANDLE_UNPACK       0x101
#define OBD_FAIL_MDS_GETATTR_NET         0x102
#define OBD_FAIL_MDS_GETATTR_PACK        0x103
#define OBD_FAIL_MDS_READPAGE_NET        0x104
#define OBD_FAIL_MDS_READPAGE_PACK       0x105
#define OBD_FAIL_MDS_SENDPAGE            0x106
#define OBD_FAIL_MDS_REINT_NET           0x107
#define OBD_FAIL_MDS_REINT_UNPACK        0x108
#define OBD_FAIL_MDS_REINT_SETATTR       0x109
#define OBD_FAIL_MDS_REINT_SETATTR_WRITE 0x10a
#define OBD_FAIL_MDS_REINT_CREATE        0x10b
#define OBD_FAIL_MDS_REINT_CREATE_WRITE  0x10c
#define OBD_FAIL_MDS_REINT_UNLINK        0x10d
#define OBD_FAIL_MDS_REINT_UNLINK_WRITE  0x10e
#define OBD_FAIL_MDS_REINT_LINK          0x10f
#define OBD_FAIL_MDS_REINT_LINK_WRITE    0x110
#define OBD_FAIL_MDS_REINT_RENAME        0x111
#define OBD_FAIL_MDS_REINT_RENAME_WRITE  0x112
#define OBD_FAIL_MDS_OPEN_NET            0x113
#define OBD_FAIL_MDS_OPEN_PACK           0x114
#define OBD_FAIL_MDS_CLOSE_NET           0x115
#define OBD_FAIL_MDS_CLOSE_PACK          0x116
#define OBD_FAIL_MDS_CONNECT_NET         0x117
#define OBD_FAIL_MDS_CONNECT_PACK        0x118
#define OBD_FAIL_MDS_REINT_NET_REP       0x119
#define OBD_FAIL_MDS_DISCONNECT_NET      0x11a
#define OBD_FAIL_MDS_GETSTATUS_NET       0x11b
#define OBD_FAIL_MDS_GETSTATUS_PACK      0x11c
#define OBD_FAIL_MDS_STATFS_PACK         0x11d
#define OBD_FAIL_MDS_STATFS_NET          0x11e
#define OBD_FAIL_MDS_GETATTR_NAME_NET    0x11f
#define OBD_FAIL_MDS_PIN_NET             0x120
#define OBD_FAIL_MDS_UNPIN_NET           0x121
#define OBD_FAIL_MDS_ALL_REPLY_NET       0x122
#define OBD_FAIL_MDS_ALL_REQUEST_NET     0x123
#define OBD_FAIL_MDS_SYNC_NET            0x124
#define OBD_FAIL_MDS_SYNC_PACK           0x125
#define OBD_FAIL_MDS_DONE_WRITING_NET    0x126
#define OBD_FAIL_MDS_DONE_WRITING_PACK   0x127
#define OBD_FAIL_MDS_ALLOC_OBDO          0x128
#define OBD_FAIL_MDS_PAUSE_OPEN          0x129
#define OBD_FAIL_MDS_STATFS_LCW_SLEEP    0x12a
#define OBD_FAIL_MDS_OPEN_CREATE         0x12b
#define OBD_FAIL_MDS_OST_SETATTR         0x12c
#define OBD_FAIL_MDS_QUOTACHECK_NET      0x12d
#define OBD_FAIL_MDS_QUOTACTL_NET        0x12e
#define OBD_FAIL_MDS_CLIENT_ADD          0x12f
#define OBD_FAIL_MDS_GETXATTR_NET        0x130
#define OBD_FAIL_MDS_GETXATTR_PACK       0x131
#define OBD_FAIL_MDS_SETXATTR_NET        0x132
#define OBD_FAIL_MDS_SETXATTR            0x133
#define OBD_FAIL_MDS_SETXATTR_WRITE      0x134
#define OBD_FAIL_MDS_FS_SETUP            0x135
#define OBD_FAIL_MDS_RESEND              0x136
#define OBD_FAIL_MDS_LLOG_CREATE_FAILED  0x137
#define OBD_FAIL_MDS_LOV_SYNC_RACE       0x138
#define OBD_FAIL_MDS_OSC_PRECREATE       0x139
#define OBD_FAIL_MDS_LLOG_SYNC_TIMEOUT   0x13a
#define OBD_FAIL_MDS_CLOSE_NET_REP       0x13b
#define OBD_FAIL_MDS_BLOCK_QUOTA_REQ     0x13c
#define OBD_FAIL_MDS_DROP_QUOTA_REQ      0x13d

#define OBD_FAIL_OST                     0x200
#define OBD_FAIL_OST_CONNECT_NET         0x201
#define OBD_FAIL_OST_DISCONNECT_NET      0x202
#define OBD_FAIL_OST_GET_INFO_NET        0x203
#define OBD_FAIL_OST_CREATE_NET          0x204
#define OBD_FAIL_OST_DESTROY_NET         0x205
#define OBD_FAIL_OST_GETATTR_NET         0x206
#define OBD_FAIL_OST_SETATTR_NET         0x207
#define OBD_FAIL_OST_OPEN_NET            0x208
#define OBD_FAIL_OST_CLOSE_NET           0x209
#define OBD_FAIL_OST_BRW_NET             0x20a
#define OBD_FAIL_OST_PUNCH_NET           0x20b
#define OBD_FAIL_OST_STATFS_NET          0x20c
#define OBD_FAIL_OST_HANDLE_UNPACK       0x20d
#define OBD_FAIL_OST_BRW_WRITE_BULK      0x20e
#define OBD_FAIL_OST_BRW_READ_BULK       0x20f
#define OBD_FAIL_OST_SYNC_NET            0x210
#define OBD_FAIL_OST_ALL_REPLY_NET       0x211
#define OBD_FAIL_OST_ALL_REQUEST_NET     0x212
#define OBD_FAIL_OST_LDLM_REPLY_NET      0x213
#define OBD_FAIL_OST_BRW_PAUSE_BULK      0x214
#define OBD_FAIL_OST_ENOSPC              0x215
#define OBD_FAIL_OST_EROFS               0x216
#define OBD_FAIL_OST_ENOENT              0x217
#define OBD_FAIL_OST_QUOTACHECK_NET      0x218
#define OBD_FAIL_OST_QUOTACTL_NET        0x219
#define OBD_FAIL_OST_CHECKSUM_RECEIVE    0x21a
#define OBD_FAIL_OST_CHECKSUM_SEND       0x21b
#define OBD_FAIL_OST_BRW_SIZE            0x21c
#define OBD_FAIL_OST_DROP_REQ            0x21d
#define OBD_FAIL_OST_SETATTR_CREDITS     0x21e
#define OBD_FAIL_OST_HOLD_WRITE_RPC      0x21f
#define OBD_FAIL_OST_BRW_WRITE_BULK2     0x220
#define OBD_FAIL_OST_LLOG_RECOVERY_TIMEOUT 0x221
#define OBD_FAIL_OST_CANCEL_COOKIE_TIMEOUT 0x222
#define OBD_FAIL_OST_PAUSE_CREATE        0x223
#define OBD_FAIL_OST_BRW_PAUSE_PACK      0x224
#define OBD_FAIL_OST_CONNECT_NET2        0x225

#define OBD_FAIL_LDLM                    0x300
#define OBD_FAIL_LDLM_NAMESPACE_NEW      0x301
#define OBD_FAIL_LDLM_ENQUEUE            0x302
#define OBD_FAIL_LDLM_CONVERT            0x303
#define OBD_FAIL_LDLM_CANCEL             0x304
#define OBD_FAIL_LDLM_BL_CALLBACK        0x305
#define OBD_FAIL_LDLM_CP_CALLBACK        0x306
#define OBD_FAIL_LDLM_GL_CALLBACK        0x307
#define OBD_FAIL_LDLM_ENQUEUE_EXTENT_ERR 0x308
#define OBD_FAIL_LDLM_ENQUEUE_INTENT_ERR 0x309
#define OBD_FAIL_LDLM_CREATE_RESOURCE    0x30a
#define OBD_FAIL_LDLM_ENQUEUE_BLOCKED    0x30b
#define OBD_FAIL_LDLM_REPLY              0x30c
#define OBD_FAIL_LDLM_RECOV_CLIENTS      0x30d
#define OBD_FAIL_LDLM_ENQUEUE_OLD_EXPORT 0x30e
#define OBD_FAIL_LDLM_GLIMPSE            0x30f
#define OBD_FAIL_LDLM_CANCEL_RACE        0x310
#define OBD_FAIL_LDLM_CANCEL_EVICT_RACE  0x311
#define OBD_FAIL_LDLM_PAUSE_CANCEL       0x312
#define OBD_FAIL_LDLM_CLOSE_THREAD       0x313
#define OBD_FAIL_LDLM_CANCEL_BL_CB_RACE  0x314

#define OBD_FAIL_OSC                     0x400
#define OBD_FAIL_OSC_BRW_READ_BULK       0x401
#define OBD_FAIL_OSC_BRW_WRITE_BULK      0x402
#define OBD_FAIL_OSC_LOCK_BL_AST         0x403
#define OBD_FAIL_OSC_LOCK_CP_AST         0x404
#define OBD_FAIL_OSC_MATCH               0x405
#define OBD_FAIL_OSC_BRW_PREP_REQ        0x406
#define OBD_FAIL_OSC_SHUTDOWN            0x407
#define OBD_FAIL_OSC_CHECKSUM_RECEIVE    0x408
#define OBD_FAIL_OSC_CHECKSUM_SEND       0x409
#define OBD_FAIL_OSC_BRW_PREP_REQ2       0x40a
#define OBD_FAIL_OSC_CONNECT_CKSUM       0x40b
#define OBD_FAIL_OSC_CKSUM_ADLER_ONLY    0x40c

#define OBD_FAIL_PTLRPC                  0x500
#define OBD_FAIL_PTLRPC_ACK              0x501
#define OBD_FAIL_PTLRPC_RQBD             0x502
#define OBD_FAIL_PTLRPC_BULK_GET_NET     0x503
#define OBD_FAIL_PTLRPC_BULK_PUT_NET     0x504
#define OBD_FAIL_PTLRPC_DROP_RPC         0x505
#define OBD_FAIL_PTLRPC_DELAY_SEND       0x506
#define OBD_FAIL_PTLRPC_DELAY_RECOV      0x507
#define OBD_FAIL_PTLRPC_CLIENT_BULK_CB   0x508
#define OBD_FAIL_PTLRPC_PAUSE_REQ        0x50a
#define OBD_FAIL_PTLRPC_PAUSE_REP        0x50c

#define OBD_FAIL_OBD_PING_NET            0x600
#define OBD_FAIL_OBD_LOG_CANCEL_NET      0x601
#define OBD_FAIL_OBD_LOGD_NET            0x602
#define OBD_FAIL_OBD_QC_CALLBACK_NET     0x603
#define OBD_FAIL_OBD_DQACQ               0x604

#define OBD_FAIL_TGT_REPLY_NET           0x700
#define OBD_FAIL_TGT_CONN_RACE           0x701
#define OBD_FAIL_TGT_FORCE_RECONNECT     0x702
#define OBD_FAIL_TGT_DELAY_CONNECT       0x703
#define OBD_FAIL_TGT_DELAY_RECONNECT     0x704
#define OBD_FAIL_TGT_DELAY_PRECREATE     0x705
#define OBD_FAIL_TGT_TOOMANY_THREADS     0x706

#define OBD_FAIL_MDC_REVALIDATE_PAUSE    0x800
#define OBD_FAIL_MDC_ENQUEUE_PAUSE       0x801
<<<<<<< HEAD
#define OBD_FAIL_MDC_OLD_EXT_FLAGS       0x802
=======
>>>>>>> 7bbcc3c5
#define OBD_FAIL_MDC_GETATTR_ENQUEUE     0x803

#define OBD_FAIL_MGS                     0x900
#define OBD_FAIL_MGS_ALL_REQUEST_NET     0x901
#define OBD_FAIL_MGS_ALL_REPLY_NET       0x902
#define OBD_FAIL_MGC_PAUSE_PROCESS_LOG   0x903
#define OBD_FAIL_MGS_PAUSE_REQ           0x904
#define OBD_FAIL_MGS_PAUSE_TARGET_REG    0x905

#if LUSTRE_VERSION_CODE < OBD_OCD_VERSION(1, 7, 0, 0)
#define OBD_FAIL_QUOTA_QD_COUNT_32BIT    0xA00
#else
#warning "remove quota code above for format obsolete in new release"
#endif
#if LUSTRE_VERSION_CODE < OBD_OCD_VERSION(1, 9, 0, 0)
#define OBD_FAIL_QUOTA_WITHOUT_CHANGE_QS    0xA01
#else
#warning "remove quota code above for format obsolete in new release"
#endif

#define OBD_FAIL_QUOTA_RET_QDATA         0xA02

#define OBD_FAIL_LPROC_REMOVE            0xB00

#define OBD_FAIL_GENERAL_ALLOC           0xC00

/* Failure injection control */
#define OBD_FAIL_MASK_SYS    0x0000FF00
#define OBD_FAIL_MASK_LOC   (0x000000FF | OBD_FAIL_MASK_SYS)
#define OBD_FAIL_ONCE        0x80000000
#define OBD_FAILED           0x40000000
/* The following flags aren't made to be combined */
#define OBD_FAIL_SKIP        0x20000000 /* skip N then fail */
#define OBD_FAIL_SOME        0x10000000 /* fail N times */
#define OBD_FAIL_RAND        0x08000000 /* fail 1/N of the time */
#define OBD_FAIL_USR1        0x04000000 /* user flag */

int obd_fail_check(__u32 id);
#define OBD_FAIL_CHECK(id)                                                   \
({                                                                           \
        int _ret_ = 0;                                                       \
        if (unlikely(obd_fail_loc && (_ret_ = obd_fail_check(id)))) {        \
                CERROR("*** obd_fail_loc=%x ***\n", id);                     \
        }                                                                    \
        _ret_;                                                               \
})

#define OBD_FAIL_CHECK_QUIET(id)                                             \
        (unlikely(obd_fail_loc) ? obd_fail_check(id) : 0)

/* deprecated - just use OBD_FAIL_CHECK */
#define OBD_FAIL_CHECK_ONCE OBD_FAIL_CHECK

#define OBD_FAIL_RETURN(id, ret)                                             \
do {                                                                         \
        if (unlikely(obd_fail_loc && obd_fail_check(id))) {                  \
                CERROR("*** obd_fail_return=%x rc=%d ***\n", id, ret);       \
                RETURN(ret);                                                 \
        }                                                                    \
} while(0)

#define OBD_FAIL_TIMEOUT(id, secs)                                           \
({      int _ret_ = 0;                                                       \
        if (unlikely(obd_fail_loc && (_ret_ = obd_fail_check(id)))) {        \
                CERROR("obd_fail_timeout id %x sleeping for %d secs\n",      \
                       (id), (secs));                                        \
                set_current_state(TASK_UNINTERRUPTIBLE);                     \
                cfs_schedule_timeout(CFS_TASK_UNINT,                         \
                                    cfs_time_seconds(secs));                 \
                set_current_state(TASK_RUNNING);                             \
                CERROR("obd_fail_timeout id %x awake\n", (id));              \
        }                                                                    \
        _ret_;                                                               \
})

#define OBD_FAIL_TIMEOUT_MS(id, ms)                                          \
({      int _ret_ = 0;                                                       \
        if (unlikely(obd_fail_loc && (_ret_ = obd_fail_check(id)))) {        \
                CERROR("obd_fail_timeout id %x sleeping for %d ms\n",        \
                       (id), (ms));                                          \
                set_current_state(TASK_UNINTERRUPTIBLE);                     \
                cfs_schedule_timeout(CFS_TASK_UNINT,                         \
                                     cfs_time_seconds(ms)/1000);             \
                set_current_state(TASK_RUNNING);                             \
                CERROR("obd_fail_timeout id %x awake\n", (id));              \
        }                                                                    \
        _ret_;                                                               \
})

#ifdef __KERNEL__
/* The idea here is to synchronise two threads to force a race. The
 * first thread that calls this with a matching fail_loc is put to
 * sleep. The next thread that calls with the same fail_loc wakes up
 * the first and continues. */
#define OBD_RACE(id)                                                         \
do {                                                                         \
        if (unlikely(obd_fail_loc && obd_fail_check(id))) {                  \
                obd_race_state = 0;                                          \
                CERROR("obd_race id %x sleeping\n", (id));                   \
                OBD_SLEEP_ON(obd_race_waitq, obd_race_state != 0);           \
                CERROR("obd_fail_race id %x awake\n", (id));                 \
        } else if ((obd_fail_loc & OBD_FAIL_MASK_LOC) ==                     \
                    ((id) & OBD_FAIL_MASK_LOC)) {                            \
                CERROR("obd_fail_race id %x waking\n", (id));                \
                obd_race_state = 1;                                          \
                wake_up(&obd_race_waitq);                                    \
        }                                                                    \
} while(0)
#else
/* sigh.  an expedient fix until OBD_RACE is fixed up */
#define OBD_RACE(foo) do {} while(0)
#endif

#define fixme() CDEBUG(D_OTHER, "FIXME\n");

extern atomic_t libcfs_kmemory;

#ifdef RANDOM_FAIL_ALLOC
#define HAS_FAIL_ALLOC_FLAG OBD_FAIL_CHECK_QUIET(OBD_FAIL_GENERAL_ALLOC)
#else
#define HAS_FAIL_ALLOC_FLAG 0
#endif

#define OBD_ALLOC_FAIL_BITS 24
#define OBD_ALLOC_FAIL_MASK ((1 << OBD_ALLOC_FAIL_BITS) - 1)
#define OBD_ALLOC_FAIL_MULT (OBD_ALLOC_FAIL_MASK / 100)

#ifdef LPROCFS 
#define obd_memory_add(size)                                                  \
        lprocfs_counter_add(obd_memory, OBD_MEMORY_STAT, (long)(size))
#define obd_memory_sub(size)                                                  \
        lprocfs_counter_sub(obd_memory, OBD_MEMORY_STAT, (long)(size))
#define obd_memory_sum()                                                      \
        lprocfs_stats_collector(obd_memory, OBD_MEMORY_STAT,                  \
                                LPROCFS_FIELDS_FLAGS_SUM)
#define obd_pages_add(order)                                                  \
        lprocfs_counter_add(obd_memory, OBD_MEMORY_PAGES_STAT,                \
                            (long)(1 << (order)))
#define obd_pages_sub(order)                                                  \
        lprocfs_counter_sub(obd_memory, OBD_MEMORY_PAGES_STAT,                \
                            (long)(1 << (order)))
#define obd_pages_sum()                                                       \
        lprocfs_stats_collector(obd_memory, OBD_MEMORY_PAGES_STAT,            \
                                LPROCFS_FIELDS_FLAGS_SUM)

extern void obd_update_maxusage(void);
extern __u64 obd_memory_max(void);
extern __u64 obd_pages_max(void);

#else

extern __u64 obd_alloc;
extern __u64 obd_pages;

extern __u64 obd_max_alloc;
extern __u64 obd_max_pages;

static inline void obd_memory_add(long size)
{
        obd_alloc += size;
        if (obd_alloc > obd_max_alloc)
                obd_max_alloc = obd_alloc;
}

static inline void obd_memory_sub(long size)
{
        obd_alloc -= size;
}

static inline void obd_pages_add(int order) 
{
        obd_pages += 1<< order;
        if (obd_pages > obd_max_pages)
                obd_max_pages = obd_pages;
}

static inline void obd_pages_sub(int order)
{
        obd_pages -= 1<< order;
}

#define obd_memory_sum() (obd_alloc)
#define obd_pages_sum()  (obd_pages)

#define obd_memory_max() (obd_max_alloc)
#define obd_pages_max() (obd_max_pages)

#endif

#if defined(LUSTRE_UTILS) /* this version is for utils only */
#define OBD_ALLOC_GFP(ptr, size, gfp_mask)                                    \
do {                                                                          \
        (ptr) = cfs_alloc(size, (gfp_mask));                                  \
        if (unlikely((ptr) == NULL)) {                                        \
                CERROR("kmalloc of '" #ptr "' (%d bytes) failed\n",           \
                       (int)(size));                                          \
        } else {                                                              \
                memset(ptr, 0, size);                                         \
                CDEBUG(D_MALLOC, "kmalloced '" #ptr "': %d at %p\n",          \
                       (int)(size), ptr);                                     \
        }                                                                     \
} while (0)
#else /* this version is for the kernel and liblustre */
#define OBD_FREE_RTN0(ptr)                                                    \
({                                                                            \
        cfs_free(ptr);                                                        \
        (ptr) = NULL;                                                         \
        0;                                                                    \
})
#define OBD_ALLOC_GFP(ptr, size, gfp_mask)                                    \
do {                                                                          \
        (ptr) = cfs_alloc(size, (gfp_mask));                                  \
        if (likely((ptr) != NULL &&                                           \
                   (!HAS_FAIL_ALLOC_FLAG || obd_alloc_fail_rate == 0 ||       \
                    !obd_alloc_fail(ptr, #ptr, "km", size,                    \
                                    __FILE__, __LINE__) ||                    \
                    OBD_FREE_RTN0(ptr)))){                                    \
                memset(ptr, 0, size);                                         \
                obd_memory_add(size);                                         \
                CDEBUG(D_MALLOC, "kmalloced '" #ptr "': %d at %p.\n",         \
                       (int)(size), ptr);                                     \
        }                                                                     \
} while (0)
#endif

#ifndef OBD_ALLOC_MASK
# define OBD_ALLOC_MASK CFS_ALLOC_IO
#endif

#define OBD_ALLOC(ptr, size) OBD_ALLOC_GFP(ptr, size, OBD_ALLOC_MASK)
#define OBD_ALLOC_WAIT(ptr, size) OBD_ALLOC_GFP(ptr, size, CFS_ALLOC_STD)
#define OBD_ALLOC_PTR(ptr) OBD_ALLOC(ptr, sizeof *(ptr))
#define OBD_ALLOC_PTR_WAIT(ptr) OBD_ALLOC_WAIT(ptr, sizeof *(ptr))

#ifdef __arch_um__
# define OBD_VMALLOC(ptr, size) OBD_ALLOC(ptr, size)
#else
# define OBD_VMALLOC(ptr, size)                                               \
do {                                                                          \
        (ptr) = cfs_alloc_large(size);                                        \
        if (unlikely((ptr) == NULL)) {                                        \
                CERROR("vmalloc of '" #ptr "' (%d bytes) failed\n",           \
                       (int)(size));                                          \
                CERROR(LPU64" total bytes allocated by Lustre, %d by LNET\n", \
                       obd_memory_sum(), atomic_read(&libcfs_kmemory));      \
        } else {                                                              \
                memset(ptr, 0, size);                                         \
                obd_memory_add(size);                                         \
                CDEBUG(D_MALLOC, "vmalloced '" #ptr "': %d at %p.\n",         \
                       (int)(size), ptr);                                     \
        }                                                                     \
} while (0)
#endif

#ifdef CONFIG_DEBUG_SLAB
#define POISON(ptr, c, s) do {} while (0)
#else
#define POISON(ptr, c, s) memset(ptr, c, s)
#endif

#ifdef POISON_BULK
#define POISON_PAGE(page, val) do { memset(kmap(page), val, CFS_PAGE_SIZE);   \
                                    kunmap(page); } while (0)
#else
#define POISON_PAGE(page, val) do { } while (0)
#endif

#ifdef __KERNEL__
#define OBD_FREE(ptr, size)                                                   \
do {                                                                          \
        LASSERT(ptr);                                                         \
        obd_memory_sub(size);                                                 \
        CDEBUG(D_MALLOC, "kfreed '" #ptr "': %d at %p.\n",                    \
               (int)(size), ptr);                                             \
        POISON(ptr, 0x5a, size);                                              \
        cfs_free(ptr);                                                        \
        (ptr) = (void *)0xdeadbeef;                                           \
} while (0)

#ifdef HAVE_RCU
# ifdef HAVE_CALL_RCU_PARAM
#  define my_call_rcu(rcu, cb)            call_rcu(rcu, cb, rcu)
# else
#  define my_call_rcu(rcu, cb)            call_rcu(rcu, cb)
# endif
#else
# define my_call_rcu(rcu, cb)             (cb)(rcu)
#endif

#define OBD_FREE_RCU_CB(ptr, size, handle, free_cb)                           \
do {                                                                          \
        struct portals_handle *__h = (handle);                                \
        LASSERT(handle);                                                      \
        __h->h_ptr = (ptr);                                                   \
        __h->h_size = (size);                                                 \
        __h->h_free_cb = (void (*)(void *, size_t))(free_cb);                 \
        my_call_rcu(&__h->h_rcu, class_handle_free_cb);                       \
        (ptr) = (void *)0xdeadbeef;                                           \
} while(0)
#define OBD_FREE_RCU(ptr, size, handle) OBD_FREE_RCU_CB(ptr, size, handle, NULL)
#else
#define OBD_FREE(ptr, size) ((void)(size), free((ptr)))
#define OBD_FREE_RCU(ptr, size, handle) (OBD_FREE(ptr, size))
#define OBD_FREE_RCU_CB(ptr, size, handle, cb)     ((*(cb))(ptr, size))
#endif

#ifdef __arch_um__
# define OBD_VFREE(ptr, size) OBD_FREE(ptr, size)
#else
# define OBD_VFREE(ptr, size)                                                 \
do {                                                                          \
        LASSERT(ptr);                                                         \
        obd_memory_sub(size);                                                 \
        CDEBUG(D_MALLOC, "vfreed '" #ptr "': %d at %p.\n",                    \
               (int)(size), ptr);                                             \
        POISON(ptr, 0x5a, size);                                              \
        cfs_free_large(ptr);                                                  \
        (ptr) = (void *)0xdeadbeef;                                           \
} while (0)
#endif

/* we memset() the slab object to 0 when allocation succeeds, so DO NOT
 * HAVE A CTOR THAT DOES ANYTHING.  its work will be cleared here.  we'd
 * love to assert on that, but slab.c keeps kmem_cache_s all to itself. */
#define OBD_SLAB_FREE_RTN0(ptr, slab)                                         \
({                                                                            \
        cfs_mem_cache_free((slab), (ptr));                                    \
        (ptr) = NULL;                                                         \
        0;                                                                    \
}) 
#define OBD_SLAB_ALLOC(ptr, slab, type, size)                                 \
do {                                                                          \
        LASSERT(!in_interrupt());                                             \
        (ptr) = cfs_mem_cache_alloc(slab, (type));                            \
        if (likely((ptr) != NULL &&                                           \
                   (!HAS_FAIL_ALLOC_FLAG || obd_alloc_fail_rate == 0 ||       \
                    !obd_alloc_fail(ptr, #ptr, "slab-", size,                 \
                                    __FILE__, __LINE__) ||                    \
                    OBD_SLAB_FREE_RTN0(ptr, slab)))) {                        \
                memset(ptr, 0, size);                                         \
                obd_memory_add(size);                                         \
                CDEBUG(D_MALLOC, "slab-alloced '"#ptr"': %d at %p.\n",        \
                       (int)(size), ptr);                                     \
        }                                                                     \
} while (0)

#define OBD_FREE_PTR(ptr) OBD_FREE(ptr, sizeof *(ptr))

#define OBD_SLAB_FREE(ptr, slab, size)                                        \
do {                                                                          \
        LASSERT(ptr);                                                         \
        CDEBUG(D_MALLOC, "slab-freed '" #ptr "': %d at %p.\n",                \
               (int)(size), ptr);                                             \
        obd_memory_sub(size);                                                 \
        POISON(ptr, 0x5a, size);                                              \
        cfs_mem_cache_free(slab, ptr);                                        \
        (ptr) = (void *)0xdeadbeef;                                           \
} while (0)

#define OBD_SLAB_ALLOC_PTR(ptr, slab)                                         \
        OBD_SLAB_ALLOC((ptr), (slab), CFS_ALLOC_STD, sizeof *(ptr))
#define OBD_SLAB_FREE_PTR(ptr, slab)                                          \
        OBD_SLAB_FREE((ptr), (slab), sizeof *(ptr))

#define KEY_IS(str) (keylen >= strlen(str) && strcmp(key, str) == 0)

/* Wrapper for contiguous page frame allocation */
#define OBD_PAGES_ALLOC(ptr, order, gfp_mask)                                 \
do {                                                                          \
        (ptr) = cfs_alloc_pages(gfp_mask, order);                             \
        if (unlikely((ptr) == NULL)) {                                        \
                CERROR("alloc_pages of '" #ptr "' %d page(s) / "LPU64" bytes "\
                       "failed\n", (int)(1 << (order)),                       \
                       (__u64)((1 << (order)) << CFS_PAGE_SHIFT));            \
                CERROR(LPU64" total bytes and "LPU64" total pages "           \
                       "("LPU64" bytes) allocated by Lustre, "                \
                       "%d total bytes by LNET\n",                            \
                       obd_memory_sum(),                                      \
                       obd_pages_sum() << CFS_PAGE_SHIFT,                     \
                       obd_pages_sum(),                                       \
                       atomic_read(&libcfs_kmemory));                         \
        } else {                                                              \
                obd_pages_add(order);                                         \
                CDEBUG(D_MALLOC, "alloc_pages '" #ptr "': %d page(s) / "      \
                       LPU64" bytes at %p.\n",                                \
                       (int)(1 << (order)),                                   \
                       (__u64)((1 << (order)) << CFS_PAGE_SHIFT), ptr);       \
        }                                                                     \
} while (0)

#define OBD_PAGE_ALLOC(ptr, gfp_mask)                                         \
        OBD_PAGES_ALLOC(ptr, 0, gfp_mask)

#define OBD_PAGES_FREE(ptr, order)                                            \
do {                                                                          \
        LASSERT(ptr);                                                         \
        obd_pages_sub(order);                                                 \
        CDEBUG(D_MALLOC, "free_pages '" #ptr "': %d page(s) / "LPU64" bytes " \
               "at %p.\n",                                                    \
               (int)(1 << (order)), (__u64)((1 << (order)) << CFS_PAGE_SHIFT),\
               ptr);                                                          \
        __cfs_free_pages(ptr, order);                                         \
        (ptr) = (void *)0xdeadbeef;                                           \
} while (0)

#define OBD_PAGE_FREE(ptr) OBD_PAGES_FREE(ptr, 0)

#if defined(__linux__)
#include <linux/obd_support.h>
#elif defined(__APPLE__)
#include <darwin/obd_support.h>
#elif defined(__WINNT__)
#include <winnt/obd_support.h>
#else
#error Unsupported operating system.
#endif

#endif<|MERGE_RESOLUTION|>--- conflicted
+++ resolved
@@ -52,18 +52,10 @@
 extern int obd_race_state;
 extern unsigned int obd_alloc_fail_rate;
 
-<<<<<<< HEAD
-=======
-int __obd_fail_check_set(__u32 id, __u32 value, int set);
-
-/* lvfs.c */
-int obd_alloc_fail(const void *ptr, const char *name, const char *type,
-                   size_t size, const char *file, int line);
-
->>>>>>> 7bbcc3c5
 /* Timeout definitions */
-#define OBD_TIMEOUT_DEFAULT 100
-#define LDLM_TIMEOUT_DEFAULT 20
+#define OBD_TIMEOUT_DEFAULT             100
+#define LDLM_TIMEOUT_DEFAULT            20
+#define MDS_LDLM_TIMEOUT_DEFAULT        6
 #ifdef CRAY_XT3
  #define OBD_RECOVERY_MAX_TIME (obd_timeout * 18) /* b13079 */
 #endif
@@ -162,6 +154,7 @@
 #define OBD_FAIL_MDS_CLOSE_NET_REP       0x13b
 #define OBD_FAIL_MDS_BLOCK_QUOTA_REQ     0x13c
 #define OBD_FAIL_MDS_DROP_QUOTA_REQ      0x13d
+#define OBD_FAIL_MDS_REMOVE_COMMON_EA    0x13e
 
 #define OBD_FAIL_OST                     0x200
 #define OBD_FAIL_OST_CONNECT_NET         0x201
@@ -237,6 +230,7 @@
 #define OBD_FAIL_OSC_BRW_PREP_REQ2       0x40a
 #define OBD_FAIL_OSC_CONNECT_CKSUM       0x40b
 #define OBD_FAIL_OSC_CKSUM_ADLER_ONLY    0x40c
+#define OBD_FAIL_OSC_DIO_PAUSE           0x40d
 
 #define OBD_FAIL_PTLRPC                  0x500
 #define OBD_FAIL_PTLRPC_ACK              0x501
@@ -255,6 +249,7 @@
 #define OBD_FAIL_OBD_LOGD_NET            0x602
 #define OBD_FAIL_OBD_QC_CALLBACK_NET     0x603
 #define OBD_FAIL_OBD_DQACQ               0x604
+#define OBD_FAIL_OBD_LLOG_SETUP          0x605
 
 #define OBD_FAIL_TGT_REPLY_NET           0x700
 #define OBD_FAIL_TGT_CONN_RACE           0x701
@@ -263,13 +258,11 @@
 #define OBD_FAIL_TGT_DELAY_RECONNECT     0x704
 #define OBD_FAIL_TGT_DELAY_PRECREATE     0x705
 #define OBD_FAIL_TGT_TOOMANY_THREADS     0x706
+#define OBD_FAIL_TGT_REPLAY_DROP         0x707
 
 #define OBD_FAIL_MDC_REVALIDATE_PAUSE    0x800
 #define OBD_FAIL_MDC_ENQUEUE_PAUSE       0x801
-<<<<<<< HEAD
 #define OBD_FAIL_MDC_OLD_EXT_FLAGS       0x802
-=======
->>>>>>> 7bbcc3c5
 #define OBD_FAIL_MDC_GETATTR_ENQUEUE     0x803
 
 #define OBD_FAIL_MGS                     0x900
@@ -279,11 +272,6 @@
 #define OBD_FAIL_MGS_PAUSE_REQ           0x904
 #define OBD_FAIL_MGS_PAUSE_TARGET_REG    0x905
 
-#if LUSTRE_VERSION_CODE < OBD_OCD_VERSION(1, 7, 0, 0)
-#define OBD_FAIL_QUOTA_QD_COUNT_32BIT    0xA00
-#else
-#warning "remove quota code above for format obsolete in new release"
-#endif
 #if LUSTRE_VERSION_CODE < OBD_OCD_VERSION(1, 9, 0, 0)
 #define OBD_FAIL_QUOTA_WITHOUT_CHANGE_QS    0xA01
 #else
@@ -634,7 +622,8 @@
 #define OBD_SLAB_FREE_PTR(ptr, slab)                                          \
         OBD_SLAB_FREE((ptr), (slab), sizeof *(ptr))
 
-#define KEY_IS(str) (keylen >= strlen(str) && strcmp(key, str) == 0)
+#define KEY_IS(str) \
+        (keylen >= (sizeof(str) - 1) && memcmp(key, str, sizeof(str) - 1) == 0)
 
 /* Wrapper for contiguous page frame allocation */
 #define OBD_PAGES_ALLOC(ptr, order, gfp_mask)                                 \
