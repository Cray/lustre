--- conflicted
+++ resolved
@@ -385,14 +385,10 @@
 #define OBD_FAIL_LDLM_SRV_BL_AST	 0x324
 #define OBD_FAIL_LDLM_SRV_CP_AST	 0x325
 #define OBD_FAIL_LDLM_SRV_GL_AST	 0x326
-<<<<<<< HEAD
-#define OBD_FAIL_LDLM_PAUSE_CANCEL_LOCAL 0x329
-
-#define OBD_FAIL_LDLM_GRANT_CHECK        0x32a
-=======
 #define OBD_FAIL_LDLM_WATERMARK_LOW	 0x327
 #define OBD_FAIL_LDLM_WATERMARK_HIGH	 0x328
->>>>>>> 6bc366f7
+#define OBD_FAIL_LDLM_PAUSE_CANCEL_LOCAL 0x329
+#define OBD_FAIL_LDLM_GRANT_CHECK        0x32a
 
 /* LOCKLESS IO */
 #define OBD_FAIL_LDLM_SET_CONTENTION     0x385
@@ -417,8 +413,6 @@
 #define OBD_FAIL_OSC_NO_GRANT            0x411
 #define OBD_FAIL_OSC_DELAY_SETTIME	 0x412
 #define OBD_FAIL_OSC_DELAY_IO            0x413
-
-#define OBD_FAIL_OSC_DELAY_IO            0x414
 
 #define OBD_FAIL_PTLRPC                  0x500
 #define OBD_FAIL_PTLRPC_ACK              0x501
@@ -549,13 +543,10 @@
 #define OBD_FAIL_MAKE_LOVEA_HOLE		    0x1406
 #define OBD_FAIL_LLITE_LOST_LAYOUT		    0x1407
 #define OBD_FAIL_GETATTR_DELAY			    0x1409
-<<<<<<< HEAD
+#define OBD_FAIL_LLITE_FLOCK_UNLOCK_RACE            0x140a
+#define OBD_FAIL_LLITE_FLOCK_BL_GRANT_RACE	    0x140b
 #define OBD_FAIL_LLITE_IMUTEX_SEC		    0x140c
 #define OBD_FAIL_LLITE_IMUTEX_NOSEC		    0x140d
-=======
-#define OBD_FAIL_LLITE_FLOCK_UNLOCK_RACE            0x140a
-#define OBD_FAIL_LLITE_FLOCK_BL_GRANT_RACE	    0x140b
->>>>>>> 6bc366f7
 
 #define OBD_FAIL_FID_INDIR	0x1501
 #define OBD_FAIL_FID_INLMA	0x1502
