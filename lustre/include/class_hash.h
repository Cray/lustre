--- conflicted
+++ resolved
@@ -39,62 +39,6 @@
 
 #include <lustre_lib.h>
 
-<<<<<<< HEAD
-/* #define LUSTRE_HASH_DEBUG 1 */
-
-/* define the hash bucket*/
-struct lustre_hash_bucket { 
-        struct hlist_head lhb_head;
-        spinlock_t lhb_lock;
-#ifdef LUSTRE_HASH_DEBUG
-        /* the number of hash item per bucket, 
-         * it will help us to analyse the hash distribute 
-         */
-        int lhb_item_count; 
-#endif
-};
-
-struct lustre_hash_operations;
-
-struct lustre_class_hash_body {
-        char hashname[128];
-        spinlock_t lchb_lock; /* body lock */
-        struct lustre_hash_bucket *lchb_hash_tables;
-        __u32 lchb_hash_max_size; /* define the hash tables size */
-        /* define the hash operations */
-        struct lustre_hash_operations *lchb_hash_operations;
-};
-
-/* hash operations method define */
-struct lustre_hash_operations {
-        __u32 (*lustre_hashfn) (struct lustre_class_hash_body *hash_body, 
-                                void *key);
-        int   (*lustre_hash_key_compare) (void *key, 
-                                          struct hlist_node *compared_hnode);
-        /* add refcount */ 
-        void* (*lustre_hash_object_refcount_get) (struct hlist_node *hash_item);
-        /* dec refcount */
-        void  (*lustre_hash_object_refcount_put) (struct hlist_node *hash_item);
-};
-
-static inline struct hlist_node * 
-lustre_hash_getitem_in_bucket_nolock(struct lustre_class_hash_body *hash_body, 
-                                     int hashent, void *key)
-{
-        struct lustre_hash_bucket *bucket;
-        struct hlist_node  *hash_item_node;
-        struct lustre_hash_operations *hop = hash_body->lchb_hash_operations;
-        int find = 0;
-        ENTRY;
-
-        bucket = &hash_body->lchb_hash_tables[hashent];
-        hlist_for_each(hash_item_node, &(bucket->lhb_head)) {
-                find = hop->lustre_hash_key_compare(key, hash_item_node);
-                if (find == 1)
-                        break;
-        }
-        RETURN(find == 1 ? hash_item_node : NULL);
-=======
 struct lustre_hash_ops;
 
 typedef struct lustre_hash_bucket {
@@ -146,90 +90,11 @@
                 return LHP(lh, hash)(lh, key, mask);
 
         return -EOPNOTSUPP;
->>>>>>> 03b71240
-}
-
-static inline int 
-lustre_hash_delitem_nolock(struct lustre_class_hash_body *hash_body, 
-                           int hashent, struct hlist_node * hash_item)
-{
-<<<<<<< HEAD
-        struct lustre_hash_operations *hop = hash_body->lchb_hash_operations;
-
-        hlist_del_init(hash_item);
-
-        hop->lustre_hash_object_refcount_put(hash_item);
-
-#ifdef LUSTRE_HASH_DEBUG
-        hash_body->lchb_hash_tables[hashent].lhb_item_count--;
-        CDEBUG(D_INFO, "hashname[%s] bucket[%d] has [%d] hashitem\n", 
-                        hash_body->hashname, hashent, 
-                        hash_body->lchb_hash_tables[hashent].lhb_item_count);
-#endif
-
-        RETURN(0);
-}
-
-typedef void (*hash_item_iterate_cb) (void *obj, void *data);
-
-int lustre_hash_init(struct lustre_class_hash_body **hash_body,
-                     char *hashname, __u32 hashsize, 
-                     struct lustre_hash_operations *hash_operations);
-void lustre_hash_exit(struct lustre_class_hash_body **hash_body);
-int lustre_hash_additem_unique(struct lustre_class_hash_body *hash_body, 
-                               void *key, struct hlist_node *actual_hnode);
-void *lustre_hash_findadd_unique(struct lustre_class_hash_body *hash_body,
-                                 void *key, struct hlist_node *actual_hnode);
-int lustre_hash_additem(struct lustre_class_hash_body *hash_body, void *key, 
-                        struct hlist_node *actual_hnode);
-int lustre_hash_delitem_by_key(struct lustre_class_hash_body *hash_body, 
-                               void *key);
-int lustre_hash_delitem(struct lustre_class_hash_body *hash_body, void *key, 
-                        struct hlist_node *hash_item);
-void lustre_hash_bucket_iterate(struct lustre_class_hash_body *hash_body,
-                                void *key, hash_item_iterate_cb,
-                                void *data);
-void lustre_hash_iterate_all(struct lustre_class_hash_body *hash_body,
-                             hash_item_iterate_cb, void *data);
-
-void * lustre_hash_get_object_by_key(struct lustre_class_hash_body *hash_body,
-                                      void *key);
-
-__u32 djb2_hashfn(struct lustre_class_hash_body *hash_body, void* key,
-                  size_t size);
-
-/* ( uuid <-> export ) hash operations define */
-__u32 uuid_hashfn(struct lustre_class_hash_body *hash_body,  void * key);
-int uuid_hash_key_compare(void *key, struct hlist_node * compared_hnode);
-void * uuid_export_refcount_get(struct hlist_node * actual_hnode);
-void uuid_export_refcount_put(struct hlist_node * actual_hnode);
-
-/* ( nid <-> export ) hash operations define */
-__u32 nid_hashfn(struct lustre_class_hash_body *hash_body,  void * key);
-int nid_hash_key_compare(void *key, struct hlist_node * compared_hnode);
-void * nid_export_refcount_get(struct hlist_node * actual_hnode);
-void nid_export_refcount_put(struct hlist_node * actual_hnode);
-
-/* ( net_peer <-> connection ) hash operations define */
-__u32 conn_hashfn(struct lustre_class_hash_body *hash_body,  void * key);
-int conn_hash_key_compare(void *key, struct hlist_node * compared_hnode);
-void * conn_refcount_get(struct hlist_node * actual_hnode);
-void conn_refcount_put(struct hlist_node * actual_hnode);
-
-/* ( nid <-> nidstats ) hash operations define. uses nid_hashfn */
-int nidstats_hash_key_compare(void *key, struct hlist_node * compared_hnode);
-void* nidstats_refcount_get(struct hlist_node * actual_hnode);
-void nidstats_refcount_put(struct hlist_node * actual_hnode);
-extern struct lustre_hash_operations nid_stat_hash_operations;
-
-#ifdef __KERNEL__
-/* ( lqs <-> qctxt ) hash operations define b=10600 */
-__u32 lqs_hashfn(struct lustre_class_hash_body *hash_body,  void * key);
-int lqs_hash_key_compare(void *key, struct hlist_node * compared_hnode);
-void * lqs_refcount_get(struct hlist_node * actual_hnode);
-void lqs_refcount_put(struct hlist_node * actual_hnode);
-#endif
-=======
+}
+
+static inline void *
+lh_key(lustre_hash_t *lh, struct hlist_node *hnode)
+{
         LASSERT(lh);
         LASSERT(hnode);
         LASSERT(LHO(lh));
@@ -471,6 +336,5 @@
              pos <= lh->lh_cur_mask &&           \
              ({ lhb = &lh->lh_buckets[i]; 1; }); \
              pos++)
->>>>>>> 03b71240
 
 #endif /* __CLASS_HASH_H */