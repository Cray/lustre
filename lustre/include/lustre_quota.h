/* -*- mode: c; c-basic-offset: 8; indent-tabs-mode: nil; -*-
 * vim:expandtab:shiftwidth=8:tabstop=8:
 *
 * GPL HEADER START
 *
 * DO NOT ALTER OR REMOVE COPYRIGHT NOTICES OR THIS FILE HEADER.
 *
 * This program is free software; you can redistribute it and/or modify
 * it under the terms of the GNU General Public License version 2 only,
 * as published by the Free Software Foundation.
 *
 * This program is distributed in the hope that it will be useful, but
 * WITHOUT ANY WARRANTY; without even the implied warranty of
 * MERCHANTABILITY or FITNESS FOR A PARTICULAR PURPOSE.  See the GNU
 * General Public License version 2 for more details (a copy is included
 * in the LICENSE file that accompanied this code).
 *
 * You should have received a copy of the GNU General Public License
 * version 2 along with this program; If not, see
 * http://www.sun.com/software/products/lustre/docs/GPLv2.pdf
 *
 * Please contact Sun Microsystems, Inc., 4150 Network Circle, Santa Clara,
 * CA 95054 USA or visit www.sun.com if you need additional information or
 * have any questions.
 *
 * GPL HEADER END
 */
/*
 * Copyright  2008 Sun Microsystems, Inc. All rights reserved
 * Use is subject to license terms.
 */
/*
 * This file is part of Lustre, http://www.lustre.org/
 * Lustre is a trademark of Sun Microsystems, Inc.
 */

#ifndef _LUSTRE_QUOTA_H
#define _LUSTRE_QUOTA_H

#if defined(__linux__)
#include <linux/lustre_quota.h>
#elif defined(__APPLE__)
#include <darwin/lustre_quota.h>
#elif defined(__WINNT__)
#include <winnt/lustre_quota.h>
#else
#error Unsupported operating system.
#endif

#include <lustre/lustre_idl.h>
#include <lustre_net.h>
#include <lvfs.h>
#include <obd_support.h>
<<<<<<< HEAD
=======
#include <class_hash.h>
>>>>>>> 03b71240

struct obd_device;
struct client_obd;

#ifndef NR_DQHASH
#define NR_DQHASH 45
#endif

#ifdef HAVE_QUOTA_SUPPORT

#ifdef __KERNEL__

#ifdef LPROCFS
enum {
        LQUOTA_FIRST_STAT = 0,
        /* these four are for measuring quota requests, for both of
         * quota master and quota slaves */
        LQUOTA_SYNC_ACQ = LQUOTA_FIRST_STAT,
        LQUOTA_SYNC_REL,
        LQUOTA_ASYNC_ACQ,
        LQUOTA_ASYNC_REL,
        /* these four measure how much time I/O threads spend on dealing
         * with quota before and after writing data or creating files,
         * only for quota slaves(lquota_chkquota and lquota_pending_commit) */
        LQUOTA_WAIT_FOR_CHK_BLK,
        LQUOTA_WAIT_FOR_CHK_INO,
        LQUOTA_WAIT_FOR_COMMIT_BLK,
        LQUOTA_WAIT_FOR_COMMIT_INO,
        /* these two are for measuring time waiting return of quota reqs
         * (qctxt_wait_pending_dqacq), only for quota salves */
        LQUOTA_WAIT_PENDING_BLK_QUOTA,
        LQUOTA_WAIT_PENDING_INO_QUOTA,
        /* these two are for those when they are calling
         * qctxt_wait_pending_dqacq, the quota req has returned already,
         * only for quota salves */
        LQUOTA_NOWAIT_PENDING_BLK_QUOTA,
        LQUOTA_NOWAIT_PENDING_INO_QUOTA,
        /* these are for quota ctl */
        LQUOTA_QUOTA_CTL,
        /* these are for adjust quota qunit, for both of
         * quota master and quota slaves  */
        LQUOTA_ADJUST_QUNIT,
        LQUOTA_LAST_STAT
};
#endif  /* LPROCFS */

/* structures to access admin quotafile */
struct lustre_mem_dqinfo {
        unsigned int dqi_bgrace;
        unsigned int dqi_igrace;
        unsigned long dqi_flags;
        unsigned int dqi_blocks;
        unsigned int dqi_free_blk;
        unsigned int dqi_free_entry;
};

struct lustre_quota_info {
        struct file *qi_files[MAXQUOTAS];
        struct lustre_mem_dqinfo qi_info[MAXQUOTAS];
        lustre_quota_version_t qi_version;
};

#define DQ_STATUS_AVAIL         0x0     /* Available dquot */
#define DQ_STATUS_SET           0x01    /* Sombody is setting dquot */
#define DQ_STATUS_RECOVERY      0x02    /* dquot is in recovery */

struct lustre_mem_dqblk {
        __u64 dqb_bhardlimit;	/* absolute limit on disk blks alloc */
        __u64 dqb_bsoftlimit;	/* preferred limit on disk blks */
        __u64 dqb_curspace;	/* current used space */
        __u64 dqb_ihardlimit;	/* absolute limit on allocated inodes */
        __u64 dqb_isoftlimit;	/* preferred inode limit */
        __u64 dqb_curinodes;	/* current # allocated inodes */
        time_t dqb_btime;	/* time limit for excessive disk use */
        time_t dqb_itime;	/* time limit for excessive inode use */
};

struct lustre_dquot {
        /* Hash list in memory, protect by dquot_hash_lock */
        struct list_head dq_hash;
        /* Protect the data in lustre_dquot */
        struct semaphore dq_sem;
        /* Use count */
        int dq_refcnt;
        /* Pointer of quota info it belongs to */
        struct lustre_quota_info *dq_info;

        loff_t dq_off;                  /* Offset of dquot on disk */
        unsigned int dq_id;             /* ID this applies to (uid, gid) */
        int dq_type;                    /* Type fo quota (USRQUOTA, GRPQUOUTA) */
        unsigned short dq_status;       /* See DQ_STATUS_ */
        unsigned long dq_flags;         /* See DQ_ in quota.h */
        struct lustre_mem_dqblk dq_dqb; /* Diskquota usage */
};

struct dquot_id {
        struct list_head        di_link;
        __u32                   di_id;
};

#define QFILE_CHK               1
#define QFILE_RD_INFO           2
#define QFILE_WR_INFO           3
#define QFILE_INIT_INFO         4
#define QFILE_RD_DQUOT          5
#define QFILE_WR_DQUOT          6
#define QFILE_CONVERT           7

/* admin quotafile operations */
#if LINUX_VERSION_CODE >= KERNEL_VERSION(2,5,0)
int lustre_check_quota_file(struct lustre_quota_info *lqi, int type);
int lustre_read_quota_info(struct lustre_quota_info *lqi, int type);
int lustre_write_quota_info(struct lustre_quota_info *lqi, int type);
int lustre_read_dquot(struct lustre_dquot *dquot);
int lustre_commit_dquot(struct lustre_dquot *dquot);
int lustre_init_quota_info(struct lustre_quota_info *lqi, int type);
int lustre_get_qids(struct file *file, struct inode *inode, int type,
                    struct list_head *list);
int lustre_quota_convert(struct lustre_quota_info *lqi, int type);
<<<<<<< HEAD
#else

#ifndef DQ_FAKE_B
#define DQ_FAKE_B       6
#endif

static inline int lustre_check_quota_file(struct lustre_quota_info *lqi,
                                          int type)
{
        return 0;
}
static inline int lustre_read_quota_info(struct lustre_quota_info *lqi,
                                         int type)
{
        return 0;
}
static inline int lustre_write_quota_info(struct lustre_quota_info *lqi,
                                          int type)
{
        return 0;
}
static inline int lustre_read_dquot(struct lustre_dquot *dquot)
{
        return 0;
}
static inline int lustre_commit_dquot(struct lustre_dquot *dquot)
{
        return 0;
}
static inline int lustre_init_quota_info(struct lustre_quota_info *lqi,
                                         int type)
{
        return 0;
}
static inline int lustre_quota_convert(struct lustre_quota_info *lqi,
                                       int type)
{
        return 0;
}
#endif  /* KERNEL_VERSION(2,5,0) */
=======
>>>>>>> 03b71240

#define LL_DQUOT_OFF(sb)    DQUOT_OFF(sb)

typedef int (*dqacq_handler_t) (struct obd_device * obd, struct qunit_data * qd,
                                int opc);

/* user quota is turned on on filter */
#define LQC_USRQUOTA_FLAG (1 << 0)
/* group quota is turned on on filter */
#define LQC_GRPQUOTA_FLAG (1 << 1)

#define UGQUOTA2LQC(id) ((Q_TYPEMATCH(id, USRQUOTA) ? LQC_USRQUOTA_FLAG : 0) | \
                         (Q_TYPEMATCH(id, GRPQUOTA) ? LQC_GRPQUOTA_FLAG : 0))

struct lustre_quota_ctxt {
        struct super_block *lqc_sb;     /* superblock this applies to */
        struct obd_import *lqc_import;  /* import used to send dqacq/dqrel RPC */
        dqacq_handler_t lqc_handler;    /* dqacq/dqrel RPC handler, only for quota master */
        unsigned long lqc_flags;        /* quota flags */
        unsigned long lqc_recovery:1,   /* Doing recovery */
<<<<<<< HEAD
                      lqc_switch_qs:1;  /* the function of change qunit size
                                         * 0:Off, 1:On */
=======
                      lqc_switch_qs:1,  /* the function of change qunit size
                                         * 0:Off, 1:On */
                      lqc_valid:1,      /* this qctxt is valid or not */
                      lqc_setup:1;      /* tell whether of not quota_type has
                                         * been processed, so that the master
                                         * knows when it can start processing
                                         * incoming acq/rel quota requests */
>>>>>>> 03b71240
        unsigned long lqc_iunit_sz;     /* original unit size of file quota and
                                         * upper limitation for adjust file
                                         * qunit */
        unsigned long lqc_itune_sz;     /* Trigger dqacq when available file
                                         * quota less than this value, trigger
                                         * dqrel when available file quota
                                         * more than this value + 1 iunit */
        unsigned long lqc_bunit_sz;     /* original unit size of block quota and
                                         * upper limitation for adjust block
                                         * qunit */
        unsigned long lqc_btune_sz;     /* See comment of lqc_itune_sz */
<<<<<<< HEAD
        struct lustre_class_hash_body *lqc_lqs_hash_body;
                                        /* all lustre_qunit_size structure in
                                         * it */
=======
        struct lustre_hash *lqc_lqs_hash; /* all lustre_qunit_size structures */

>>>>>>> 03b71240
        /* the values below are relative to how master change its qunit sizes */
        unsigned long lqc_cqs_boundary_factor; /* this affects the boundary of
                                                * shrinking and enlarging qunit
                                                * size. default=4 */
        unsigned long lqc_cqs_least_bunit;  /* the least value of block qunit */
        unsigned long lqc_cqs_least_iunit;  /* the least value of inode qunit */
        unsigned long lqc_cqs_qs_factor;    /* when enlarging, qunit size will
                                             * mutilple it; when shrinking,
                                             * qunit size will divide it */
        int           lqc_switch_seconds;   /* avoid ping-pong effect of
                                             * adjusting qunit size. How many
                                             * seconds must be waited between
                                             * enlarging and shinking qunit */
<<<<<<< HEAD
        spinlock_t    lqc_lock;         /* guard lqc_imp_valid now */
        struct proc_dir_entry *lqc_proc_dir;
        struct lprocfs_stats  *lqc_stats; /* lquota statistics */
};

#define LQC_HASH_BODY(qctxt) (qctxt->lqc_lqs_hash_body)

struct lustre_qunit_size {
        struct hlist_node lqs_hash; /* the hash entry */
        unsigned int lqs_id;        /* id of user/group */
        unsigned long lqs_flags;    /* is user/group; FULLBUF or LESSBUF */
        unsigned long lqs_iunit_sz; /* Unit size of file quota currently */
        unsigned long lqs_itune_sz; /* Trigger dqacq when available file quota
                                     * less than this value, trigger dqrel
                                     * when more than this value + 1 iunit */
        unsigned long lqs_bunit_sz; /* Unit size of block quota currently */
        unsigned long lqs_btune_sz; /* See comment of lqs itune sz */
        unsigned long lqs_bwrite_pending; /* the blocks reached ost and don't
                                           * finish */
        unsigned long lqs_iwrite_pending; /* the inodes reached mds and don't
                                           * finish */
        long long lqs_ino_rec;  /* when inodes are allocated/released,
                                 * this value will record it */
        long long lqs_blk_rec;  /* when blocks are allocated/released,
                                 * this value will record it */
        atomic_t lqs_refcount;
        cfs_time_t lqs_last_bshrink;   /* time of last block shrink */
        cfs_time_t lqs_last_ishrink;   /* time of last inode shrink */
        spinlock_t lqs_lock;
};

=======
        int           lqc_sync_blk;         /* when blk qunit reaches this value,
                                             * later write reqs from client
                                             * should be sync b=16642 */
        spinlock_t    lqc_lock;         /* guard lqc_imp_valid now */
        cfs_waitq_t   lqc_wait_for_qmaster; /* when mds isn't connected, threads
                                             * on osts who send the quota reqs
                                             * with wait==1 will be put here
                                             * b=14840 */
        struct proc_dir_entry *lqc_proc_dir;
        struct lprocfs_stats  *lqc_stats; /* lquota statistics */
};

#define QUOTA_MASTER_READY(qctxt)   (qctxt)->lqc_setup = 1
#define QUOTA_MASTER_UNREADY(qctxt) (qctxt)->lqc_setup = 0

struct lustre_qunit_size {
        struct hlist_node lqs_hash; /* the hash entry */
        unsigned int lqs_id;        /* id of user/group */
        unsigned long lqs_flags;    /* is user/group; FULLBUF or LESSBUF */
        unsigned long lqs_iunit_sz; /* Unit size of file quota currently */
        unsigned long lqs_itune_sz; /* Trigger dqacq when available file quota
                                     * less than this value, trigger dqrel
                                     * when more than this value + 1 iunit */
        unsigned long lqs_bunit_sz; /* Unit size of block quota currently */
        unsigned long lqs_btune_sz; /* See comment of lqs itune sz */
        unsigned long lqs_bwrite_pending; /* the blocks reached ost and don't
                                           * finish */
        unsigned long lqs_iwrite_pending; /* the inodes reached mds and don't
                                           * finish */
        long long lqs_ino_rec;  /* when inodes are allocated/released,
                                 * this value will record it */
        long long lqs_blk_rec;  /* when blocks are allocated/released,
                                 * this value will record it */
        atomic_t lqs_refcount;
        cfs_time_t lqs_last_bshrink;   /* time of last block shrink */
        cfs_time_t lqs_last_ishrink;   /* time of last inode shrink */
        spinlock_t lqs_lock;
        struct quota_adjust_qunit lqs_key; /* hash key */
        struct lustre_quota_ctxt *lqs_ctxt; /* quota ctxt */
};

>>>>>>> 03b71240
#define LQS_IS_GRP(lqs)    ((lqs)->lqs_flags & LQUOTA_FLAGS_GRP)
#define LQS_IS_ADJBLK(lqs) ((lqs)->lqs_flags & LQUOTA_FLAGS_ADJBLK)
#define LQS_IS_ADJINO(lqs) ((lqs)->lqs_flags & LQUOTA_FLAGS_ADJINO)

#define LQS_SET_GRP(lqs)    ((lqs)->lqs_flags |= LQUOTA_FLAGS_GRP)
#define LQS_SET_ADJBLK(lqs) ((lqs)->lqs_flags |= LQUOTA_FLAGS_ADJBLK)
#define LQS_SET_ADJINO(lqs) ((lqs)->lqs_flags |= LQUOTA_FLAGS_ADJINO)

static inline void lqs_getref(struct lustre_qunit_size *lqs)
{
        atomic_inc(&lqs->lqs_refcount);
<<<<<<< HEAD
=======
        CDEBUG(D_QUOTA, "lqs=%p refcount %d\n",
               lqs, atomic_read(&lqs->lqs_refcount));
>>>>>>> 03b71240
}

static inline void lqs_putref(struct lustre_qunit_size *lqs)
{
<<<<<<< HEAD
        if (atomic_dec_and_test(&lqs->lqs_refcount)) {
                spin_lock(&lqs->lqs_lock);
                hlist_del_init(&lqs->lqs_hash);
                spin_unlock(&lqs->lqs_lock);
                OBD_FREE_PTR(lqs);
=======
        LASSERT(atomic_read(&lqs->lqs_refcount) > 0);

        /* killing last ref, let's let hash table kill it */
        if (atomic_read(&lqs->lqs_refcount) == 1) {
                lustre_hash_del(lqs->lqs_ctxt->lqc_lqs_hash,
                                &lqs->lqs_key, &lqs->lqs_hash);
                OBD_FREE_PTR(lqs);
        } else {
                atomic_dec(&lqs->lqs_refcount);
                CDEBUG(D_QUOTA, "lqs=%p refcount %d\n",
                       lqs, atomic_read(&lqs->lqs_refcount));

>>>>>>> 03b71240
        }
}

static inline void lqs_initref(struct lustre_qunit_size *lqs)
{
        atomic_set(&lqs->lqs_refcount, 0);
}

#else

struct lustre_quota_info {
};

struct lustre_quota_ctxt {
};

#endif  /* !__KERNEL__ */

#else

#define LL_DQUOT_OFF(sb) do {} while(0)

struct lustre_quota_info {
};

struct lustre_quota_ctxt {
};

#define QUOTA_MASTER_READY(qctxt)
#define QUOTA_MASTER_UNREADY(qctxt)

#endif /* !HAVE_QUOTA_SUPPORT */

/* If the (quota limit < qunit * slave count), the slave which can't
 * acquire qunit should set it's local limit as MIN_QLIMIT */
#define MIN_QLIMIT      1

struct quotacheck_thread_args {
        struct obd_export   *qta_exp;   /* obd export */
        struct obd_quotactl  qta_oqctl; /* obd_quotactl args */
        struct super_block  *qta_sb;    /* obd super block */
        atomic_t            *qta_sem;   /* obt_quotachecking */
};

<<<<<<< HEAD
typedef int (*quota_acquire)(struct obd_device *obd,
                             unsigned int uid, unsigned int gid);
=======
struct obd_trans_info;
typedef int (*quota_acquire)(struct obd_device *obd, unsigned int uid,
                             unsigned int gid, struct obd_trans_info *oti);
>>>>>>> 03b71240

typedef struct {
        int (*quota_init) (void);
        int (*quota_exit) (void);
        int (*quota_setup) (struct obd_device *);
        int (*quota_cleanup) (struct obd_device *);
        /* For quota master, close admin quota files */
        int (*quota_fs_cleanup) (struct obd_device *);
        int (*quota_ctl) (struct obd_export *, struct obd_quotactl *);
        int (*quota_check) (struct obd_export *, struct obd_quotactl *);
        int (*quota_recovery) (struct obd_device *);

        /* For quota master/slave, adjust quota limit after fs operation */
        int (*quota_adjust) (struct obd_device *, unsigned int[],
                             unsigned int[], int, int);

        /* For quota slave, set import, trigger quota recovery */
        int (*quota_setinfo) (struct obd_export *, struct obd_device *);

        /* For quota slave, clear import when relative import is invalid */
        int (*quota_clearinfo) (struct obd_export *, struct obd_device *);

        /* For quota slave, set proper thread resoure capability */
        int (*quota_enforce) (struct obd_device *, unsigned int);

        /* For quota slave, check whether specified uid/gid is over quota */
        int (*quota_getflag) (struct obd_device *, struct obdo *);

        /* For quota slave, acquire/release quota from master if needed */
<<<<<<< HEAD
        int (*quota_acquire) (struct obd_device *, unsigned int, unsigned int);
=======
        int (*quota_acquire) (struct obd_device *, unsigned int, unsigned int,
                              struct obd_trans_info *);
>>>>>>> 03b71240

        /* For quota slave, check whether specified uid/gid's remaining quota
         * can finish a block_write or inode_create rpc. It updates the pending
         * record of block and inode, acquires quota if necessary */
        int (*quota_chkquota) (struct obd_device *, unsigned int, unsigned int,
<<<<<<< HEAD
                               int, int *, quota_acquire);
=======
                               int, int *, quota_acquire,
                               struct obd_trans_info *);
>>>>>>> 03b71240

        /* For quota client, poll if the quota check done */
        int (*quota_poll_check) (struct obd_export *, struct if_quotacheck *);

        /* For quota client, check whether specified uid/gid is over quota */
        int (*quota_chkdq) (struct client_obd *, unsigned int, unsigned int);

        /* For quota client, the actions after the pending write is committed */
        int (*quota_pending_commit) (struct obd_device *, unsigned int,
                                     unsigned int, int);

        /* For quota client, set over quota flag for specifed uid/gid */
        int (*quota_setdq) (struct client_obd *, unsigned int, unsigned int,
                            obd_flag, obd_flag);

        /* For adjusting qunit size b=10600 */
        int (*quota_adjust_qunit) (struct obd_export *exp,
                                   struct quota_adjust_qunit *oqaq,
                                   struct lustre_quota_ctxt *qctxt);

} quota_interface_t;

#define Q_COPY(out, in, member) (out)->member = (in)->member

#define QUOTA_OP(interface, op) interface->quota_ ## op

#define QUOTA_CHECK_OP(interface, op)                           \
do {                                                            \
        if (!interface)                                         \
                RETURN(0);                                      \
        if (!QUOTA_OP(interface, op)) {                         \
                CERROR("no quota operation: " #op "\n");        \
                RETURN(-EOPNOTSUPP);                            \
        }                                                       \
} while(0)

static inline int lquota_init(quota_interface_t *interface)
{
        int rc;
        ENTRY;

        QUOTA_CHECK_OP(interface, init);
        rc = QUOTA_OP(interface, init)();
        RETURN(rc);
}

static inline int lquota_exit(quota_interface_t *interface)
{
        int rc;
        ENTRY;

        QUOTA_CHECK_OP(interface, exit);
        rc = QUOTA_OP(interface, exit)();
        RETURN(rc);
}

static inline int lquota_setup(quota_interface_t *interface,
                               struct obd_device *obd)
{
        int rc;
        ENTRY;

        QUOTA_CHECK_OP(interface, setup);
        rc = QUOTA_OP(interface, setup)(obd);
        RETURN(rc);
}

static inline int lquota_cleanup(quota_interface_t *interface,
                                 struct obd_device *obd)
{
        int rc;
        ENTRY;

        QUOTA_CHECK_OP(interface, cleanup);
        rc = QUOTA_OP(interface, cleanup)(obd);
        RETURN(rc);
}

static inline int lquota_fs_cleanup(quota_interface_t *interface,
                                    struct obd_device *obd)
{
        int rc;
        ENTRY;

        QUOTA_CHECK_OP(interface, fs_cleanup);
        rc = QUOTA_OP(interface, fs_cleanup)(obd);
        RETURN(rc);
}

static inline int lquota_recovery(quota_interface_t *interface,
                                  struct obd_device *obd)
{
        int rc;
        ENTRY;

        QUOTA_CHECK_OP(interface, recovery);
        rc = QUOTA_OP(interface, recovery)(obd);
        RETURN(rc);
}

static inline int lquota_adjust(quota_interface_t *interface,
                                struct obd_device *obd,
                                unsigned int qcids[],
                                unsigned int qpids[],
                                int rc, int opc)
{
        int ret;
        ENTRY;

        QUOTA_CHECK_OP(interface, adjust);
        ret = QUOTA_OP(interface, adjust)(obd, qcids, qpids, rc, opc);
        RETURN(ret);
}

static inline int lquota_chkdq(quota_interface_t *interface,
                               struct client_obd *cli,
                               unsigned int uid, unsigned int gid)
{
        int rc;
        ENTRY;

        QUOTA_CHECK_OP(interface, chkdq);
        rc = QUOTA_OP(interface, chkdq)(cli, uid, gid);
        RETURN(rc);
}

static inline int lquota_setdq(quota_interface_t *interface,
                               struct client_obd *cli,
                               unsigned int uid, unsigned int gid,
                               obd_flag valid, obd_flag flags)
{
        int rc;
        ENTRY;

        QUOTA_CHECK_OP(interface, setdq);
        rc = QUOTA_OP(interface, setdq)(cli, uid, gid, valid, flags);
        RETURN(rc);
}

static inline int lquota_poll_check(quota_interface_t *interface,
                                    struct obd_export *exp,
                                    struct if_quotacheck *qchk)
{
        int rc;
        ENTRY;

        QUOTA_CHECK_OP(interface, poll_check);
        rc = QUOTA_OP(interface, poll_check)(exp, qchk);
        RETURN(rc);
}

static inline int lquota_setinfo(quota_interface_t *interface,
                                 struct obd_export *exp,
                                 struct obd_device *obd)
{
        int rc;
        ENTRY;

        QUOTA_CHECK_OP(interface, setinfo);
        rc = QUOTA_OP(interface, setinfo)(exp, obd);
        RETURN(rc);
}

static inline int lquota_clearinfo(quota_interface_t *interface,
                                   struct obd_export *exp,
                                   struct obd_device *obd)
{
        int rc;
        ENTRY;

        QUOTA_CHECK_OP(interface, clearinfo);
        rc = QUOTA_OP(interface, clearinfo)(exp, obd);
        RETURN(rc);
}

static inline int lquota_enforce(quota_interface_t *interface,
                                 struct obd_device *obd,
                                 unsigned int ignore)
{
        int rc;
        ENTRY;

        QUOTA_CHECK_OP(interface, enforce);
        rc = QUOTA_OP(interface, enforce)(obd, ignore);
        RETURN(rc);
}

static inline int lquota_getflag(quota_interface_t *interface,
                                 struct obd_device *obd, struct obdo *oa)
{
        int rc;
        ENTRY;

        QUOTA_CHECK_OP(interface, getflag);
        rc = QUOTA_OP(interface, getflag)(obd, oa);
        RETURN(rc);
}

static inline int lquota_acquire(quota_interface_t *interface,
                                 struct obd_device *obd,
<<<<<<< HEAD
                                 unsigned int uid, unsigned int gid)
=======
                                 unsigned int uid, unsigned int gid,
                                 struct obd_trans_info *oti)
>>>>>>> 03b71240
{
        int rc;
        ENTRY;

        QUOTA_CHECK_OP(interface, acquire);
        rc = QUOTA_OP(interface, acquire)(obd, uid, gid, oti);
        RETURN(rc);
}

static inline int lquota_chkquota(quota_interface_t *interface,
                                  struct obd_device *obd,
<<<<<<< HEAD
                                  unsigned int uid, unsigned int gid,
                                  int count, int *flag)
=======
                                  unsigned int uid, unsigned int gid, int count,
                                  int *flag, struct obd_trans_info *oti)
>>>>>>> 03b71240
{
        int rc;
        ENTRY;

        QUOTA_CHECK_OP(interface, chkquota);
        QUOTA_CHECK_OP(interface, acquire);
        rc = QUOTA_OP(interface, chkquota)(obd, uid, gid, count, flag,
<<<<<<< HEAD
                                           QUOTA_OP(interface, acquire));
=======
                                           QUOTA_OP(interface, acquire), oti);
>>>>>>> 03b71240
        RETURN(rc);
}

static inline int lquota_pending_commit(quota_interface_t *interface,
                                        struct obd_device *obd,
                                        unsigned int uid, unsigned int gid,
                                        int npage)
{
        int rc;
        ENTRY;

        QUOTA_CHECK_OP(interface, pending_commit);
        rc = QUOTA_OP(interface, pending_commit)(obd, uid, gid, npage);
        RETURN(rc);
}

#ifndef __KERNEL__
extern quota_interface_t osc_quota_interface;
extern quota_interface_t mdc_quota_interface;
extern quota_interface_t lov_quota_interface;

#ifndef MAXQUOTAS
#define MAXQUOTAS 2
#endif

#ifndef USRQUOTA
#define USRQUOTA 0
#endif

#ifndef GRPQUOTA
#define GRPQUOTA 1
#endif

#endif

#define LUSTRE_ADMIN_QUOTAFILES_V1 {\
        "admin_quotafile.usr",	/* user admin quotafile */\
        "admin_quotafile.grp"	/* group admin quotafile */\
}

#define LUSTRE_ADMIN_QUOTAFILES_V2 {\
        "admin_quotafile_v2.usr",       /* user admin quotafile */\
        "admin_quotafile_v2.grp"        /* group admin quotafile */\
}

#endif /* _LUSTRE_QUOTA_H */<|MERGE_RESOLUTION|>--- conflicted
+++ resolved
@@ -51,10 +51,7 @@
 #include <lustre_net.h>
 #include <lvfs.h>
 #include <obd_support.h>
-<<<<<<< HEAD
-=======
 #include <class_hash.h>
->>>>>>> 03b71240
 
 struct obd_device;
 struct client_obd;
@@ -164,7 +161,6 @@
 #define QFILE_CONVERT           7
 
 /* admin quotafile operations */
-#if LINUX_VERSION_CODE >= KERNEL_VERSION(2,5,0)
 int lustre_check_quota_file(struct lustre_quota_info *lqi, int type);
 int lustre_read_quota_info(struct lustre_quota_info *lqi, int type);
 int lustre_write_quota_info(struct lustre_quota_info *lqi, int type);
@@ -174,49 +170,6 @@
 int lustre_get_qids(struct file *file, struct inode *inode, int type,
                     struct list_head *list);
 int lustre_quota_convert(struct lustre_quota_info *lqi, int type);
-<<<<<<< HEAD
-#else
-
-#ifndef DQ_FAKE_B
-#define DQ_FAKE_B       6
-#endif
-
-static inline int lustre_check_quota_file(struct lustre_quota_info *lqi,
-                                          int type)
-{
-        return 0;
-}
-static inline int lustre_read_quota_info(struct lustre_quota_info *lqi,
-                                         int type)
-{
-        return 0;
-}
-static inline int lustre_write_quota_info(struct lustre_quota_info *lqi,
-                                          int type)
-{
-        return 0;
-}
-static inline int lustre_read_dquot(struct lustre_dquot *dquot)
-{
-        return 0;
-}
-static inline int lustre_commit_dquot(struct lustre_dquot *dquot)
-{
-        return 0;
-}
-static inline int lustre_init_quota_info(struct lustre_quota_info *lqi,
-                                         int type)
-{
-        return 0;
-}
-static inline int lustre_quota_convert(struct lustre_quota_info *lqi,
-                                       int type)
-{
-        return 0;
-}
-#endif  /* KERNEL_VERSION(2,5,0) */
-=======
->>>>>>> 03b71240
 
 #define LL_DQUOT_OFF(sb)    DQUOT_OFF(sb)
 
@@ -237,10 +190,6 @@
         dqacq_handler_t lqc_handler;    /* dqacq/dqrel RPC handler, only for quota master */
         unsigned long lqc_flags;        /* quota flags */
         unsigned long lqc_recovery:1,   /* Doing recovery */
-<<<<<<< HEAD
-                      lqc_switch_qs:1;  /* the function of change qunit size
-                                         * 0:Off, 1:On */
-=======
                       lqc_switch_qs:1,  /* the function of change qunit size
                                          * 0:Off, 1:On */
                       lqc_valid:1,      /* this qctxt is valid or not */
@@ -248,7 +197,6 @@
                                          * been processed, so that the master
                                          * knows when it can start processing
                                          * incoming acq/rel quota requests */
->>>>>>> 03b71240
         unsigned long lqc_iunit_sz;     /* original unit size of file quota and
                                          * upper limitation for adjust file
                                          * qunit */
@@ -260,14 +208,8 @@
                                          * upper limitation for adjust block
                                          * qunit */
         unsigned long lqc_btune_sz;     /* See comment of lqc_itune_sz */
-<<<<<<< HEAD
-        struct lustre_class_hash_body *lqc_lqs_hash_body;
-                                        /* all lustre_qunit_size structure in
-                                         * it */
-=======
         struct lustre_hash *lqc_lqs_hash; /* all lustre_qunit_size structures */
 
->>>>>>> 03b71240
         /* the values below are relative to how master change its qunit sizes */
         unsigned long lqc_cqs_boundary_factor; /* this affects the boundary of
                                                 * shrinking and enlarging qunit
@@ -281,39 +223,6 @@
                                              * adjusting qunit size. How many
                                              * seconds must be waited between
                                              * enlarging and shinking qunit */
-<<<<<<< HEAD
-        spinlock_t    lqc_lock;         /* guard lqc_imp_valid now */
-        struct proc_dir_entry *lqc_proc_dir;
-        struct lprocfs_stats  *lqc_stats; /* lquota statistics */
-};
-
-#define LQC_HASH_BODY(qctxt) (qctxt->lqc_lqs_hash_body)
-
-struct lustre_qunit_size {
-        struct hlist_node lqs_hash; /* the hash entry */
-        unsigned int lqs_id;        /* id of user/group */
-        unsigned long lqs_flags;    /* is user/group; FULLBUF or LESSBUF */
-        unsigned long lqs_iunit_sz; /* Unit size of file quota currently */
-        unsigned long lqs_itune_sz; /* Trigger dqacq when available file quota
-                                     * less than this value, trigger dqrel
-                                     * when more than this value + 1 iunit */
-        unsigned long lqs_bunit_sz; /* Unit size of block quota currently */
-        unsigned long lqs_btune_sz; /* See comment of lqs itune sz */
-        unsigned long lqs_bwrite_pending; /* the blocks reached ost and don't
-                                           * finish */
-        unsigned long lqs_iwrite_pending; /* the inodes reached mds and don't
-                                           * finish */
-        long long lqs_ino_rec;  /* when inodes are allocated/released,
-                                 * this value will record it */
-        long long lqs_blk_rec;  /* when blocks are allocated/released,
-                                 * this value will record it */
-        atomic_t lqs_refcount;
-        cfs_time_t lqs_last_bshrink;   /* time of last block shrink */
-        cfs_time_t lqs_last_ishrink;   /* time of last inode shrink */
-        spinlock_t lqs_lock;
-};
-
-=======
         int           lqc_sync_blk;         /* when blk qunit reaches this value,
                                              * later write reqs from client
                                              * should be sync b=16642 */
@@ -355,7 +264,6 @@
         struct lustre_quota_ctxt *lqs_ctxt; /* quota ctxt */
 };
 
->>>>>>> 03b71240
 #define LQS_IS_GRP(lqs)    ((lqs)->lqs_flags & LQUOTA_FLAGS_GRP)
 #define LQS_IS_ADJBLK(lqs) ((lqs)->lqs_flags & LQUOTA_FLAGS_ADJBLK)
 #define LQS_IS_ADJINO(lqs) ((lqs)->lqs_flags & LQUOTA_FLAGS_ADJINO)
@@ -367,22 +275,12 @@
 static inline void lqs_getref(struct lustre_qunit_size *lqs)
 {
         atomic_inc(&lqs->lqs_refcount);
-<<<<<<< HEAD
-=======
         CDEBUG(D_QUOTA, "lqs=%p refcount %d\n",
                lqs, atomic_read(&lqs->lqs_refcount));
->>>>>>> 03b71240
 }
 
 static inline void lqs_putref(struct lustre_qunit_size *lqs)
 {
-<<<<<<< HEAD
-        if (atomic_dec_and_test(&lqs->lqs_refcount)) {
-                spin_lock(&lqs->lqs_lock);
-                hlist_del_init(&lqs->lqs_hash);
-                spin_unlock(&lqs->lqs_lock);
-                OBD_FREE_PTR(lqs);
-=======
         LASSERT(atomic_read(&lqs->lqs_refcount) > 0);
 
         /* killing last ref, let's let hash table kill it */
@@ -395,7 +293,6 @@
                 CDEBUG(D_QUOTA, "lqs=%p refcount %d\n",
                        lqs, atomic_read(&lqs->lqs_refcount));
 
->>>>>>> 03b71240
         }
 }
 
@@ -440,14 +337,9 @@
         atomic_t            *qta_sem;   /* obt_quotachecking */
 };
 
-<<<<<<< HEAD
-typedef int (*quota_acquire)(struct obd_device *obd,
-                             unsigned int uid, unsigned int gid);
-=======
 struct obd_trans_info;
 typedef int (*quota_acquire)(struct obd_device *obd, unsigned int uid,
                              unsigned int gid, struct obd_trans_info *oti);
->>>>>>> 03b71240
 
 typedef struct {
         int (*quota_init) (void);
@@ -477,23 +369,15 @@
         int (*quota_getflag) (struct obd_device *, struct obdo *);
 
         /* For quota slave, acquire/release quota from master if needed */
-<<<<<<< HEAD
-        int (*quota_acquire) (struct obd_device *, unsigned int, unsigned int);
-=======
         int (*quota_acquire) (struct obd_device *, unsigned int, unsigned int,
                               struct obd_trans_info *);
->>>>>>> 03b71240
 
         /* For quota slave, check whether specified uid/gid's remaining quota
          * can finish a block_write or inode_create rpc. It updates the pending
          * record of block and inode, acquires quota if necessary */
         int (*quota_chkquota) (struct obd_device *, unsigned int, unsigned int,
-<<<<<<< HEAD
-                               int, int *, quota_acquire);
-=======
                                int, int *, quota_acquire,
                                struct obd_trans_info *);
->>>>>>> 03b71240
 
         /* For quota client, poll if the quota check done */
         int (*quota_poll_check) (struct obd_export *, struct if_quotacheck *);
@@ -694,12 +578,8 @@
 
 static inline int lquota_acquire(quota_interface_t *interface,
                                  struct obd_device *obd,
-<<<<<<< HEAD
-                                 unsigned int uid, unsigned int gid)
-=======
                                  unsigned int uid, unsigned int gid,
                                  struct obd_trans_info *oti)
->>>>>>> 03b71240
 {
         int rc;
         ENTRY;
@@ -711,13 +591,8 @@
 
 static inline int lquota_chkquota(quota_interface_t *interface,
                                   struct obd_device *obd,
-<<<<<<< HEAD
-                                  unsigned int uid, unsigned int gid,
-                                  int count, int *flag)
-=======
                                   unsigned int uid, unsigned int gid, int count,
                                   int *flag, struct obd_trans_info *oti)
->>>>>>> 03b71240
 {
         int rc;
         ENTRY;
@@ -725,11 +600,7 @@
         QUOTA_CHECK_OP(interface, chkquota);
         QUOTA_CHECK_OP(interface, acquire);
         rc = QUOTA_OP(interface, chkquota)(obd, uid, gid, count, flag,
-<<<<<<< HEAD
-                                           QUOTA_OP(interface, acquire));
-=======
                                            QUOTA_OP(interface, acquire), oti);
->>>>>>> 03b71240
         RETURN(rc);
 }
 
