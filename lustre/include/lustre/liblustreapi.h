--- conflicted
+++ resolved
@@ -67,19 +67,20 @@
 extern void llapi_msg_set_level(int level);
 extern void llapi_err(int level, char *fmt, ...);
 extern void llapi_printf(int level, char *fmt, ...);
-extern int llapi_file_create(const char *name, unsigned long stripe_size,
+extern int llapi_file_create(const char *name, unsigned long long stripe_size,
                              int stripe_offset, int stripe_count,
                              int stripe_pattern);
 extern int llapi_file_open(const char *name, int flags, int mode,
-                           unsigned long stripe_size, int stripe_offset,
+                           unsigned long long stripe_size, int stripe_offset,
                            int stripe_count, int stripe_pattern);
-extern int llapi_file_create_pool(const char *name, unsigned long stripe_size,
+extern int llapi_file_create_pool(const char *name,
+                                  unsigned long long stripe_size,
                                   int stripe_offset, int stripe_count,
                                   int stripe_pattern, char *pool_name);
 extern int llapi_file_open_pool(const char *name, int flags, int mode,
-                                unsigned long stripe_size, int stripe_offset,
-                                int stripe_count, int stripe_pattern,
-                                char *pool_name);
+                                unsigned long long stripe_size,
+                                int stripe_offset, int stripe_count,
+                                int stripe_pattern, char *pool_name);
 extern int llapi_poollist(char *name);
 extern int llapi_file_get_stripe(const char *path, struct lov_user_md *lum);
 #define HAVE_LLAPI_FILE_LOOKUP
@@ -153,14 +154,7 @@
 extern int llapi_lov_get_uuids(int fd, struct obd_uuid *uuidp, int *ost_count);
 extern int llapi_is_lustre_mnttype(const char *type);
 extern int parse_size(char *optarg, unsigned long long *size,
-<<<<<<< HEAD
                       unsigned long long *size_units, int bytes_spec);
-=======
-                      unsigned long long *size_units);
-extern int llapi_path2fid(const char *path, unsigned long long *seq,
-                          unsigned long *oid, unsigned long *ver);
-
->>>>>>> 7df8d1be
 struct mntent;
 #define HAVE_LLAPI_IS_LUSTRE_MNT
 extern int llapi_is_lustre_mnt(struct mntent *mnt);
