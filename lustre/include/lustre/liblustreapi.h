/* -*- mode: c; c-basic-offset: 8; indent-tabs-mode: nil; -*-
 * vim:expandtab:shiftwidth=8:tabstop=8:
 *
 * GPL HEADER START
 *
 * DO NOT ALTER OR REMOVE COPYRIGHT NOTICES OR THIS FILE HEADER.
 *
 * This program is free software; you can redistribute it and/or modify
 * it under the terms of the GNU General Public License version 2 only,
 * as published by the Free Software Foundation.
 *
 * This program is distributed in the hope that it will be useful, but
 * WITHOUT ANY WARRANTY; without even the implied warranty of
 * MERCHANTABILITY or FITNESS FOR A PARTICULAR PURPOSE.  See the GNU
 * General Public License version 2 for more details (a copy is included
 * in the LICENSE file that accompanied this code).
 *
 * You should have received a copy of the GNU General Public License
 * version 2 along with this program; If not, see
 * http://www.sun.com/software/products/lustre/docs/GPLv2.pdf
 *
 * Please contact Sun Microsystems, Inc., 4150 Network Circle, Santa Clara,
 * CA 95054 USA or visit www.sun.com if you need additional information or
 * have any questions.
 *
 * GPL HEADER END
 */
/*
 * Copyright  2008 Sun Microsystems, Inc. All rights reserved
 * Use is subject to license terms.
 */
/*
 * This file is part of Lustre, http://www.lustre.org/
 * Lustre is a trademark of Sun Microsystems, Inc.
 */

#ifndef _LIBLUSTREAPI_H_
#define _LIBLUSTREAPI_H_

#include <lustre/lustre_user.h>

/* Initially allocate for these many OSTs, realloc if needed */
#define INIT_ALLOC_NUM_OSTS     1024

/* Maximum number of osts that can be specified to lfs find */
#define FIND_MAX_OSTS   1024

typedef void (*llapi_cb_t)(char *obd_type_name, char *obd_name, char *obd_uuid, void *args);

/* liblustreapi message severity level */
enum llapi_message_level {
        LLAPI_MSG_OFF    = 0,
        LLAPI_MSG_FATAL  = 1,
        LLAPI_MSG_ERROR  = 2,
        LLAPI_MSG_WARN   = 3,
        LLAPI_MSG_NORMAL = 4,
        LLAPI_MSG_INFO   = 5,
        LLAPI_MSG_DEBUG  = 6,
        LLAPI_MSG_MAX
};

/* the bottom three bits reserved for llapi_message_level */
#define LLAPI_MSG_MASK          0x00000007
#define LLAPI_MSG_NO_ERRNO      0x00000010 

/* liblustreapi.c */
extern void llapi_msg_set_level(int level);
extern void llapi_err(int level, char *fmt, ...);
extern void llapi_printf(int level, char *fmt, ...);
extern int llapi_file_create(const char *name, unsigned long long stripe_size,
                             int stripe_offset, int stripe_count,
                             int stripe_pattern);
extern int llapi_file_open(const char *name, int flags, int mode,
                           unsigned long long stripe_size, int stripe_offset,
                           int stripe_count, int stripe_pattern);
extern int llapi_file_create_pool(const char *name, unsigned long stripe_size,
                                  int stripe_offset, int stripe_count,
                                  int stripe_pattern, char *pool_name);
extern int llapi_file_open_pool(const char *name, int flags, int mode,
                                unsigned long stripe_size, int stripe_offset,
                                int stripe_count, int stripe_pattern,
                                char *pool_name);
extern int llapi_poollist(char *name);
extern int llapi_file_get_stripe(const char *path, struct lov_user_md *lum);
#define HAVE_LLAPI_FILE_LOOKUP
extern int llapi_file_lookup(int dirfd, const char *name);

struct find_param {
        unsigned int maxdepth;
        time_t  atime;
        time_t  mtime;
        time_t  ctime;
        int     asign;
        int     csign;
        int     msign;
        int     type;
        unsigned long long size;
        int     size_sign;
        unsigned long long size_units;
        int size_check;
        uid_t uid;
        gid_t gid;

        unsigned long   zeroend:1,
                        recursive:1,
                        got_uuids:1,
                        obds_printed:1,
                        exclude_pattern:1,
                        exclude_type:1,
                        have_fileinfo:1,
                        exclude_gid:1,
                        exclude_uid:1,
                        check_gid:1,
                        check_uid:1,
                        check_pool:1,
                        exclude_pool:1;

        int     verbose;
        int     quiet;

        /* regular expression */
        char   *pattern;

        char   *print_fmt;

        struct  obd_uuid        *obduuid;
        int                     num_obds;
        int                     num_alloc_obds;
        int                     obdindex;
        int                     *obdindexes;

        int     lumlen;
        struct  lov_user_mds_data *lmd;

        /* In-precess parameters. */
        unsigned int depth;
        dev_t   st_dev;

        char poolname[MAXPOOLNAME+1];
};

extern int llapi_getstripe(char *path, struct find_param *param);
extern int llapi_find(char *path, struct find_param *param);

extern int llapi_obd_statfs(char *path, __u32 type, __u32 index,
                     struct obd_statfs *stat_buf,
                     struct obd_uuid *uuid_buf);
extern int llapi_ping(char *obd_type, char *obd_name);
extern int llapi_target_check(int num_types, char **obd_types, char *dir);
extern int llapi_catinfo(char *dir, char *keyword, char *node_name);
extern int llapi_file_get_lov_uuid(const char *path, struct obd_uuid *lov_uuid);
extern int llapi_file_fget_lov_uuid(int fd, struct obd_uuid *lov_uuid);
<<<<<<< HEAD
=======
/* Use llapi_file_fget_lov_uuid() instead of llapi_file_get_lov_fuuid(), the
 * latter is deprecated and will be removed in a later Lustre release. */
extern int llapi_file_get_lov_fuuid(int fd, struct obd_uuid *lov_uuid);
>>>>>>> 03b71240
extern int llapi_lov_get_uuids(int fd, struct obd_uuid *uuidp, int *ost_count);
extern int llapi_is_lustre_mnttype(const char *type);
extern int parse_size(char *optarg, unsigned long long *size,
                      unsigned long long *size_units, int bytes_spec);
struct mntent;
#define HAVE_LLAPI_IS_LUSTRE_MNT
extern int llapi_is_lustre_mnt(struct mntent *mnt);
extern int llapi_quotachown(char *path, int flag);
extern int llapi_quotacheck(char *mnt, int check_type);
extern int llapi_poll_quotacheck(char *mnt, struct if_quotacheck *qchk);
extern int llapi_quotactl(char *mnt, struct if_quotactl *qctl);
extern int llapi_target_iterate(int type_num, char **obd_type, void *args, llapi_cb_t cb);
#endif<|MERGE_RESOLUTION|>--- conflicted
+++ resolved
@@ -73,14 +73,6 @@
 extern int llapi_file_open(const char *name, int flags, int mode,
                            unsigned long long stripe_size, int stripe_offset,
                            int stripe_count, int stripe_pattern);
-extern int llapi_file_create_pool(const char *name, unsigned long stripe_size,
-                                  int stripe_offset, int stripe_count,
-                                  int stripe_pattern, char *pool_name);
-extern int llapi_file_open_pool(const char *name, int flags, int mode,
-                                unsigned long stripe_size, int stripe_offset,
-                                int stripe_count, int stripe_pattern,
-                                char *pool_name);
-extern int llapi_poollist(char *name);
 extern int llapi_file_get_stripe(const char *path, struct lov_user_md *lum);
 #define HAVE_LLAPI_FILE_LOOKUP
 extern int llapi_file_lookup(int dirfd, const char *name);
@@ -111,9 +103,7 @@
                         exclude_gid:1,
                         exclude_uid:1,
                         check_gid:1,
-                        check_uid:1,
-                        check_pool:1,
-                        exclude_pool:1;
+                        check_uid:1;
 
         int     verbose;
         int     quiet;
@@ -135,8 +125,6 @@
         /* In-precess parameters. */
         unsigned int depth;
         dev_t   st_dev;
-
-        char poolname[MAXPOOLNAME+1];
 };
 
 extern int llapi_getstripe(char *path, struct find_param *param);
@@ -150,12 +138,9 @@
 extern int llapi_catinfo(char *dir, char *keyword, char *node_name);
 extern int llapi_file_get_lov_uuid(const char *path, struct obd_uuid *lov_uuid);
 extern int llapi_file_fget_lov_uuid(int fd, struct obd_uuid *lov_uuid);
-<<<<<<< HEAD
-=======
 /* Use llapi_file_fget_lov_uuid() instead of llapi_file_get_lov_fuuid(), the
  * latter is deprecated and will be removed in a later Lustre release. */
 extern int llapi_file_get_lov_fuuid(int fd, struct obd_uuid *lov_uuid);
->>>>>>> 03b71240
 extern int llapi_lov_get_uuids(int fd, struct obd_uuid *uuidp, int *ost_count);
 extern int llapi_is_lustre_mnttype(const char *type);
 extern int parse_size(char *optarg, unsigned long long *size,
