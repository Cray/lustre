/* -*- mode: c; c-basic-offset: 8; indent-tabs-mode: nil; -*-
 * vim:expandtab:shiftwidth=8:tabstop=8:
 *
 * GPL HEADER START
 *
 * DO NOT ALTER OR REMOVE COPYRIGHT NOTICES OR THIS FILE HEADER.
 *
 * This program is free software; you can redistribute it and/or modify
 * it under the terms of the GNU General Public License version 2 only,
 * as published by the Free Software Foundation.
 *
 * This program is distributed in the hope that it will be useful, but
 * WITHOUT ANY WARRANTY; without even the implied warranty of
 * MERCHANTABILITY or FITNESS FOR A PARTICULAR PURPOSE.  See the GNU
 * General Public License version 2 for more details (a copy is included
 * in the LICENSE file that accompanied this code).
 *
 * You should have received a copy of the GNU General Public License
 * version 2 along with this program; If not, see
 * http://www.sun.com/software/products/lustre/docs/GPLv2.pdf
 *
 * Please contact Sun Microsystems, Inc., 4150 Network Circle, Santa Clara,
 * CA 95054 USA or visit www.sun.com if you need additional information or
 * have any questions.
 *
 * GPL HEADER END
 */
/*
 * Copyright  2008 Sun Microsystems, Inc. All rights reserved
 * Use is subject to license terms.
 */
/*
 * This file is part of Lustre, http://www.lustre.org/
 * Lustre is a trademark of Sun Microsystems, Inc.
 *
 * lustre/include/lustre/lustre_idl.h
 *
 * Lustre wire protocol definitions.
 *
 * ALL structs passing over the wire should be declared here.  Structs
 * that are used in interfaces with userspace should go in lustre_user.h.
 *
 * All structs being declared here should be built from simple fixed-size
 * types (__u8, __u16, __u32, __u64) or be built from other types or
 * structs also declared in this file.  Similarly, all flags and magic
 * values in those structs should also be declared here.  This ensures
 * that the Lustre wire protocol is not influenced by external dependencies.
 *
 * The only other acceptable items in this file are VERY SIMPLE accessor
 * functions to avoid callers grubbing inside the structures, and the
 * prototypes of the swabber functions for each struct.  Nothing that
 * depends on external functions or definitions should be in here.
 *
 * Structs must be properly aligned to put 64-bit values on an 8-byte
 * boundary.  Any structs being added here must also be added to
 * utils/wirecheck.c and "make newwiretest" run to regenerate the
 * utils/wiretest.c sources.  This allows us to verify that wire structs
 * have the proper alignment/size on all architectures.
 *
 * DO NOT CHANGE any of the structs, flags, values declared here and used
 * in released Lustre versions.  Some structs may have padding fields that
 * can be used.  Some structs might allow addition at the end (verify this
 * in the code to ensure that new/old clients that see this larger struct
 * do not fail, otherwise you need to implement protocol compatibility).
 *
 * We assume all nodes are either little-endian or big-endian, and we
 * always send messages in the sender's native format.  The receiver
 * detects the message format by checking the 'magic' field of the message.
 *
 * Each wire type has corresponding 'lustre_swab_xxxtypexxx()' routines,
 * implemented either here, inline (trivial implementations) or in
 * ptlrpc/pack_generic.c.  These 'swabbers' convert the type from "other"
 * endian, in-place in the message buffer.
 *
 * A swabber takes a single pointer argument.  The caller must already have
 * verified that the length of the message buffer >= sizeof (type).
 *
 * For variable length types, a second 'lustre_swab_v_xxxtypexxx()' routine
 * may be defined that swabs just the variable part, after the caller has
 * verified that the message buffer is large enough.
 */

#ifndef _LUSTRE_IDL_H_
#define _LUSTRE_IDL_H_

#if defined(__linux__)
#include <linux/lustre_types.h>
#elif defined(__APPLE__)
#include <darwin/lustre_types.h>
#elif defined(__WINNT__)
#include <winnt/lustre_types.h>
#else
#error Unsupported operating system.
#endif

/* Defn's shared with user-space. */
#include <lustre/lustre_user.h>
#include <lustre_ver.h>
#include <lustre/ll_fiemap.h>

#include <libcfs/kp30.h>

/*
 * this file contains all data structures used in Lustre interfaces:
 * - obdo and obd_request records
 * - mds_request records
 * - ldlm data
 * - ioctl's
 */

/*
 *  GENERAL STUFF
 */
/* FOO_REQUEST_PORTAL is for incoming requests on the FOO
 * FOO_REPLY_PORTAL   is for incoming replies on the FOO
 * FOO_BULK_PORTAL    is for incoming bulk on the FOO
 */

#define CONNMGR_REQUEST_PORTAL          1
#define CONNMGR_REPLY_PORTAL            2
//#define OSC_REQUEST_PORTAL            3
#define OSC_REPLY_PORTAL                4
//#define OSC_BULK_PORTAL               5
#define OST_IO_PORTAL                   6
#define OST_CREATE_PORTAL               7
#define OST_BULK_PORTAL                 8
//#define MDC_REQUEST_PORTAL            9
#define MDC_REPLY_PORTAL               10
//#define MDC_BULK_PORTAL              11
#define MDS_REQUEST_PORTAL             12
//#define MDS_REPLY_PORTAL             13
#define MDS_BULK_PORTAL                14
#define LDLM_CB_REQUEST_PORTAL         15
#define LDLM_CB_REPLY_PORTAL           16
#define LDLM_CANCEL_REQUEST_PORTAL     17
#define LDLM_CANCEL_REPLY_PORTAL       18
//#define PTLBD_REQUEST_PORTAL           19
//#define PTLBD_REPLY_PORTAL             20
//#define PTLBD_BULK_PORTAL              21
#define MDS_SETATTR_PORTAL             22
#define MDS_READPAGE_PORTAL            23

#define MGC_REPLY_PORTAL               25
#define MGS_REQUEST_PORTAL             26
#define MGS_REPLY_PORTAL               27
#define OST_REQUEST_PORTAL             28
#define FLD_REQUEST_PORTAL             29
#define SEQ_METADATA_PORTAL            30

#define SVC_KILLED               1
#define SVC_EVENT                2
#define SVC_SIGNAL               4
#define SVC_RUNNING              8
#define SVC_STOPPING            16
#define SVC_STOPPED             32

/* packet types */
#define PTL_RPC_MSG_REQUEST 4711
#define PTL_RPC_MSG_ERR     4712
#define PTL_RPC_MSG_REPLY   4713

/* DON'T use swabbed values of MAGIC as magic! */
#define LUSTRE_MSG_MAGIC_V1 0x0BD00BD0
#define LUSTRE_MSG_MAGIC_V2 0x0BD00BD3

#define LUSTRE_MSG_MAGIC_V1_SWABBED 0xD00BD00B
#define LUSTRE_MSG_MAGIC_V2_SWABBED 0xD30BD00B

#define LUSTRE_MSG_MAGIC LUSTRE_MSG_MAGIC_V2

#define PTLRPC_MSG_VERSION  0x00000003
#define LUSTRE_VERSION_MASK 0xffff0000
#define LUSTRE_OBD_VERSION  0x00010000
#define LUSTRE_MDS_VERSION  0x00020000
#define LUSTRE_OST_VERSION  0x00030000
#define LUSTRE_DLM_VERSION  0x00040000
#define LUSTRE_LOG_VERSION  0x00050000
#define LUSTRE_MGS_VERSION  0x00060000

struct lustre_handle {
        __u64 cookie;
};
#define DEAD_HANDLE_MAGIC 0xdeadbeefcafebabeULL

static inline int lustre_handle_is_used(struct lustre_handle *lh)
{
        return lh->cookie != 0ull;
}

static inline int lustre_handle_equal(struct lustre_handle *lh1,
                                      struct lustre_handle *lh2)
{
        return lh1->cookie == lh2->cookie;
}

static inline void lustre_handle_copy(struct lustre_handle *tgt,
                                      struct lustre_handle *src)
{
        tgt->cookie = src->cookie;
}

/* we depend on this structure to be 8-byte aligned */
/* this type is only endian-adjusted in lustre_unpack_msg() */
struct lustre_msg_v1 {
        struct lustre_handle lm_handle;
        __u32 lm_magic;
        __u32 lm_type;
        __u32 lm_version;
        __u32 lm_opc;
        __u64 lm_last_xid;
        __u64 lm_last_committed;
        __u64 lm_transno;
        __u32 lm_status;
        __u32 lm_flags;
        __u32 lm_conn_cnt;
        __u32 lm_bufcount;
        __u32 lm_buflens[0];
};

/* flags for lm_flags */
#define MSGHDR_AT_SUPPORT               0x1

#define lustre_msg lustre_msg_v2
/* we depend on this structure to be 8-byte aligned */
/* this type is only endian-adjusted in lustre_unpack_msg() */
struct lustre_msg_v2 {
        __u32 lm_bufcount;
        __u32 lm_secflvr;
        __u32 lm_magic;
        __u32 lm_repsize;
        __u32 lm_cksum;
        __u32 lm_flags;
        __u32 lm_padding_2;
        __u32 lm_padding_3;
        __u32 lm_buflens[0];
};

/* without security, ptlrpc_body is put in the first buffer. */
#define PTLRPC_NUM_VERSIONS     4
struct ptlrpc_body {
        struct lustre_handle pb_handle;
        __u32 pb_type;
        __u32 pb_version;
        __u32 pb_opc;
        __u32 pb_status;
        __u64 pb_last_xid;
        __u64 pb_last_seen; /* not used */
        __u64 pb_last_committed;
        __u64 pb_transno;
        __u32 pb_flags;
        __u32 pb_op_flags;
        __u32 pb_conn_cnt;
        __u32 pb_timeout;  /* for req, the deadline, for rep, the service est */
        __u32 pb_service_time; /* for rep, actual service time */
        __u32 pb_limit;
        __u64 pb_slv;
        /* VBR: pre-versions */
        __u64 pb_pre_versions[PTLRPC_NUM_VERSIONS];
        /* padding for future needs */
        __u64 pb_padding[4];
};

extern void lustre_swab_ptlrpc_body(struct ptlrpc_body *pb);

/* message body offset for lustre_msg_v2 */
/* ptlrpc body offset in all request/reply messages */
#define MSG_PTLRPC_BODY_OFF             0

/* normal request/reply message record offset */
#define REQ_REC_OFF                     1
#define REPLY_REC_OFF                   1

/* ldlm request message body offset */
#define DLM_LOCKREQ_OFF                 1 /* lockreq offset */
#define DLM_REQ_REC_OFF                 2 /* normal dlm request record offset */

/* ldlm intent lock message body offset */
#define DLM_INTENT_IT_OFF               2 /* intent lock it offset */
#define DLM_INTENT_REC_OFF              3 /* intent lock record offset */

/* ldlm reply message body offset */
#define DLM_LOCKREPLY_OFF               1 /* lockrep offset */
#define DLM_REPLY_REC_OFF               2 /* reply record offset */

/* only use in req->rq_{req,rep}_swab_mask */
#define MSG_PTLRPC_HEADER_OFF           31

/* Flags that are operation-specific go in the top 16 bits. */
#define MSG_OP_FLAG_MASK   0xffff0000
#define MSG_OP_FLAG_SHIFT  16

/* Flags that apply to all requests are in the bottom 16 bits */
#define MSG_GEN_FLAG_MASK      0x0000ffff
#define MSG_LAST_REPLAY        1
#define MSG_RESENT             2
#define MSG_REPLAY             4
/* #define MSG_AT_SUPPORT         8  avoid until 1.10+ */
#define MSG_DELAY_REPLAY       0x10
#define MSG_VERSION_REPLAY     0x20

/*
 * Flags for all connect opcodes (MDS_CONNECT, OST_CONNECT)
 */

#define MSG_CONNECT_RECOVERING  0x00000001
#define MSG_CONNECT_RECONNECT   0x00000002
#define MSG_CONNECT_REPLAYABLE  0x00000004
//#define MSG_CONNECT_PEER        0x8
#define MSG_CONNECT_LIBCLIENT   0x00000010
#define MSG_CONNECT_INITIAL     0x00000020
#define MSG_CONNECT_ASYNC       0x00000040
#define MSG_CONNECT_NEXT_VER    0x00000080 /* use next version of lustre_msg */
#define MSG_CONNECT_TRANSNO     0x00000100
#define MSG_CONNECT_DELAYED     0x00000200

/* Connect flags */
#define OBD_CONNECT_RDONLY            0x1ULL /*client allowed read-only access*/
#define OBD_CONNECT_INDEX             0x2ULL /*connect to specific LOV idx */
#define OBD_CONNECT_GRANT             0x8ULL /*OSC acquires grant at connect */
#define OBD_CONNECT_SRVLOCK          0x10ULL /*server takes locks for client */
#define OBD_CONNECT_VERSION          0x20ULL /*Lustre versions in ocd */
#define OBD_CONNECT_REQPORTAL        0x40ULL /*Separate non-IO request portal */
#define OBD_CONNECT_ACL              0x80ULL /*access control lists */
#define OBD_CONNECT_XATTR           0x100ULL /*client use extended attributes */
#define OBD_CONNECT_CROW            0x200ULL /*MDS+OST create objects on write*/
#define OBD_CONNECT_TRUNCLOCK       0x400ULL /*locks on server for punch */
#define OBD_CONNECT_TRANSNO         0x800ULL /*replay sends initial transno */
#define OBD_CONNECT_IBITS          0x1000ULL /*support for inodebits locks */
#define OBD_CONNECT_JOIN           0x2000ULL /*files can be concatenated */
#define OBD_CONNECT_ATTRFID        0x4000ULL /*Server supports GetAttr By Fid */
#define OBD_CONNECT_NODEVOH        0x8000ULL /*No open handle on special nodes*/
#define OBD_CONNECT_LCL_CLIENT    0x10000ULL /*local 1.8 client */
#define OBD_CONNECT_RMT_CLIENT    0x20000ULL /*Remote 1.8 client */
#define OBD_CONNECT_BRW_SIZE      0x40000ULL /*Max bytes per rpc */
#define OBD_CONNECT_QUOTA64       0x80000ULL /*64bit qunit_data.qd_count */
#define OBD_CONNECT_MDS_CAPA     0x100000ULL /*MDS capability */
#define OBD_CONNECT_OSS_CAPA     0x200000ULL /*OSS capability */
#define OBD_CONNECT_CANCELSET    0x400000ULL /*Early batched cancels. */
#define OBD_CONNECT_SOM        0x00800000ULL /*Size on MDS */
#define OBD_CONNECT_AT         0x01000000ULL /*client uses adaptive timeouts */
#define OBD_CONNECT_LRU_RESIZE 0x02000000ULL /*Lru resize feature. */
#define OBD_CONNECT_MDS_MDS    0x04000000ULL /*MDS-MDS connection */
#define OBD_CONNECT_REAL       0x08000000ULL /*real connection */
#define OBD_CONNECT_CHANGE_QS  0x10000000ULL /*shrink/enlarge qunit size
                                              *b=10600 */
<<<<<<< HEAD
#define OBD_CONNECT_CKSUM      0x20000000ULL /*support several cksum algos */
#define OBD_CONNECT_FID        0x40000000ULL /* FID is supported */
#define OBD_CONNECT_VBR        0x80000000ULL /* version based recovery */
#define OBD_CONNECT_LOV_V3    0x100000000ULL /* client supports lov v3 ea */
=======
#define OBD_CONNECT_CKSUM      0x20000000ULL /* support several cksum algos */
#define OBD_CONNECT_FID        0x40000000ULL /* FID is supported by server */
#define OBD_CONNECT_LOV_V3    0x100000000ULL /* client supports lov v3 ea */

>>>>>>> 863a3da6
/* also update obd_connect_names[] for lprocfs_rd_connect_flags()
 * and lustre/utils/wirecheck.c */

#ifdef HAVE_LRU_RESIZE_SUPPORT
#define LRU_RESIZE_CONNECT_FLAG OBD_CONNECT_LRU_RESIZE
#else
#define LRU_RESIZE_CONNECT_FLAG 0
#endif

#define MDS_CONNECT_SUPPORTED  (OBD_CONNECT_RDONLY | OBD_CONNECT_VERSION | \
                                OBD_CONNECT_ACL | OBD_CONNECT_XATTR | \
                                OBD_CONNECT_IBITS | OBD_CONNECT_JOIN | \
<<<<<<< HEAD
                                OBD_CONNECT_NODEVOH | OBD_CONNECT_ATTRFID | \
                                OBD_CONNECT_CANCELSET | OBD_CONNECT_AT | \
                                LRU_RESIZE_CONNECT_FLAG | OBD_CONNECT_VBR |\
=======
                                OBD_CONNECT_NODEVOH |/* OBD_CONNECT_ATTRFID |*/\
                                OBD_CONNECT_LCL_CLIENT | \
                                OBD_CONNECT_RMT_CLIENT | \
                                OBD_CONNECT_MDS_CAPA | OBD_CONNECT_OSS_CAPA | \
                                OBD_CONNECT_MDS_MDS | OBD_CONNECT_CANCELSET | \
                                OBD_CONNECT_FID | \
                                LRU_RESIZE_CONNECT_FLAG | OBD_CONNECT_AT | \
>>>>>>> 863a3da6
                                OBD_CONNECT_LOV_V3)
#define OST_CONNECT_SUPPORTED  (OBD_CONNECT_SRVLOCK | OBD_CONNECT_GRANT | \
                                OBD_CONNECT_REQPORTAL | OBD_CONNECT_VERSION | \
                                OBD_CONNECT_TRUNCLOCK | OBD_CONNECT_INDEX | \
                                OBD_CONNECT_BRW_SIZE | OBD_CONNECT_QUOTA64 | \
                                OBD_CONNECT_CANCELSET | OBD_CONNECT_AT | \
                                LRU_RESIZE_CONNECT_FLAG | OBD_CONNECT_CKSUM | \
                                OBD_CONNECT_VBR | OBD_CONNECT_CHANGE_QS)
#define ECHO_CONNECT_SUPPORTED (0)
#define MGS_CONNECT_SUPPORTED  (OBD_CONNECT_VERSION | OBD_CONNECT_AT)

#define OBD_OCD_VERSION(major,minor,patch,fix) (((major)<<24) + ((minor)<<16) +\
                                                ((patch)<<8) + (fix))
#define OBD_OCD_VERSION_MAJOR(version) ((int)((version)>>24)&255)
#define OBD_OCD_VERSION_MINOR(version) ((int)((version)>>16)&255)
#define OBD_OCD_VERSION_PATCH(version) ((int)((version)>>8)&255)
#define OBD_OCD_VERSION_FIX(version)   ((int)(version)&255)

/* This structure is used for both request and reply.
 *
 * If we eventually have separate connect data for different types, which we
 * almost certainly will, then perhaps we stick a union in here. */
struct obd_connect_data {
        __u64 ocd_connect_flags;        /* OBD_CONNECT_* per above */
        __u32 ocd_version;              /* lustre release version number */
        __u32 ocd_grant;                /* initial cache grant amount (bytes) */
        __u32 ocd_index;                /* LOV index to connect to */
        __u32 ocd_brw_size;             /* Maximum BRW size in bytes */
        __u64 ocd_ibits_known;          /* inode bits this client understands */
        __u32 ocd_nllu;                 /* non-local-lustre-user */
        __u32 ocd_nllg;                 /* non-local-lustre-group */
        __u64 ocd_transno;              /* Used in lustre 1.8 */
        __u32 ocd_group;                /* Used in lustre 1.8 */
        __u32 ocd_cksum_types;          /* supported checksum algorithms */
        __u64 padding1;                 /* also fix lustre_swab_connect */
        __u64 padding2;                 /* also fix lustre_swab_connect */
};

extern void lustre_swab_connect(struct obd_connect_data *ocd);

/* b1_6 has smaller body. The defines below is for interoperability */
#if LUSTRE_VERSION_CODE < OBD_OCD_VERSION(2,0,0,0)
#define PTLRPC_INTEROP_1_6      1
#define PTLRPC_BODY_MIN_SIZE    offsetof(struct ptlrpc_body, pb_pre_versions)
#else
#define PTLRPC_BODY_MIN_SIZE    sizeof(struct ptlrpc_body)
#endif

/*
 * Supported checksum algorithms. Up to 32 checksum types are supported.
 * (32-bit mask stored in obd_connect_data::ocd_cksum_types)
 * Please update DECLARE_CKSUM_NAME/OBD_CKSUM_ALL in obd.h when adding a new
 * algorithm and also the OBD_FL_CKSUM* flags.
 */
typedef enum {
        OBD_CKSUM_CRC32 = 0x00000001,
        OBD_CKSUM_ADLER = 0x00000002,
} cksum_type_t;

/*
 *   OST requests: OBDO & OBD request records
 */

/* opcodes */
typedef enum {
        OST_REPLY      =  0,       /* reply ? */
        OST_GETATTR    =  1,
        OST_SETATTR    =  2,
        OST_READ       =  3,
        OST_WRITE      =  4,
        OST_CREATE     =  5,
        OST_DESTROY    =  6,
        OST_GET_INFO   =  7,
        OST_CONNECT    =  8,
        OST_DISCONNECT =  9,
        OST_PUNCH      = 10,
        OST_OPEN       = 11,
        OST_CLOSE      = 12,
        OST_STATFS     = 13,
/*      OST_SAN_READ   = 14,    deprecated */
/*      OST_SAN_WRITE  = 15,    deprecated */
        OST_SYNC       = 16,
        OST_SET_INFO   = 17,
        OST_QUOTACHECK = 18,
        OST_QUOTACTL   = 19,
        OST_QUOTA_ADJUST_QUNIT = 20,
        OST_LAST_OPC
} ost_cmd_t;
#define OST_FIRST_OPC  OST_REPLY

typedef __u64 obd_id;
typedef __u64 obd_gr;
typedef __u64 obd_time;
typedef __u64 obd_size;
typedef __u64 obd_off;
typedef __u64 obd_blocks;
typedef __u64 obd_valid;
typedef __u32 obd_blksize;
typedef __u32 obd_mode;
typedef __u32 obd_uid;
typedef __u32 obd_gid;
typedef __u32 obd_flag;
typedef __u32 obd_count;

#define OBD_FL_INLINEDATA    (0x00000001)
#define OBD_FL_OBDMDEXISTS   (0x00000002)
#define OBD_FL_DELORPHAN     (0x00000004) /* if set in o_flags delete orphans */
#define OBD_FL_NORPC         (0x00000008) /* set in o_flags do in OSC not OST */
#define OBD_FL_IDONLY        (0x00000010) /* set in o_flags only adjust obj id*/
#define OBD_FL_RECREATE_OBJS (0x00000020) /* recreate missing obj */
#define OBD_FL_DEBUG_CHECK   (0x00000040) /* echo client/server debug check */
#define OBD_FL_NO_USRQUOTA   (0x00000100) /* the object's owner is over quota */
#define OBD_FL_NO_GRPQUOTA   (0x00000200) /* the object's group is over quota */
#define OBD_FL_CREATE_CROW   (0x00000400) /* object should be create on write */

/*
 * set this to delegate DLM locking during obd_punch() to the OSTs. Only OSTs
 * that declared OBD_CONNECT_TRUNCLOCK in their connect flags support this
 * functionality.
 */
#define OBD_FL_TRUNCLOCK     (0x00000800)

/*
 * Checksum types
 */
#define OBD_FL_CKSUM_CRC32    (0x00001000)
#define OBD_FL_CKSUM_ADLER    (0x00002000)
#define OBD_FL_CKSUM_ALL      (OBD_FL_CKSUM_CRC32 | OBD_FL_CKSUM_ADLER)

#define LOV_MAGIC_V1      0x0BD10BD0
#define LOV_MAGIC         LOV_MAGIC_V1
#define LOV_MAGIC_JOIN    0x0BD20BD0
#define LOV_MAGIC_V3      0x0BD30BD0

#define LOV_PATTERN_RAID0 0x001   /* stripes are used round-robin */
#define LOV_PATTERN_RAID1 0x002   /* stripes are mirrors of each other */
#define LOV_PATTERN_FIRST 0x100   /* first stripe is not in round-robin */
#define LOV_PATTERN_CMOBD 0x200

#define LOV_OBJECT_GROUP_DEFAULT ~0ULL
#define LOV_OBJECT_GROUP_CLEAR 0ULL

#define MAXPOOLNAME 16
#define POOLNAMEF "%.16s"

#define lov_ost_data lov_ost_data_v1
struct lov_ost_data_v1 {          /* per-stripe data structure (little-endian)*/
        __u64 l_object_id;        /* OST object ID */
        __u64 l_object_gr;        /* OST object group (creating MDS number) */
        __u32 l_ost_gen;          /* generation of this l_ost_idx */
        __u32 l_ost_idx;          /* OST index in LOV (lov_tgt_desc->tgts) */
};

#define lov_mds_md lov_mds_md_v1
struct lov_mds_md_v1 {            /* LOV EA mds/wire data (little-endian) */
        __u32 lmm_magic;          /* magic number = LOV_MAGIC_V1 */
        __u32 lmm_pattern;        /* LOV_PATTERN_RAID0, LOV_PATTERN_RAID1 */
        __u64 lmm_object_id;      /* LOV object ID */
        __u64 lmm_object_gr;      /* LOV object group */
        __u32 lmm_stripe_size;    /* size of stripe in bytes */
        __u32 lmm_stripe_count;   /* num stripes in use for this object */
        struct lov_ost_data_v1 lmm_objects[0]; /* per-stripe data */
};

<<<<<<< HEAD
struct lov_mds_md_v3 {            /* LOV EA mds/wire data (little-endian) */
        __u32 lmm_magic;          /* magic number = LOV_MAGIC_V3 */
        __u32 lmm_pattern;        /* LOV_PATTERN_RAID0, LOV_PATTERN_RAID1 */
        __u64 lmm_object_id;      /* LOV object ID */
        __u64 lmm_object_gr;      /* LOV object group */
        __u32 lmm_stripe_size;    /* size of stripe in bytes */
        __u32 lmm_stripe_count;   /* num stripes in use for this object */
        char  lmm_pool_name[MAXPOOLNAME]; /* must be 32bit aligned */
        struct lov_ost_data_v1 lmm_objects[0]; /* per-stripe data */
};
=======
/* extern void lustre_swab_lov_mds_md(struct lov_mds_md *llm); */

#define MAX_MD_SIZE (sizeof(struct lov_mds_md) + 4 * sizeof(struct lov_ost_data))
#define MIN_MD_SIZE (sizeof(struct lov_mds_md) + 1 * sizeof(struct lov_ost_data))
>>>>>>> 863a3da6


struct lov_mds_md_v3 {            /* LOV EA mds/wire data (little-endian) */
        __u32 lmm_magic;          /* magic number = LOV_MAGIC_V3 */
        __u32 lmm_pattern;        /* LOV_PATTERN_RAID0, LOV_PATTERN_RAID1 */
        __u64 lmm_object_id;      /* LOV object ID */
        __u64 lmm_object_gr;      /* LOV object group */
        __u32 lmm_stripe_size;    /* size of stripe in bytes */
        __u32 lmm_stripe_count;   /* num stripes in use for this object */
        char  lmm_pool_name[MAXPOOLNAME]; /* must be 32bit aligned */
        struct lov_ost_data_v1 lmm_objects[0]; /* per-stripe data */
};


#define OBD_MD_FLID        (0x00000001ULL) /* object ID */
#define OBD_MD_FLATIME     (0x00000002ULL) /* access time */
#define OBD_MD_FLMTIME     (0x00000004ULL) /* data modification time */
#define OBD_MD_FLCTIME     (0x00000008ULL) /* change time */
#define OBD_MD_FLSIZE      (0x00000010ULL) /* size */
#define OBD_MD_FLBLOCKS    (0x00000020ULL) /* allocated blocks count */
#define OBD_MD_FLBLKSZ     (0x00000040ULL) /* block size */
#define OBD_MD_FLMODE      (0x00000080ULL) /* access bits (mode & ~S_IFMT) */
#define OBD_MD_FLTYPE      (0x00000100ULL) /* object type (mode & S_IFMT) */
#define OBD_MD_FLUID       (0x00000200ULL) /* user ID */
#define OBD_MD_FLGID       (0x00000400ULL) /* group ID */
#define OBD_MD_FLFLAGS     (0x00000800ULL) /* flags word */
#define OBD_MD_FLNLINK     (0x00002000ULL) /* link count */
#define OBD_MD_FLGENER     (0x00004000ULL) /* generation number */
/*#define OBD_MD_FLINLINE      (0x00008000ULL) inline data. used until 1.6.5 */
#define OBD_MD_FLRDEV      (0x00010000ULL) /* device number */
#define OBD_MD_FLEASIZE    (0x00020000ULL) /* extended attribute data */
#define OBD_MD_LINKNAME    (0x00040000ULL) /* symbolic link target */
#define OBD_MD_FLHANDLE    (0x00080000ULL) /* file/lock handle */
#define OBD_MD_FLCKSUM     (0x00100000ULL) /* bulk data checksum */
#define OBD_MD_FLQOS       (0x00200000ULL) /* quality of service stats */
#define OBD_MD_FLOSCOPQ    (0x00400000ULL) /* osc opaque data */
#define OBD_MD_FLCOOKIE    (0x00800000ULL) /* log cancellation cookie */
#define OBD_MD_FLGROUP     (0x01000000ULL) /* group */
#define OBD_MD_FLFID       (0x02000000ULL) /* ->ost write inline fid */
#define OBD_MD_FLEPOCH     (0x04000000ULL) /* ->ost write easize is epoch */
#define OBD_MD_FLGRANT     (0x08000000ULL) /* ost preallocation space grant */
#define OBD_MD_FLDIREA     (0x10000000ULL) /* dir's extended attribute data */
#define OBD_MD_FLUSRQUOTA  (0x20000000ULL) /* over quota flags sent from ost */
#define OBD_MD_FLGRPQUOTA  (0x40000000ULL) /* over quota flags sent from ost */
#define OBD_MD_FLMODEASIZE (0x80000000ULL) /* EA size will be changed */

#define OBD_MD_MDS         (0x0000000100000000ULL) /* where an inode lives on */
#define OBD_MD_REINT       (0x0000000200000000ULL) /* reintegrate oa */
#define OBD_MD_MEA         (0x0000000400000000ULL) /* CMD split EA  */

#define OBD_MD_FLXATTR     (0x0000001000000000ULL) /* xattr */
#define OBD_MD_FLXATTRLS   (0x0000002000000000ULL) /* xattr list */
#define OBD_MD_FLXATTRRM   (0x0000004000000000ULL) /* xattr remove */
#define OBD_MD_FLACL       (0x0000008000000000ULL) /* ACL */
#define OBD_MD_FLRMTPERM   (0x0000010000000000ULL) /* remote permission */
#define OBD_MD_FLMDSCAPA   (0x0000020000000000ULL) /* MDS capability */
#define OBD_MD_FLOSSCAPA   (0x0000040000000000ULL) /* OSS capability */
#define OBD_MD_FLCKSPLIT   (0x0000080000000000ULL) /* Check split on server */
#define OBD_MD_FLCROSSREF  (0x0000100000000000ULL) /* Cross-ref case */


#define OBD_MD_FLGETATTR (OBD_MD_FLID    | OBD_MD_FLATIME | OBD_MD_FLMTIME | \
                          OBD_MD_FLCTIME | OBD_MD_FLSIZE  | OBD_MD_FLBLKSZ | \
                          OBD_MD_FLMODE  | OBD_MD_FLTYPE  | OBD_MD_FLUID   | \
                          OBD_MD_FLGID   | OBD_MD_FLFLAGS | OBD_MD_FLNLINK | \
                          OBD_MD_FLGENER | OBD_MD_FLRDEV  | OBD_MD_FLGROUP)


/* don't forget obdo_fid which is way down at the bottom so it can
 * come after the definition of llog_cookie */

struct obd_statfs {
        __u64           os_type;
        __u64           os_blocks;
        __u64           os_bfree;
        __u64           os_bavail;
        __u64           os_files;
        __u64           os_ffree;
        __u8            os_fsid[40];
        __u32           os_bsize;
        __u32           os_namelen;
        __u64           os_maxbytes;
        __u32           os_state;       /* positive error code on server */
        __u32           os_spare1;
        __u32           os_spare2;
        __u32           os_spare3;
        __u32           os_spare4;
        __u32           os_spare5;
        __u32           os_spare6;
        __u32           os_spare7;
        __u32           os_spare8;
        __u32           os_spare9;
};

extern void lustre_swab_obd_statfs (struct obd_statfs *os);
#define OBD_STATFS_NODELAY      0x0001  /* requests should be send without delay
                                         * and resends for avoid deadlocks */

#define OBD_STATFS_FROM_CACHE   0x0002  /* the statfs callback should not update
                                         * obd_osfs_age */

/* ost_body.data values for OST_BRW */

#define OBD_BRW_READ            0x01
#define OBD_BRW_WRITE           0x02
#define OBD_BRW_RWMASK          (OBD_BRW_READ | OBD_BRW_WRITE)
#define OBD_BRW_SYNC            0x08
#define OBD_BRW_CHECK           0x10
#define OBD_BRW_FROM_GRANT      0x20 /* the osc manages this under llite */
#define OBD_BRW_GRANTED         0x40 /* the ost manages this */
#define OBD_BRW_DROP            0x80 /* drop the page after IO */
#define OBD_BRW_NOQUOTA        0x100
#define OBD_BRW_SRVLOCK        0x200 /* Client holds no lock over this page */

#define OBD_OBJECT_EOF 0xffffffffffffffffULL

#define OST_MIN_PRECREATE 32
#define OST_MAX_PRECREATE 20000

struct obd_ioobj {
        obd_id               ioo_id;
        obd_gr               ioo_gr;
        __u32                ioo_type;
        __u32                ioo_bufcnt;
};

extern void lustre_swab_obd_ioobj (struct obd_ioobj *ioo);

/* multiple of 8 bytes => can array */
struct niobuf_remote {
        __u64 offset;
        __u32 len;
        __u32 flags;
};

extern void lustre_swab_niobuf_remote (struct niobuf_remote *nbr);

/* lock value block communicated between the filter and llite */

/* OST_LVB_ERR_INIT is needed because the return code in rc is 
 * negative, i.e. because ((MASK + rc) & MASK) != MASK. */
#define OST_LVB_ERR_INIT 0xffbadbad80000000ULL
#define OST_LVB_ERR_MASK 0xffbadbad00000000ULL
#define OST_LVB_IS_ERR(blocks)                                          \
        ((blocks & OST_LVB_ERR_MASK) == OST_LVB_ERR_MASK)
#define OST_LVB_SET_ERR(blocks, rc)                                     \
        do { blocks = OST_LVB_ERR_INIT + rc; } while (0)
#define OST_LVB_GET_ERR(blocks)    (int)(blocks - OST_LVB_ERR_INIT)

struct ost_lvb {
        __u64 lvb_size;
        __u64 lvb_mtime;
        __u64 lvb_atime;
        __u64 lvb_ctime;
        __u64 lvb_blocks;
};

extern void lustre_swab_ost_lvb(struct ost_lvb *);

/*
 *   MDS REQ RECORDS
 */

/* opcodes */
typedef enum {
        MDS_GETATTR      = 33,
        MDS_GETATTR_NAME = 34,
        MDS_CLOSE        = 35,
        MDS_REINT        = 36,
        MDS_READPAGE     = 37,
        MDS_CONNECT      = 38,
        MDS_DISCONNECT   = 39,
        MDS_GETSTATUS    = 40,
        MDS_STATFS       = 41,
        MDS_PIN          = 42,
        MDS_UNPIN        = 43,
        MDS_SYNC         = 44,
        MDS_DONE_WRITING = 45,
        MDS_SET_INFO     = 46,
        MDS_QUOTACHECK   = 47,
        MDS_QUOTACTL     = 48,
        MDS_GETXATTR     = 49,
        MDS_SETXATTR     = 50,
        MDS_LAST_OPC
} mds_cmd_t;

#define MDS_FIRST_OPC    MDS_GETATTR

/*
 * Do not exceed 63
 */

typedef enum {
        REINT_SETATTR  = 1,
        REINT_CREATE   = 2,
        REINT_LINK     = 3,
        REINT_UNLINK   = 4,
        REINT_RENAME   = 5,
        REINT_OPEN     = 6,
        REINT_SETXATTR = 7,
//      REINT_CLOSE    = 8,
//      REINT_WRITE    = 9,
        REINT_MAX
} mds_reint_t;

/* the disposition of the intent outlines what was executed */
#define DISP_IT_EXECD        0x00000001
#define DISP_LOOKUP_EXECD    0x00000002
#define DISP_LOOKUP_NEG      0x00000004
#define DISP_LOOKUP_POS      0x00000008
#define DISP_OPEN_CREATE     0x00000010
#define DISP_OPEN_OPEN       0x00000020
#define DISP_ENQ_COMPLETE    0x00400000
#define DISP_ENQ_OPEN_REF    0x00800000
#define DISP_ENQ_CREATE_REF  0x01000000
#define DISP_OPEN_LOCK       0x02000000

/* INODE LOCK PARTS */
#define MDS_INODELOCK_LOOKUP 0x000001       /* dentry, mode, owner, group */
#define MDS_INODELOCK_UPDATE 0x000002       /* size, links, timestamps */
#define MDS_INODELOCK_OPEN   0x000004       /* For opened files */

/* Do not forget to increase MDS_INODELOCK_MAXSHIFT when adding new bits */
#define MDS_INODELOCK_MAXSHIFT 2
/* This FULL lock is useful to take on unlink sort of operations */
#define MDS_INODELOCK_FULL ((1<<(MDS_INODELOCK_MAXSHIFT+1))-1)

extern void lustre_swab_ll_fid (struct ll_fid *fid);

struct lu_fid {
        __u64 f_seq;  /* holds fid sequence. Lustre should support 2^64
                       * objects, thus even if one sequence has one object we
                       * reach this value. */
        __u32 f_oid;  /* fid number within its sequence. */
        __u32 f_ver;  /* holds fid version. */
};

#define DFID "[0x%16.16"LPF64"x/0x%8.8x:0x%8.8x]"

#define PFID(fid)     \
        fid_seq(fid), \
        fid_oid(fid), \
        fid_ver(fid)

enum { 
        /** put FID sequence at this offset in ldlm_res_id. */
        LUSTRE_RES_ID_SEQ_OFF = 0,
        /** put FID oid at this offset in ldlm_res_id. */
        LUSTRE_RES_ID_OID_OFF = 1,
        /** put FID version at this offset in ldlm_res_id. */
        LUSTRE_RES_ID_VER_OFF = 2,
        /** put pdo hash at this offset in ldlm_res_id. */
        LUSTRE_RES_ID_HSH_OFF = 3
};

typedef __u64 seqno_t;

struct lu_range {
        __u64 lr_start;
        __u64 lr_end;
};

static inline __u64 range_space(struct lu_range *r)
{
        return r->lr_end - r->lr_start;
}

static inline void range_zero(struct lu_range *r)
{
        r->lr_start = r->lr_end = 0;
}

static inline int range_within(struct lu_range *r,
                               __u64 s)
{
        return s >= r->lr_start && s < r->lr_end;
}

static inline void range_alloc(struct lu_range *r,
                               struct lu_range *s,
                               __u64 w)
{
        r->lr_start = s->lr_start;
        r->lr_end = s->lr_start + w;
        s->lr_start += w;
}
static inline int range_is_sane(struct lu_range *r)
{
        return (r->lr_end >= r->lr_start);
}

static inline int range_is_zero(struct lu_range *r)
{
        return (r->lr_start == 0 && r->lr_end == 0);
}

static inline int range_is_exhausted(struct lu_range *r)
{
        return range_space(r) == 0;
}

#define DRANGE "[%#16.16"LPF64"x-%#16.16"LPF64"x]"

#define PRANGE(range)      \
        (range)->lr_start, \
        (range)->lr_end

enum {
        /*
         * This is how may FIDs may be allocated in one sequence.
         */
        LUSTRE_SEQ_MAX_WIDTH = 0x0000000000004000ULL,
};

enum lu_cli_type {
        LUSTRE_SEQ_METADATA,
        LUSTRE_SEQ_DATA
};

struct lu_client_seq {
        /* Sequence-controller export. */
        struct obd_export      *lcs_exp;
        struct semaphore        lcs_sem;

        /*
         * Range of allowed for allocation sequences. When using lu_client_seq
         * on clients, this contains meta-sequence range. And for servers this
         * contains super-sequence range.
         */
        struct lu_range         lcs_space;

        /* This holds last allocated fid in last obtained seq */
        struct lu_fid           lcs_fid;

        /* LUSTRE_SEQ_METADATA or LUSTRE_SEQ_DATA */
        enum lu_cli_type        lcs_type;
        /*
         * Service uuid, passed from MDT + seq name to form unique seq name to
         * use it with procfs.
         */
        char                    lcs_name[80];

        /*
         * Sequence width, that is how many objects may be allocated in one
         * sequence. Default value for it is LUSTRE_SEQ_MAX_WIDTH.
         */
        __u64                   lcs_width;

};

/*
 * fid constants
 */
enum {
        /* initial fid id value */
        LUSTRE_FID_INIT_OID  = 1UL
};

extern void lustre_swab_lu_fid(struct lu_fid *fid);

/* get object sequence */
static inline __u64 fid_seq(const struct lu_fid *fid)
{
        return fid->f_seq;
}

/* get object id */
static inline __u32 fid_oid(const struct lu_fid *fid)
{
        return fid->f_oid;
}

/* get object version */
static inline __u32 fid_ver(const struct lu_fid *fid)
{
        return fid->f_ver;
}

static inline void fid_init(struct lu_fid *fid)
{
        memset(fid, 0, sizeof(*fid));
}

/* Normal FID sequence starts from this value, i.e. 1<<33 */
#define FID_SEQ_START  0x200000000ULL

/* IDIF sequence starts from this value, i.e. 1<<32 */
#define IDIF_SEQ_START 0x100000000ULL

/**
 * Check if a fid is igif or not.
 * \param fid the fid to be tested.
 * \return true if the fid is a igif; otherwise false. 
 */
static inline int fid_is_igif(const struct lu_fid *fid)
{
        return fid_seq(fid) > 0 && fid_seq(fid) < IDIF_SEQ_START;
}

/**
 * Check if a fid is idif or not.
 * \param fid the fid to be tested.
 * \return true if the fid is a idif; otherwise false. 
 */
static inline int fid_is_idif(const struct lu_fid *fid)
{
        return fid_seq(fid) >= IDIF_SEQ_START  && fid_seq(fid) < FID_SEQ_START;
}

/**
 * Check if a fid is zero.
 * \param fid the fid to be tested.
 * \return true if the fid is zero; otherwise false. 
 */
static inline int fid_is_zero(const struct lu_fid *fid)
{
        return fid_seq(fid) == 0 && fid_oid(fid) == 0;
}

/**
 * Get inode number from a igif.
 * \param fid a igif to get inode number from.
 * \return inode number for the igif.
 */
static inline ino_t lu_igif_ino(const struct lu_fid *fid)
{
        return fid_seq(fid);
}

/**
 * Get inode generation from a igif.
 * \param fid a igif to get inode generation from.
 * \return inode generation for the igif.
 */ 
static inline __u32 lu_igif_gen(const struct lu_fid *fid)
{
        return fid_oid(fid);
}

/**
 * Check if two fids are equal or not.
 * \param f0 the first fid
 * \param f1 the second fid
 * \return true if the two fids are equal; otherwise false. 
 */
static inline int lu_fid_eq(const struct lu_fid *f0,
                            const struct lu_fid *f1)
{
        /* Check that there is no alignment padding. */
        CLASSERT(sizeof *f0 ==
                 sizeof f0->f_seq + sizeof f0->f_oid + sizeof f0->f_ver);
        LASSERTF(fid_is_igif(f0) || fid_ver(f0) == 0, DFID"\n", PFID(f0));
        LASSERTF(fid_is_igif(f1) || fid_ver(f1) == 0, DFID"\n", PFID(f1));
        return memcmp(f0, f1, sizeof *f0) == 0;
}

void fid_cpu_to_le(struct lu_fid *dst, const struct lu_fid *src);
void fid_le_to_cpu(struct lu_fid *dst, const struct lu_fid *src);

struct ldlm_res_id *
fid_build_reg_res_name(const struct lu_fid *f, struct ldlm_res_id *name);
int fid_res_name_eq(const struct lu_fid *f, const struct ldlm_res_id *name);

#define MDS_STATUS_CONN 1
#define MDS_STATUS_LOV 2

struct mds_status_req {
        __u32  flags;
        __u32  repbuf;
};

extern void lustre_swab_mds_status_req (struct mds_status_req *r);

#define MDS_BFLAG_UNCOMMITTED_WRITES   0x1
#define MDS_BFLAG_EXT_FLAGS     0x80000000 /* == EXT3_RESERVED_FL */

/* these should be identical to their EXT3_*_FL counterparts, and are
 * redefined here only to avoid dragging in ext3_fs.h */
#define MDS_SYNC_FL             0x00000008 /* Synchronous updates */
#define MDS_IMMUTABLE_FL        0x00000010 /* Immutable file */
#define MDS_APPEND_FL           0x00000020 /* writes to file may only append */
#define MDS_NOATIME_FL          0x00000080 /* do not update atime */
#define MDS_DIRSYNC_FL          0x00010000 /* dirsync behaviour (dir only) */

#ifdef __KERNEL__
/* If MDS_BFLAG_IOC_FLAGS is set it means we requested EXT3_*_FL inode flags
 * and we need to decode these into local S_* flags in the inode.  Otherwise
 * we pass flags straight through (see bug 9486). */
static inline int ll_ext_to_inode_flags(int flags)
{
        return (flags & MDS_BFLAG_EXT_FLAGS) ?
               (((flags & MDS_SYNC_FL)      ? S_SYNC      : 0) |
                ((flags & MDS_NOATIME_FL)   ? S_NOATIME   : 0) |
                ((flags & MDS_APPEND_FL)    ? S_APPEND    : 0) |
#if defined(S_DIRSYNC)
                ((flags & MDS_DIRSYNC_FL)   ? S_DIRSYNC   : 0) |
#endif
                ((flags & MDS_IMMUTABLE_FL) ? S_IMMUTABLE : 0)) :
               (flags & ~MDS_BFLAG_EXT_FLAGS);
}

/* If keep is set, we do not do anything with iflags, if it is not set, we
 * assume that iflags are inode flags and we need to conver those to
 * EXT3_*_FL flags (see bug 9486 and 12848) */
static inline int ll_inode_to_ext_flags(int iflags, int keep)
{
        return keep ? (iflags & ~MDS_BFLAG_EXT_FLAGS) :
                (((iflags & S_SYNC)     ? MDS_SYNC_FL      : 0) |
                ((iflags & S_NOATIME)   ? MDS_NOATIME_FL   : 0) |
                ((iflags & S_APPEND)    ? MDS_APPEND_FL    : 0) |
#if defined(S_DIRSYNC)
                ((iflags & S_DIRSYNC)   ? MDS_DIRSYNC_FL   : 0) |
#endif
                ((iflags & S_IMMUTABLE) ? MDS_IMMUTABLE_FL : 0));
}
#endif

struct mds_body {
        struct ll_fid  fid1;
        struct ll_fid  fid2;
        struct lustre_handle handle;
        __u64          valid;
        __u64          size;   /* Offset, in the case of MDS_READPAGE */
        __u64          mtime;
        __u64          atime;
        __u64          ctime;
        __u64          blocks; /* XID, in the case of MDS_READPAGE */
        __u64          io_epoch;
        __u64          ino;
        __u32          fsuid;
        __u32          fsgid;
        __u32          capability;
        __u32          mode;
        __u32          uid;
        __u32          gid;
        __u32          flags; /* from vfs for pin/unpin, MDS_BFLAG for close */
        __u32          rdev;
        __u32          nlink; /* #bytes to read in the case of MDS_READPAGE */
        __u32          generation;
        __u32          suppgid;
        __u32          eadatasize;
        __u32          aclsize;
        __u32          max_mdsize;
        __u32          max_cookiesize; /* also fix lustre_swab_mds_body */
        __u32          padding_4; /* also fix lustre_swab_mds_body */
};

extern void lustre_swab_mds_body (struct mds_body *b);

/* struct mdt_body is only used for size checking.
 * mdt_body & mds_body should have the same size.
 */
struct mdt_body {
        struct lu_fid  fid1;
        struct lu_fid  fid2;
        struct lustre_handle handle;
        __u64          valid;
        __u64          size;   /* Offset, in the case of MDS_READPAGE */
        __u64          mtime;
        __u64          atime;
        __u64          ctime;
        __u64          blocks; /* XID, in the case of MDS_READPAGE */
        __u64          ioepoch;
        __u64          ino;    /* for 1.6 compatibility */
        __u32          fsuid;
        __u32          fsgid;
        __u32          capability;
        __u32          mode;
        __u32          uid;
        __u32          gid;
        __u32          flags; /* from vfs for pin/unpin, MDS_BFLAG for close */
        __u32          rdev;
        __u32          nlink; /* #bytes to read in the case of MDS_READPAGE */
        __u32          generation; /* for 1.6 compatibility */
        __u32          suppgid;
        __u32          eadatasize;
        __u32          aclsize;
        __u32          max_mdsize;
        __u32          max_cookiesize;
        __u32          padding_4; /* also fix lustre_swab_mdt_body */
};

#define Q_QUOTACHECK    0x800100
#define Q_INITQUOTA     0x800101        /* init slave limits */
#define Q_GETOINFO      0x800102        /* get obd quota info */
#define Q_GETOQUOTA     0x800103        /* get obd quotas */
#define Q_FINVALIDATE   0x800104        /* invalidate operational quotas */

#define Q_TYPEMATCH(id, type) \
        ((id) == (type) || (id) == UGQUOTA)

#define Q_TYPESET(oqc, type) Q_TYPEMATCH((oqc)->qc_type, type)

#define Q_GETOCMD(oqc) \
        ((oqc)->qc_cmd == Q_GETOINFO || (oqc)->qc_cmd == Q_GETOQUOTA)

struct obd_quotactl {
        __u32                   qc_cmd;
        __u32                   qc_type;
        __u32                   qc_id;
        __u32                   qc_stat;
        struct obd_dqinfo       qc_dqinfo;
        struct obd_dqblk        qc_dqblk;
};

extern void lustre_swab_obd_quotactl(struct obd_quotactl *q);

struct quota_adjust_qunit {
        __u32 qaq_flags;
        __u32 qaq_id;
        __u64 qaq_bunit_sz;
        __u64 qaq_iunit_sz;
        __u64 padding1;
};
extern void lustre_swab_quota_adjust_qunit(struct quota_adjust_qunit *q);

/* flags in qunit_data and quota_adjust_qunit will use macroes below */
#define LQUOTA_FLAGS_GRP       1UL   /* 0 is user, 1 is group */
#define LQUOTA_FLAGS_BLK       2UL   /* 0 is inode, 1 is block */
#define LQUOTA_FLAGS_ADJBLK    4UL   /* adjust the block qunit size */
#define LQUOTA_FLAGS_ADJINO    8UL   /* adjust the inode qunit size */
#define LQUOTA_FLAGS_CHG_QS   16UL   /* indicate whether it has capability of
                                      * OBD_CONNECT_CHANGE_QS */

/* the status of lqs_flags in struct lustre_qunit_size  */
#define LQUOTA_QUNIT_FLAGS (LQUOTA_FLAGS_GRP | LQUOTA_FLAGS_BLK)

#define QAQ_IS_GRP(qaq)    ((qaq)->qaq_flags & LQUOTA_FLAGS_GRP)
#define QAQ_IS_ADJBLK(qaq) ((qaq)->qaq_flags & LQUOTA_FLAGS_ADJBLK)
#define QAQ_IS_ADJINO(qaq) ((qaq)->qaq_flags & LQUOTA_FLAGS_ADJINO)

#define QAQ_SET_GRP(qaq)    ((qaq)->qaq_flags |= LQUOTA_FLAGS_GRP)
#define QAQ_SET_ADJBLK(qaq) ((qaq)->qaq_flags |= LQUOTA_FLAGS_ADJBLK)
#define QAQ_SET_ADJINO(qaq) ((qaq)->qaq_flags |= LQUOTA_FLAGS_ADJINO)

struct mds_rec_setattr {
        __u32           sa_opcode;
        __u32           sa_fsuid;
        __u32           sa_fsgid;
        __u32           sa_cap;
        __u32           sa_suppgid;
        __u32           sa_mode;
        struct ll_fid   sa_fid;
        __u64           sa_valid; /* MDS_ATTR_* attributes */
        __u64           sa_size;
        __u64           sa_mtime;
        __u64           sa_atime;
        __u64           sa_ctime;
        __u32           sa_uid;
        __u32           sa_gid;
        __u32           sa_attr_flags;
        __u32           sa_padding; /* also fix lustre_swab_mds_rec_setattr */
};

/*
 * Attribute flags used in mds_rec_setattr::sa_valid.
 * The kernel's #defines for ATTR_* should not be used over the network
 * since the client and MDS may run different kernels (see bug 13828)
 * Therefore, we should only use MDS_ATTR_* attributes for sa_valid.
 */
#define MDS_ATTR_MODE          0x1ULL /* = 1 */
#define MDS_ATTR_UID           0x2ULL /* = 2 */
#define MDS_ATTR_GID           0x4ULL /* = 4 */
#define MDS_ATTR_SIZE          0x8ULL /* = 8 */
#define MDS_ATTR_ATIME        0x10ULL /* = 16 */
#define MDS_ATTR_MTIME        0x20ULL /* = 32 */
#define MDS_ATTR_CTIME        0x40ULL /* = 64 */
#define MDS_ATTR_ATIME_SET    0x80ULL /* = 128 */
#define MDS_ATTR_MTIME_SET   0x100ULL /* = 256 */
#define MDS_ATTR_FORCE       0x200ULL /* = 512, Not a change, but a change it */
#define MDS_ATTR_ATTR_FLAG   0x400ULL /* = 1024 */
#define MDS_ATTR_KILL_SUID   0x800ULL /* = 2048 */
#define MDS_ATTR_KILL_SGID  0x1000ULL /* = 4096 */
#define MDS_ATTR_CTIME_SET  0x2000ULL /* = 8192 */
#define MDS_ATTR_FROM_OPEN  0x4000ULL /* = 16384, called from open path, ie O_TRUNC */
#define MDS_ATTR_BLOCKS     0x8000ULL /* = 32768 */

extern void lustre_swab_mds_rec_setattr (struct mds_rec_setattr *sa);

#ifndef FMODE_READ
#define FMODE_READ               00000001
#define FMODE_WRITE              00000002
#endif
#define MDS_FMODE_EXEC           00000004
#define MDS_OPEN_CREAT           00000100
#define MDS_OPEN_EXCL            00000200
#define MDS_OPEN_TRUNC           00001000
#define MDS_OPEN_APPEND          00002000
#define MDS_OPEN_SYNC            00010000
#define MDS_OPEN_DIRECTORY       00200000

#define MDS_OPEN_DELAY_CREATE  0100000000 /* delay initial object create */
#define MDS_OPEN_OWNEROVERRIDE 0200000000 /* NFSD rw-reopen ro file for owner */
#define MDS_OPEN_JOIN_FILE     0400000000 /* open for join file*/
#define MDS_OPEN_LOCK         04000000000 /* This open requires open lock */
#define MDS_OPEN_HAS_EA      010000000000 /* specify object create pattern */
#define MDS_OPEN_HAS_OBJS    020000000000 /* Just set the EA the obj exist */

struct mds_rec_create {
        __u32           cr_opcode;
        __u32           cr_fsuid;
        __u32           cr_fsgid;
        __u32           cr_cap;
        __u32           cr_flags; /* for use with open */
        __u32           cr_mode;
        struct ll_fid   cr_fid;
        struct ll_fid   cr_replayfid;
        __u64           cr_time;
        __u64           cr_rdev;
        __u32           cr_suppgid;
        __u32           cr_padding_1; /* also fix lustre_swab_mds_rec_create */
        __u32           cr_padding_2; /* also fix lustre_swab_mds_rec_create */
        __u32           cr_padding_3; /* also fix lustre_swab_mds_rec_create */
        __u32           cr_padding_4; /* also fix lustre_swab_mds_rec_create */
        __u32           cr_padding_5; /* also fix lustre_swab_mds_rec_create */
};

extern void lustre_swab_mds_rec_create (struct mds_rec_create *cr);

struct mdt_rec_create {
        __u32           cr_opcode;
        __u32           cr_fsuid;
        __u32           cr_fsgid;
        __u32           cr_cap;
        __u32           cr_suppgid1;
        __u32           cr_suppgid2;
        struct lu_fid   cr_fid1;
        struct lu_fid   cr_fid2;
        struct lustre_handle cr_old_handle; /* handle in case of open replay */
        __u64           cr_time;
        __u64           cr_rdev;
        __u64           cr_ioepoch;
        __u64           cr_padding_1; /* pad for 64 bits*/
        __u32           cr_mode;
        __u32           cr_bias;
        __u32           cr_flags;     /* for use with open */
        __u32           cr_padding_2; /* pad for 64 bits*/
        __u32           cr_padding_3; /* pad for 64 bits*/
        __u32           cr_padding_4; /* pad for 64 bits*/
};

struct mdt_epoch {
        struct lustre_handle handle;
        __u64  ioepoch;
        __u32  flags;
        __u32  padding;
};

struct mds_rec_join {
        struct ll_fid  jr_fid;
        __u64          jr_headsize;
};

extern void lustre_swab_mds_rec_join (struct mds_rec_join *jr);

struct mdt_rec_join {
        struct lu_fid  jr_fid;
        __u64          jr_headsize;
};


struct mds_rec_link {
        __u32           lk_opcode;
        __u32           lk_fsuid;
        __u32           lk_fsgid;
        __u32           lk_cap;
        __u32           lk_suppgid1;
        __u32           lk_suppgid2;
        struct ll_fid   lk_fid1;
        struct ll_fid   lk_fid2;
        __u64           lk_time;
        __u32           lk_padding_1;  /* also fix lustre_swab_mds_rec_link */
        __u32           lk_padding_2;  /* also fix lustre_swab_mds_rec_link */
        __u32           lk_padding_3;  /* also fix lustre_swab_mds_rec_link */
        __u32           lk_padding_4;  /* also fix lustre_swab_mds_rec_link */
};

extern void lustre_swab_mds_rec_link (struct mds_rec_link *lk);

struct mdt_rec_link {
        __u32           lk_opcode;
        __u32           lk_fsuid;
        __u32           lk_fsgid;
        __u32           lk_cap;
        __u32           lk_suppgid1;
        __u32           lk_suppgid2;
        struct lu_fid   lk_fid1;
        struct lu_fid   lk_fid2;
        __u64           lk_time;
        __u64           lk_padding_1;
        __u64           lk_padding_2;
        __u64           lk_padding_3;
        __u64           lk_padding_4;
        __u32           lk_bias;
        __u32           lk_padding_5;
        __u32           lk_padding_6;
        __u32           lk_padding_7;
        __u32           lk_padding_8;
        __u32           lk_padding_9;
};

struct mds_rec_unlink {
        __u32           ul_opcode;
        __u32           ul_fsuid;
        __u32           ul_fsgid;
        __u32           ul_cap;
        __u32           ul_suppgid;
        __u32           ul_mode;
        struct ll_fid   ul_fid1;
        struct ll_fid   ul_fid2;
        __u64           ul_time;
        __u32           ul_padding_1; /* also fix lustre_swab_mds_rec_unlink */
        __u32           ul_padding_2; /* also fix lustre_swab_mds_rec_unlink */
        __u32           ul_padding_3; /* also fix lustre_swab_mds_rec_unlink */
        __u32           ul_padding_4; /* also fix lustre_swab_mds_rec_unlink */
};

extern void lustre_swab_mds_rec_unlink (struct mds_rec_unlink *ul);

struct mdt_rec_unlink {
        __u32           ul_opcode;
        __u32           ul_fsuid;
        __u32           ul_fsgid;
        __u32           ul_cap;
        __u32           ul_suppgid1;
        __u32           ul_padding2;
        struct lu_fid   ul_fid1;
        struct lu_fid   ul_fid2;
        __u64           ul_time;
        __u64           ul_padding_2;
        __u64           ul_padding_3;
        __u64           ul_padding_4;
        __u64           ul_padding_5;
        __u32           ul_bias;
        __u32           ul_mode;
        __u32           ul_padding_6;
        __u32           ul_padding_7;
        __u32           ul_padding_8;
        __u32           ul_padding_9;
};

struct mds_rec_rename {
        __u32           rn_opcode;
        __u32           rn_fsuid;
        __u32           rn_fsgid;
        __u32           rn_cap;
        __u32           rn_suppgid1;
        __u32           rn_suppgid2;
        struct ll_fid   rn_fid1;
        struct ll_fid   rn_fid2;
        __u64           rn_time;
        __u32           rn_padding_1; /* also fix lustre_swab_mds_rec_rename */
        __u32           rn_padding_2; /* also fix lustre_swab_mds_rec_rename */
        __u32           rn_padding_3; /* also fix lustre_swab_mds_rec_rename */
        __u32           rn_padding_4; /* also fix lustre_swab_mds_rec_rename */
};

extern void lustre_swab_mds_rec_rename (struct mds_rec_rename *rn);

struct mdt_rec_rename {
        __u32           rn_opcode;
        __u32           rn_fsuid;
        __u32           rn_fsgid;
        __u32           rn_cap;
        __u32           rn_suppgid1;
        __u32           rn_suppgid2;
        struct lu_fid   rn_fid1;
        struct lu_fid   rn_fid2;
        __u64           rn_time;
        __u64           rn_padding_1;
        __u64           rn_padding_2;
        __u64           rn_padding_3;
        __u64           rn_padding_4;
        __u32           rn_bias;      /* some operation flags */
        __u32           rn_mode;      /* cross-ref rename has mode */
        __u32           rn_padding_5;
        __u32           rn_padding_6;
        __u32           rn_padding_7;
        __u32           rn_padding_8;
};

struct mdt_rec_setattr {
        __u32           sa_opcode;
        __u32           sa_fsuid;
        __u32           sa_fsgid;
        __u32           sa_cap;
        __u32           sa_suppgid;
        __u32           sa_padding_1;
        struct lu_fid   sa_fid;
        __u64           sa_valid;
        __u32           sa_uid;
        __u32           sa_gid;
        __u64           sa_size;
        __u64           sa_blocks;
        __u64           sa_mtime;
        __u64           sa_atime;
        __u64           sa_ctime;
        __u32           sa_attr_flags;
        __u32           sa_mode;
        __u32           sa_padding_2;
        __u32           sa_padding_3;
        __u32           sa_padding_4;
        __u32           sa_padding_5;
};

struct mdt_rec_setxattr {
        __u32           sx_opcode;
        __u32           sx_fsuid;
        __u32           sx_fsgid;
        __u32           sx_cap;
        __u32           sx_suppgid1;
        __u32           sx_suppgid2;
        struct lu_fid   sx_fid;
        __u64           sx_padding_1; /* These three members are lu_fid size */
        __u32           sx_padding_2;
        __u32           sx_padding_3;
        __u64           sx_valid;
        __u64           sx_padding_4;
        __u64           sx_padding_5;
        __u64           sx_padding_6;
        __u64           sx_padding_7;
        __u32           sx_size;
        __u32           sx_flags;
        __u32           sx_padding_8;
        __u32           sx_padding_9;
        __u32           sx_padding_10;
        __u32           sx_padding_11;
};

/*
 * capa related definitions
 */
#define CAPA_HMAC_MAX_LEN       64
#define CAPA_HMAC_KEY_MAX_LEN   56

/* NB take care when changing the sequence of elements this struct,
 * because the offset info is used in find_capa() */
struct lustre_capa {
        struct lu_fid   lc_fid;     /* fid */
        __u64           lc_opc;     /* operations allowed */
        __u32           lc_uid;     /* uid, it is obsolete, but maybe used in
                                     * future, reserve it for 64-bits aligned.*/
        __u32           lc_flags;   /* HMAC algorithm & flags */
        __u32           lc_keyid;   /* key used for the capability */
        __u32           lc_timeout; /* capa timeout value (sec) */
        __u64           lc_expiry;  /* expiry time (sec) */
        __u8            lc_hmac[CAPA_HMAC_MAX_LEN];   /* HMAC */
} __attribute__((packed));


/*
 *  LOV data structures
 */

#define LOV_MIN_STRIPE_SIZE 65536   /* maximum PAGE_SIZE (ia64), power of 2 */
#define LOV_MAX_STRIPE_COUNT  160   /* until bug 4424 is fixed */
#define LOV_V1_INSANE_STRIPE_COUNT 65532 /* maximum stripe count bz13933 */

#define LOV_MAX_UUID_BUFFER_SIZE  8192
/* The size of the buffer the lov/mdc reserves for the
 * array of UUIDs returned by the MDS.  With the current
 * protocol, this will limit the max number of OSTs per LOV */

#define LOV_DESC_MAGIC 0xB0CCDE5C

/* LOV settings descriptor (should only contain static info) */
struct lov_desc {
        __u32 ld_tgt_count;                /* how many OBD's */
        __u32 ld_active_tgt_count;         /* how many active */
        __u32 ld_default_stripe_count;     /* how many objects are used */
        __u32 ld_pattern;                  /* default PATTERN_RAID0 */
        __u64 ld_default_stripe_size;      /* in bytes */
        __u64 ld_default_stripe_offset;    /* in bytes */
        __u32 ld_padding_0;                /* unused */
        __u32 ld_qos_maxage;               /* in second */
        __u32 ld_padding_1;                /* also fix lustre_swab_lov_desc */
        __u32 ld_padding_2;                /* also fix lustre_swab_lov_desc */
        struct obd_uuid ld_uuid;
};

#define ld_magic ld_active_tgt_count       /* for swabbing from llogs */

extern void lustre_swab_lov_desc (struct lov_desc *ld);

/*
 *   LDLM requests:
 */
/* opcodes -- MUST be distinct from OST/MDS opcodes */
typedef enum {
        LDLM_ENQUEUE     = 101,
        LDLM_CONVERT     = 102,
        LDLM_CANCEL      = 103,
        LDLM_BL_CALLBACK = 104,
        LDLM_CP_CALLBACK = 105,
        LDLM_GL_CALLBACK = 106,
        LDLM_LAST_OPC
} ldlm_cmd_t;
#define LDLM_FIRST_OPC LDLM_ENQUEUE

#define RES_NAME_SIZE 4
struct ldlm_res_id {
        __u64 name[RES_NAME_SIZE];
};

extern void lustre_swab_ldlm_res_id (struct ldlm_res_id *id);

/* lock types */
typedef enum {
        LCK_MINMODE = 0,
        LCK_EX = 1,
        LCK_PW = 2,
        LCK_PR = 4,
        LCK_CW = 8,
        LCK_CR = 16,
        LCK_NL = 32,
        LCK_GROUP = 64,
        LCK_MAXMODE
} ldlm_mode_t;

#define LCK_MODE_NUM    7

typedef enum {
        LDLM_PLAIN     = 10,
        LDLM_EXTENT    = 11,
        LDLM_FLOCK     = 12,
        LDLM_IBITS     = 13,
        LDLM_MAX_TYPE
} ldlm_type_t;

#define LDLM_MIN_TYPE LDLM_PLAIN

struct ldlm_extent {
        __u64 start;
        __u64 end;
        __u64 gid;
};

static inline int ldlm_extent_overlap(struct ldlm_extent *ex1,
                                      struct ldlm_extent *ex2)
{
        return (ex1->start <= ex2->end) && (ex2->start <= ex1->end);
}

struct ldlm_inodebits {
        __u64 bits;
};

struct ldlm_flock {
        __u64 start;
        __u64 end;
        __u64 blocking_export;  /* not actually used over the wire */
        __u32 blocking_pid;     /* not actually used over the wire */
        __u32 pid;
};

/* it's important that the fields of the ldlm_extent structure match
 * the first fields of the ldlm_flock structure because there is only
 * one ldlm_swab routine to process the ldlm_policy_data_t union. if
 * this ever changes we will need to swab the union differently based
 * on the resource type. */

typedef union {
        struct ldlm_extent l_extent;
        struct ldlm_flock  l_flock;
        struct ldlm_inodebits l_inodebits;
} ldlm_policy_data_t;

extern void lustre_swab_ldlm_policy_data (ldlm_policy_data_t *d);

struct ldlm_intent {
        __u64 opc;
};

extern void lustre_swab_ldlm_intent (struct ldlm_intent *i);

struct ldlm_resource_desc {
        ldlm_type_t lr_type;
        __u32 lr_padding;       /* also fix lustre_swab_ldlm_resource_desc */
        struct ldlm_res_id lr_name;
};

extern void lustre_swab_ldlm_resource_desc (struct ldlm_resource_desc *r);

struct ldlm_lock_desc {
        struct ldlm_resource_desc l_resource;
        ldlm_mode_t l_req_mode;
        ldlm_mode_t l_granted_mode;
        ldlm_policy_data_t l_policy_data;
};

extern void lustre_swab_ldlm_lock_desc (struct ldlm_lock_desc *l);

#define LDLM_LOCKREQ_HANDLES 2
#define LDLM_ENQUEUE_CANCEL_OFF 1

struct ldlm_request {
        __u32 lock_flags;
        __u32 lock_count;
        struct ldlm_lock_desc lock_desc;
        struct lustre_handle lock_handle[LDLM_LOCKREQ_HANDLES];
};

/* If LDLM_ENQUEUE, 1 slot is already occupied, 1 is available.
 * Otherwise, 2 are available. */
#define ldlm_request_bufsize(count,type)                                \
({                                                                      \
        int _avail = LDLM_LOCKREQ_HANDLES;                              \
        _avail -= (type == LDLM_ENQUEUE ? LDLM_ENQUEUE_CANCEL_OFF : 0); \
        sizeof(struct ldlm_request) +                                   \
        (count - _avail > 0 ? count - _avail : 0) *                     \
        sizeof(struct lustre_handle);                                   \
})

extern void lustre_swab_ldlm_request (struct ldlm_request *rq);

struct ldlm_reply {
        __u32 lock_flags;
        __u32 lock_padding;     /* also fix lustre_swab_ldlm_reply */
        struct ldlm_lock_desc lock_desc;
        struct lustre_handle lock_handle;
        __u64  lock_policy_res1;
        __u64  lock_policy_res2;
};

extern void lustre_swab_ldlm_reply (struct ldlm_reply *r);


/*
 * Opcodes for mountconf (mgs and mgc)
 */
typedef enum {
        MGS_CONNECT = 250,
        MGS_DISCONNECT,
        MGS_EXCEPTION,         /* node died, etc. */
        MGS_TARGET_REG,        /* whenever target starts up */
        MGS_TARGET_DEL,
        MGS_SET_INFO,
        MGS_LAST_OPC
} mgs_cmd_t;
#define MGS_FIRST_OPC MGS_CONNECT

#define MGS_PARAM_MAXLEN 1024
#define KEY_SET_INFO "set_info"

struct mgs_send_param {
        char             mgs_param[MGS_PARAM_MAXLEN];
};

/* We pass this info to the MGS so it can write config logs */
#define MTI_NAME_MAXLEN 64
#define MTI_PARAM_MAXLEN 4096
#define MTI_NIDS_MAX 32
struct mgs_target_info {
        __u32            mti_lustre_ver;
        __u32            mti_stripe_index;
        __u32            mti_config_ver;
        __u32            mti_flags;
        __u32            mti_nid_count;
        __u32            padding;                    /* 64 bit align */
        char             mti_fsname[MTI_NAME_MAXLEN];
        char             mti_svname[MTI_NAME_MAXLEN];
        char             mti_uuid[sizeof(struct obd_uuid)];
        __u64            mti_nids[MTI_NIDS_MAX];     /* host nids (lnet_nid_t)*/
        char             mti_params[MTI_PARAM_MAXLEN];
};

extern void lustre_swab_mgs_target_info(struct mgs_target_info *oinfo);

/* Config marker flags (in config log) */
#define CM_START       0x01
#define CM_END         0x02
#define CM_SKIP        0x04
#define CM_UPGRADE146  0x08
#define CM_EXCLUDE     0x10
#define CM_START_SKIP (CM_START | CM_SKIP)

struct cfg_marker {
        __u32             cm_step;       /* aka config version */
        __u32             cm_flags;
        __u32             cm_vers;       /* lustre release version number */
        __u32             padding;       /* 64 bit align */
        __u64             cm_createtime; /*when this record was first created */
        __u64             cm_canceltime; /*when this record is no longer valid*/
        char              cm_tgtname[MTI_NAME_MAXLEN];
        char              cm_comment[MTI_NAME_MAXLEN];
};

extern void lustre_swab_cfg_marker(struct cfg_marker *marker,
                                   int swab, int size);

/*
 * Opcodes for multiple servers.
 */

typedef enum {
        OBD_PING = 400,
        OBD_LOG_CANCEL,
        OBD_QC_CALLBACK,
        OBD_LAST_OPC
} obd_cmd_t;
#define OBD_FIRST_OPC OBD_PING

/* catalog of log objects */

/* Identifier for a single log object */
struct llog_logid {
        __u64                   lgl_oid;
        __u64                   lgl_ogr;
        __u32                   lgl_ogen;
} __attribute__((packed));

/* Records written to the CATALOGS list */
#define CATLIST "CATALOGS"
struct llog_catid {
        struct llog_logid       lci_logid;
        __u32                   lci_padding1;
        __u32                   lci_padding2;
        __u32                   lci_padding3;
} __attribute__((packed));

/*join file lov mds md*/
struct lov_mds_md_join {
        struct lov_mds_md lmmj_md;
        /*join private info*/
        struct llog_logid lmmj_array_id; /*array object id*/
        __u32  lmmj_extent_count;        /*array extent count*/
};

/* Log data record types - there is no specific reason that these need to
 * be related to the RPC opcodes, but no reason not to (may be handy later?)
 */
#define LLOG_OP_MAGIC 0x10600000
#define LLOG_OP_MASK  0xfff00000

typedef enum {
        LLOG_PAD_MAGIC   = LLOG_OP_MAGIC | 0x00000,
        OST_SZ_REC       = LLOG_OP_MAGIC | 0x00f00,
        OST_RAID1_REC    = LLOG_OP_MAGIC | 0x01000,
        MDS_UNLINK_REC   = LLOG_OP_MAGIC | 0x10000 | (MDS_REINT << 8) | REINT_UNLINK,
        MDS_SETATTR_REC  = LLOG_OP_MAGIC | 0x10000 | (MDS_REINT << 8) | REINT_SETATTR,
        OBD_CFG_REC      = LLOG_OP_MAGIC | 0x20000,
        PTL_CFG_REC      = LLOG_OP_MAGIC | 0x30000, /* obsolete */
        LLOG_GEN_REC     = LLOG_OP_MAGIC | 0x40000,
        LLOG_JOIN_REC    = LLOG_OP_MAGIC | 0x50000,
        LLOG_HDR_MAGIC   = LLOG_OP_MAGIC | 0x45539,
        LLOG_LOGID_MAGIC = LLOG_OP_MAGIC | 0x4553b,
} llog_op_type;

/*
 * for now, continue to support old pad records which have 0 for their
 * type but still need to be swabbed for their length
 */
#define LLOG_REC_HDR_NEEDS_SWABBING(r)                                  \
        (((r)->lrh_type & __swab32(LLOG_OP_MASK)) ==                    \
         __swab32(LLOG_OP_MAGIC) ||                                     \
         (((r)->lrh_type == 0) && ((r)->lrh_len > LLOG_CHUNK_SIZE)))

/* Log record header - stored in little endian order.
 * Each record must start with this struct, end with a llog_rec_tail,
 * and be a multiple of 256 bits in size.
 */
struct llog_rec_hdr {
        __u32                   lrh_len;
        __u32                   lrh_index;
        __u32                   lrh_type;
        __u32                   padding;
};

struct llog_rec_tail {
        __u32 lrt_len;
        __u32 lrt_index;
};

struct llog_logid_rec {
        struct llog_rec_hdr     lid_hdr;
        struct llog_logid       lid_id;
        __u32                   padding1;
        __u32                   padding2;
        __u32                   padding3;
        __u32                   padding4;
        __u32                   padding5;
        struct llog_rec_tail    lid_tail;
} __attribute__((packed));

/* MDS extent description
 * It is for joined file extent info, each extent info for joined file
 * just like (start, end, lmm).
 */
struct mds_extent_desc {
        __u64                   med_start; /* extent start */
        __u64                   med_len;   /* extent length */
        struct lov_mds_md       med_lmm;   /* extent's lmm  */
};
/*Joined file array extent log record*/
struct llog_array_rec {
        struct llog_rec_hdr     lmr_hdr;
        struct mds_extent_desc  lmr_med;
        struct llog_rec_tail    lmr_tail;
};

struct llog_create_rec {
        struct llog_rec_hdr     lcr_hdr;
        struct ll_fid           lcr_fid;
        obd_id                  lcr_oid;
        obd_count               lcr_ogen;
        __u32                   padding;
        struct llog_rec_tail    lcr_tail;
} __attribute__((packed));

struct llog_orphan_rec {
        struct llog_rec_hdr     lor_hdr;
        obd_id                  lor_oid;
        obd_count               lor_ogen;
        __u32                   padding;
        struct llog_rec_tail    lor_tail;
} __attribute__((packed));

struct llog_unlink_rec {
        struct llog_rec_hdr     lur_hdr;
        obd_id                  lur_oid;
        obd_count               lur_ogen;
        __u32                   padding;
        struct llog_rec_tail    lur_tail;
} __attribute__((packed));

struct llog_setattr_rec {
        struct llog_rec_hdr     lsr_hdr;
        obd_id                  lsr_oid;
        obd_count               lsr_ogen;
        __u32                   lsr_uid;
        __u32                   lsr_gid;
        __u32                   padding;
        struct llog_rec_tail    lsr_tail;
} __attribute__((packed));

struct llog_size_change_rec {
        struct llog_rec_hdr     lsc_hdr;
        struct ll_fid           lsc_fid;
        __u32                   lsc_io_epoch;
        __u32                   padding;
        struct llog_rec_tail    lsc_tail;
} __attribute__((packed));

struct llog_gen {
        __u64 mnt_cnt;
        __u64 conn_cnt;
} __attribute__((packed));

struct llog_gen_rec {
        struct llog_rec_hdr     lgr_hdr;
        struct llog_gen         lgr_gen;
        struct llog_rec_tail    lgr_tail;
};
/* On-disk header structure of each log object, stored in little endian order */
#define LLOG_CHUNK_SIZE         8192
#define LLOG_HEADER_SIZE        (96)
#define LLOG_BITMAP_BYTES       (LLOG_CHUNK_SIZE - LLOG_HEADER_SIZE)

#define LLOG_MIN_REC_SIZE       (24) /* round(llog_rec_hdr + llog_rec_tail) */

/* flags for the logs */
#define LLOG_F_ZAP_WHEN_EMPTY   0x1
#define LLOG_F_IS_CAT           0x2
#define LLOG_F_IS_PLAIN         0x4

struct llog_log_hdr {
        struct llog_rec_hdr     llh_hdr;
        __u64                   llh_timestamp;
        __u32                   llh_count;
        __u32                   llh_bitmap_offset;
        __u32                   llh_size;
        __u32                   llh_flags;
        __u32                   llh_cat_idx;
        /* for a catalog the first plain slot is next to it */
        struct obd_uuid         llh_tgtuuid;
        __u32                   llh_reserved[LLOG_HEADER_SIZE/sizeof(__u32) - 23];
        __u32                   llh_bitmap[LLOG_BITMAP_BYTES/sizeof(__u32)];
        struct llog_rec_tail    llh_tail;
} __attribute__((packed));

#define LLOG_BITMAP_SIZE(llh)  ((llh->llh_hdr.lrh_len -         \
                                 llh->llh_bitmap_offset -       \
                                 sizeof(llh->llh_tail)) * 8)

/* log cookies are used to reference a specific log file and a record therein */
struct llog_cookie {
        struct llog_logid       lgc_lgl;
        __u32                   lgc_subsys;
        __u32                   lgc_index;
        __u32                   lgc_padding;
} __attribute__((packed));

/* llog protocol */
typedef enum {
        LLOG_ORIGIN_HANDLE_CREATE       = 501,
        LLOG_ORIGIN_HANDLE_NEXT_BLOCK   = 502,
        LLOG_ORIGIN_HANDLE_READ_HEADER  = 503,
        LLOG_ORIGIN_HANDLE_WRITE_REC    = 504,
        LLOG_ORIGIN_HANDLE_CLOSE        = 505,
        LLOG_ORIGIN_CONNECT             = 506,
        LLOG_CATINFO                    = 507,  /* for lfs catinfo */
        LLOG_ORIGIN_HANDLE_PREV_BLOCK   = 508,
        LLOG_ORIGIN_HANDLE_DESTROY      = 509,  /* for destroy llog object*/
        LLOG_LAST_OPC
} llog_cmd_t;
#define LLOG_FIRST_OPC LLOG_ORIGIN_HANDLE_CREATE

struct llogd_body {
        struct llog_logid  lgd_logid;
        __u32 lgd_ctxt_idx;
        __u32 lgd_llh_flags;
        __u32 lgd_index;
        __u32 lgd_saved_index;
        __u32 lgd_len;
        __u64 lgd_cur_offset;
} __attribute__((packed));

struct llogd_conn_body {
        struct llog_gen         lgdc_gen;
        struct llog_logid       lgdc_logid;
        __u32                   lgdc_ctxt_idx;
} __attribute__((packed));

struct lov_user_ost_data_join {   /* per-stripe data structure */
        __u64 l_extent_start;     /* extent start*/
        __u64 l_extent_end;       /* extent end*/
        __u64 l_object_id;        /* OST object ID */
        __u64 l_object_gr;        /* OST object group (creating MDS number) */
        __u32 l_ost_gen;          /* generation of this OST index */
        __u32 l_ost_idx;          /* OST index in LOV */
} __attribute__((packed));

struct lov_user_md_join {         /* LOV EA user data (host-endian) */
        __u32 lmm_magic;          /* magic number = LOV_MAGIC_JOIN */
        __u32 lmm_pattern;        /* LOV_PATTERN_RAID0, LOV_PATTERN_RAID1 */
        __u64 lmm_object_id;      /* LOV object ID */
        __u64 lmm_object_gr;      /* LOV object group */
        __u32 lmm_stripe_size;    /* size of stripe in bytes */
        __u32 lmm_stripe_count;   /* num stripes in use for this object */
        __u32 lmm_extent_count;   /* extent count of lmm*/
        __u64 lmm_tree_id;        /* mds tree object id */
        __u64 lmm_tree_gen;       /* mds tree object gen */
        struct llog_logid lmm_array_id; /* mds extent desc llog object id */
        struct lov_user_ost_data_join lmm_objects[0]; /* per-stripe data */
} __attribute__((packed));


struct obdo {
        obd_valid               o_valid;        /* hot fields in this obdo */
        obd_id                  o_id;
        obd_gr                  o_gr;
        obd_id                  o_fid;
        obd_size                o_size;         /* o_size-o_blocks == ost_lvb */
        obd_time                o_mtime;
        obd_time                o_atime;
        obd_time                o_ctime;
        obd_blocks              o_blocks;       /* brw: cli sent cached bytes */
        obd_size                o_grant;

        /* 32-bit fields start here: keep an even number of them via padding */
        obd_blksize             o_blksize;      /* optimal IO blocksize */
        obd_mode                o_mode;         /* brw: cli sent cache remain */
        obd_uid                 o_uid;
        obd_gid                 o_gid;
        obd_flag                o_flags;
        obd_count               o_nlink;        /* brw: checksum */
        obd_count               o_generation;
        obd_count               o_misc;         /* brw: o_dropped */
        __u32                   o_easize;       /* epoch in ost writes */
        __u32                   o_mds;
        __u32                   o_stripe_idx;   /* holds stripe idx */
        __u32                   o_padding_1;
        struct lustre_handle    o_handle;       /* brw: lock handle to prolong locks */
        struct llog_cookie      o_lcookie;      /* destroy: unlink cookie from MDS */

        __u64                   o_padding_2;
        __u64                   o_padding_3;
        __u64                   o_padding_4;
        __u64                   o_padding_5;
        __u64                   o_padding_6;
};

#define o_dirty   o_blocks
#define o_undirty o_mode
#define o_dropped o_misc
#define o_cksum   o_nlink

extern void lustre_swab_obdo (struct obdo *o);

/* request structure for OST's */
struct ost_body {
        struct  obdo oa;
};

/* Key for FIEMAP to be used in get_info calls */
struct ll_fiemap_info_key {
        char    name[8];
        struct  obdo oa;
        struct  ll_user_fiemap fiemap;
};

extern void lustre_swab_ost_body (struct ost_body *b);
extern void lustre_swab_ost_last_id(obd_id *id);
extern void lustre_swab_fiemap(struct ll_user_fiemap *fiemap);

extern void lustre_swab_lov_user_md_v1(struct lov_user_md_v1 *lum);
extern void lustre_swab_lov_user_md_v3(struct lov_user_md_v3 *lum);
extern void lustre_swab_lov_user_md_objects(struct lov_user_ost_data *lod,
                                            int stripe_count);
extern void lustre_swab_lov_user_md_join(struct lov_user_md_join *lumj);

/* llog_swab.c */
extern void lustre_swab_llogd_body (struct llogd_body *d);
extern void lustre_swab_llog_hdr (struct llog_log_hdr *h);
extern void lustre_swab_llogd_conn_body (struct llogd_conn_body *d);
extern void lustre_swab_llog_rec(struct llog_rec_hdr  *rec,
                                 struct llog_rec_tail *tail);

struct lustre_cfg;
extern void lustre_swab_lustre_cfg(struct lustre_cfg *lcfg);

/* this will be used when OBD_CONNECT_CHANGE_QS is set */
struct qunit_data {
        __u32 qd_id;    /* ID appiles to (uid, gid) */
        __u32 qd_flags; /* LQUOTA_FLAGS_* affect the responding bits */
        __u64 qd_count; /* acquire/release count (bytes for block quota) */
        __u64 qd_qunit; /* when a master returns the reply to a slave, it will
                         * contain the current corresponding qunit size */
        __u64 padding;
};

#define QDATA_IS_GRP(qdata)    ((qdata)->qd_flags & LQUOTA_FLAGS_GRP)
#define QDATA_IS_BLK(qdata)    ((qdata)->qd_flags & LQUOTA_FLAGS_BLK)
#define QDATA_IS_ADJBLK(qdata) ((qdata)->qd_flags & LQUOTA_FLAGS_ADJBLK)
#define QDATA_IS_ADJINO(qdata) ((qdata)->qd_flags & LQUOTA_FLAGS_ADJINO)
#define QDATA_IS_CHANGE_QS(qdata) ((qdata)->qd_flags & LQUOTA_FLAGS_CHG_QS)

#define QDATA_SET_GRP(qdata)    ((qdata)->qd_flags |= LQUOTA_FLAGS_GRP)
#define QDATA_SET_BLK(qdata)    ((qdata)->qd_flags |= LQUOTA_FLAGS_BLK)
#define QDATA_SET_ADJBLK(qdata) ((qdata)->qd_flags |= LQUOTA_FLAGS_ADJBLK)
#define QDATA_SET_ADJINO(qdata) ((qdata)->qd_flags |= LQUOTA_FLAGS_ADJINO)
#define QDATA_SET_CHANGE_QS(qdata) ((qdata)->qd_flags |= LQUOTA_FLAGS_CHG_QS)

#define QDATA_CLR_GRP(qdata)        ((qdata)->qd_flags &= ~LQUOTA_FLAGS_GRP)
#define QDATA_CLR_CHANGE_QS(qdata)  ((qdata)->qd_flags &= ~LQUOTA_FLAGS_CHG_QS)

#if LUSTRE_VERSION_CODE < OBD_OCD_VERSION(1, 9, 0, 0)
/* this will be used when OBD_CONNECT_QUOTA64 is set */
struct qunit_data_old2 {
        __u32 qd_id; /* ID appiles to (uid, gid) */
        __u32 qd_flags; /* Quota type (USRQUOTA, GRPQUOTA) occupy one bit;
                         * Block quota or file quota occupy one bit */
        __u64 qd_count; /* acquire/release count (bytes for block quota) */
};
#else
#warning "remove quota code above for format absolete in new release"
#endif

extern void lustre_swab_qdata(struct qunit_data *d);
#if LUSTRE_VERSION_CODE < OBD_OCD_VERSION(1, 9, 0, 0)
extern void lustre_swab_qdata_old2(struct qunit_data_old2 *d);
#else
#warning "remove quota code above for format absolete in new release"
#endif
extern int quota_get_qdata(void*req, struct qunit_data *qdata,
                           int is_req, int is_exp);
extern int quota_copy_qdata(void *request, struct qunit_data *qdata,
                            int is_req, int is_exp);

typedef enum {
        QUOTA_DQACQ     = 601,
        QUOTA_DQREL     = 602,
        QUOTA_LAST_OPC
} quota_cmd_t;
#define QUOTA_FIRST_OPC QUOTA_DQACQ


enum fld_rpc_opc {
        FLD_QUERY                       = 600,
        FLD_LAST_OPC,
        FLD_FIRST_OPC                   = FLD_QUERY
};

enum seq_rpc_opc {
        SEQ_QUERY                       = 700,
        SEQ_LAST_OPC,
        SEQ_FIRST_OPC                   = SEQ_QUERY
};

enum seq_op {
        SEQ_ALLOC_SUPER = 0,
        SEQ_ALLOC_META = 1
};


#define JOIN_FILE_ALIGN 4096

#define QUOTA_REQUEST   1
#define QUOTA_REPLY     0
#define QUOTA_EXPORT    1
#define QUOTA_IMPORT    0

/* quota check function */
#define QUOTA_RET_OK           0 /* return successfully */
#define QUOTA_RET_NOQUOTA      1 /* not support quota */
#define QUOTA_RET_NOLIMIT      2 /* quota limit isn't set */
#define QUOTA_RET_ACQUOTA      4 /* need to acquire extra quota */
#define QUOTA_RET_INC_PENDING  8 /* pending value is increased */

extern int quota_get_qunit_data_size(__u64 flag);
#endif<|MERGE_RESOLUTION|>--- conflicted
+++ resolved
@@ -343,17 +343,10 @@
 #define OBD_CONNECT_REAL       0x08000000ULL /*real connection */
 #define OBD_CONNECT_CHANGE_QS  0x10000000ULL /*shrink/enlarge qunit size
                                               *b=10600 */
-<<<<<<< HEAD
 #define OBD_CONNECT_CKSUM      0x20000000ULL /*support several cksum algos */
 #define OBD_CONNECT_FID        0x40000000ULL /* FID is supported */
 #define OBD_CONNECT_VBR        0x80000000ULL /* version based recovery */
 #define OBD_CONNECT_LOV_V3    0x100000000ULL /* client supports lov v3 ea */
-=======
-#define OBD_CONNECT_CKSUM      0x20000000ULL /* support several cksum algos */
-#define OBD_CONNECT_FID        0x40000000ULL /* FID is supported by server */
-#define OBD_CONNECT_LOV_V3    0x100000000ULL /* client supports lov v3 ea */
-
->>>>>>> 863a3da6
 /* also update obd_connect_names[] for lprocfs_rd_connect_flags()
  * and lustre/utils/wirecheck.c */
 
@@ -366,19 +359,9 @@
 #define MDS_CONNECT_SUPPORTED  (OBD_CONNECT_RDONLY | OBD_CONNECT_VERSION | \
                                 OBD_CONNECT_ACL | OBD_CONNECT_XATTR | \
                                 OBD_CONNECT_IBITS | OBD_CONNECT_JOIN | \
-<<<<<<< HEAD
                                 OBD_CONNECT_NODEVOH | OBD_CONNECT_ATTRFID | \
                                 OBD_CONNECT_CANCELSET | OBD_CONNECT_AT | \
                                 LRU_RESIZE_CONNECT_FLAG | OBD_CONNECT_VBR |\
-=======
-                                OBD_CONNECT_NODEVOH |/* OBD_CONNECT_ATTRFID |*/\
-                                OBD_CONNECT_LCL_CLIENT | \
-                                OBD_CONNECT_RMT_CLIENT | \
-                                OBD_CONNECT_MDS_CAPA | OBD_CONNECT_OSS_CAPA | \
-                                OBD_CONNECT_MDS_MDS | OBD_CONNECT_CANCELSET | \
-                                OBD_CONNECT_FID | \
-                                LRU_RESIZE_CONNECT_FLAG | OBD_CONNECT_AT | \
->>>>>>> 863a3da6
                                 OBD_CONNECT_LOV_V3)
 #define OST_CONNECT_SUPPORTED  (OBD_CONNECT_SRVLOCK | OBD_CONNECT_GRANT | \
                                 OBD_CONNECT_REQPORTAL | OBD_CONNECT_VERSION | \
@@ -542,25 +525,6 @@
         __u32 lmm_stripe_count;   /* num stripes in use for this object */
         struct lov_ost_data_v1 lmm_objects[0]; /* per-stripe data */
 };
-
-<<<<<<< HEAD
-struct lov_mds_md_v3 {            /* LOV EA mds/wire data (little-endian) */
-        __u32 lmm_magic;          /* magic number = LOV_MAGIC_V3 */
-        __u32 lmm_pattern;        /* LOV_PATTERN_RAID0, LOV_PATTERN_RAID1 */
-        __u64 lmm_object_id;      /* LOV object ID */
-        __u64 lmm_object_gr;      /* LOV object group */
-        __u32 lmm_stripe_size;    /* size of stripe in bytes */
-        __u32 lmm_stripe_count;   /* num stripes in use for this object */
-        char  lmm_pool_name[MAXPOOLNAME]; /* must be 32bit aligned */
-        struct lov_ost_data_v1 lmm_objects[0]; /* per-stripe data */
-};
-=======
-/* extern void lustre_swab_lov_mds_md(struct lov_mds_md *llm); */
-
-#define MAX_MD_SIZE (sizeof(struct lov_mds_md) + 4 * sizeof(struct lov_ost_data))
-#define MIN_MD_SIZE (sizeof(struct lov_mds_md) + 1 * sizeof(struct lov_ost_data))
->>>>>>> 863a3da6
-
 
 struct lov_mds_md_v3 {            /* LOV EA mds/wire data (little-endian) */
         __u32 lmm_magic;          /* magic number = LOV_MAGIC_V3 */
