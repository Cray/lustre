--- conflicted
+++ resolved
@@ -36,19 +36,7 @@
  * lustre/include/lustre/lustre_idl.h
  *
  * Lustre wire protocol definitions.
- */
-
-/** \defgroup lustreidl lustreidl
  *
-<<<<<<< HEAD
-=======
- * Lustre wire protocol definitions.
- *
- * We assume all nodes are either little-endian or big-endian, and we
- * always send messages in the sender's native format.  The receiver
- * detects the message format by checking the 'magic' field of the message
- * (see lustre_msg_swabbed() below).
->>>>>>> 7df8d1be
  * ALL structs passing over the wire should be declared here.  Structs
  * that are used in interfaces with userspace should go in lustre_user.h.
  *
@@ -90,8 +78,6 @@
  * For variable length types, a second 'lustre_swab_v_xxxtypexxx()' routine
  * may be defined that swabs just the variable part, after the caller has
  * verified that the message buffer is large enough.
- *
- * @{
  */
 
 #ifndef _LUSTRE_IDL_H_
@@ -191,361 +177,6 @@
 #define LUSTRE_LOG_VERSION  0x00050000
 #define LUSTRE_MGS_VERSION  0x00060000
 
-<<<<<<< HEAD
-=======
-typedef __u64 mdsno_t;
-typedef __u64 seqno_t;
-
-struct lu_range {
-        __u64 lr_start;
-        __u64 lr_end;
-        /** stub for compact fld work. */
-        __u64 lr_padding;
-};
-
-/**
- * returns  width of given range \a r
- */
-
-static inline __u64 range_space(const struct lu_range *range)
-{
-        return range->lr_end - range->lr_start;
-}
-
-/**
- * initialize range to zero
- */
-static inline void range_init(struct lu_range *range)
-{
-        range->lr_start = range->lr_end = 0;
-}
-
-/**
- * check if given seq id \a s is within given range \a r
- */
-static inline int range_within(struct lu_range *range,
-                               __u64 s)
-{
-        return s >= range->lr_start && s < range->lr_end;
-}
-
-/**
- * allocate \a w units of sequence from range \a from.
- */
-static inline void range_alloc(struct lu_range *to,
-                               struct lu_range *from,
-                               __u64 width)
-{
-        to->lr_start = from->lr_start;
-        to->lr_end = from->lr_start + width;
-        from->lr_start += width;
-}
-
-static inline int range_is_sane(const struct lu_range *range)
-{
-        return (range->lr_end >= range->lr_start);
-}
-
-static inline int range_is_zero(const struct lu_range *range)
-{
-        return (range->lr_start == 0 && range->lr_end == 0);
-}
-
-static inline int range_is_exhausted(const struct lu_range *range)
-{
-        return range_space(range) == 0;
-}
-
-#define DRANGE "[%#16.16"LPF64"x-%#16.16"LPF64"x]"
-
-#define PRANGE(range)      \
-        (range)->lr_start, \
-        (range)->lr_end
-
-/** \defgroup lu_fid lu_fid
- * @{ */
-
-/**
- * File identifier.
- *
- * Fid is a cluster-wide unique identifier of a file or an object
- * (stripe). Fids are never reused. Fids are transmitted across network (in
- * the sender byte-ordering), and stored on disk in a packed form (struct
- * lu_fid_pack) in a big-endian order.
- */
-struct lu_fid {
-        /**
-         * fid sequence. Sequence is a unit of migration: all files (objects)
-         * with fids from a given sequence are stored on the same
-         * server.
-         *
-         * Lustre should support 2 ^ 64 objects, thus even if one
-         * sequence has one object we will never reach this value.
-         */
-        __u64 f_seq;
-        /** fid number within sequence. */
-        __u32 f_oid;
-        /**
-         * fid version, used to distinguish different versions (in the sense
-         * of snapshots, etc.) of the same file system object. Not currently
-         * used.
-         */
-        __u32 f_ver;
-};
-
-/**
- * fid constants
- */
-enum {
-        /* initial fid id value */
-        LUSTRE_FID_INIT_OID  = 1UL
-};
-
-/** returns fid object sequence */
-static inline __u64 fid_seq(const struct lu_fid *fid)
-{
-        return fid->f_seq;
-}
-
-/** returns fid object id */
-static inline __u32 fid_oid(const struct lu_fid *fid)
-{
-        return fid->f_oid;
-}
-
-/** returns fid object version */
-static inline __u32 fid_ver(const struct lu_fid *fid)
-{
-        return fid->f_ver;
-}
-
-static inline void fid_zero(struct lu_fid *fid)
-{
-        memset(fid, 0, sizeof(*fid));
-}
-
-/* Normal FID sequence starts from this value, i.e. 1<<33 */
-#define FID_SEQ_START  0x200000000ULL
-
-/* IDIF sequence starts from this value, i.e. 1<<32 */
-#define IDIF_SEQ_START 0x100000000ULL
-
-/**
- * Check if a fid is igif or not.
- * \param fid the fid to be tested.
- * \return true if the fid is a igif; otherwise false.
- */
-static inline int fid_is_igif(const struct lu_fid *fid)
-{
-        return fid_seq(fid) > 0 && fid_seq(fid) < IDIF_SEQ_START;
-}
-
-/**
- * Check if a fid is idif or not.
- * \param fid the fid to be tested.
- * \return true if the fid is a idif; otherwise false.
- */
-static inline int fid_is_idif(const struct lu_fid *fid)
-{
-        return fid_seq(fid) >= IDIF_SEQ_START  && fid_seq(fid) < FID_SEQ_START;
-}
-
-/**
- * Get inode number from a igif.
- * \param fid a igif to get inode number from.
- * \return inode number for the igif.
- */
-static inline ino_t lu_igif_ino(const struct lu_fid *fid)
-{
-        return fid_seq(fid);
-}
-
-/**
- * Get inode generation from a igif.
- * \param fid a igif to get inode generation from.
- * \return inode generation for the igif.
- */
-static inline __u32 lu_igif_gen(const struct lu_fid *fid)
-{
-        return fid_oid(fid);
-}
-
-#define DFID "[0x%16.16"LPF64"x/0x%8.8x:0x%8.8x]"
-
-#define PFID(fid)     \
-        fid_seq(fid), \
-        fid_oid(fid), \
-        fid_ver(fid)
-
-static inline void fid_cpu_to_le(struct lu_fid *dst, const struct lu_fid *src)
-{
-        /* check that all fields are converted */
-        CLASSERT(sizeof *src ==
-                 sizeof fid_seq(src) +
-                 sizeof fid_oid(src) + sizeof fid_ver(src));
-        LASSERTF(fid_is_igif(src) || fid_ver(src) == 0, DFID"\n", PFID(src));
-        dst->f_seq = cpu_to_le64(fid_seq(src));
-        dst->f_oid = cpu_to_le32(fid_oid(src));
-        dst->f_ver = cpu_to_le32(fid_ver(src));
-}
-
-static inline void fid_le_to_cpu(struct lu_fid *dst, const struct lu_fid *src)
-{
-        /* check that all fields are converted */
-        CLASSERT(sizeof *src ==
-                 sizeof fid_seq(src) +
-                 sizeof fid_oid(src) + sizeof fid_ver(src));
-        dst->f_seq = le64_to_cpu(fid_seq(src));
-        dst->f_oid = le32_to_cpu(fid_oid(src));
-        dst->f_ver = le32_to_cpu(fid_ver(src));
-        LASSERTF(fid_is_igif(dst) || fid_ver(dst) == 0, DFID"\n", PFID(dst));
-}
-
-static inline void fid_cpu_to_be(struct lu_fid *dst, const struct lu_fid *src)
-{
-        /* check that all fields are converted */
-        CLASSERT(sizeof *src ==
-                 sizeof fid_seq(src) +
-                 sizeof fid_oid(src) + sizeof fid_ver(src));
-        LASSERTF(fid_is_igif(src) || fid_ver(src) == 0, DFID"\n", PFID(src));
-        dst->f_seq = cpu_to_be64(fid_seq(src));
-        dst->f_oid = cpu_to_be32(fid_oid(src));
-        dst->f_ver = cpu_to_be32(fid_ver(src));
-}
-
-static inline void fid_be_to_cpu(struct lu_fid *dst, const struct lu_fid *src)
-{
-        /* check that all fields are converted */
-        CLASSERT(sizeof *src ==
-                 sizeof fid_seq(src) +
-                 sizeof fid_oid(src) + sizeof fid_ver(src));
-        dst->f_seq = be64_to_cpu(fid_seq(src));
-        dst->f_oid = be32_to_cpu(fid_oid(src));
-        dst->f_ver = be32_to_cpu(fid_ver(src));
-        LASSERTF(fid_is_igif(dst) || fid_ver(dst) == 0, DFID"\n", PFID(dst));
-}
-
-/**
- * Storage representation for fids.
- *
- * Variable size, first byte contains the length of the whole record.
- */
-struct lu_fid_pack {
-        char fp_len;
-        char fp_area[sizeof(struct lu_fid)];
-};
-
-void fid_pack(struct lu_fid_pack *pack, const struct lu_fid *fid,
-              struct lu_fid *befider);
-int  fid_unpack(const struct lu_fid_pack *pack, struct lu_fid *fid);
-
-static inline int fid_is_sane(const struct lu_fid *fid)
-{
-        return
-                fid != NULL &&
-                ((fid_seq(fid) >= FID_SEQ_START && fid_oid(fid) != 0
-                                                && fid_ver(fid) == 0) ||
-                fid_is_igif(fid));
-}
-
-static inline int fid_is_zero(const struct lu_fid *fid)
-{
-        return fid_seq(fid) == 0 && fid_oid(fid) == 0;
-}
-
-extern void lustre_swab_lu_fid(struct lu_fid *fid);
-extern void lustre_swab_lu_range(struct lu_range *range);
-
-static inline int lu_fid_eq(const struct lu_fid *f0,
-                            const struct lu_fid *f1)
-{
-	/* Check that there is no alignment padding. */
-	CLASSERT(sizeof *f0 ==
-                 sizeof f0->f_seq + sizeof f0->f_oid + sizeof f0->f_ver);
-        LASSERTF(fid_is_igif(f0) || fid_ver(f0) == 0, DFID, PFID(f0));
-        LASSERTF(fid_is_igif(f1) || fid_ver(f1) == 0, DFID, PFID(f1));
-	return memcmp(f0, f1, sizeof *f0) == 0;
-}
-
-#define __diff_normalize(val0, val1)                            \
-({                                                              \
-        typeof(val0) __val0 = (val0);                           \
-        typeof(val1) __val1 = (val1);                           \
-                                                                \
-        (__val0 == __val1 ? 0 : __val0 > __val1 ? +1 : -1);     \
-})
-
-static inline int lu_fid_cmp(const struct lu_fid *f0,
-                             const struct lu_fid *f1)
-{
-        return
-                __diff_normalize(fid_seq(f0), fid_seq(f1)) ?:
-                __diff_normalize(fid_oid(f0), fid_oid(f1)) ?:
-                __diff_normalize(fid_ver(f0), fid_ver(f1));
-}
-
-/** @} lu_fid */
-
-/** \defgroup lu_dir lu_dir
- * @{ */
-/**
- * Layout of readdir pages, as transmitted on wire.
- */
-struct lu_dirent {
-        struct lu_fid lde_fid;
-        __u64         lde_hash;
-        __u16         lde_reclen;
-        __u16         lde_namelen;
-        __u32         lde_pad0;
-        char          lde_name[0];
-};
-
-struct lu_dirpage {
-        __u64            ldp_hash_start;
-        __u64            ldp_hash_end;
-        __u32            ldp_flags;
-        __u32            ldp_pad0;
-        struct lu_dirent ldp_entries[0];
-};
-
-enum lu_dirpage_flags {
-        LDF_EMPTY = 1 << 0
-};
-
-static inline struct lu_dirent *lu_dirent_start(struct lu_dirpage *dp)
-{
-        if (le32_to_cpu(dp->ldp_flags) & LDF_EMPTY)
-                return NULL;
-        else
-                return dp->ldp_entries;
-}
-
-static inline struct lu_dirent *lu_dirent_next(struct lu_dirent *ent)
-{
-        struct lu_dirent *next;
-
-        if (le16_to_cpu(ent->lde_reclen) != 0)
-                next = ((void *)ent) + le16_to_cpu(ent->lde_reclen);
-        else
-                next = NULL;
-
-        return next;
-}
-
-static inline int lu_dirent_size(struct lu_dirent *ent)
-{
-        if (le16_to_cpu(ent->lde_reclen) == 0) {
-                return (sizeof(*ent) +
-                        le16_to_cpu(ent->lde_namelen) + 7) & ~7;
-        }
-        return le16_to_cpu(ent->lde_reclen);
-}
-
-#define DIR_END_OFF              0xfffffffffffffffeULL
-
-/** @} lu_dir */
-
->>>>>>> 7df8d1be
 struct lustre_handle {
         __u64 cookie;
 };
@@ -683,7 +314,6 @@
 #define MSG_CONNECT_DELAYED     0x00000200
 
 /* Connect flags */
-<<<<<<< HEAD
 #define OBD_CONNECT_RDONLY            0x1ULL /*client allowed read-only access*/
 #define OBD_CONNECT_INDEX             0x2ULL /*connect to specific LOV idx */
 #define OBD_CONNECT_GRANT             0x8ULL /*OSC acquires grant at connect */
@@ -715,36 +345,6 @@
 #define OBD_CONNECT_CKSUM      0x20000000ULL /*support several cksum algos */
 #define OBD_CONNECT_FID        0x40000000ULL /* FID is supported */
 #define OBD_CONNECT_VBR        0x80000000ULL /* version based recovery */
-=======
-#define OBD_CONNECT_RDONLY     0x00000001ULL /* client allowed read-only access */
-#define OBD_CONNECT_INDEX      0x00000002ULL /* connect to specific LOV idx */
-#define OBD_CONNECT_GRANT      0x00000008ULL /* OSC acquires grant at connect */
-#define OBD_CONNECT_SRVLOCK    0x00000010ULL /* server takes locks for client */
-#define OBD_CONNECT_VERSION    0x00000020ULL /* Server supports versions in ocd */
-#define OBD_CONNECT_REQPORTAL  0x00000040ULL /* Separate portal for non-IO reqs */
-#define OBD_CONNECT_ACL        0x00000080ULL /* client uses access control lists */
-#define OBD_CONNECT_XATTR      0x00000100ULL /* client using extended attributes*/
-#define OBD_CONNECT_TRUNCLOCK  0x00000400ULL /* locks on server for punch b=9528 */
-#define OBD_CONNECT_IBITS      0x00001000ULL /* support for inodebits locks */
-#define OBD_CONNECT_JOIN       0x00002000ULL /* files can be concatenated */
-#define OBD_CONNECT_ATTRFID    0x00004000ULL /* Server supports GetAttr By Fid */
-#define OBD_CONNECT_NODEVOH    0x00008000ULL /* No open handle for special nodes */
-#define OBD_CONNECT_LCL_CLIENT 0x00010000ULL /* local 1.8 client */
-#define OBD_CONNECT_RMT_CLIENT 0x00020000ULL /* Remote 1.8 client */
-#define OBD_CONNECT_BRW_SIZE   0x00040000ULL /* Max bytes per rpc */
-#define OBD_CONNECT_QUOTA64    0x00080000ULL /* 64bit qunit_data.qd_count b=10707*/
-#define OBD_CONNECT_MDS_CAPA   0x00100000ULL /* MDS capability */
-#define OBD_CONNECT_OSS_CAPA   0x00200000ULL /* OSS capability */
-#define OBD_CONNECT_CANCELSET  0x00400000ULL /* Early batched cancels. */
-#define OBD_CONNECT_SOM        0x00800000ULL /* SOM feature */
-#define OBD_CONNECT_AT         0x01000000ULL /* client uses adaptive timeouts */
-#define OBD_CONNECT_LRU_RESIZE 0x02000000ULL /* Lru resize feature. */
-#define OBD_CONNECT_MDS_MDS    0x04000000ULL /* MDS-MDS connection*/
-#define OBD_CONNECT_REAL       0x08000000ULL /* real connection */
-#define OBD_CONNECT_CHANGE_QS  0x10000000ULL /* shrink/enlarge qunit b=10600 */
-#define OBD_CONNECT_CKSUM      0x20000000ULL /* support several cksum algos */
-#define OBD_CONNECT_FID        0x40000000ULL /* FID is supported by server */
->>>>>>> 7df8d1be
 #define OBD_CONNECT_LOV_V3    0x100000000ULL /* client supports lov v3 ea */
 /* also update obd_connect_names[] for lprocfs_rd_connect_flags()
  * and lustre/utils/wirecheck.c */
@@ -876,13 +476,8 @@
 #define OBD_FL_NO_GRPQUOTA   (0x00000200) /* the object's group is over quota */
 #define OBD_FL_CREATE_CROW   (0x00000400) /* object should be create on write */
 
-<<<<<<< HEAD
 /*
  * set this to delegate DLM locking during obd_punch() to the OSTs. Only OSTs
-=======
-/**
- * Set this to delegate DLM locking during obd_punch() to the OSTs. Only OSTs
->>>>>>> 7df8d1be
  * that declared OBD_CONNECT_TRUNCLOCK in their connect flags support this
  * functionality.
  */
@@ -1035,7 +630,7 @@
 #define OBD_BRW_CHECK           0x10
 #define OBD_BRW_FROM_GRANT      0x20 /* the osc manages this under llite */
 #define OBD_BRW_GRANTED         0x40 /* the ost manages this */
-#define OBD_BRW_NOCACHE         0x80 /* this page is a part of non-cached IO */
+#define OBD_BRW_DROP            0x80 /* drop the page after IO */
 #define OBD_BRW_NOQUOTA        0x100
 #define OBD_BRW_SRVLOCK        0x200 /* Client holds no lock over this page */
 
@@ -1064,7 +659,7 @@
 
 /* lock value block communicated between the filter and llite */
 
-/* OST_LVB_ERR_INIT is needed because the return code in rc is
+/* OST_LVB_ERR_INIT is needed because the return code in rc is 
  * negative, i.e. because ((MASK + rc) & MASK) != MASK. */
 #define OST_LVB_ERR_INIT 0xffbadbad80000000ULL
 #define OST_LVB_ERR_MASK 0xffbadbad00000000ULL
@@ -1182,55 +777,67 @@
 
 typedef __u64 seqno_t;
 
-struct lu_range {
-        __u64 lr_start;
-        __u64 lr_end;
-};
-
-static inline __u64 range_space(struct lu_range *r)
+/**
+ * Describes a range of sequence, lsr_start is included but lsr_end is
+ * not in the range.
+ */
+struct lu_seq_range {
+        __u64 lsr_start;
+        __u64 lsr_end;
+        /** this feild is not used in 1.8 client interop */
+        __u32 lsr_mdt;
+        __u32 lsr_padding;
+};
+
+/**
+ * returns  width of given range \a r
+ */
+
+static inline __u64 range_space(const struct lu_seq_range *r)
 {
-        return r->lr_end - r->lr_start;
+        return r->lsr_end - r->lsr_start;
 }
 
-static inline void range_zero(struct lu_range *r)
+/**
+ * initialize range to zero
+ */
+static inline void range_init(struct lu_seq_range *r)
 {
-        r->lr_start = r->lr_end = 0;
+        r->lsr_start = r->lsr_end = 0;
 }
 
-static inline int range_within(struct lu_range *r,
+/**
+ * check if given seq id \a s is within given range \a r
+ */
+static inline int range_within(const struct lu_seq_range *r,
                                __u64 s)
 {
-        return s >= r->lr_start && s < r->lr_end;
+        return s >= r->lsr_start && s < r->lsr_end;
 }
 
-static inline void range_alloc(struct lu_range *r,
-                               struct lu_range *s,
-                               __u64 w)
+/**
+ * sanity check for range \a r
+ */
+static inline int range_is_sane(const struct lu_seq_range *r)
 {
-        r->lr_start = s->lr_start;
-        r->lr_end = s->lr_start + w;
-        s->lr_start += w;
+        return (r->lsr_end >= r->lsr_start);
 }
-static inline int range_is_sane(struct lu_range *r)
+
+static inline int range_is_zero(struct lu_seq_range *r)
 {
-        return (r->lr_end >= r->lr_start);
+        return (r->lsr_start == 0 && r->lsr_end == 0);
 }
 
-static inline int range_is_zero(struct lu_range *r)
-{
-        return (r->lr_start == 0 && r->lr_end == 0);
-}
-
-static inline int range_is_exhausted(struct lu_range *r)
+static inline int range_is_exhausted(const struct lu_seq_range *r)
 {
         return range_space(r) == 0;
 }
 
-#define DRANGE "[%#16.16"LPF64"x-%#16.16"LPF64"x]"
+#define DRANGE "[%#16.16"LPF64"x-%#16.16"LPF64"x)"
 
 #define PRANGE(range)      \
-        (range)->lr_start, \
-        (range)->lr_end
+        (range)->lsr_start, \
+        (range)->lsr_end
 
 enum {
         /*
@@ -1254,7 +861,7 @@
          * on clients, this contains meta-sequence range. And for servers this
          * contains super-sequence range.
          */
-        struct lu_range         lcs_space;
+        struct lu_seq_range         lcs_space;
 
         /* This holds last allocated fid in last obtained seq */
         struct lu_fid           lcs_fid;
@@ -1442,6 +1049,16 @@
 }
 #endif
 
+/*
+ * while mds_body is to interact with 1.6, mdt_body is to interact with 2.0.
+ * both of them should have the same fields layout, because at client side
+ * one could be dynamically cast to the other.
+ *
+ * mdt_body has large size than mds_body, with unused padding (48 bytes)
+ * at the end. client always use size of mdt_body to prepare request/reply
+ * buffers, and actual data could be interepeted as mdt_body or mds_body
+ * accordingly.
+ */
 struct mds_body {
         struct ll_fid  fid1;
         struct ll_fid  fid2;
@@ -1474,9 +1091,6 @@
 
 extern void lustre_swab_mds_body (struct mds_body *b);
 
-/* struct mdt_body is only used for size checking.
- * mdt_body & mds_body should have the same size.
- */
 struct mdt_body {
         struct lu_fid  fid1;
         struct lu_fid  fid2;
@@ -1505,6 +1119,12 @@
         __u32          max_mdsize;
         __u32          max_cookiesize;
         __u32          padding_4; /* also fix lustre_swab_mdt_body */
+        __u64          padding_5;
+        __u64          padding_6;
+        __u64          padding_7;
+        __u64          padding_8;
+        __u64          padding_9;
+        __u64          padding_10;
 };
 
 #define Q_QUOTACHECK    0x800100
@@ -1646,11 +1266,15 @@
 
 struct mdt_rec_create {
         __u32           cr_opcode;
+        __u32           cr_cap;
         __u32           cr_fsuid;
+        __u32           cr_fsuid_h;
         __u32           cr_fsgid;
-        __u32           cr_cap;
+        __u32           cr_fsgid_h;
         __u32           cr_suppgid1;
+        __u32           cr_suppgid1_h;
         __u32           cr_suppgid2;
+        __u32           cr_suppgid2_h;
         struct lu_fid   cr_fid1;
         struct lu_fid   cr_fid2;
         struct lustre_handle cr_old_handle; /* handle in case of open replay */
@@ -1706,11 +1330,15 @@
 
 struct mdt_rec_link {
         __u32           lk_opcode;
+        __u32           lk_cap;
         __u32           lk_fsuid;
+        __u32           lk_fsuid_h;
         __u32           lk_fsgid;
-        __u32           lk_cap;
+        __u32           lk_fsgid_h;
         __u32           lk_suppgid1;
+        __u32           lk_suppgid1_h;
         __u32           lk_suppgid2;
+        __u32           lk_suppgid2_h;
         struct lu_fid   lk_fid1;
         struct lu_fid   lk_fid2;
         __u64           lk_time;
@@ -1746,11 +1374,15 @@
 
 struct mdt_rec_unlink {
         __u32           ul_opcode;
+        __u32           ul_cap;
         __u32           ul_fsuid;
+        __u32           ul_fsuid_h;
         __u32           ul_fsgid;
-        __u32           ul_cap;
+        __u32           ul_fsgid_h;
         __u32           ul_suppgid1;
+        __u32           ul_suppgid1_h;
         __u32           ul_padding2;
+        __u32           ul_padding2_h;
         struct lu_fid   ul_fid1;
         struct lu_fid   ul_fid2;
         __u64           ul_time;
@@ -1786,11 +1418,15 @@
 
 struct mdt_rec_rename {
         __u32           rn_opcode;
+        __u32           rn_cap;
         __u32           rn_fsuid;
+        __u32           rn_fsuid_h;
         __u32           rn_fsgid;
-        __u32           rn_cap;
+        __u32           rn_fsgid_h;
         __u32           rn_suppgid1;
+        __u32           rn_suppgid1_h;
         __u32           rn_suppgid2;
+        __u32           rn_suppgid2_h;
         struct lu_fid   rn_fid1;
         struct lu_fid   rn_fid2;
         __u64           rn_time;
@@ -1808,11 +1444,15 @@
 
 struct mdt_rec_setattr {
         __u32           sa_opcode;
+        __u32           sa_cap;
         __u32           sa_fsuid;
+        __u32           sa_fsuid_h;
         __u32           sa_fsgid;
-        __u32           sa_cap;
+        __u32           sa_fsgid_h;
         __u32           sa_suppgid;
+        __u32           sa_suppgid_h;
         __u32           sa_padding_1;
+        __u32           sa_padding_1_h;
         struct lu_fid   sa_fid;
         __u64           sa_valid;
         __u32           sa_uid;
@@ -1832,11 +1472,15 @@
 
 struct mdt_rec_setxattr {
         __u32           sx_opcode;
+        __u32           sx_cap;
         __u32           sx_fsuid;
+        __u32           sx_fsuid_h;
         __u32           sx_fsgid;
-        __u32           sx_cap;
+        __u32           sx_fsgid_h;
         __u32           sx_suppgid1;
+        __u32           sx_suppgid1_h;
         __u32           sx_suppgid2;
+        __u32           sx_suppgid2_h;
         struct lu_fid   sx_fid;
         __u64           sx_padding_1; /* These three members are lu_fid size */
         __u32           sx_padding_2;
@@ -1879,7 +1523,8 @@
  *  LOV data structures
  */
 
-#define LOV_MIN_STRIPE_SIZE 65536   /* maximum PAGE_SIZE (ia64), power of 2 */
+#define LOV_MIN_STRIPE_BITS 16   /* maximum PAGE_SIZE (ia64), power of 2 */
+#define LOV_MIN_STRIPE_SIZE (1<<LOV_MIN_STRIPE_BITS)
 #define LOV_MAX_STRIPE_COUNT  160   /* until bug 4424 is fixed */
 #define LOV_V1_INSANE_STRIPE_COUNT 65532 /* maximum stripe count bz13933 */
 
@@ -1934,7 +1579,6 @@
 /* lock types */
 typedef enum {
         LCK_MINMODE = 0,
-<<<<<<< HEAD
         LCK_EX = 1,
         LCK_PW = 2,
         LCK_PR = 4,
@@ -1942,20 +1586,10 @@
         LCK_CR = 16,
         LCK_NL = 32,
         LCK_GROUP = 64,
-=======
-        LCK_EX      = 1,
-        LCK_PW      = 2,
-        LCK_PR      = 4,
-        LCK_CW      = 8,
-        LCK_CR      = 16,
-        LCK_NL      = 32,
-        LCK_GROUP   = 64,
-        LCK_COS     = 128,
->>>>>>> 7df8d1be
         LCK_MAXMODE
 } ldlm_mode_t;
 
-#define LCK_MODE_NUM    8
+#define LCK_MODE_NUM    7
 
 typedef enum {
         LDLM_PLAIN     = 10,
@@ -2140,14 +1774,14 @@
 
 /* catalog of log objects */
 
-/** Identifier for a single log object */
+/* Identifier for a single log object */
 struct llog_logid {
         __u64                   lgl_oid;
         __u64                   lgl_ogr;
         __u32                   lgl_ogen;
 } __attribute__((packed));
 
-/** Records written to the CATALOGS list */
+/* Records written to the CATALOGS list */
 #define CATLIST "CATALOGS"
 struct llog_catid {
         struct llog_logid       lci_logid;
@@ -2156,7 +1790,7 @@
         __u32                   lci_padding3;
 } __attribute__((packed));
 
-/** join file lov mds md*/
+/*join file lov mds md*/
 struct lov_mds_md_join {
         struct lov_mds_md lmmj_md;
         /*join private info*/
@@ -2176,6 +1810,7 @@
         OST_RAID1_REC    = LLOG_OP_MAGIC | 0x01000,
         MDS_UNLINK_REC   = LLOG_OP_MAGIC | 0x10000 | (MDS_REINT << 8) | REINT_UNLINK,
         MDS_SETATTR_REC  = LLOG_OP_MAGIC | 0x10000 | (MDS_REINT << 8) | REINT_SETATTR,
+        MDS_SETATTR64_REC= LLOG_OP_MAGIC | 0x90000 | (MDS_REINT << 8) | REINT_SETATTR,
         OBD_CFG_REC      = LLOG_OP_MAGIC | 0x20000,
         PTL_CFG_REC      = LLOG_OP_MAGIC | 0x30000, /* obsolete */
         LLOG_GEN_REC     = LLOG_OP_MAGIC | 0x40000,
@@ -2193,7 +1828,7 @@
          __swab32(LLOG_OP_MAGIC) ||                                     \
          (((r)->lrh_type == 0) && ((r)->lrh_len > LLOG_CHUNK_SIZE)))
 
-/** Log record header - stored in little endian order.
+/* Log record header - stored in little endian order.
  * Each record must start with this struct, end with a llog_rec_tail,
  * and be a multiple of 256 bits in size.
  */
@@ -2220,7 +1855,7 @@
         struct llog_rec_tail    lid_tail;
 } __attribute__((packed));
 
-/** MDS extent description
+/* MDS extent description
  * It is for joined file extent info, each extent info for joined file
  * just like (start, end, lmm).
  */
@@ -2229,8 +1864,7 @@
         __u64                   med_len;   /* extent length */
         struct lov_mds_md       med_lmm;   /* extent's lmm  */
 };
-
-/** Joined file array extent log record*/
+/*Joined file array extent log record*/
 struct llog_array_rec {
         struct llog_rec_hdr     lmr_hdr;
         struct mds_extent_desc  lmr_med;
@@ -2269,6 +1903,18 @@
         __u32                   lsr_uid;
         __u32                   lsr_gid;
         __u32                   padding;
+        struct llog_rec_tail    lsr_tail;
+} __attribute__((packed));
+
+struct llog_setattr64_rec {
+        struct llog_rec_hdr     lsr_hdr;
+        obd_id                  lsr_oid;
+        obd_count               lsr_ogen;
+        __u32                   padding;
+        __u32                   lsr_uid;
+        __u32                   lsr_uid_h;
+        __u32                   lsr_gid;
+        __u32                   lsr_gid_h;
         struct llog_rec_tail    lsr_tail;
 } __attribute__((packed));
 
@@ -2321,7 +1967,7 @@
                                  llh->llh_bitmap_offset -       \
                                  sizeof(llh->llh_tail)) * 8)
 
-/** log cookies are used to reference a specific log file and a record therein */
+/* log cookies are used to reference a specific log file and a record therein */
 struct llog_cookie {
         struct llog_logid       lgc_lgl;
         __u32                   lgc_subsys;
@@ -2329,13 +1975,8 @@
         __u32                   lgc_padding;
 } __attribute__((packed));
 
-<<<<<<< HEAD
 /* llog protocol */
 typedef enum {
-=======
-/** llog protocol */
-enum llogd_rpc_ops {
->>>>>>> 7df8d1be
         LLOG_ORIGIN_HANDLE_CREATE       = 501,
         LLOG_ORIGIN_HANDLE_NEXT_BLOCK   = 502,
         LLOG_ORIGIN_HANDLE_READ_HEADER  = 503,
@@ -2518,81 +2159,6 @@
 } quota_cmd_t;
 #define QUOTA_FIRST_OPC QUOTA_DQACQ
 
-<<<<<<< HEAD
-
-enum fld_rpc_opc {
-        FLD_QUERY                       = 600,
-        FLD_LAST_OPC,
-        FLD_FIRST_OPC                   = FLD_QUERY
-};
-=======
-#define JOIN_FILE_ALIGN 4096
-
-/** security opcodes */
-typedef enum {
-        SEC_CTX_INIT            = 801,
-        SEC_CTX_INIT_CONT       = 802,
-        SEC_CTX_FINI            = 803,
-        SEC_LAST_OPC,
-        SEC_FIRST_OPC           = SEC_CTX_INIT
-} sec_cmd_t;
-
-/*
- * capa related definitions
- */
-#define CAPA_HMAC_MAX_LEN       64
-#define CAPA_HMAC_KEY_MAX_LEN   56
-
-/* NB take care when changing the sequence of elements this struct,
- * because the offset info is used in find_capa() */
-struct lustre_capa {
-        struct lu_fid   lc_fid;     /* fid */
-        __u64           lc_opc;     /* operations allowed */
-        __u32           lc_uid;     /* uid, it is obsolete, but maybe used in
-                                     * future, reserve it for 64-bits aligned.*/
-        __u32           lc_flags;   /* HMAC algorithm & flags */
-        __u32           lc_keyid;   /* key used for the capability */
-        __u32           lc_timeout; /* capa timeout value (sec) */
-        __u64           lc_expiry;  /* expiry time (sec) */
-        __u8            lc_hmac[CAPA_HMAC_MAX_LEN];   /* HMAC */
-} __attribute__((packed));
-
-extern void lustre_swab_lustre_capa(struct lustre_capa *c);
-
-/** lustre_capa::lc_opc */
-enum {
-        CAPA_OPC_BODY_WRITE   = 1<<0,  /**< write object data */
-        CAPA_OPC_BODY_READ    = 1<<1,  /**< read object data */
-        CAPA_OPC_INDEX_LOOKUP = 1<<2,  /**< lookup object fid */
-        CAPA_OPC_INDEX_INSERT = 1<<3,  /**< insert object fid */
-        CAPA_OPC_INDEX_DELETE = 1<<4,  /**< delete object fid */
-        CAPA_OPC_OSS_WRITE    = 1<<5,  /**< write oss object data */
-        CAPA_OPC_OSS_READ     = 1<<6,  /**< read oss object data */
-        CAPA_OPC_OSS_TRUNC    = 1<<7,  /**< truncate oss object */
-        CAPA_OPC_META_WRITE   = 1<<8,  /**< write object meta data */
-        CAPA_OPC_META_READ    = 1<<9,  /**< read object meta data */
-
-};
-
-#define CAPA_OPC_OSS_RW (CAPA_OPC_OSS_READ | CAPA_OPC_OSS_WRITE)
-#define CAPA_OPC_MDS_ONLY                                                   \
-        (CAPA_OPC_BODY_WRITE | CAPA_OPC_BODY_READ | CAPA_OPC_INDEX_LOOKUP | \
-         CAPA_OPC_INDEX_INSERT | CAPA_OPC_INDEX_DELETE)
-#define CAPA_OPC_OSS_ONLY                                                   \
-        (CAPA_OPC_OSS_WRITE | CAPA_OPC_OSS_READ | CAPA_OPC_OSS_TRUNC)
-#define CAPA_OPC_MDS_DEFAULT ~CAPA_OPC_OSS_ONLY
-#define CAPA_OPC_OSS_DEFAULT ~(CAPA_OPC_MDS_ONLY | CAPA_OPC_OSS_ONLY)
-
-/* MDS capability covers object capability for operations of body r/w
- * (dir readpage/sendpage), index lookup/insert/delete and meta data r/w,
- * while OSS capability only covers object capability for operations of
- * oss data(file content) r/w/truncate.
- */
-static inline int capa_for_mds(struct lustre_capa *c)
-{
-        return (c->lc_opc & CAPA_OPC_INDEX_LOOKUP) != 0;
-}
->>>>>>> 7df8d1be
 
 enum seq_rpc_opc {
         SEQ_QUERY                       = 700,
@@ -2600,29 +2166,13 @@
         SEQ_FIRST_OPC                   = SEQ_QUERY
 };
 
-<<<<<<< HEAD
 enum seq_op {
         SEQ_ALLOC_SUPER = 0,
         SEQ_ALLOC_META = 1
-=======
-/* lustre_capa::lc_hmac_alg */
-enum {
-        CAPA_HMAC_ALG_SHA1 = 1, /**< sha1 algorithm */
-        CAPA_HMAC_ALG_MAX,
->>>>>>> 7df8d1be
-};
-
-
-<<<<<<< HEAD
+};
+
+
 #define JOIN_FILE_ALIGN 4096
-=======
-struct lustre_capa_key {
-        __u64   lk_mdsid;     /**< mds# */
-        __u32   lk_keyid;     /**< key# */
-        __u32   lk_padding;
-        __u8    lk_key[CAPA_HMAC_KEY_MAX_LEN];    /**< key */
-} __attribute__((packed));
->>>>>>> 7df8d1be
 
 #define QUOTA_REQUEST   1
 #define QUOTA_REPLY     0
@@ -2630,7 +2180,6 @@
 #define QUOTA_IMPORT    0
 
 /* quota check function */
-<<<<<<< HEAD
 #define QUOTA_RET_OK           0 /* return successfully */
 #define QUOTA_RET_NOQUOTA      1 /* not support quota */
 #define QUOTA_RET_NOLIMIT      2 /* quota limit isn't set */
@@ -2638,13 +2187,4 @@
 #define QUOTA_RET_INC_PENDING  8 /* pending value is increased */
 
 extern int quota_get_qunit_data_size(__u64 flag);
-#endif
-=======
-#define QUOTA_RET_OK           0 /**< return successfully */
-#define QUOTA_RET_NOQUOTA      1 /**< not support quota */
-#define QUOTA_RET_NOLIMIT      2 /**< quota limit isn't set */
-#define QUOTA_RET_ACQUOTA      3 /**< need to acquire extra quota */
-#endif
-
-/** @} lustreidl */
->>>>>>> 7df8d1be
+#endif