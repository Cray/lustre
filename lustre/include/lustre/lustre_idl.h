/* -*- mode: c; c-basic-offset: 8; indent-tabs-mode: nil; -*-
 * vim:expandtab:shiftwidth=8:tabstop=8:
 *
 * GPL HEADER START
 *
 * DO NOT ALTER OR REMOVE COPYRIGHT NOTICES OR THIS FILE HEADER.
 *
 * This program is free software; you can redistribute it and/or modify
 * it under the terms of the GNU General Public License version 2 only,
 * as published by the Free Software Foundation.
 *
 * This program is distributed in the hope that it will be useful, but
 * WITHOUT ANY WARRANTY; without even the implied warranty of
 * MERCHANTABILITY or FITNESS FOR A PARTICULAR PURPOSE.  See the GNU
 * General Public License version 2 for more details (a copy is included
 * in the LICENSE file that accompanied this code).
 *
 * You should have received a copy of the GNU General Public License
 * version 2 along with this program; If not, see
 * http://www.sun.com/software/products/lustre/docs/GPLv2.pdf
 *
 * Please contact Sun Microsystems, Inc., 4150 Network Circle, Santa Clara,
 * CA 95054 USA or visit www.sun.com if you need additional information or
 * have any questions.
 *
 * GPL HEADER END
 */
/*
 * Copyright  2008 Sun Microsystems, Inc. All rights reserved
 * Use is subject to license terms.
 */
/*
 * This file is part of Lustre, http://www.lustre.org/
 * Lustre is a trademark of Sun Microsystems, Inc.
 *
 * lustre/include/lustre/lustre_idl.h
 *
 * Lustre wire protocol definitions.
 */

/** \defgroup lustreidl lustreidl
 *
<<<<<<< HEAD
=======
 * Lustre wire protocol definitions.
 *
 * We assume all nodes are either little-endian or big-endian, and we
 * always send messages in the sender's native format.  The receiver
 * detects the message format by checking the 'magic' field of the message
 * (see lustre_msg_swabbed() below).
>>>>>>> 69782ac3
 * ALL structs passing over the wire should be declared here.  Structs
 * that are used in interfaces with userspace should go in lustre_user.h.
 *
 * All structs being declared here should be built from simple fixed-size
 * types (__u8, __u16, __u32, __u64) or be built from other types or
 * structs also declared in this file.  Similarly, all flags and magic
 * values in those structs should also be declared here.  This ensures
 * that the Lustre wire protocol is not influenced by external dependencies.
 *
 * The only other acceptable items in this file are VERY SIMPLE accessor
 * functions to avoid callers grubbing inside the structures, and the
 * prototypes of the swabber functions for each struct.  Nothing that
 * depends on external functions or definitions should be in here.
 *
 * Structs must be properly aligned to put 64-bit values on an 8-byte
 * boundary.  Any structs being added here must also be added to
 * utils/wirecheck.c and "make newwiretest" run to regenerate the
 * utils/wiretest.c sources.  This allows us to verify that wire structs
 * have the proper alignment/size on all architectures.
 *
 * DO NOT CHANGE any of the structs, flags, values declared here and used
 * in released Lustre versions.  Some structs may have padding fields that
 * can be used.  Some structs might allow addition at the end (verify this
 * in the code to ensure that new/old clients that see this larger struct
 * do not fail, otherwise you need to implement protocol compatibility).
 *
 * We assume all nodes are either little-endian or big-endian, and we
 * always send messages in the sender's native format.  The receiver
 * detects the message format by checking the 'magic' field of the message.
 *
 * Each wire type has corresponding 'lustre_swab_xxxtypexxx()' routines,
 * implemented either here, inline (trivial implementations) or in
 * ptlrpc/pack_generic.c.  These 'swabbers' convert the type from "other"
 * endian, in-place in the message buffer.
 *
 * A swabber takes a single pointer argument.  The caller must already have
 * verified that the length of the message buffer >= sizeof (type).
 *
 * For variable length types, a second 'lustre_swab_v_xxxtypexxx()' routine
 * may be defined that swabs just the variable part, after the caller has
 * verified that the message buffer is large enough.
 *
 * @{
 */

#ifndef _LUSTRE_IDL_H_
#define _LUSTRE_IDL_H_

#if defined(__linux__)
#include <linux/lustre_types.h>
#elif defined(__APPLE__)
#include <darwin/lustre_types.h>
#elif defined(__WINNT__)
#include <winnt/lustre_types.h>
#else
#error Unsupported operating system.
#endif

/* Defn's shared with user-space. */
#include <lustre/lustre_user.h>
#include <lustre_ver.h>
#include <lustre/ll_fiemap.h>

#include <libcfs/kp30.h>

/*
 * this file contains all data structures used in Lustre interfaces:
 * - obdo and obd_request records
 * - mds_request records
 * - ldlm data
 * - ioctl's
 */

/*
 *  GENERAL STUFF
 */
/* FOO_REQUEST_PORTAL is for incoming requests on the FOO
 * FOO_REPLY_PORTAL   is for incoming replies on the FOO
 * FOO_BULK_PORTAL    is for incoming bulk on the FOO
 */

#define CONNMGR_REQUEST_PORTAL          1
#define CONNMGR_REPLY_PORTAL            2
//#define OSC_REQUEST_PORTAL            3
#define OSC_REPLY_PORTAL                4
//#define OSC_BULK_PORTAL               5
#define OST_IO_PORTAL                   6
#define OST_CREATE_PORTAL               7
#define OST_BULK_PORTAL                 8
//#define MDC_REQUEST_PORTAL            9
#define MDC_REPLY_PORTAL               10
//#define MDC_BULK_PORTAL              11
#define MDS_REQUEST_PORTAL             12
//#define MDS_REPLY_PORTAL             13
#define MDS_BULK_PORTAL                14
#define LDLM_CB_REQUEST_PORTAL         15
#define LDLM_CB_REPLY_PORTAL           16
#define LDLM_CANCEL_REQUEST_PORTAL     17
#define LDLM_CANCEL_REPLY_PORTAL       18
//#define PTLBD_REQUEST_PORTAL           19
//#define PTLBD_REPLY_PORTAL             20
//#define PTLBD_BULK_PORTAL              21
#define MDS_SETATTR_PORTAL             22
#define MDS_READPAGE_PORTAL            23

#define MGC_REPLY_PORTAL               25
#define MGS_REQUEST_PORTAL             26
#define MGS_REPLY_PORTAL               27
#define OST_REQUEST_PORTAL             28
#define FLD_REQUEST_PORTAL             29
#define SEQ_METADATA_PORTAL            30

#define SVC_KILLED               1
#define SVC_EVENT                2
#define SVC_SIGNAL               4
#define SVC_RUNNING              8
#define SVC_STOPPING            16
#define SVC_STOPPED             32

/* packet types */
#define PTL_RPC_MSG_REQUEST 4711
#define PTL_RPC_MSG_ERR     4712
#define PTL_RPC_MSG_REPLY   4713

/* DON'T use swabbed values of MAGIC as magic! */
#define LUSTRE_MSG_MAGIC_V1 0x0BD00BD0
#define LUSTRE_MSG_MAGIC_V2 0x0BD00BD3

#define LUSTRE_MSG_MAGIC_V1_SWABBED 0xD00BD00B
#define LUSTRE_MSG_MAGIC_V2_SWABBED 0xD30BD00B

#define LUSTRE_MSG_MAGIC LUSTRE_MSG_MAGIC_V2

#define PTLRPC_MSG_VERSION  0x00000003
#define LUSTRE_VERSION_MASK 0xffff0000
#define LUSTRE_OBD_VERSION  0x00010000
#define LUSTRE_MDS_VERSION  0x00020000
#define LUSTRE_OST_VERSION  0x00030000
#define LUSTRE_DLM_VERSION  0x00040000
#define LUSTRE_LOG_VERSION  0x00050000
#define LUSTRE_MGS_VERSION  0x00060000

<<<<<<< HEAD
=======
typedef __u64 mdsno_t;
typedef __u64 seqno_t;

struct lu_range {
        __u64 lr_start;
        __u64 lr_end;
};

static inline __u64 range_space(struct lu_range *r)
{
        return r->lr_end - r->lr_start;
}

static inline void range_zero(struct lu_range *r)
{
        r->lr_start = r->lr_end = 0;
}

static inline int range_within(struct lu_range *r,
                               __u64 s)
{
        return s >= r->lr_start && s < r->lr_end;
}

static inline void range_alloc(struct lu_range *r,
                               struct lu_range *s,
                               __u64 w)
{
        r->lr_start = s->lr_start;
        r->lr_end = s->lr_start + w;
        s->lr_start += w;
}

static inline int range_is_sane(struct lu_range *r)
{
        return (r->lr_end >= r->lr_start);
}

static inline int range_is_zero(struct lu_range *r)
{
        return (r->lr_start == 0 && r->lr_end == 0);
}

static inline int range_is_exhausted(struct lu_range *r)
{
        return range_space(r) == 0;
}

#define DRANGE "[%#16.16"LPF64"x-%#16.16"LPF64"x]"

#define PRANGE(range)      \
        (range)->lr_start, \
        (range)->lr_end

/** \defgroup lu_fid lu_fid
 * @{ */

/**
 * File identifier.
 *
 * Fid is a cluster-wide unique identifier of a file or an object
 * (stripe). Fids are never reused. Fids are transmitted across network (in
 * the sender byte-ordering), and stored on disk in a packed form (struct
 * lu_fid_pack) in a big-endian order.
 */
struct lu_fid {
        /**
         * fid sequence. Sequence is a unit of migration: all files (objects)
         * with fids from a given sequence are stored on the same
         * server.
         *
         * Lustre should support 2 ^ 64 objects, thus even if one
         * sequence has one object we will never reach this value.
         */
        __u64 f_seq;
        /** fid number within sequence. */
        __u32 f_oid;
        /**
         * fid version, used to distinguish different versions (in the sense
         * of snapshots, etc.) of the same file system object. Not currently
         * used.
         */
        __u32 f_ver;
};

/**
 * fid constants
 */
enum {
        /* initial fid id value */
        LUSTRE_FID_INIT_OID  = 1UL
};

/** returns fid object sequence */
static inline __u64 fid_seq(const struct lu_fid *fid)
{
        return fid->f_seq;
}

/** returns fid object id */
static inline __u32 fid_oid(const struct lu_fid *fid)
{
        return fid->f_oid;
}

/** returns fid object version */
static inline __u32 fid_ver(const struct lu_fid *fid)
{
        return fid->f_ver;
}

static inline void fid_zero(struct lu_fid *fid)
{
        memset(fid, 0, sizeof(*fid));
}

/* Normal FID sequence starts from this value, i.e. 1<<33 */
#define FID_SEQ_START  0x200000000ULL

/* IDIF sequence starts from this value, i.e. 1<<32 */
#define IDIF_SEQ_START 0x100000000ULL

/**
 * Check if a fid is igif or not.
 * \param fid the fid to be tested.
 * \return true if the fid is a igif; otherwise false. 
 */
static inline int fid_is_igif(const struct lu_fid *fid)
{
        return fid_seq(fid) > 0 && fid_seq(fid) < IDIF_SEQ_START;
}

/**
 * Check if a fid is idif or not.
 * \param fid the fid to be tested.
 * \return true if the fid is a idif; otherwise false. 
 */
static inline int fid_is_idif(const struct lu_fid *fid)
{
        return fid_seq(fid) >= IDIF_SEQ_START  && fid_seq(fid) < FID_SEQ_START;
}

/**
 * Get inode number from a igif.
 * \param fid a igif to get inode number from.
 * \return inode number for the igif.
 */
static inline ino_t lu_igif_ino(const struct lu_fid *fid)
{
        return fid_seq(fid);
}

/**
 * Get inode generation from a igif.
 * \param fid a igif to get inode generation from.
 * \return inode generation for the igif.
 */ 
static inline __u32 lu_igif_gen(const struct lu_fid *fid)
{
        return fid_oid(fid);
}

#define DFID "[0x%16.16"LPF64"x/0x%8.8x:0x%8.8x]"

#define PFID(fid)     \
        fid_seq(fid), \
        fid_oid(fid), \
        fid_ver(fid)

static inline void fid_cpu_to_le(struct lu_fid *dst, const struct lu_fid *src)
{
        /* check that all fields are converted */
        CLASSERT(sizeof *src ==
                 sizeof fid_seq(src) +
                 sizeof fid_oid(src) + sizeof fid_ver(src));
        LASSERTF(fid_is_igif(src) || fid_ver(src) == 0, DFID"\n", PFID(src));
        dst->f_seq = cpu_to_le64(fid_seq(src));
        dst->f_oid = cpu_to_le32(fid_oid(src));
        dst->f_ver = cpu_to_le32(fid_ver(src));
}

static inline void fid_le_to_cpu(struct lu_fid *dst, const struct lu_fid *src)
{
        /* check that all fields are converted */
        CLASSERT(sizeof *src ==
                 sizeof fid_seq(src) +
                 sizeof fid_oid(src) + sizeof fid_ver(src));
        dst->f_seq = le64_to_cpu(fid_seq(src));
        dst->f_oid = le32_to_cpu(fid_oid(src));
        dst->f_ver = le32_to_cpu(fid_ver(src));
        LASSERTF(fid_is_igif(dst) || fid_ver(dst) == 0, DFID"\n", PFID(dst));
}

static inline void fid_cpu_to_be(struct lu_fid *dst, const struct lu_fid *src)
{
        /* check that all fields are converted */
        CLASSERT(sizeof *src ==
                 sizeof fid_seq(src) +
                 sizeof fid_oid(src) + sizeof fid_ver(src));
        LASSERTF(fid_is_igif(src) || fid_ver(src) == 0, DFID"\n", PFID(src));
        dst->f_seq = cpu_to_be64(fid_seq(src));
        dst->f_oid = cpu_to_be32(fid_oid(src));
        dst->f_ver = cpu_to_be32(fid_ver(src));
}

static inline void fid_be_to_cpu(struct lu_fid *dst, const struct lu_fid *src)
{
        /* check that all fields are converted */
        CLASSERT(sizeof *src ==
                 sizeof fid_seq(src) +
                 sizeof fid_oid(src) + sizeof fid_ver(src));
        dst->f_seq = be64_to_cpu(fid_seq(src));
        dst->f_oid = be32_to_cpu(fid_oid(src));
        dst->f_ver = be32_to_cpu(fid_ver(src));
        LASSERTF(fid_is_igif(dst) || fid_ver(dst) == 0, DFID"\n", PFID(dst));
}

/**
 * Storage representation for fids.
 *
 * Variable size, first byte contains the length of the whole record.
 */

struct lu_fid_pack {
        char fp_len;
        char fp_area[sizeof(struct lu_fid)];
};

void fid_pack(struct lu_fid_pack *pack, const struct lu_fid *fid,
              struct lu_fid *befider);
int  fid_unpack(const struct lu_fid_pack *pack, struct lu_fid *fid);

static inline int fid_is_sane(const struct lu_fid *fid)
{
        return
                fid != NULL &&
                ((fid_seq(fid) >= FID_SEQ_START && fid_oid(fid) != 0
                                                && fid_ver(fid) == 0) ||
                fid_is_igif(fid));
}

static inline int fid_is_zero(const struct lu_fid *fid)
{
        return fid_seq(fid) == 0 && fid_oid(fid) == 0;
}

extern void lustre_swab_lu_fid(struct lu_fid *fid);
extern void lustre_swab_lu_range(struct lu_range *range);

static inline int lu_fid_eq(const struct lu_fid *f0,
                            const struct lu_fid *f1)
{
	/* Check that there is no alignment padding. */
	CLASSERT(sizeof *f0 ==
                 sizeof f0->f_seq + sizeof f0->f_oid + sizeof f0->f_ver);
        LASSERTF(fid_is_igif(f0) || fid_ver(f0) == 0, DFID, PFID(f0));
        LASSERTF(fid_is_igif(f1) || fid_ver(f1) == 0, DFID, PFID(f1));
	return memcmp(f0, f1, sizeof *f0) == 0;
}

#define __diff_normalize(val0, val1)                            \
({                                                              \
        typeof(val0) __val0 = (val0);                           \
        typeof(val1) __val1 = (val1);                           \
                                                                \
        (__val0 == __val1 ? 0 : __val0 > __val1 ? +1 : -1);     \
})

static inline int lu_fid_cmp(const struct lu_fid *f0,
                             const struct lu_fid *f1)
{
        return
                __diff_normalize(fid_seq(f0), fid_seq(f1)) ?:
                __diff_normalize(fid_oid(f0), fid_oid(f1)) ?:
                __diff_normalize(fid_ver(f0), fid_ver(f1));
}

/** @} lu_fid */

/** \defgroup lu_dir lu_dir
 * @{ */
/**
 * Layout of readdir pages, as transmitted on wire.
 */
struct lu_dirent {
        struct lu_fid lde_fid;
        __u64         lde_hash;
        __u16         lde_reclen;
        __u16         lde_namelen;
        __u32         lde_pad0;
        char          lde_name[0];
};

struct lu_dirpage {
        __u64            ldp_hash_start;
        __u64            ldp_hash_end;
        __u32            ldp_flags;
        __u32            ldp_pad0;
        struct lu_dirent ldp_entries[0];
};

enum lu_dirpage_flags {
        LDF_EMPTY = 1 << 0
};

static inline struct lu_dirent *lu_dirent_start(struct lu_dirpage *dp)
{
        if (le32_to_cpu(dp->ldp_flags) & LDF_EMPTY)
                return NULL;
        else
                return dp->ldp_entries;
}

static inline struct lu_dirent *lu_dirent_next(struct lu_dirent *ent)
{
        struct lu_dirent *next;

        if (le16_to_cpu(ent->lde_reclen) != 0)
                next = ((void *)ent) + le16_to_cpu(ent->lde_reclen);
        else
                next = NULL;

        return next;
}

static inline int lu_dirent_size(struct lu_dirent *ent)
{
        if (le16_to_cpu(ent->lde_reclen) == 0) {
                return (sizeof(*ent) +
                        le16_to_cpu(ent->lde_namelen) + 7) & ~7;
        }
        return le16_to_cpu(ent->lde_reclen);
}

#define DIR_END_OFF              0xfffffffffffffffeULL

/** @} lu_dir */

>>>>>>> 69782ac3
struct lustre_handle {
        __u64 cookie;
};
#define DEAD_HANDLE_MAGIC 0xdeadbeefcafebabeULL

static inline int lustre_handle_is_used(struct lustre_handle *lh)
{
        return lh->cookie != 0ull;
}

static inline int lustre_handle_equal(struct lustre_handle *lh1,
                                      struct lustre_handle *lh2)
{
        return lh1->cookie == lh2->cookie;
}

static inline void lustre_handle_copy(struct lustre_handle *tgt,
                                      struct lustre_handle *src)
{
        tgt->cookie = src->cookie;
}

/* we depend on this structure to be 8-byte aligned */
/* this type is only endian-adjusted in lustre_unpack_msg() */
struct lustre_msg_v1 {
        struct lustre_handle lm_handle;
        __u32 lm_magic;
        __u32 lm_type;
        __u32 lm_version;
        __u32 lm_opc;
        __u64 lm_last_xid;
        __u64 lm_last_committed;
        __u64 lm_transno;
        __u32 lm_status;
        __u32 lm_flags;
        __u32 lm_conn_cnt;
        __u32 lm_bufcount;
        __u32 lm_buflens[0];
};

/* flags for lm_flags */
#define MSGHDR_AT_SUPPORT               0x1

#define lustre_msg lustre_msg_v2
/* we depend on this structure to be 8-byte aligned */
/* this type is only endian-adjusted in lustre_unpack_msg() */
struct lustre_msg_v2 {
        __u32 lm_bufcount;
        __u32 lm_secflvr;
        __u32 lm_magic;
        __u32 lm_repsize;
        __u32 lm_cksum;
        __u32 lm_flags;
        __u32 lm_padding_2;
        __u32 lm_padding_3;
        __u32 lm_buflens[0];
};

/* without security, ptlrpc_body is put in the first buffer. */
#define PTLRPC_NUM_VERSIONS     4
struct ptlrpc_body {
        struct lustre_handle pb_handle;
        __u32 pb_type;
        __u32 pb_version;
        __u32 pb_opc;
        __u32 pb_status;
        __u64 pb_last_xid;
        __u64 pb_last_seen; /* not used */
        __u64 pb_last_committed;
        __u64 pb_transno;
        __u32 pb_flags;
        __u32 pb_op_flags;
        __u32 pb_conn_cnt;
        __u32 pb_timeout;  /* for req, the deadline, for rep, the service est */
        __u32 pb_service_time; /* for rep, actual service time */
        __u32 pb_limit;
        __u64 pb_slv;
        /* VBR: pre-versions */
        __u64 pb_pre_versions[PTLRPC_NUM_VERSIONS];
        /* padding for future needs */
        __u64 pb_padding[4];
};

extern void lustre_swab_ptlrpc_body(struct ptlrpc_body *pb);

/* message body offset for lustre_msg_v2 */
/* ptlrpc body offset in all request/reply messages */
#define MSG_PTLRPC_BODY_OFF             0

/* normal request/reply message record offset */
#define REQ_REC_OFF                     1
#define REPLY_REC_OFF                   1

/* ldlm request message body offset */
#define DLM_LOCKREQ_OFF                 1 /* lockreq offset */
#define DLM_REQ_REC_OFF                 2 /* normal dlm request record offset */

/* ldlm intent lock message body offset */
#define DLM_INTENT_IT_OFF               2 /* intent lock it offset */
#define DLM_INTENT_REC_OFF              3 /* intent lock record offset */

/* ldlm reply message body offset */
#define DLM_LOCKREPLY_OFF               1 /* lockrep offset */
#define DLM_REPLY_REC_OFF               2 /* reply record offset */

/* only use in req->rq_{req,rep}_swab_mask */
#define MSG_PTLRPC_HEADER_OFF           31

/* Flags that are operation-specific go in the top 16 bits. */
#define MSG_OP_FLAG_MASK   0xffff0000
#define MSG_OP_FLAG_SHIFT  16

/* Flags that apply to all requests are in the bottom 16 bits */
#define MSG_GEN_FLAG_MASK      0x0000ffff
#define MSG_LAST_REPLAY        1
#define MSG_RESENT             2
#define MSG_REPLAY             4
/* #define MSG_AT_SUPPORT         8  avoid until 1.10+ */
#define MSG_DELAY_REPLAY       0x10
#define MSG_VERSION_REPLAY     0x20

/*
 * Flags for all connect opcodes (MDS_CONNECT, OST_CONNECT)
 */

#define MSG_CONNECT_RECOVERING  0x00000001
#define MSG_CONNECT_RECONNECT   0x00000002
#define MSG_CONNECT_REPLAYABLE  0x00000004
//#define MSG_CONNECT_PEER        0x8
#define MSG_CONNECT_LIBCLIENT   0x00000010
#define MSG_CONNECT_INITIAL     0x00000020
#define MSG_CONNECT_ASYNC       0x00000040
#define MSG_CONNECT_NEXT_VER    0x00000080 /* use next version of lustre_msg */
#define MSG_CONNECT_TRANSNO     0x00000100
#define MSG_CONNECT_DELAYED     0x00000200

/* Connect flags */
<<<<<<< HEAD
#define OBD_CONNECT_RDONLY            0x1ULL /*client allowed read-only access*/
#define OBD_CONNECT_INDEX             0x2ULL /*connect to specific LOV idx */
#define OBD_CONNECT_GRANT             0x8ULL /*OSC acquires grant at connect */
#define OBD_CONNECT_SRVLOCK          0x10ULL /*server takes locks for client */
#define OBD_CONNECT_VERSION          0x20ULL /*Lustre versions in ocd */
#define OBD_CONNECT_REQPORTAL        0x40ULL /*Separate non-IO request portal */
#define OBD_CONNECT_ACL              0x80ULL /*access control lists */
#define OBD_CONNECT_XATTR           0x100ULL /*client use extended attributes */
#define OBD_CONNECT_CROW            0x200ULL /*MDS+OST create objects on write*/
#define OBD_CONNECT_TRUNCLOCK       0x400ULL /*locks on server for punch */
#define OBD_CONNECT_TRANSNO         0x800ULL /*replay sends initial transno */
#define OBD_CONNECT_IBITS          0x1000ULL /*support for inodebits locks */
#define OBD_CONNECT_JOIN           0x2000ULL /*files can be concatenated */
#define OBD_CONNECT_ATTRFID        0x4000ULL /*Server supports GetAttr By Fid */
#define OBD_CONNECT_NODEVOH        0x8000ULL /*No open handle on special nodes*/
#define OBD_CONNECT_LCL_CLIENT    0x10000ULL /*local 1.8 client */
#define OBD_CONNECT_RMT_CLIENT    0x20000ULL /*Remote 1.8 client */
#define OBD_CONNECT_BRW_SIZE      0x40000ULL /*Max bytes per rpc */
#define OBD_CONNECT_QUOTA64       0x80000ULL /*64bit qunit_data.qd_count */
#define OBD_CONNECT_MDS_CAPA     0x100000ULL /*MDS capability */
#define OBD_CONNECT_OSS_CAPA     0x200000ULL /*OSS capability */
#define OBD_CONNECT_CANCELSET    0x400000ULL /*Early batched cancels. */
#define OBD_CONNECT_SOM        0x00800000ULL /*Size on MDS */
#define OBD_CONNECT_AT         0x01000000ULL /*client uses adaptive timeouts */
#define OBD_CONNECT_LRU_RESIZE 0x02000000ULL /*Lru resize feature. */
#define OBD_CONNECT_MDS_MDS    0x04000000ULL /*MDS-MDS connection */
#define OBD_CONNECT_REAL       0x08000000ULL /*real connection */
#define OBD_CONNECT_CHANGE_QS  0x10000000ULL /*shrink/enlarge qunit size
                                              *b=10600 */
#define OBD_CONNECT_CKSUM      0x20000000ULL /*support several cksum algos */
#define OBD_CONNECT_FID        0x40000000ULL /* FID is supported */
#define OBD_CONNECT_VBR        0x80000000ULL /* version based recovery */
#define OBD_CONNECT_LOV_V3    0x100000000ULL /* client supports lov v3 ea */
=======
#define OBD_CONNECT_RDONLY     0x00000001ULL /* client allowed read-only access */
#define OBD_CONNECT_INDEX      0x00000002ULL /* connect to specific LOV idx */
#define OBD_CONNECT_GRANT      0x00000008ULL /* OSC acquires grant at connect */
#define OBD_CONNECT_SRVLOCK    0x00000010ULL /* server takes locks for client */
#define OBD_CONNECT_VERSION    0x00000020ULL /* Server supports versions in ocd */
#define OBD_CONNECT_REQPORTAL  0x00000040ULL /* Separate portal for non-IO reqs */
#define OBD_CONNECT_ACL        0x00000080ULL /* client uses access control lists */
#define OBD_CONNECT_XATTR      0x00000100ULL /* client using extended attributes*/
#define OBD_CONNECT_TRUNCLOCK  0x00000400ULL /* locks on server for punch b=9528 */
#define OBD_CONNECT_IBITS      0x00001000ULL /* support for inodebits locks */
#define OBD_CONNECT_JOIN       0x00002000ULL /* files can be concatenated */
#define OBD_CONNECT_ATTRFID    0x00004000ULL /* Server supports GetAttr By Fid */
#define OBD_CONNECT_NODEVOH    0x00008000ULL /* No open handle for special nodes */
#define OBD_CONNECT_LCL_CLIENT 0x00010000ULL /* local 1.8 client */
#define OBD_CONNECT_RMT_CLIENT 0x00020000ULL /* Remote 1.8 client */
#define OBD_CONNECT_BRW_SIZE   0x00040000ULL /* Max bytes per rpc */
#define OBD_CONNECT_QUOTA64    0x00080000ULL /* 64bit qunit_data.qd_count b=10707*/
#define OBD_CONNECT_MDS_CAPA   0x00100000ULL /* MDS capability */
#define OBD_CONNECT_OSS_CAPA   0x00200000ULL /* OSS capability */
#define OBD_CONNECT_CANCELSET  0x00400000ULL /* Early batched cancels. */
#define OBD_CONNECT_SOM        0x00800000ULL /* SOM feature */
#define OBD_CONNECT_AT         0x01000000ULL /* client uses adaptive timeouts */
#define OBD_CONNECT_LRU_RESIZE 0x02000000ULL /* Lru resize feature. */
#define OBD_CONNECT_MDS_MDS    0x04000000ULL /* MDS-MDS connection*/
#define OBD_CONNECT_REAL       0x08000000ULL /* real connection */
#define OBD_CONNECT_CHANGE_QS  0x10000000ULL /* shrink/enlarge qunit b=10600 */
#define OBD_CONNECT_CKSUM      0x20000000ULL /* support several cksum algos */
#define OBD_CONNECT_FID        0x40000000ULL /* FID is supported by server */
#define OBD_CONNECT_LOV_V3    0x100000000ULL /* client supports lov v3 ea */

>>>>>>> 69782ac3
/* also update obd_connect_names[] for lprocfs_rd_connect_flags()
 * and lustre/utils/wirecheck.c */

#ifdef HAVE_LRU_RESIZE_SUPPORT
#define LRU_RESIZE_CONNECT_FLAG OBD_CONNECT_LRU_RESIZE
#else
#define LRU_RESIZE_CONNECT_FLAG 0
#endif

#define MDS_CONNECT_SUPPORTED  (OBD_CONNECT_RDONLY | OBD_CONNECT_VERSION | \
                                OBD_CONNECT_ACL | OBD_CONNECT_XATTR | \
                                OBD_CONNECT_IBITS | OBD_CONNECT_JOIN | \
<<<<<<< HEAD
                                OBD_CONNECT_NODEVOH | OBD_CONNECT_ATTRFID | \
                                OBD_CONNECT_CANCELSET | OBD_CONNECT_AT | \
                                LRU_RESIZE_CONNECT_FLAG | OBD_CONNECT_VBR |\
=======
                                OBD_CONNECT_NODEVOH |/* OBD_CONNECT_ATTRFID |*/\
                                OBD_CONNECT_LCL_CLIENT | \
                                OBD_CONNECT_RMT_CLIENT | \
                                OBD_CONNECT_MDS_CAPA | OBD_CONNECT_OSS_CAPA | \
                                OBD_CONNECT_MDS_MDS | OBD_CONNECT_CANCELSET | \
                                OBD_CONNECT_FID | \
                                LRU_RESIZE_CONNECT_FLAG | OBD_CONNECT_AT | \
>>>>>>> 69782ac3
                                OBD_CONNECT_LOV_V3)
#define OST_CONNECT_SUPPORTED  (OBD_CONNECT_SRVLOCK | OBD_CONNECT_GRANT | \
                                OBD_CONNECT_REQPORTAL | OBD_CONNECT_VERSION | \
                                OBD_CONNECT_TRUNCLOCK | OBD_CONNECT_INDEX | \
                                OBD_CONNECT_BRW_SIZE | OBD_CONNECT_QUOTA64 | \
                                OBD_CONNECT_CANCELSET | OBD_CONNECT_AT | \
                                LRU_RESIZE_CONNECT_FLAG | OBD_CONNECT_CKSUM | \
                                OBD_CONNECT_VBR | OBD_CONNECT_CHANGE_QS)
#define ECHO_CONNECT_SUPPORTED (0)
#define MGS_CONNECT_SUPPORTED  (OBD_CONNECT_VERSION | OBD_CONNECT_AT)

#define OBD_OCD_VERSION(major,minor,patch,fix) (((major)<<24) + ((minor)<<16) +\
                                                ((patch)<<8) + (fix))
#define OBD_OCD_VERSION_MAJOR(version) ((int)((version)>>24)&255)
#define OBD_OCD_VERSION_MINOR(version) ((int)((version)>>16)&255)
#define OBD_OCD_VERSION_PATCH(version) ((int)((version)>>8)&255)
#define OBD_OCD_VERSION_FIX(version)   ((int)(version)&255)

/* This structure is used for both request and reply.
 *
 * If we eventually have separate connect data for different types, which we
 * almost certainly will, then perhaps we stick a union in here. */
struct obd_connect_data {
        __u64 ocd_connect_flags;        /* OBD_CONNECT_* per above */
        __u32 ocd_version;              /* lustre release version number */
        __u32 ocd_grant;                /* initial cache grant amount (bytes) */
        __u32 ocd_index;                /* LOV index to connect to */
        __u32 ocd_brw_size;             /* Maximum BRW size in bytes */
        __u64 ocd_ibits_known;          /* inode bits this client understands */
        __u32 ocd_nllu;                 /* non-local-lustre-user */
        __u32 ocd_nllg;                 /* non-local-lustre-group */
        __u64 ocd_transno;              /* Used in lustre 1.8 */
        __u32 ocd_group;                /* Used in lustre 1.8 */
        __u32 ocd_cksum_types;          /* supported checksum algorithms */
        __u64 padding1;                 /* also fix lustre_swab_connect */
        __u64 padding2;                 /* also fix lustre_swab_connect */
};

extern void lustre_swab_connect(struct obd_connect_data *ocd);

/* b1_6 has smaller body. The defines below is for interoperability */
#if LUSTRE_VERSION_CODE < OBD_OCD_VERSION(2,0,0,0)
#define PTLRPC_INTEROP_1_6      1
#define PTLRPC_BODY_MIN_SIZE    offsetof(struct ptlrpc_body, pb_pre_versions)
#else
#define PTLRPC_BODY_MIN_SIZE    sizeof(struct ptlrpc_body)
#endif

/*
 * Supported checksum algorithms. Up to 32 checksum types are supported.
 * (32-bit mask stored in obd_connect_data::ocd_cksum_types)
 * Please update DECLARE_CKSUM_NAME/OBD_CKSUM_ALL in obd.h when adding a new
 * algorithm and also the OBD_FL_CKSUM* flags.
 */
typedef enum {
        OBD_CKSUM_CRC32 = 0x00000001,
        OBD_CKSUM_ADLER = 0x00000002,
} cksum_type_t;

/*
 *   OST requests: OBDO & OBD request records
 */

/* opcodes */
typedef enum {
        OST_REPLY      =  0,       /* reply ? */
        OST_GETATTR    =  1,
        OST_SETATTR    =  2,
        OST_READ       =  3,
        OST_WRITE      =  4,
        OST_CREATE     =  5,
        OST_DESTROY    =  6,
        OST_GET_INFO   =  7,
        OST_CONNECT    =  8,
        OST_DISCONNECT =  9,
        OST_PUNCH      = 10,
        OST_OPEN       = 11,
        OST_CLOSE      = 12,
        OST_STATFS     = 13,
/*      OST_SAN_READ   = 14,    deprecated */
/*      OST_SAN_WRITE  = 15,    deprecated */
        OST_SYNC       = 16,
        OST_SET_INFO   = 17,
        OST_QUOTACHECK = 18,
        OST_QUOTACTL   = 19,
        OST_QUOTA_ADJUST_QUNIT = 20,
        OST_LAST_OPC
} ost_cmd_t;
#define OST_FIRST_OPC  OST_REPLY

typedef __u64 obd_id;
typedef __u64 obd_gr;
typedef __u64 obd_time;
typedef __u64 obd_size;
typedef __u64 obd_off;
typedef __u64 obd_blocks;
typedef __u64 obd_valid;
typedef __u32 obd_blksize;
typedef __u32 obd_mode;
typedef __u32 obd_uid;
typedef __u32 obd_gid;
typedef __u32 obd_flag;
typedef __u32 obd_count;

#define OBD_FL_INLINEDATA    (0x00000001)
#define OBD_FL_OBDMDEXISTS   (0x00000002)
#define OBD_FL_DELORPHAN     (0x00000004) /* if set in o_flags delete orphans */
#define OBD_FL_NORPC         (0x00000008) /* set in o_flags do in OSC not OST */
#define OBD_FL_IDONLY        (0x00000010) /* set in o_flags only adjust obj id*/
#define OBD_FL_RECREATE_OBJS (0x00000020) /* recreate missing obj */
#define OBD_FL_DEBUG_CHECK   (0x00000040) /* echo client/server debug check */
#define OBD_FL_NO_USRQUOTA   (0x00000100) /* the object's owner is over quota */
#define OBD_FL_NO_GRPQUOTA   (0x00000200) /* the object's group is over quota */
#define OBD_FL_CREATE_CROW   (0x00000400) /* object should be create on write */

<<<<<<< HEAD
/*
 * set this to delegate DLM locking during obd_punch() to the OSTs. Only OSTs
=======
/**
 * Set this to delegate DLM locking during obd_punch() to the OSTs. Only OSTs
>>>>>>> 69782ac3
 * that declared OBD_CONNECT_TRUNCLOCK in their connect flags support this
 * functionality.
 */
#define OBD_FL_TRUNCLOCK     (0x00000800)

/*
 * Checksum types
 */
#define OBD_FL_CKSUM_CRC32    (0x00001000)
#define OBD_FL_CKSUM_ADLER    (0x00002000)
#define OBD_FL_CKSUM_ALL      (OBD_FL_CKSUM_CRC32 | OBD_FL_CKSUM_ADLER)

#define LOV_MAGIC_V1      0x0BD10BD0
#define LOV_MAGIC         LOV_MAGIC_V1
#define LOV_MAGIC_JOIN    0x0BD20BD0
#define LOV_MAGIC_V3      0x0BD30BD0

#define LOV_PATTERN_RAID0 0x001   /* stripes are used round-robin */
#define LOV_PATTERN_RAID1 0x002   /* stripes are mirrors of each other */
#define LOV_PATTERN_FIRST 0x100   /* first stripe is not in round-robin */
#define LOV_PATTERN_CMOBD 0x200

#define LOV_OBJECT_GROUP_DEFAULT ~0ULL
#define LOV_OBJECT_GROUP_CLEAR 0ULL

#define MAXPOOLNAME 16
#define POOLNAMEF "%.16s"

#define lov_ost_data lov_ost_data_v1
struct lov_ost_data_v1 {          /* per-stripe data structure (little-endian)*/
        __u64 l_object_id;        /* OST object ID */
        __u64 l_object_gr;        /* OST object group (creating MDS number) */
        __u32 l_ost_gen;          /* generation of this l_ost_idx */
        __u32 l_ost_idx;          /* OST index in LOV (lov_tgt_desc->tgts) */
};

#define lov_mds_md lov_mds_md_v1
struct lov_mds_md_v1 {            /* LOV EA mds/wire data (little-endian) */
        __u32 lmm_magic;          /* magic number = LOV_MAGIC_V1 */
        __u32 lmm_pattern;        /* LOV_PATTERN_RAID0, LOV_PATTERN_RAID1 */
        __u64 lmm_object_id;      /* LOV object ID */
        __u64 lmm_object_gr;      /* LOV object group */
        __u32 lmm_stripe_size;    /* size of stripe in bytes */
        __u32 lmm_stripe_count;   /* num stripes in use for this object */
        struct lov_ost_data_v1 lmm_objects[0]; /* per-stripe data */
};

<<<<<<< HEAD
struct lov_mds_md_v3 {            /* LOV EA mds/wire data (little-endian) */
        __u32 lmm_magic;          /* magic number = LOV_MAGIC_V3 */
        __u32 lmm_pattern;        /* LOV_PATTERN_RAID0, LOV_PATTERN_RAID1 */
        __u64 lmm_object_id;      /* LOV object ID */
        __u64 lmm_object_gr;      /* LOV object group */
        __u32 lmm_stripe_size;    /* size of stripe in bytes */
        __u32 lmm_stripe_count;   /* num stripes in use for this object */
        char  lmm_pool_name[MAXPOOLNAME]; /* must be 32bit aligned */
        struct lov_ost_data_v1 lmm_objects[0]; /* per-stripe data */
};
=======
/* extern void lustre_swab_lov_mds_md(struct lov_mds_md *llm); */

#define MAX_MD_SIZE (sizeof(struct lov_mds_md) + 4 * sizeof(struct lov_ost_data))
#define MIN_MD_SIZE (sizeof(struct lov_mds_md) + 1 * sizeof(struct lov_ost_data))
>>>>>>> 69782ac3


struct lov_mds_md_v3 {            /* LOV EA mds/wire data (little-endian) */
        __u32 lmm_magic;          /* magic number = LOV_MAGIC_V3 */
        __u32 lmm_pattern;        /* LOV_PATTERN_RAID0, LOV_PATTERN_RAID1 */
        __u64 lmm_object_id;      /* LOV object ID */
        __u64 lmm_object_gr;      /* LOV object group */
        __u32 lmm_stripe_size;    /* size of stripe in bytes */
        __u32 lmm_stripe_count;   /* num stripes in use for this object */
        char  lmm_pool_name[LOV_MAXPOOLNAME]; /* must be 32bit aligned */
        struct lov_ost_data_v1 lmm_objects[0]; /* per-stripe data */
};


#define OBD_MD_FLID        (0x00000001ULL) /* object ID */
#define OBD_MD_FLATIME     (0x00000002ULL) /* access time */
#define OBD_MD_FLMTIME     (0x00000004ULL) /* data modification time */
#define OBD_MD_FLCTIME     (0x00000008ULL) /* change time */
#define OBD_MD_FLSIZE      (0x00000010ULL) /* size */
#define OBD_MD_FLBLOCKS    (0x00000020ULL) /* allocated blocks count */
#define OBD_MD_FLBLKSZ     (0x00000040ULL) /* block size */
#define OBD_MD_FLMODE      (0x00000080ULL) /* access bits (mode & ~S_IFMT) */
#define OBD_MD_FLTYPE      (0x00000100ULL) /* object type (mode & S_IFMT) */
#define OBD_MD_FLUID       (0x00000200ULL) /* user ID */
#define OBD_MD_FLGID       (0x00000400ULL) /* group ID */
#define OBD_MD_FLFLAGS     (0x00000800ULL) /* flags word */
#define OBD_MD_FLNLINK     (0x00002000ULL) /* link count */
#define OBD_MD_FLGENER     (0x00004000ULL) /* generation number */
/*#define OBD_MD_FLINLINE      (0x00008000ULL) inline data. used until 1.6.5 */
#define OBD_MD_FLRDEV      (0x00010000ULL) /* device number */
#define OBD_MD_FLEASIZE    (0x00020000ULL) /* extended attribute data */
#define OBD_MD_LINKNAME    (0x00040000ULL) /* symbolic link target */
#define OBD_MD_FLHANDLE    (0x00080000ULL) /* file/lock handle */
#define OBD_MD_FLCKSUM     (0x00100000ULL) /* bulk data checksum */
#define OBD_MD_FLQOS       (0x00200000ULL) /* quality of service stats */
#define OBD_MD_FLOSCOPQ    (0x00400000ULL) /* osc opaque data */
#define OBD_MD_FLCOOKIE    (0x00800000ULL) /* log cancellation cookie */
#define OBD_MD_FLGROUP     (0x01000000ULL) /* group */
#define OBD_MD_FLFID       (0x02000000ULL) /* ->ost write inline fid */
#define OBD_MD_FLEPOCH     (0x04000000ULL) /* ->ost write easize is epoch */
#define OBD_MD_FLGRANT     (0x08000000ULL) /* ost preallocation space grant */
#define OBD_MD_FLDIREA     (0x10000000ULL) /* dir's extended attribute data */
#define OBD_MD_FLUSRQUOTA  (0x20000000ULL) /* over quota flags sent from ost */
#define OBD_MD_FLGRPQUOTA  (0x40000000ULL) /* over quota flags sent from ost */
#define OBD_MD_FLMODEASIZE (0x80000000ULL) /* EA size will be changed */

#define OBD_MD_MDS         (0x0000000100000000ULL) /* where an inode lives on */
#define OBD_MD_REINT       (0x0000000200000000ULL) /* reintegrate oa */
#define OBD_MD_MEA         (0x0000000400000000ULL) /* CMD split EA  */

#define OBD_MD_FLXATTR     (0x0000001000000000ULL) /* xattr */
#define OBD_MD_FLXATTRLS   (0x0000002000000000ULL) /* xattr list */
#define OBD_MD_FLXATTRRM   (0x0000004000000000ULL) /* xattr remove */
#define OBD_MD_FLACL       (0x0000008000000000ULL) /* ACL */
#define OBD_MD_FLRMTPERM   (0x0000010000000000ULL) /* remote permission */
#define OBD_MD_FLMDSCAPA   (0x0000020000000000ULL) /* MDS capability */
#define OBD_MD_FLOSSCAPA   (0x0000040000000000ULL) /* OSS capability */
#define OBD_MD_FLCKSPLIT   (0x0000080000000000ULL) /* Check split on server */
#define OBD_MD_FLCROSSREF  (0x0000100000000000ULL) /* Cross-ref case */


#define OBD_MD_FLGETATTR (OBD_MD_FLID    | OBD_MD_FLATIME | OBD_MD_FLMTIME | \
                          OBD_MD_FLCTIME | OBD_MD_FLSIZE  | OBD_MD_FLBLKSZ | \
                          OBD_MD_FLMODE  | OBD_MD_FLTYPE  | OBD_MD_FLUID   | \
                          OBD_MD_FLGID   | OBD_MD_FLFLAGS | OBD_MD_FLNLINK | \
                          OBD_MD_FLGENER | OBD_MD_FLRDEV  | OBD_MD_FLGROUP)


/* don't forget obdo_fid which is way down at the bottom so it can
 * come after the definition of llog_cookie */

struct obd_statfs {
        __u64           os_type;
        __u64           os_blocks;
        __u64           os_bfree;
        __u64           os_bavail;
        __u64           os_files;
        __u64           os_ffree;
        __u8            os_fsid[40];
        __u32           os_bsize;
        __u32           os_namelen;
        __u64           os_maxbytes;
        __u32           os_state;       /* positive error code on server */
        __u32           os_spare1;
        __u32           os_spare2;
        __u32           os_spare3;
        __u32           os_spare4;
        __u32           os_spare5;
        __u32           os_spare6;
        __u32           os_spare7;
        __u32           os_spare8;
        __u32           os_spare9;
};

extern void lustre_swab_obd_statfs (struct obd_statfs *os);
#define OBD_STATFS_NODELAY      0x0001  /* requests should be send without delay
                                         * and resends for avoid deadlocks */

#define OBD_STATFS_FROM_CACHE   0x0002  /* the statfs callback should not update
                                         * obd_osfs_age */

/* ost_body.data values for OST_BRW */

#define OBD_BRW_READ            0x01
#define OBD_BRW_WRITE           0x02
#define OBD_BRW_RWMASK          (OBD_BRW_READ | OBD_BRW_WRITE)
#define OBD_BRW_SYNC            0x08
#define OBD_BRW_CHECK           0x10
#define OBD_BRW_FROM_GRANT      0x20 /* the osc manages this under llite */
#define OBD_BRW_GRANTED         0x40 /* the ost manages this */
#define OBD_BRW_DROP            0x80 /* drop the page after IO */
#define OBD_BRW_NOQUOTA        0x100
#define OBD_BRW_SRVLOCK        0x200 /* Client holds no lock over this page */

#define OBD_OBJECT_EOF 0xffffffffffffffffULL

#define OST_MIN_PRECREATE 32
#define OST_MAX_PRECREATE 20000

struct obd_ioobj {
        obd_id               ioo_id;
        obd_gr               ioo_gr;
        __u32                ioo_type;
        __u32                ioo_bufcnt;
};

extern void lustre_swab_obd_ioobj (struct obd_ioobj *ioo);

/* multiple of 8 bytes => can array */
struct niobuf_remote {
        __u64 offset;
        __u32 len;
        __u32 flags;
};

extern void lustre_swab_niobuf_remote (struct niobuf_remote *nbr);

/* lock value block communicated between the filter and llite */

/* OST_LVB_ERR_INIT is needed because the return code in rc is 
 * negative, i.e. because ((MASK + rc) & MASK) != MASK. */
#define OST_LVB_ERR_INIT 0xffbadbad80000000ULL
#define OST_LVB_ERR_MASK 0xffbadbad00000000ULL
#define OST_LVB_IS_ERR(blocks)                                          \
        ((blocks & OST_LVB_ERR_MASK) == OST_LVB_ERR_MASK)
#define OST_LVB_SET_ERR(blocks, rc)                                     \
        do { blocks = OST_LVB_ERR_INIT + rc; } while (0)
#define OST_LVB_GET_ERR(blocks)    (int)(blocks - OST_LVB_ERR_INIT)

struct ost_lvb {
        __u64 lvb_size;
        __u64 lvb_mtime;
        __u64 lvb_atime;
        __u64 lvb_ctime;
        __u64 lvb_blocks;
};

extern void lustre_swab_ost_lvb(struct ost_lvb *);

/*
 *   MDS REQ RECORDS
 */

/* opcodes */
typedef enum {
        MDS_GETATTR      = 33,
        MDS_GETATTR_NAME = 34,
        MDS_CLOSE        = 35,
        MDS_REINT        = 36,
        MDS_READPAGE     = 37,
        MDS_CONNECT      = 38,
        MDS_DISCONNECT   = 39,
        MDS_GETSTATUS    = 40,
        MDS_STATFS       = 41,
        MDS_PIN          = 42,
        MDS_UNPIN        = 43,
        MDS_SYNC         = 44,
        MDS_DONE_WRITING = 45,
        MDS_SET_INFO     = 46,
        MDS_QUOTACHECK   = 47,
        MDS_QUOTACTL     = 48,
        MDS_GETXATTR     = 49,
        MDS_SETXATTR     = 50,
        MDS_LAST_OPC
} mds_cmd_t;

#define MDS_FIRST_OPC    MDS_GETATTR

/*
 * Do not exceed 63
 */

typedef enum {
        REINT_SETATTR  = 1,
        REINT_CREATE   = 2,
        REINT_LINK     = 3,
        REINT_UNLINK   = 4,
        REINT_RENAME   = 5,
        REINT_OPEN     = 6,
        REINT_SETXATTR = 7,
//      REINT_CLOSE    = 8,
//      REINT_WRITE    = 9,
        REINT_MAX
} mds_reint_t;

/* the disposition of the intent outlines what was executed */
#define DISP_IT_EXECD        0x00000001
#define DISP_LOOKUP_EXECD    0x00000002
#define DISP_LOOKUP_NEG      0x00000004
#define DISP_LOOKUP_POS      0x00000008
#define DISP_OPEN_CREATE     0x00000010
#define DISP_OPEN_OPEN       0x00000020
#define DISP_ENQ_COMPLETE    0x00400000
#define DISP_ENQ_OPEN_REF    0x00800000
#define DISP_ENQ_CREATE_REF  0x01000000
#define DISP_OPEN_LOCK       0x02000000

/* INODE LOCK PARTS */
#define MDS_INODELOCK_LOOKUP 0x000001       /* dentry, mode, owner, group */
#define MDS_INODELOCK_UPDATE 0x000002       /* size, links, timestamps */
#define MDS_INODELOCK_OPEN   0x000004       /* For opened files */

/* Do not forget to increase MDS_INODELOCK_MAXSHIFT when adding new bits */
#define MDS_INODELOCK_MAXSHIFT 2
/* This FULL lock is useful to take on unlink sort of operations */
#define MDS_INODELOCK_FULL ((1<<(MDS_INODELOCK_MAXSHIFT+1))-1)

extern void lustre_swab_ll_fid (struct ll_fid *fid);

struct lu_fid {
        __u64 f_seq;  /* holds fid sequence. Lustre should support 2^64
                       * objects, thus even if one sequence has one object we
                       * reach this value. */
        __u32 f_oid;  /* fid number within its sequence. */
        __u32 f_ver;  /* holds fid version. */
};

#define DFID "[0x%16.16"LPF64"x/0x%8.8x:0x%8.8x]"

#define PFID(fid)     \
        fid_seq(fid), \
        fid_oid(fid), \
        fid_ver(fid)

enum { 
        /** put FID sequence at this offset in ldlm_res_id. */
        LUSTRE_RES_ID_SEQ_OFF = 0,
        /** put FID oid at this offset in ldlm_res_id. */
        LUSTRE_RES_ID_OID_OFF = 1,
        /** put FID version at this offset in ldlm_res_id. */
        LUSTRE_RES_ID_VER_OFF = 2,
        /** put pdo hash at this offset in ldlm_res_id. */
        LUSTRE_RES_ID_HSH_OFF = 3
};

typedef __u64 seqno_t;

struct lu_range {
        __u64 lr_start;
        __u64 lr_end;
};

static inline __u64 range_space(struct lu_range *r)
{
        return r->lr_end - r->lr_start;
}

static inline void range_zero(struct lu_range *r)
{
        r->lr_start = r->lr_end = 0;
}

static inline int range_within(struct lu_range *r,
                               __u64 s)
{
        return s >= r->lr_start && s < r->lr_end;
}

static inline void range_alloc(struct lu_range *r,
                               struct lu_range *s,
                               __u64 w)
{
        r->lr_start = s->lr_start;
        r->lr_end = s->lr_start + w;
        s->lr_start += w;
}
static inline int range_is_sane(struct lu_range *r)
{
        return (r->lr_end >= r->lr_start);
}

static inline int range_is_zero(struct lu_range *r)
{
        return (r->lr_start == 0 && r->lr_end == 0);
}

static inline int range_is_exhausted(struct lu_range *r)
{
        return range_space(r) == 0;
}

#define DRANGE "[%#16.16"LPF64"x-%#16.16"LPF64"x]"

#define PRANGE(range)      \
        (range)->lr_start, \
        (range)->lr_end

enum {
        /*
         * This is how may FIDs may be allocated in one sequence.
         */
        LUSTRE_SEQ_MAX_WIDTH = 0x0000000000004000ULL,
};

enum lu_cli_type {
        LUSTRE_SEQ_METADATA,
        LUSTRE_SEQ_DATA
};

struct lu_client_seq {
        /* Sequence-controller export. */
        struct obd_export      *lcs_exp;
        struct semaphore        lcs_sem;

        /*
         * Range of allowed for allocation sequences. When using lu_client_seq
         * on clients, this contains meta-sequence range. And for servers this
         * contains super-sequence range.
         */
        struct lu_range         lcs_space;

        /* This holds last allocated fid in last obtained seq */
        struct lu_fid           lcs_fid;

        /* LUSTRE_SEQ_METADATA or LUSTRE_SEQ_DATA */
        enum lu_cli_type        lcs_type;
        /*
         * Service uuid, passed from MDT + seq name to form unique seq name to
         * use it with procfs.
         */
        char                    lcs_name[80];

        /*
         * Sequence width, that is how many objects may be allocated in one
         * sequence. Default value for it is LUSTRE_SEQ_MAX_WIDTH.
         */
        __u64                   lcs_width;

};

/*
 * fid constants
 */
enum {
        /* initial fid id value */
        LUSTRE_FID_INIT_OID  = 1UL
};

extern void lustre_swab_lu_fid(struct lu_fid *fid);

/* get object sequence */
static inline __u64 fid_seq(const struct lu_fid *fid)
{
        return fid->f_seq;
}

/* get object id */
static inline __u32 fid_oid(const struct lu_fid *fid)
{
        return fid->f_oid;
}

/* get object version */
static inline __u32 fid_ver(const struct lu_fid *fid)
{
        return fid->f_ver;
}

static inline void fid_init(struct lu_fid *fid)
{
        memset(fid, 0, sizeof(*fid));
}

/* Normal FID sequence starts from this value, i.e. 1<<33 */
#define FID_SEQ_START  0x200000000ULL

/* IDIF sequence starts from this value, i.e. 1<<32 */
#define IDIF_SEQ_START 0x100000000ULL

/**
 * Check if a fid is igif or not.
 * \param fid the fid to be tested.
 * \return true if the fid is a igif; otherwise false. 
 */
static inline int fid_is_igif(const struct lu_fid *fid)
{
        return fid_seq(fid) > 0 && fid_seq(fid) < IDIF_SEQ_START;
}

/**
 * Check if a fid is idif or not.
 * \param fid the fid to be tested.
 * \return true if the fid is a idif; otherwise false. 
 */
static inline int fid_is_idif(const struct lu_fid *fid)
{
        return fid_seq(fid) >= IDIF_SEQ_START  && fid_seq(fid) < FID_SEQ_START;
}

/**
 * Check if a fid is zero.
 * \param fid the fid to be tested.
 * \return true if the fid is zero; otherwise false. 
 */
static inline int fid_is_zero(const struct lu_fid *fid)
{
        return fid_seq(fid) == 0 && fid_oid(fid) == 0;
}

/**
 * Get inode number from a igif.
 * \param fid a igif to get inode number from.
 * \return inode number for the igif.
 */
static inline ino_t lu_igif_ino(const struct lu_fid *fid)
{
        return fid_seq(fid);
}

/**
 * Get inode generation from a igif.
 * \param fid a igif to get inode generation from.
 * \return inode generation for the igif.
 */ 
static inline __u32 lu_igif_gen(const struct lu_fid *fid)
{
        return fid_oid(fid);
}

/**
 * Check if two fids are equal or not.
 * \param f0 the first fid
 * \param f1 the second fid
 * \return true if the two fids are equal; otherwise false. 
 */
static inline int lu_fid_eq(const struct lu_fid *f0,
                            const struct lu_fid *f1)
{
        /* Check that there is no alignment padding. */
        CLASSERT(sizeof *f0 ==
                 sizeof f0->f_seq + sizeof f0->f_oid + sizeof f0->f_ver);
        LASSERTF(fid_is_igif(f0) || fid_ver(f0) == 0, DFID"\n", PFID(f0));
        LASSERTF(fid_is_igif(f1) || fid_ver(f1) == 0, DFID"\n", PFID(f1));
        return memcmp(f0, f1, sizeof *f0) == 0;
}

void fid_cpu_to_le(struct lu_fid *dst, const struct lu_fid *src);
void fid_le_to_cpu(struct lu_fid *dst, const struct lu_fid *src);

struct ldlm_res_id *
fid_build_reg_res_name(const struct lu_fid *f, struct ldlm_res_id *name);
int fid_res_name_eq(const struct lu_fid *f, const struct ldlm_res_id *name);

#define MDS_STATUS_CONN 1
#define MDS_STATUS_LOV 2

struct mds_status_req {
        __u32  flags;
        __u32  repbuf;
};

extern void lustre_swab_mds_status_req (struct mds_status_req *r);

#define MDS_BFLAG_UNCOMMITTED_WRITES   0x1
#define MDS_BFLAG_EXT_FLAGS     0x80000000 /* == EXT3_RESERVED_FL */

/* these should be identical to their EXT3_*_FL counterparts, and are
 * redefined here only to avoid dragging in ext3_fs.h */
#define MDS_SYNC_FL             0x00000008 /* Synchronous updates */
#define MDS_IMMUTABLE_FL        0x00000010 /* Immutable file */
#define MDS_APPEND_FL           0x00000020 /* writes to file may only append */
#define MDS_NOATIME_FL          0x00000080 /* do not update atime */
#define MDS_DIRSYNC_FL          0x00010000 /* dirsync behaviour (dir only) */

#ifdef __KERNEL__
/* If MDS_BFLAG_IOC_FLAGS is set it means we requested EXT3_*_FL inode flags
 * and we need to decode these into local S_* flags in the inode.  Otherwise
 * we pass flags straight through (see bug 9486). */
static inline int ll_ext_to_inode_flags(int flags)
{
        return (flags & MDS_BFLAG_EXT_FLAGS) ?
               (((flags & MDS_SYNC_FL)      ? S_SYNC      : 0) |
                ((flags & MDS_NOATIME_FL)   ? S_NOATIME   : 0) |
                ((flags & MDS_APPEND_FL)    ? S_APPEND    : 0) |
#if defined(S_DIRSYNC)
                ((flags & MDS_DIRSYNC_FL)   ? S_DIRSYNC   : 0) |
#endif
                ((flags & MDS_IMMUTABLE_FL) ? S_IMMUTABLE : 0)) :
               (flags & ~MDS_BFLAG_EXT_FLAGS);
}

/* If keep is set, we do not do anything with iflags, if it is not set, we
 * assume that iflags are inode flags and we need to conver those to
 * EXT3_*_FL flags (see bug 9486 and 12848) */
static inline int ll_inode_to_ext_flags(int iflags, int keep)
{
        return keep ? (iflags & ~MDS_BFLAG_EXT_FLAGS) :
                (((iflags & S_SYNC)     ? MDS_SYNC_FL      : 0) |
                ((iflags & S_NOATIME)   ? MDS_NOATIME_FL   : 0) |
                ((iflags & S_APPEND)    ? MDS_APPEND_FL    : 0) |
#if defined(S_DIRSYNC)
                ((iflags & S_DIRSYNC)   ? MDS_DIRSYNC_FL   : 0) |
#endif
                ((iflags & S_IMMUTABLE) ? MDS_IMMUTABLE_FL : 0));
}
#endif

struct mds_body {
        struct ll_fid  fid1;
        struct ll_fid  fid2;
        struct lustre_handle handle;
        __u64          valid;
        __u64          size;   /* Offset, in the case of MDS_READPAGE */
        __u64          mtime;
        __u64          atime;
        __u64          ctime;
        __u64          blocks; /* XID, in the case of MDS_READPAGE */
        __u64          io_epoch;
        __u64          ino;
        __u32          fsuid;
        __u32          fsgid;
        __u32          capability;
        __u32          mode;
        __u32          uid;
        __u32          gid;
        __u32          flags; /* from vfs for pin/unpin, MDS_BFLAG for close */
        __u32          rdev;
        __u32          nlink; /* #bytes to read in the case of MDS_READPAGE */
        __u32          generation;
        __u32          suppgid;
        __u32          eadatasize;
        __u32          aclsize;
        __u32          max_mdsize;
        __u32          max_cookiesize; /* also fix lustre_swab_mds_body */
        __u32          padding_4; /* also fix lustre_swab_mds_body */
};

extern void lustre_swab_mds_body (struct mds_body *b);

/* struct mdt_body is only used for size checking.
 * mdt_body & mds_body should have the same size.
 */
struct mdt_body {
        struct lu_fid  fid1;
        struct lu_fid  fid2;
        struct lustre_handle handle;
        __u64          valid;
        __u64          size;   /* Offset, in the case of MDS_READPAGE */
        __u64          mtime;
        __u64          atime;
        __u64          ctime;
        __u64          blocks; /* XID, in the case of MDS_READPAGE */
        __u64          ioepoch;
        __u64          ino;    /* for 1.6 compatibility */
        __u32          fsuid;
        __u32          fsgid;
        __u32          capability;
        __u32          mode;
        __u32          uid;
        __u32          gid;
        __u32          flags; /* from vfs for pin/unpin, MDS_BFLAG for close */
        __u32          rdev;
        __u32          nlink; /* #bytes to read in the case of MDS_READPAGE */
        __u32          generation; /* for 1.6 compatibility */
        __u32          suppgid;
        __u32          eadatasize;
        __u32          aclsize;
        __u32          max_mdsize;
        __u32          max_cookiesize;
        __u32          padding_4; /* also fix lustre_swab_mdt_body */
};

#define Q_QUOTACHECK    0x800100
#define Q_INITQUOTA     0x800101        /* init slave limits */
#define Q_GETOINFO      0x800102        /* get obd quota info */
#define Q_GETOQUOTA     0x800103        /* get obd quotas */
#define Q_FINVALIDATE   0x800104        /* invalidate operational quotas */

#define Q_TYPEMATCH(id, type) \
        ((id) == (type) || (id) == UGQUOTA)

#define Q_TYPESET(oqc, type) Q_TYPEMATCH((oqc)->qc_type, type)

#define Q_GETOCMD(oqc) \
        ((oqc)->qc_cmd == Q_GETOINFO || (oqc)->qc_cmd == Q_GETOQUOTA)

struct obd_quotactl {
        __u32                   qc_cmd;
        __u32                   qc_type;
        __u32                   qc_id;
        __u32                   qc_stat;
        struct obd_dqinfo       qc_dqinfo;
        struct obd_dqblk        qc_dqblk;
};

extern void lustre_swab_obd_quotactl(struct obd_quotactl *q);

struct quota_adjust_qunit {
        __u32 qaq_flags;
        __u32 qaq_id;
        __u64 qaq_bunit_sz;
        __u64 qaq_iunit_sz;
        __u64 padding1;
};
extern void lustre_swab_quota_adjust_qunit(struct quota_adjust_qunit *q);

/* flags in qunit_data and quota_adjust_qunit will use macroes below */
#define LQUOTA_FLAGS_GRP       1UL   /* 0 is user, 1 is group */
#define LQUOTA_FLAGS_BLK       2UL   /* 0 is inode, 1 is block */
#define LQUOTA_FLAGS_ADJBLK    4UL   /* adjust the block qunit size */
#define LQUOTA_FLAGS_ADJINO    8UL   /* adjust the inode qunit size */
#define LQUOTA_FLAGS_CHG_QS   16UL   /* indicate whether it has capability of
                                      * OBD_CONNECT_CHANGE_QS */

/* the status of lqs_flags in struct lustre_qunit_size  */
#define LQUOTA_QUNIT_FLAGS (LQUOTA_FLAGS_GRP | LQUOTA_FLAGS_BLK)

#define QAQ_IS_GRP(qaq)    ((qaq)->qaq_flags & LQUOTA_FLAGS_GRP)
#define QAQ_IS_ADJBLK(qaq) ((qaq)->qaq_flags & LQUOTA_FLAGS_ADJBLK)
#define QAQ_IS_ADJINO(qaq) ((qaq)->qaq_flags & LQUOTA_FLAGS_ADJINO)

#define QAQ_SET_GRP(qaq)    ((qaq)->qaq_flags |= LQUOTA_FLAGS_GRP)
#define QAQ_SET_ADJBLK(qaq) ((qaq)->qaq_flags |= LQUOTA_FLAGS_ADJBLK)
#define QAQ_SET_ADJINO(qaq) ((qaq)->qaq_flags |= LQUOTA_FLAGS_ADJINO)

struct mds_rec_setattr {
        __u32           sa_opcode;
        __u32           sa_fsuid;
        __u32           sa_fsgid;
        __u32           sa_cap;
        __u32           sa_suppgid;
        __u32           sa_mode;
        struct ll_fid   sa_fid;
        __u64           sa_valid; /* MDS_ATTR_* attributes */
        __u64           sa_size;
        __u64           sa_mtime;
        __u64           sa_atime;
        __u64           sa_ctime;
        __u32           sa_uid;
        __u32           sa_gid;
        __u32           sa_attr_flags;
        __u32           sa_padding; /* also fix lustre_swab_mds_rec_setattr */
};

/*
 * Attribute flags used in mds_rec_setattr::sa_valid.
 * The kernel's #defines for ATTR_* should not be used over the network
 * since the client and MDS may run different kernels (see bug 13828)
 * Therefore, we should only use MDS_ATTR_* attributes for sa_valid.
 */
#define MDS_ATTR_MODE          0x1ULL /* = 1 */
#define MDS_ATTR_UID           0x2ULL /* = 2 */
#define MDS_ATTR_GID           0x4ULL /* = 4 */
#define MDS_ATTR_SIZE          0x8ULL /* = 8 */
#define MDS_ATTR_ATIME        0x10ULL /* = 16 */
#define MDS_ATTR_MTIME        0x20ULL /* = 32 */
#define MDS_ATTR_CTIME        0x40ULL /* = 64 */
#define MDS_ATTR_ATIME_SET    0x80ULL /* = 128 */
#define MDS_ATTR_MTIME_SET   0x100ULL /* = 256 */
#define MDS_ATTR_FORCE       0x200ULL /* = 512, Not a change, but a change it */
#define MDS_ATTR_ATTR_FLAG   0x400ULL /* = 1024 */
#define MDS_ATTR_KILL_SUID   0x800ULL /* = 2048 */
#define MDS_ATTR_KILL_SGID  0x1000ULL /* = 4096 */
#define MDS_ATTR_CTIME_SET  0x2000ULL /* = 8192 */
#define MDS_ATTR_FROM_OPEN  0x4000ULL /* = 16384, called from open path, ie O_TRUNC */
#define MDS_ATTR_BLOCKS     0x8000ULL /* = 32768 */

extern void lustre_swab_mds_rec_setattr (struct mds_rec_setattr *sa);

#ifndef FMODE_READ
#define FMODE_READ               00000001
#define FMODE_WRITE              00000002
#endif
#define MDS_FMODE_EXEC           00000004
#define MDS_OPEN_CREAT           00000100
#define MDS_OPEN_EXCL            00000200
#define MDS_OPEN_TRUNC           00001000
#define MDS_OPEN_APPEND          00002000
#define MDS_OPEN_SYNC            00010000
#define MDS_OPEN_DIRECTORY       00200000

#define MDS_OPEN_DELAY_CREATE  0100000000 /* delay initial object create */
#define MDS_OPEN_OWNEROVERRIDE 0200000000 /* NFSD rw-reopen ro file for owner */
#define MDS_OPEN_JOIN_FILE     0400000000 /* open for join file*/
#define MDS_OPEN_LOCK         04000000000 /* This open requires open lock */
#define MDS_OPEN_HAS_EA      010000000000 /* specify object create pattern */
#define MDS_OPEN_HAS_OBJS    020000000000 /* Just set the EA the obj exist */

struct mds_rec_create {
        __u32           cr_opcode;
        __u32           cr_fsuid;
        __u32           cr_fsgid;
        __u32           cr_cap;
        __u32           cr_flags; /* for use with open */
        __u32           cr_mode;
        struct ll_fid   cr_fid;
        struct ll_fid   cr_replayfid;
        __u64           cr_time;
        __u64           cr_rdev;
        __u32           cr_suppgid;
        __u32           cr_padding_1; /* also fix lustre_swab_mds_rec_create */
        __u32           cr_padding_2; /* also fix lustre_swab_mds_rec_create */
        __u32           cr_padding_3; /* also fix lustre_swab_mds_rec_create */
        __u32           cr_padding_4; /* also fix lustre_swab_mds_rec_create */
        __u32           cr_padding_5; /* also fix lustre_swab_mds_rec_create */
};

extern void lustre_swab_mds_rec_create (struct mds_rec_create *cr);

struct mdt_rec_create {
        __u32           cr_opcode;
        __u32           cr_fsuid;
        __u32           cr_fsgid;
        __u32           cr_cap;
        __u32           cr_suppgid1;
        __u32           cr_suppgid2;
        struct lu_fid   cr_fid1;
        struct lu_fid   cr_fid2;
        struct lustre_handle cr_old_handle; /* handle in case of open replay */
        __u64           cr_time;
        __u64           cr_rdev;
        __u64           cr_ioepoch;
        __u64           cr_padding_1; /* pad for 64 bits*/
        __u32           cr_mode;
        __u32           cr_bias;
        __u32           cr_flags;     /* for use with open */
        __u32           cr_padding_2; /* pad for 64 bits*/
        __u32           cr_padding_3; /* pad for 64 bits*/
        __u32           cr_padding_4; /* pad for 64 bits*/
};

struct mdt_epoch {
        struct lustre_handle handle;
        __u64  ioepoch;
        __u32  flags;
        __u32  padding;
};

struct mds_rec_join {
        struct ll_fid  jr_fid;
        __u64          jr_headsize;
};

extern void lustre_swab_mds_rec_join (struct mds_rec_join *jr);

struct mdt_rec_join {
        struct lu_fid  jr_fid;
        __u64          jr_headsize;
};


struct mds_rec_link {
        __u32           lk_opcode;
        __u32           lk_fsuid;
        __u32           lk_fsgid;
        __u32           lk_cap;
        __u32           lk_suppgid1;
        __u32           lk_suppgid2;
        struct ll_fid   lk_fid1;
        struct ll_fid   lk_fid2;
        __u64           lk_time;
        __u32           lk_padding_1;  /* also fix lustre_swab_mds_rec_link */
        __u32           lk_padding_2;  /* also fix lustre_swab_mds_rec_link */
        __u32           lk_padding_3;  /* also fix lustre_swab_mds_rec_link */
        __u32           lk_padding_4;  /* also fix lustre_swab_mds_rec_link */
};

extern void lustre_swab_mds_rec_link (struct mds_rec_link *lk);

struct mdt_rec_link {
        __u32           lk_opcode;
        __u32           lk_fsuid;
        __u32           lk_fsgid;
        __u32           lk_cap;
        __u32           lk_suppgid1;
        __u32           lk_suppgid2;
        struct lu_fid   lk_fid1;
        struct lu_fid   lk_fid2;
        __u64           lk_time;
        __u64           lk_padding_1;
        __u64           lk_padding_2;
        __u64           lk_padding_3;
        __u64           lk_padding_4;
        __u32           lk_bias;
        __u32           lk_padding_5;
        __u32           lk_padding_6;
        __u32           lk_padding_7;
        __u32           lk_padding_8;
        __u32           lk_padding_9;
};

struct mds_rec_unlink {
        __u32           ul_opcode;
        __u32           ul_fsuid;
        __u32           ul_fsgid;
        __u32           ul_cap;
        __u32           ul_suppgid;
        __u32           ul_mode;
        struct ll_fid   ul_fid1;
        struct ll_fid   ul_fid2;
        __u64           ul_time;
        __u32           ul_padding_1; /* also fix lustre_swab_mds_rec_unlink */
        __u32           ul_padding_2; /* also fix lustre_swab_mds_rec_unlink */
        __u32           ul_padding_3; /* also fix lustre_swab_mds_rec_unlink */
        __u32           ul_padding_4; /* also fix lustre_swab_mds_rec_unlink */
};

extern void lustre_swab_mds_rec_unlink (struct mds_rec_unlink *ul);

struct mdt_rec_unlink {
        __u32           ul_opcode;
        __u32           ul_fsuid;
        __u32           ul_fsgid;
        __u32           ul_cap;
        __u32           ul_suppgid1;
        __u32           ul_padding2;
        struct lu_fid   ul_fid1;
        struct lu_fid   ul_fid2;
        __u64           ul_time;
        __u64           ul_padding_2;
        __u64           ul_padding_3;
        __u64           ul_padding_4;
        __u64           ul_padding_5;
        __u32           ul_bias;
        __u32           ul_mode;
        __u32           ul_padding_6;
        __u32           ul_padding_7;
        __u32           ul_padding_8;
        __u32           ul_padding_9;
};

struct mds_rec_rename {
        __u32           rn_opcode;
        __u32           rn_fsuid;
        __u32           rn_fsgid;
        __u32           rn_cap;
        __u32           rn_suppgid1;
        __u32           rn_suppgid2;
        struct ll_fid   rn_fid1;
        struct ll_fid   rn_fid2;
        __u64           rn_time;
        __u32           rn_padding_1; /* also fix lustre_swab_mds_rec_rename */
        __u32           rn_padding_2; /* also fix lustre_swab_mds_rec_rename */
        __u32           rn_padding_3; /* also fix lustre_swab_mds_rec_rename */
        __u32           rn_padding_4; /* also fix lustre_swab_mds_rec_rename */
};

extern void lustre_swab_mds_rec_rename (struct mds_rec_rename *rn);

struct mdt_rec_rename {
        __u32           rn_opcode;
        __u32           rn_fsuid;
        __u32           rn_fsgid;
        __u32           rn_cap;
        __u32           rn_suppgid1;
        __u32           rn_suppgid2;
        struct lu_fid   rn_fid1;
        struct lu_fid   rn_fid2;
        __u64           rn_time;
        __u64           rn_padding_1;
        __u64           rn_padding_2;
        __u64           rn_padding_3;
        __u64           rn_padding_4;
        __u32           rn_bias;      /* some operation flags */
        __u32           rn_mode;      /* cross-ref rename has mode */
        __u32           rn_padding_5;
        __u32           rn_padding_6;
        __u32           rn_padding_7;
        __u32           rn_padding_8;
};

struct mdt_rec_setattr {
        __u32           sa_opcode;
        __u32           sa_fsuid;
        __u32           sa_fsgid;
        __u32           sa_cap;
        __u32           sa_suppgid;
        __u32           sa_padding_1;
        struct lu_fid   sa_fid;
        __u64           sa_valid;
        __u32           sa_uid;
        __u32           sa_gid;
        __u64           sa_size;
        __u64           sa_blocks;
        __u64           sa_mtime;
        __u64           sa_atime;
        __u64           sa_ctime;
        __u32           sa_attr_flags;
        __u32           sa_mode;
        __u32           sa_padding_2;
        __u32           sa_padding_3;
        __u32           sa_padding_4;
        __u32           sa_padding_5;
};

struct mdt_rec_setxattr {
        __u32           sx_opcode;
        __u32           sx_fsuid;
        __u32           sx_fsgid;
        __u32           sx_cap;
        __u32           sx_suppgid1;
        __u32           sx_suppgid2;
        struct lu_fid   sx_fid;
        __u64           sx_padding_1; /* These three members are lu_fid size */
        __u32           sx_padding_2;
        __u32           sx_padding_3;
        __u64           sx_valid;
        __u64           sx_padding_4;
        __u64           sx_padding_5;
        __u64           sx_padding_6;
        __u64           sx_padding_7;
        __u32           sx_size;
        __u32           sx_flags;
        __u32           sx_padding_8;
        __u32           sx_padding_9;
        __u32           sx_padding_10;
        __u32           sx_padding_11;
};

/*
 * capa related definitions
 */
#define CAPA_HMAC_MAX_LEN       64
#define CAPA_HMAC_KEY_MAX_LEN   56

/* NB take care when changing the sequence of elements this struct,
 * because the offset info is used in find_capa() */
struct lustre_capa {
        struct lu_fid   lc_fid;     /* fid */
        __u64           lc_opc;     /* operations allowed */
        __u32           lc_uid;     /* uid, it is obsolete, but maybe used in
                                     * future, reserve it for 64-bits aligned.*/
        __u32           lc_flags;   /* HMAC algorithm & flags */
        __u32           lc_keyid;   /* key used for the capability */
        __u32           lc_timeout; /* capa timeout value (sec) */
        __u64           lc_expiry;  /* expiry time (sec) */
        __u8            lc_hmac[CAPA_HMAC_MAX_LEN];   /* HMAC */
} __attribute__((packed));


/*
 *  LOV data structures
 */

#define LOV_MIN_STRIPE_SIZE 65536   /* maximum PAGE_SIZE (ia64), power of 2 */
#define LOV_MAX_STRIPE_COUNT  160   /* until bug 4424 is fixed */
#define LOV_V1_INSANE_STRIPE_COUNT 65532 /* maximum stripe count bz13933 */

#define LOV_MAX_UUID_BUFFER_SIZE  8192
/* The size of the buffer the lov/mdc reserves for the
 * array of UUIDs returned by the MDS.  With the current
 * protocol, this will limit the max number of OSTs per LOV */

#define LOV_DESC_MAGIC 0xB0CCDE5C

/* LOV settings descriptor (should only contain static info) */
struct lov_desc {
        __u32 ld_tgt_count;                /* how many OBD's */
        __u32 ld_active_tgt_count;         /* how many active */
        __u32 ld_default_stripe_count;     /* how many objects are used */
        __u32 ld_pattern;                  /* default PATTERN_RAID0 */
        __u64 ld_default_stripe_size;      /* in bytes */
        __u64 ld_default_stripe_offset;    /* in bytes */
        __u32 ld_padding_0;                /* unused */
        __u32 ld_qos_maxage;               /* in second */
        __u32 ld_padding_1;                /* also fix lustre_swab_lov_desc */
        __u32 ld_padding_2;                /* also fix lustre_swab_lov_desc */
        struct obd_uuid ld_uuid;
};

#define ld_magic ld_active_tgt_count       /* for swabbing from llogs */

extern void lustre_swab_lov_desc (struct lov_desc *ld);

/*
 *   LDLM requests:
 */
/* opcodes -- MUST be distinct from OST/MDS opcodes */
typedef enum {
        LDLM_ENQUEUE     = 101,
        LDLM_CONVERT     = 102,
        LDLM_CANCEL      = 103,
        LDLM_BL_CALLBACK = 104,
        LDLM_CP_CALLBACK = 105,
        LDLM_GL_CALLBACK = 106,
        LDLM_LAST_OPC
} ldlm_cmd_t;
#define LDLM_FIRST_OPC LDLM_ENQUEUE

#define RES_NAME_SIZE 4
struct ldlm_res_id {
        __u64 name[RES_NAME_SIZE];
};

extern void lustre_swab_ldlm_res_id (struct ldlm_res_id *id);

/* lock types */
typedef enum {
        LCK_MINMODE = 0,
        LCK_EX = 1,
        LCK_PW = 2,
        LCK_PR = 4,
        LCK_CW = 8,
        LCK_CR = 16,
        LCK_NL = 32,
        LCK_GROUP = 64,
        LCK_MAXMODE
} ldlm_mode_t;

#define LCK_MODE_NUM    7

typedef enum {
        LDLM_PLAIN     = 10,
        LDLM_EXTENT    = 11,
        LDLM_FLOCK     = 12,
        LDLM_IBITS     = 13,
        LDLM_MAX_TYPE
} ldlm_type_t;

#define LDLM_MIN_TYPE LDLM_PLAIN

struct ldlm_extent {
        __u64 start;
        __u64 end;
        __u64 gid;
};

static inline int ldlm_extent_overlap(struct ldlm_extent *ex1,
                                      struct ldlm_extent *ex2)
{
        return (ex1->start <= ex2->end) && (ex2->start <= ex1->end);
}

struct ldlm_inodebits {
        __u64 bits;
};

struct ldlm_flock {
        __u64 start;
        __u64 end;
        __u64 blocking_export;  /* not actually used over the wire */
        __u32 blocking_pid;     /* not actually used over the wire */
        __u32 pid;
};

/* it's important that the fields of the ldlm_extent structure match
 * the first fields of the ldlm_flock structure because there is only
 * one ldlm_swab routine to process the ldlm_policy_data_t union. if
 * this ever changes we will need to swab the union differently based
 * on the resource type. */

typedef union {
        struct ldlm_extent l_extent;
        struct ldlm_flock  l_flock;
        struct ldlm_inodebits l_inodebits;
} ldlm_policy_data_t;

extern void lustre_swab_ldlm_policy_data (ldlm_policy_data_t *d);

struct ldlm_intent {
        __u64 opc;
};

extern void lustre_swab_ldlm_intent (struct ldlm_intent *i);

struct ldlm_resource_desc {
        ldlm_type_t lr_type;
        __u32 lr_padding;       /* also fix lustre_swab_ldlm_resource_desc */
        struct ldlm_res_id lr_name;
};

extern void lustre_swab_ldlm_resource_desc (struct ldlm_resource_desc *r);

struct ldlm_lock_desc {
        struct ldlm_resource_desc l_resource;
        ldlm_mode_t l_req_mode;
        ldlm_mode_t l_granted_mode;
        ldlm_policy_data_t l_policy_data;
};

extern void lustre_swab_ldlm_lock_desc (struct ldlm_lock_desc *l);

#define LDLM_LOCKREQ_HANDLES 2
#define LDLM_ENQUEUE_CANCEL_OFF 1

struct ldlm_request {
        __u32 lock_flags;
        __u32 lock_count;
        struct ldlm_lock_desc lock_desc;
        struct lustre_handle lock_handle[LDLM_LOCKREQ_HANDLES];
};

/* If LDLM_ENQUEUE, 1 slot is already occupied, 1 is available.
 * Otherwise, 2 are available. */
#define ldlm_request_bufsize(count,type)                                \
({                                                                      \
        int _avail = LDLM_LOCKREQ_HANDLES;                              \
        _avail -= (type == LDLM_ENQUEUE ? LDLM_ENQUEUE_CANCEL_OFF : 0); \
        sizeof(struct ldlm_request) +                                   \
        (count - _avail > 0 ? count - _avail : 0) *                     \
        sizeof(struct lustre_handle);                                   \
})

extern void lustre_swab_ldlm_request (struct ldlm_request *rq);

struct ldlm_reply {
        __u32 lock_flags;
        __u32 lock_padding;     /* also fix lustre_swab_ldlm_reply */
        struct ldlm_lock_desc lock_desc;
        struct lustre_handle lock_handle;
        __u64  lock_policy_res1;
        __u64  lock_policy_res2;
};

extern void lustre_swab_ldlm_reply (struct ldlm_reply *r);


/*
 * Opcodes for mountconf (mgs and mgc)
 */
typedef enum {
        MGS_CONNECT = 250,
        MGS_DISCONNECT,
        MGS_EXCEPTION,         /* node died, etc. */
        MGS_TARGET_REG,        /* whenever target starts up */
        MGS_TARGET_DEL,
        MGS_SET_INFO,
        MGS_LAST_OPC
} mgs_cmd_t;
#define MGS_FIRST_OPC MGS_CONNECT

#define MGS_PARAM_MAXLEN 1024
#define KEY_SET_INFO "set_info"

struct mgs_send_param {
        char             mgs_param[MGS_PARAM_MAXLEN];
};

/* We pass this info to the MGS so it can write config logs */
#define MTI_NAME_MAXLEN 64
#define MTI_PARAM_MAXLEN 4096
#define MTI_NIDS_MAX 32
struct mgs_target_info {
        __u32            mti_lustre_ver;
        __u32            mti_stripe_index;
        __u32            mti_config_ver;
        __u32            mti_flags;
        __u32            mti_nid_count;
        __u32            padding;                    /* 64 bit align */
        char             mti_fsname[MTI_NAME_MAXLEN];
        char             mti_svname[MTI_NAME_MAXLEN];
        char             mti_uuid[sizeof(struct obd_uuid)];
        __u64            mti_nids[MTI_NIDS_MAX];     /* host nids (lnet_nid_t)*/
        char             mti_params[MTI_PARAM_MAXLEN];
};

extern void lustre_swab_mgs_target_info(struct mgs_target_info *oinfo);

/* Config marker flags (in config log) */
#define CM_START       0x01
#define CM_END         0x02
#define CM_SKIP        0x04
#define CM_UPGRADE146  0x08
#define CM_EXCLUDE     0x10
#define CM_START_SKIP (CM_START | CM_SKIP)

struct cfg_marker {
        __u32             cm_step;       /* aka config version */
        __u32             cm_flags;
        __u32             cm_vers;       /* lustre release version number */
        __u32             padding;       /* 64 bit align */
        __u64             cm_createtime; /*when this record was first created */
        __u64             cm_canceltime; /*when this record is no longer valid*/
        char              cm_tgtname[MTI_NAME_MAXLEN];
        char              cm_comment[MTI_NAME_MAXLEN];
};

extern void lustre_swab_cfg_marker(struct cfg_marker *marker,
                                   int swab, int size);

/*
 * Opcodes for multiple servers.
 */

typedef enum {
        OBD_PING = 400,
        OBD_LOG_CANCEL,
        OBD_QC_CALLBACK,
        OBD_LAST_OPC
} obd_cmd_t;
#define OBD_FIRST_OPC OBD_PING

/* catalog of log objects */

/** Identifier for a single log object */
struct llog_logid {
        __u64                   lgl_oid;
        __u64                   lgl_ogr;
        __u32                   lgl_ogen;
} __attribute__((packed));

/** Records written to the CATALOGS list */
#define CATLIST "CATALOGS"
struct llog_catid {
        struct llog_logid       lci_logid;
        __u32                   lci_padding1;
        __u32                   lci_padding2;
        __u32                   lci_padding3;
} __attribute__((packed));

/** join file lov mds md*/
struct lov_mds_md_join {
        struct lov_mds_md lmmj_md;
        /*join private info*/
        struct llog_logid lmmj_array_id; /*array object id*/
        __u32  lmmj_extent_count;        /*array extent count*/
};

/* Log data record types - there is no specific reason that these need to
 * be related to the RPC opcodes, but no reason not to (may be handy later?)
 */
#define LLOG_OP_MAGIC 0x10600000
#define LLOG_OP_MASK  0xfff00000

typedef enum {
        LLOG_PAD_MAGIC   = LLOG_OP_MAGIC | 0x00000,
        OST_SZ_REC       = LLOG_OP_MAGIC | 0x00f00,
        OST_RAID1_REC    = LLOG_OP_MAGIC | 0x01000,
        MDS_UNLINK_REC   = LLOG_OP_MAGIC | 0x10000 | (MDS_REINT << 8) | REINT_UNLINK,
        MDS_SETATTR_REC  = LLOG_OP_MAGIC | 0x10000 | (MDS_REINT << 8) | REINT_SETATTR,
        OBD_CFG_REC      = LLOG_OP_MAGIC | 0x20000,
        PTL_CFG_REC      = LLOG_OP_MAGIC | 0x30000, /* obsolete */
        LLOG_GEN_REC     = LLOG_OP_MAGIC | 0x40000,
        LLOG_JOIN_REC    = LLOG_OP_MAGIC | 0x50000,
        LLOG_HDR_MAGIC   = LLOG_OP_MAGIC | 0x45539,
        LLOG_LOGID_MAGIC = LLOG_OP_MAGIC | 0x4553b,
} llog_op_type;

/*
 * for now, continue to support old pad records which have 0 for their
 * type but still need to be swabbed for their length
 */
#define LLOG_REC_HDR_NEEDS_SWABBING(r)                                  \
        (((r)->lrh_type & __swab32(LLOG_OP_MASK)) ==                    \
         __swab32(LLOG_OP_MAGIC) ||                                     \
         (((r)->lrh_type == 0) && ((r)->lrh_len > LLOG_CHUNK_SIZE)))

/** Log record header - stored in little endian order.
 * Each record must start with this struct, end with a llog_rec_tail,
 * and be a multiple of 256 bits in size.
 */
struct llog_rec_hdr {
        __u32                   lrh_len;
        __u32                   lrh_index;
        __u32                   lrh_type;
        __u32                   padding;
};

struct llog_rec_tail {
        __u32 lrt_len;
        __u32 lrt_index;
};

struct llog_logid_rec {
        struct llog_rec_hdr     lid_hdr;
        struct llog_logid       lid_id;
        __u32                   padding1;
        __u32                   padding2;
        __u32                   padding3;
        __u32                   padding4;
        __u32                   padding5;
        struct llog_rec_tail    lid_tail;
} __attribute__((packed));

/** MDS extent description
 * It is for joined file extent info, each extent info for joined file
 * just like (start, end, lmm).
 */
struct mds_extent_desc {
        __u64                   med_start; /* extent start */
        __u64                   med_len;   /* extent length */
        struct lov_mds_md       med_lmm;   /* extent's lmm  */
};

/** Joined file array extent log record*/
struct llog_array_rec {
        struct llog_rec_hdr     lmr_hdr;
        struct mds_extent_desc  lmr_med;
        struct llog_rec_tail    lmr_tail;
};

struct llog_create_rec {
        struct llog_rec_hdr     lcr_hdr;
        struct ll_fid           lcr_fid;
        obd_id                  lcr_oid;
        obd_count               lcr_ogen;
        __u32                   padding;
        struct llog_rec_tail    lcr_tail;
} __attribute__((packed));

struct llog_orphan_rec {
        struct llog_rec_hdr     lor_hdr;
        obd_id                  lor_oid;
        obd_count               lor_ogen;
        __u32                   padding;
        struct llog_rec_tail    lor_tail;
} __attribute__((packed));

struct llog_unlink_rec {
        struct llog_rec_hdr     lur_hdr;
        obd_id                  lur_oid;
        obd_count               lur_ogen;
        __u32                   padding;
        struct llog_rec_tail    lur_tail;
} __attribute__((packed));

struct llog_setattr_rec {
        struct llog_rec_hdr     lsr_hdr;
        obd_id                  lsr_oid;
        obd_count               lsr_ogen;
        __u32                   lsr_uid;
        __u32                   lsr_gid;
        __u32                   padding;
        struct llog_rec_tail    lsr_tail;
} __attribute__((packed));

struct llog_size_change_rec {
        struct llog_rec_hdr     lsc_hdr;
        struct ll_fid           lsc_fid;
        __u32                   lsc_io_epoch;
        __u32                   padding;
        struct llog_rec_tail    lsc_tail;
} __attribute__((packed));

struct llog_gen {
        __u64 mnt_cnt;
        __u64 conn_cnt;
} __attribute__((packed));

struct llog_gen_rec {
        struct llog_rec_hdr     lgr_hdr;
        struct llog_gen         lgr_gen;
        struct llog_rec_tail    lgr_tail;
};
/* On-disk header structure of each log object, stored in little endian order */
#define LLOG_CHUNK_SIZE         8192
#define LLOG_HEADER_SIZE        (96)
#define LLOG_BITMAP_BYTES       (LLOG_CHUNK_SIZE - LLOG_HEADER_SIZE)

#define LLOG_MIN_REC_SIZE       (24) /* round(llog_rec_hdr + llog_rec_tail) */

/* flags for the logs */
#define LLOG_F_ZAP_WHEN_EMPTY   0x1
#define LLOG_F_IS_CAT           0x2
#define LLOG_F_IS_PLAIN         0x4

struct llog_log_hdr {
        struct llog_rec_hdr     llh_hdr;
        __u64                   llh_timestamp;
        __u32                   llh_count;
        __u32                   llh_bitmap_offset;
        __u32                   llh_size;
        __u32                   llh_flags;
        __u32                   llh_cat_idx;
        /* for a catalog the first plain slot is next to it */
        struct obd_uuid         llh_tgtuuid;
        __u32                   llh_reserved[LLOG_HEADER_SIZE/sizeof(__u32) - 23];
        __u32                   llh_bitmap[LLOG_BITMAP_BYTES/sizeof(__u32)];
        struct llog_rec_tail    llh_tail;
} __attribute__((packed));

#define LLOG_BITMAP_SIZE(llh)  ((llh->llh_hdr.lrh_len -         \
                                 llh->llh_bitmap_offset -       \
                                 sizeof(llh->llh_tail)) * 8)

/** log cookies are used to reference a specific log file and a record therein */
struct llog_cookie {
        struct llog_logid       lgc_lgl;
        __u32                   lgc_subsys;
        __u32                   lgc_index;
        __u32                   lgc_padding;
} __attribute__((packed));

<<<<<<< HEAD
/* llog protocol */
typedef enum {
=======
/** llog protocol */
enum llogd_rpc_ops {
>>>>>>> 69782ac3
        LLOG_ORIGIN_HANDLE_CREATE       = 501,
        LLOG_ORIGIN_HANDLE_NEXT_BLOCK   = 502,
        LLOG_ORIGIN_HANDLE_READ_HEADER  = 503,
        LLOG_ORIGIN_HANDLE_WRITE_REC    = 504,
        LLOG_ORIGIN_HANDLE_CLOSE        = 505,
        LLOG_ORIGIN_CONNECT             = 506,
        LLOG_CATINFO                    = 507,  /* for lfs catinfo */
        LLOG_ORIGIN_HANDLE_PREV_BLOCK   = 508,
        LLOG_ORIGIN_HANDLE_DESTROY      = 509,  /* for destroy llog object*/
        LLOG_LAST_OPC
} llog_cmd_t;
#define LLOG_FIRST_OPC LLOG_ORIGIN_HANDLE_CREATE

struct llogd_body {
        struct llog_logid  lgd_logid;
        __u32 lgd_ctxt_idx;
        __u32 lgd_llh_flags;
        __u32 lgd_index;
        __u32 lgd_saved_index;
        __u32 lgd_len;
        __u64 lgd_cur_offset;
} __attribute__((packed));

struct llogd_conn_body {
        struct llog_gen         lgdc_gen;
        struct llog_logid       lgdc_logid;
        __u32                   lgdc_ctxt_idx;
} __attribute__((packed));

struct lov_user_ost_data_join {   /* per-stripe data structure */
        __u64 l_extent_start;     /* extent start*/
        __u64 l_extent_end;       /* extent end*/
        __u64 l_object_id;        /* OST object ID */
        __u64 l_object_gr;        /* OST object group (creating MDS number) */
        __u32 l_ost_gen;          /* generation of this OST index */
        __u32 l_ost_idx;          /* OST index in LOV */
} __attribute__((packed));

struct lov_user_md_join {         /* LOV EA user data (host-endian) */
        __u32 lmm_magic;          /* magic number = LOV_MAGIC_JOIN */
        __u32 lmm_pattern;        /* LOV_PATTERN_RAID0, LOV_PATTERN_RAID1 */
        __u64 lmm_object_id;      /* LOV object ID */
        __u64 lmm_object_gr;      /* LOV object group */
        __u32 lmm_stripe_size;    /* size of stripe in bytes */
        __u32 lmm_stripe_count;   /* num stripes in use for this object */
        __u32 lmm_extent_count;   /* extent count of lmm*/
        __u64 lmm_tree_id;        /* mds tree object id */
        __u64 lmm_tree_gen;       /* mds tree object gen */
        struct llog_logid lmm_array_id; /* mds extent desc llog object id */
        struct lov_user_ost_data_join lmm_objects[0]; /* per-stripe data */
} __attribute__((packed));


struct obdo {
        obd_valid               o_valid;        /* hot fields in this obdo */
        obd_id                  o_id;
        obd_gr                  o_gr;
        obd_id                  o_fid;
        obd_size                o_size;         /* o_size-o_blocks == ost_lvb */
        obd_time                o_mtime;
        obd_time                o_atime;
        obd_time                o_ctime;
        obd_blocks              o_blocks;       /* brw: cli sent cached bytes */
        obd_size                o_grant;

        /* 32-bit fields start here: keep an even number of them via padding */
        obd_blksize             o_blksize;      /* optimal IO blocksize */
        obd_mode                o_mode;         /* brw: cli sent cache remain */
        obd_uid                 o_uid;
        obd_gid                 o_gid;
        obd_flag                o_flags;
        obd_count               o_nlink;        /* brw: checksum */
        obd_count               o_generation;
        obd_count               o_misc;         /* brw: o_dropped */
        __u32                   o_easize;       /* epoch in ost writes */
        __u32                   o_mds;
        __u32                   o_stripe_idx;   /* holds stripe idx */
        __u32                   o_padding_1;
        struct lustre_handle    o_handle;       /* brw: lock handle to prolong locks */
        struct llog_cookie      o_lcookie;      /* destroy: unlink cookie from MDS */

        __u64                   o_padding_2;
        __u64                   o_padding_3;
        __u64                   o_padding_4;
        __u64                   o_padding_5;
        __u64                   o_padding_6;
};

#define o_dirty   o_blocks
#define o_undirty o_mode
#define o_dropped o_misc
#define o_cksum   o_nlink

extern void lustre_swab_obdo (struct obdo *o);

/* request structure for OST's */
struct ost_body {
        struct  obdo oa;
};

/* Key for FIEMAP to be used in get_info calls */
struct ll_fiemap_info_key {
        char    name[8];
        struct  obdo oa;
        struct  ll_user_fiemap fiemap;
};

extern void lustre_swab_ost_body (struct ost_body *b);
extern void lustre_swab_ost_last_id(obd_id *id);
extern void lustre_swab_fiemap(struct ll_user_fiemap *fiemap);

extern void lustre_swab_lov_user_md_v1(struct lov_user_md_v1 *lum);
extern void lustre_swab_lov_user_md_v3(struct lov_user_md_v3 *lum);
extern void lustre_swab_lov_user_md_objects(struct lov_user_ost_data *lod,
                                            int stripe_count);
extern void lustre_swab_lov_user_md_join(struct lov_user_md_join *lumj);

/* llog_swab.c */
extern void lustre_swab_llogd_body (struct llogd_body *d);
extern void lustre_swab_llog_hdr (struct llog_log_hdr *h);
extern void lustre_swab_llogd_conn_body (struct llogd_conn_body *d);
extern void lustre_swab_llog_rec(struct llog_rec_hdr  *rec,
                                 struct llog_rec_tail *tail);

struct lustre_cfg;
extern void lustre_swab_lustre_cfg(struct lustre_cfg *lcfg);

/* this will be used when OBD_CONNECT_CHANGE_QS is set */
struct qunit_data {
        __u32 qd_id;    /* ID appiles to (uid, gid) */
        __u32 qd_flags; /* LQUOTA_FLAGS_* affect the responding bits */
        __u64 qd_count; /* acquire/release count (bytes for block quota) */
        __u64 qd_qunit; /* when a master returns the reply to a slave, it will
                         * contain the current corresponding qunit size */
        __u64 padding;
};

#define QDATA_IS_GRP(qdata)    ((qdata)->qd_flags & LQUOTA_FLAGS_GRP)
#define QDATA_IS_BLK(qdata)    ((qdata)->qd_flags & LQUOTA_FLAGS_BLK)
#define QDATA_IS_ADJBLK(qdata) ((qdata)->qd_flags & LQUOTA_FLAGS_ADJBLK)
#define QDATA_IS_ADJINO(qdata) ((qdata)->qd_flags & LQUOTA_FLAGS_ADJINO)
#define QDATA_IS_CHANGE_QS(qdata) ((qdata)->qd_flags & LQUOTA_FLAGS_CHG_QS)

#define QDATA_SET_GRP(qdata)    ((qdata)->qd_flags |= LQUOTA_FLAGS_GRP)
#define QDATA_SET_BLK(qdata)    ((qdata)->qd_flags |= LQUOTA_FLAGS_BLK)
#define QDATA_SET_ADJBLK(qdata) ((qdata)->qd_flags |= LQUOTA_FLAGS_ADJBLK)
#define QDATA_SET_ADJINO(qdata) ((qdata)->qd_flags |= LQUOTA_FLAGS_ADJINO)
#define QDATA_SET_CHANGE_QS(qdata) ((qdata)->qd_flags |= LQUOTA_FLAGS_CHG_QS)

#define QDATA_CLR_GRP(qdata)        ((qdata)->qd_flags &= ~LQUOTA_FLAGS_GRP)
#define QDATA_CLR_CHANGE_QS(qdata)  ((qdata)->qd_flags &= ~LQUOTA_FLAGS_CHG_QS)

#if LUSTRE_VERSION_CODE < OBD_OCD_VERSION(1, 9, 0, 0)
/* this will be used when OBD_CONNECT_QUOTA64 is set */
struct qunit_data_old2 {
        __u32 qd_id; /* ID appiles to (uid, gid) */
        __u32 qd_flags; /* Quota type (USRQUOTA, GRPQUOTA) occupy one bit;
                         * Block quota or file quota occupy one bit */
        __u64 qd_count; /* acquire/release count (bytes for block quota) */
};
#else
#warning "remove quota code above for format absolete in new release"
#endif

extern void lustre_swab_qdata(struct qunit_data *d);
#if LUSTRE_VERSION_CODE < OBD_OCD_VERSION(1, 9, 0, 0)
extern void lustre_swab_qdata_old2(struct qunit_data_old2 *d);
#else
#warning "remove quota code above for format absolete in new release"
#endif
extern int quota_get_qdata(void*req, struct qunit_data *qdata,
                           int is_req, int is_exp);
extern int quota_copy_qdata(void *request, struct qunit_data *qdata,
                            int is_req, int is_exp);

typedef enum {
        QUOTA_DQACQ     = 601,
        QUOTA_DQREL     = 602,
        QUOTA_LAST_OPC
} quota_cmd_t;
#define QUOTA_FIRST_OPC QUOTA_DQACQ

<<<<<<< HEAD

enum fld_rpc_opc {
        FLD_QUERY                       = 600,
        FLD_LAST_OPC,
        FLD_FIRST_OPC                   = FLD_QUERY
};
=======
#define JOIN_FILE_ALIGN 4096

/** security opcodes */
typedef enum {
        SEC_CTX_INIT            = 801,
        SEC_CTX_INIT_CONT       = 802,
        SEC_CTX_FINI            = 803,
        SEC_LAST_OPC,
        SEC_FIRST_OPC           = SEC_CTX_INIT
} sec_cmd_t;

/*
 * capa related definitions
 */
#define CAPA_HMAC_MAX_LEN       64
#define CAPA_HMAC_KEY_MAX_LEN   56

/* NB take care when changing the sequence of elements this struct,
 * because the offset info is used in find_capa() */
struct lustre_capa {
        struct lu_fid   lc_fid;     /* fid */
        __u64           lc_opc;     /* operations allowed */
        __u32           lc_uid;     /* uid, it is obsolete, but maybe used in
                                     * future, reserve it for 64-bits aligned.*/
        __u32           lc_flags;   /* HMAC algorithm & flags */
        __u32           lc_keyid;   /* key used for the capability */
        __u32           lc_timeout; /* capa timeout value (sec) */
        __u64           lc_expiry;  /* expiry time (sec) */
        __u8            lc_hmac[CAPA_HMAC_MAX_LEN];   /* HMAC */
} __attribute__((packed));

extern void lustre_swab_lustre_capa(struct lustre_capa *c);

/** lustre_capa::lc_opc */
enum {
        CAPA_OPC_BODY_WRITE   = 1<<0,  /**< write object data */
        CAPA_OPC_BODY_READ    = 1<<1,  /**< read object data */
        CAPA_OPC_INDEX_LOOKUP = 1<<2,  /**< lookup object fid */
        CAPA_OPC_INDEX_INSERT = 1<<3,  /**< insert object fid */
        CAPA_OPC_INDEX_DELETE = 1<<4,  /**< delete object fid */
        CAPA_OPC_OSS_WRITE    = 1<<5,  /**< write oss object data */
        CAPA_OPC_OSS_READ     = 1<<6,  /**< read oss object data */
        CAPA_OPC_OSS_TRUNC    = 1<<7,  /**< truncate oss object */
        CAPA_OPC_META_WRITE   = 1<<8,  /**< write object meta data */
        CAPA_OPC_META_READ    = 1<<9,  /**< read object meta data */

};

#define CAPA_OPC_OSS_RW (CAPA_OPC_OSS_READ | CAPA_OPC_OSS_WRITE)
#define CAPA_OPC_MDS_ONLY                                                   \
        (CAPA_OPC_BODY_WRITE | CAPA_OPC_BODY_READ | CAPA_OPC_INDEX_LOOKUP | \
         CAPA_OPC_INDEX_INSERT | CAPA_OPC_INDEX_DELETE)
#define CAPA_OPC_OSS_ONLY                                                   \
        (CAPA_OPC_OSS_WRITE | CAPA_OPC_OSS_READ | CAPA_OPC_OSS_TRUNC)
#define CAPA_OPC_MDS_DEFAULT ~CAPA_OPC_OSS_ONLY
#define CAPA_OPC_OSS_DEFAULT ~(CAPA_OPC_MDS_ONLY | CAPA_OPC_OSS_ONLY)

/* MDS capability covers object capability for operations of body r/w
 * (dir readpage/sendpage), index lookup/insert/delete and meta data r/w,
 * while OSS capability only covers object capability for operations of
 * oss data(file content) r/w/truncate.
 */
static inline int capa_for_mds(struct lustre_capa *c)
{
        return (c->lc_opc & CAPA_OPC_INDEX_LOOKUP) != 0;
}
>>>>>>> 69782ac3

enum seq_rpc_opc {
        SEQ_QUERY                       = 700,
        SEQ_LAST_OPC,
        SEQ_FIRST_OPC                   = SEQ_QUERY
};

<<<<<<< HEAD
enum seq_op {
        SEQ_ALLOC_SUPER = 0,
        SEQ_ALLOC_META = 1
=======
/* lustre_capa::lc_hmac_alg */
enum {
        CAPA_HMAC_ALG_SHA1 = 1, /**< sha1 algorithm */
        CAPA_HMAC_ALG_MAX,
>>>>>>> 69782ac3
};


<<<<<<< HEAD
#define JOIN_FILE_ALIGN 4096
=======
struct lustre_capa_key {
        __u64   lk_mdsid;     /**< mds# */
        __u32   lk_keyid;     /**< key# */
        __u32   lk_padding;
        __u8    lk_key[CAPA_HMAC_KEY_MAX_LEN];    /**< key */
} __attribute__((packed));
>>>>>>> 69782ac3

#define QUOTA_REQUEST   1
#define QUOTA_REPLY     0
#define QUOTA_EXPORT    1
#define QUOTA_IMPORT    0

/* quota check function */
<<<<<<< HEAD
#define QUOTA_RET_OK           0 /* return successfully */
#define QUOTA_RET_NOQUOTA      1 /* not support quota */
#define QUOTA_RET_NOLIMIT      2 /* quota limit isn't set */
#define QUOTA_RET_ACQUOTA      4 /* need to acquire extra quota */
#define QUOTA_RET_INC_PENDING  8 /* pending value is increased */

extern int quota_get_qunit_data_size(__u64 flag);
#endif
=======
#define QUOTA_RET_OK           0 /**< return successfully */
#define QUOTA_RET_NOQUOTA      1 /**< not support quota */
#define QUOTA_RET_NOLIMIT      2 /**< quota limit isn't set */
#define QUOTA_RET_ACQUOTA      3 /**< need to acquire extra quota */
#endif

/** @} lustreidl */
>>>>>>> 69782ac3
<|MERGE_RESOLUTION|>--- conflicted
+++ resolved
@@ -36,19 +36,7 @@
  * lustre/include/lustre/lustre_idl.h
  *
  * Lustre wire protocol definitions.
- */
-
-/** \defgroup lustreidl lustreidl
  *
-<<<<<<< HEAD
-=======
- * Lustre wire protocol definitions.
- *
- * We assume all nodes are either little-endian or big-endian, and we
- * always send messages in the sender's native format.  The receiver
- * detects the message format by checking the 'magic' field of the message
- * (see lustre_msg_swabbed() below).
->>>>>>> 69782ac3
  * ALL structs passing over the wire should be declared here.  Structs
  * that are used in interfaces with userspace should go in lustre_user.h.
  *
@@ -90,8 +78,6 @@
  * For variable length types, a second 'lustre_swab_v_xxxtypexxx()' routine
  * may be defined that swabs just the variable part, after the caller has
  * verified that the message buffer is large enough.
- *
- * @{
  */
 
 #ifndef _LUSTRE_IDL_H_
@@ -191,347 +177,6 @@
 #define LUSTRE_LOG_VERSION  0x00050000
 #define LUSTRE_MGS_VERSION  0x00060000
 
-<<<<<<< HEAD
-=======
-typedef __u64 mdsno_t;
-typedef __u64 seqno_t;
-
-struct lu_range {
-        __u64 lr_start;
-        __u64 lr_end;
-};
-
-static inline __u64 range_space(struct lu_range *r)
-{
-        return r->lr_end - r->lr_start;
-}
-
-static inline void range_zero(struct lu_range *r)
-{
-        r->lr_start = r->lr_end = 0;
-}
-
-static inline int range_within(struct lu_range *r,
-                               __u64 s)
-{
-        return s >= r->lr_start && s < r->lr_end;
-}
-
-static inline void range_alloc(struct lu_range *r,
-                               struct lu_range *s,
-                               __u64 w)
-{
-        r->lr_start = s->lr_start;
-        r->lr_end = s->lr_start + w;
-        s->lr_start += w;
-}
-
-static inline int range_is_sane(struct lu_range *r)
-{
-        return (r->lr_end >= r->lr_start);
-}
-
-static inline int range_is_zero(struct lu_range *r)
-{
-        return (r->lr_start == 0 && r->lr_end == 0);
-}
-
-static inline int range_is_exhausted(struct lu_range *r)
-{
-        return range_space(r) == 0;
-}
-
-#define DRANGE "[%#16.16"LPF64"x-%#16.16"LPF64"x]"
-
-#define PRANGE(range)      \
-        (range)->lr_start, \
-        (range)->lr_end
-
-/** \defgroup lu_fid lu_fid
- * @{ */
-
-/**
- * File identifier.
- *
- * Fid is a cluster-wide unique identifier of a file or an object
- * (stripe). Fids are never reused. Fids are transmitted across network (in
- * the sender byte-ordering), and stored on disk in a packed form (struct
- * lu_fid_pack) in a big-endian order.
- */
-struct lu_fid {
-        /**
-         * fid sequence. Sequence is a unit of migration: all files (objects)
-         * with fids from a given sequence are stored on the same
-         * server.
-         *
-         * Lustre should support 2 ^ 64 objects, thus even if one
-         * sequence has one object we will never reach this value.
-         */
-        __u64 f_seq;
-        /** fid number within sequence. */
-        __u32 f_oid;
-        /**
-         * fid version, used to distinguish different versions (in the sense
-         * of snapshots, etc.) of the same file system object. Not currently
-         * used.
-         */
-        __u32 f_ver;
-};
-
-/**
- * fid constants
- */
-enum {
-        /* initial fid id value */
-        LUSTRE_FID_INIT_OID  = 1UL
-};
-
-/** returns fid object sequence */
-static inline __u64 fid_seq(const struct lu_fid *fid)
-{
-        return fid->f_seq;
-}
-
-/** returns fid object id */
-static inline __u32 fid_oid(const struct lu_fid *fid)
-{
-        return fid->f_oid;
-}
-
-/** returns fid object version */
-static inline __u32 fid_ver(const struct lu_fid *fid)
-{
-        return fid->f_ver;
-}
-
-static inline void fid_zero(struct lu_fid *fid)
-{
-        memset(fid, 0, sizeof(*fid));
-}
-
-/* Normal FID sequence starts from this value, i.e. 1<<33 */
-#define FID_SEQ_START  0x200000000ULL
-
-/* IDIF sequence starts from this value, i.e. 1<<32 */
-#define IDIF_SEQ_START 0x100000000ULL
-
-/**
- * Check if a fid is igif or not.
- * \param fid the fid to be tested.
- * \return true if the fid is a igif; otherwise false. 
- */
-static inline int fid_is_igif(const struct lu_fid *fid)
-{
-        return fid_seq(fid) > 0 && fid_seq(fid) < IDIF_SEQ_START;
-}
-
-/**
- * Check if a fid is idif or not.
- * \param fid the fid to be tested.
- * \return true if the fid is a idif; otherwise false. 
- */
-static inline int fid_is_idif(const struct lu_fid *fid)
-{
-        return fid_seq(fid) >= IDIF_SEQ_START  && fid_seq(fid) < FID_SEQ_START;
-}
-
-/**
- * Get inode number from a igif.
- * \param fid a igif to get inode number from.
- * \return inode number for the igif.
- */
-static inline ino_t lu_igif_ino(const struct lu_fid *fid)
-{
-        return fid_seq(fid);
-}
-
-/**
- * Get inode generation from a igif.
- * \param fid a igif to get inode generation from.
- * \return inode generation for the igif.
- */ 
-static inline __u32 lu_igif_gen(const struct lu_fid *fid)
-{
-        return fid_oid(fid);
-}
-
-#define DFID "[0x%16.16"LPF64"x/0x%8.8x:0x%8.8x]"
-
-#define PFID(fid)     \
-        fid_seq(fid), \
-        fid_oid(fid), \
-        fid_ver(fid)
-
-static inline void fid_cpu_to_le(struct lu_fid *dst, const struct lu_fid *src)
-{
-        /* check that all fields are converted */
-        CLASSERT(sizeof *src ==
-                 sizeof fid_seq(src) +
-                 sizeof fid_oid(src) + sizeof fid_ver(src));
-        LASSERTF(fid_is_igif(src) || fid_ver(src) == 0, DFID"\n", PFID(src));
-        dst->f_seq = cpu_to_le64(fid_seq(src));
-        dst->f_oid = cpu_to_le32(fid_oid(src));
-        dst->f_ver = cpu_to_le32(fid_ver(src));
-}
-
-static inline void fid_le_to_cpu(struct lu_fid *dst, const struct lu_fid *src)
-{
-        /* check that all fields are converted */
-        CLASSERT(sizeof *src ==
-                 sizeof fid_seq(src) +
-                 sizeof fid_oid(src) + sizeof fid_ver(src));
-        dst->f_seq = le64_to_cpu(fid_seq(src));
-        dst->f_oid = le32_to_cpu(fid_oid(src));
-        dst->f_ver = le32_to_cpu(fid_ver(src));
-        LASSERTF(fid_is_igif(dst) || fid_ver(dst) == 0, DFID"\n", PFID(dst));
-}
-
-static inline void fid_cpu_to_be(struct lu_fid *dst, const struct lu_fid *src)
-{
-        /* check that all fields are converted */
-        CLASSERT(sizeof *src ==
-                 sizeof fid_seq(src) +
-                 sizeof fid_oid(src) + sizeof fid_ver(src));
-        LASSERTF(fid_is_igif(src) || fid_ver(src) == 0, DFID"\n", PFID(src));
-        dst->f_seq = cpu_to_be64(fid_seq(src));
-        dst->f_oid = cpu_to_be32(fid_oid(src));
-        dst->f_ver = cpu_to_be32(fid_ver(src));
-}
-
-static inline void fid_be_to_cpu(struct lu_fid *dst, const struct lu_fid *src)
-{
-        /* check that all fields are converted */
-        CLASSERT(sizeof *src ==
-                 sizeof fid_seq(src) +
-                 sizeof fid_oid(src) + sizeof fid_ver(src));
-        dst->f_seq = be64_to_cpu(fid_seq(src));
-        dst->f_oid = be32_to_cpu(fid_oid(src));
-        dst->f_ver = be32_to_cpu(fid_ver(src));
-        LASSERTF(fid_is_igif(dst) || fid_ver(dst) == 0, DFID"\n", PFID(dst));
-}
-
-/**
- * Storage representation for fids.
- *
- * Variable size, first byte contains the length of the whole record.
- */
-
-struct lu_fid_pack {
-        char fp_len;
-        char fp_area[sizeof(struct lu_fid)];
-};
-
-void fid_pack(struct lu_fid_pack *pack, const struct lu_fid *fid,
-              struct lu_fid *befider);
-int  fid_unpack(const struct lu_fid_pack *pack, struct lu_fid *fid);
-
-static inline int fid_is_sane(const struct lu_fid *fid)
-{
-        return
-                fid != NULL &&
-                ((fid_seq(fid) >= FID_SEQ_START && fid_oid(fid) != 0
-                                                && fid_ver(fid) == 0) ||
-                fid_is_igif(fid));
-}
-
-static inline int fid_is_zero(const struct lu_fid *fid)
-{
-        return fid_seq(fid) == 0 && fid_oid(fid) == 0;
-}
-
-extern void lustre_swab_lu_fid(struct lu_fid *fid);
-extern void lustre_swab_lu_range(struct lu_range *range);
-
-static inline int lu_fid_eq(const struct lu_fid *f0,
-                            const struct lu_fid *f1)
-{
-	/* Check that there is no alignment padding. */
-	CLASSERT(sizeof *f0 ==
-                 sizeof f0->f_seq + sizeof f0->f_oid + sizeof f0->f_ver);
-        LASSERTF(fid_is_igif(f0) || fid_ver(f0) == 0, DFID, PFID(f0));
-        LASSERTF(fid_is_igif(f1) || fid_ver(f1) == 0, DFID, PFID(f1));
-	return memcmp(f0, f1, sizeof *f0) == 0;
-}
-
-#define __diff_normalize(val0, val1)                            \
-({                                                              \
-        typeof(val0) __val0 = (val0);                           \
-        typeof(val1) __val1 = (val1);                           \
-                                                                \
-        (__val0 == __val1 ? 0 : __val0 > __val1 ? +1 : -1);     \
-})
-
-static inline int lu_fid_cmp(const struct lu_fid *f0,
-                             const struct lu_fid *f1)
-{
-        return
-                __diff_normalize(fid_seq(f0), fid_seq(f1)) ?:
-                __diff_normalize(fid_oid(f0), fid_oid(f1)) ?:
-                __diff_normalize(fid_ver(f0), fid_ver(f1));
-}
-
-/** @} lu_fid */
-
-/** \defgroup lu_dir lu_dir
- * @{ */
-/**
- * Layout of readdir pages, as transmitted on wire.
- */
-struct lu_dirent {
-        struct lu_fid lde_fid;
-        __u64         lde_hash;
-        __u16         lde_reclen;
-        __u16         lde_namelen;
-        __u32         lde_pad0;
-        char          lde_name[0];
-};
-
-struct lu_dirpage {
-        __u64            ldp_hash_start;
-        __u64            ldp_hash_end;
-        __u32            ldp_flags;
-        __u32            ldp_pad0;
-        struct lu_dirent ldp_entries[0];
-};
-
-enum lu_dirpage_flags {
-        LDF_EMPTY = 1 << 0
-};
-
-static inline struct lu_dirent *lu_dirent_start(struct lu_dirpage *dp)
-{
-        if (le32_to_cpu(dp->ldp_flags) & LDF_EMPTY)
-                return NULL;
-        else
-                return dp->ldp_entries;
-}
-
-static inline struct lu_dirent *lu_dirent_next(struct lu_dirent *ent)
-{
-        struct lu_dirent *next;
-
-        if (le16_to_cpu(ent->lde_reclen) != 0)
-                next = ((void *)ent) + le16_to_cpu(ent->lde_reclen);
-        else
-                next = NULL;
-
-        return next;
-}
-
-static inline int lu_dirent_size(struct lu_dirent *ent)
-{
-        if (le16_to_cpu(ent->lde_reclen) == 0) {
-                return (sizeof(*ent) +
-                        le16_to_cpu(ent->lde_namelen) + 7) & ~7;
-        }
-        return le16_to_cpu(ent->lde_reclen);
-}
-
-#define DIR_END_OFF              0xfffffffffffffffeULL
-
-/** @} lu_dir */
-
->>>>>>> 69782ac3
 struct lustre_handle {
         __u64 cookie;
 };
@@ -669,7 +314,6 @@
 #define MSG_CONNECT_DELAYED     0x00000200
 
 /* Connect flags */
-<<<<<<< HEAD
 #define OBD_CONNECT_RDONLY            0x1ULL /*client allowed read-only access*/
 #define OBD_CONNECT_INDEX             0x2ULL /*connect to specific LOV idx */
 #define OBD_CONNECT_GRANT             0x8ULL /*OSC acquires grant at connect */
@@ -697,44 +341,11 @@
 #define OBD_CONNECT_LRU_RESIZE 0x02000000ULL /*Lru resize feature. */
 #define OBD_CONNECT_MDS_MDS    0x04000000ULL /*MDS-MDS connection */
 #define OBD_CONNECT_REAL       0x08000000ULL /*real connection */
-#define OBD_CONNECT_CHANGE_QS  0x10000000ULL /*shrink/enlarge qunit size
-                                              *b=10600 */
+#define OBD_CONNECT_CHANGE_QS  0x10000000ULL /*shrink/enlarge qunit b=10600 */
 #define OBD_CONNECT_CKSUM      0x20000000ULL /*support several cksum algos */
 #define OBD_CONNECT_FID        0x40000000ULL /* FID is supported */
 #define OBD_CONNECT_VBR        0x80000000ULL /* version based recovery */
 #define OBD_CONNECT_LOV_V3    0x100000000ULL /* client supports lov v3 ea */
-=======
-#define OBD_CONNECT_RDONLY     0x00000001ULL /* client allowed read-only access */
-#define OBD_CONNECT_INDEX      0x00000002ULL /* connect to specific LOV idx */
-#define OBD_CONNECT_GRANT      0x00000008ULL /* OSC acquires grant at connect */
-#define OBD_CONNECT_SRVLOCK    0x00000010ULL /* server takes locks for client */
-#define OBD_CONNECT_VERSION    0x00000020ULL /* Server supports versions in ocd */
-#define OBD_CONNECT_REQPORTAL  0x00000040ULL /* Separate portal for non-IO reqs */
-#define OBD_CONNECT_ACL        0x00000080ULL /* client uses access control lists */
-#define OBD_CONNECT_XATTR      0x00000100ULL /* client using extended attributes*/
-#define OBD_CONNECT_TRUNCLOCK  0x00000400ULL /* locks on server for punch b=9528 */
-#define OBD_CONNECT_IBITS      0x00001000ULL /* support for inodebits locks */
-#define OBD_CONNECT_JOIN       0x00002000ULL /* files can be concatenated */
-#define OBD_CONNECT_ATTRFID    0x00004000ULL /* Server supports GetAttr By Fid */
-#define OBD_CONNECT_NODEVOH    0x00008000ULL /* No open handle for special nodes */
-#define OBD_CONNECT_LCL_CLIENT 0x00010000ULL /* local 1.8 client */
-#define OBD_CONNECT_RMT_CLIENT 0x00020000ULL /* Remote 1.8 client */
-#define OBD_CONNECT_BRW_SIZE   0x00040000ULL /* Max bytes per rpc */
-#define OBD_CONNECT_QUOTA64    0x00080000ULL /* 64bit qunit_data.qd_count b=10707*/
-#define OBD_CONNECT_MDS_CAPA   0x00100000ULL /* MDS capability */
-#define OBD_CONNECT_OSS_CAPA   0x00200000ULL /* OSS capability */
-#define OBD_CONNECT_CANCELSET  0x00400000ULL /* Early batched cancels. */
-#define OBD_CONNECT_SOM        0x00800000ULL /* SOM feature */
-#define OBD_CONNECT_AT         0x01000000ULL /* client uses adaptive timeouts */
-#define OBD_CONNECT_LRU_RESIZE 0x02000000ULL /* Lru resize feature. */
-#define OBD_CONNECT_MDS_MDS    0x04000000ULL /* MDS-MDS connection*/
-#define OBD_CONNECT_REAL       0x08000000ULL /* real connection */
-#define OBD_CONNECT_CHANGE_QS  0x10000000ULL /* shrink/enlarge qunit b=10600 */
-#define OBD_CONNECT_CKSUM      0x20000000ULL /* support several cksum algos */
-#define OBD_CONNECT_FID        0x40000000ULL /* FID is supported by server */
-#define OBD_CONNECT_LOV_V3    0x100000000ULL /* client supports lov v3 ea */
-
->>>>>>> 69782ac3
 /* also update obd_connect_names[] for lprocfs_rd_connect_flags()
  * and lustre/utils/wirecheck.c */
 
@@ -747,19 +358,9 @@
 #define MDS_CONNECT_SUPPORTED  (OBD_CONNECT_RDONLY | OBD_CONNECT_VERSION | \
                                 OBD_CONNECT_ACL | OBD_CONNECT_XATTR | \
                                 OBD_CONNECT_IBITS | OBD_CONNECT_JOIN | \
-<<<<<<< HEAD
                                 OBD_CONNECT_NODEVOH | OBD_CONNECT_ATTRFID | \
                                 OBD_CONNECT_CANCELSET | OBD_CONNECT_AT | \
                                 LRU_RESIZE_CONNECT_FLAG | OBD_CONNECT_VBR |\
-=======
-                                OBD_CONNECT_NODEVOH |/* OBD_CONNECT_ATTRFID |*/\
-                                OBD_CONNECT_LCL_CLIENT | \
-                                OBD_CONNECT_RMT_CLIENT | \
-                                OBD_CONNECT_MDS_CAPA | OBD_CONNECT_OSS_CAPA | \
-                                OBD_CONNECT_MDS_MDS | OBD_CONNECT_CANCELSET | \
-                                OBD_CONNECT_FID | \
-                                LRU_RESIZE_CONNECT_FLAG | OBD_CONNECT_AT | \
->>>>>>> 69782ac3
                                 OBD_CONNECT_LOV_V3)
 #define OST_CONNECT_SUPPORTED  (OBD_CONNECT_SRVLOCK | OBD_CONNECT_GRANT | \
                                 OBD_CONNECT_REQPORTAL | OBD_CONNECT_VERSION | \
@@ -875,13 +476,8 @@
 #define OBD_FL_NO_GRPQUOTA   (0x00000200) /* the object's group is over quota */
 #define OBD_FL_CREATE_CROW   (0x00000400) /* object should be create on write */
 
-<<<<<<< HEAD
 /*
  * set this to delegate DLM locking during obd_punch() to the OSTs. Only OSTs
-=======
-/**
- * Set this to delegate DLM locking during obd_punch() to the OSTs. Only OSTs
->>>>>>> 69782ac3
  * that declared OBD_CONNECT_TRUNCLOCK in their connect flags support this
  * functionality.
  */
@@ -906,9 +502,6 @@
 
 #define LOV_OBJECT_GROUP_DEFAULT ~0ULL
 #define LOV_OBJECT_GROUP_CLEAR 0ULL
-
-#define MAXPOOLNAME 16
-#define POOLNAMEF "%.16s"
 
 #define lov_ost_data lov_ost_data_v1
 struct lov_ost_data_v1 {          /* per-stripe data structure (little-endian)*/
@@ -928,25 +521,6 @@
         __u32 lmm_stripe_count;   /* num stripes in use for this object */
         struct lov_ost_data_v1 lmm_objects[0]; /* per-stripe data */
 };
-
-<<<<<<< HEAD
-struct lov_mds_md_v3 {            /* LOV EA mds/wire data (little-endian) */
-        __u32 lmm_magic;          /* magic number = LOV_MAGIC_V3 */
-        __u32 lmm_pattern;        /* LOV_PATTERN_RAID0, LOV_PATTERN_RAID1 */
-        __u64 lmm_object_id;      /* LOV object ID */
-        __u64 lmm_object_gr;      /* LOV object group */
-        __u32 lmm_stripe_size;    /* size of stripe in bytes */
-        __u32 lmm_stripe_count;   /* num stripes in use for this object */
-        char  lmm_pool_name[MAXPOOLNAME]; /* must be 32bit aligned */
-        struct lov_ost_data_v1 lmm_objects[0]; /* per-stripe data */
-};
-=======
-/* extern void lustre_swab_lov_mds_md(struct lov_mds_md *llm); */
-
-#define MAX_MD_SIZE (sizeof(struct lov_mds_md) + 4 * sizeof(struct lov_ost_data))
-#define MIN_MD_SIZE (sizeof(struct lov_mds_md) + 1 * sizeof(struct lov_ost_data))
->>>>>>> 69782ac3
-
 
 struct lov_mds_md_v3 {            /* LOV EA mds/wire data (little-endian) */
         __u32 lmm_magic;          /* magic number = LOV_MAGIC_V3 */
@@ -2150,14 +1724,14 @@
 
 /* catalog of log objects */
 
-/** Identifier for a single log object */
+/* Identifier for a single log object */
 struct llog_logid {
         __u64                   lgl_oid;
         __u64                   lgl_ogr;
         __u32                   lgl_ogen;
 } __attribute__((packed));
 
-/** Records written to the CATALOGS list */
+/* Records written to the CATALOGS list */
 #define CATLIST "CATALOGS"
 struct llog_catid {
         struct llog_logid       lci_logid;
@@ -2166,7 +1740,7 @@
         __u32                   lci_padding3;
 } __attribute__((packed));
 
-/** join file lov mds md*/
+/*join file lov mds md*/
 struct lov_mds_md_join {
         struct lov_mds_md lmmj_md;
         /*join private info*/
@@ -2203,7 +1777,7 @@
          __swab32(LLOG_OP_MAGIC) ||                                     \
          (((r)->lrh_type == 0) && ((r)->lrh_len > LLOG_CHUNK_SIZE)))
 
-/** Log record header - stored in little endian order.
+/* Log record header - stored in little endian order.
  * Each record must start with this struct, end with a llog_rec_tail,
  * and be a multiple of 256 bits in size.
  */
@@ -2230,7 +1804,7 @@
         struct llog_rec_tail    lid_tail;
 } __attribute__((packed));
 
-/** MDS extent description
+/* MDS extent description
  * It is for joined file extent info, each extent info for joined file
  * just like (start, end, lmm).
  */
@@ -2239,8 +1813,7 @@
         __u64                   med_len;   /* extent length */
         struct lov_mds_md       med_lmm;   /* extent's lmm  */
 };
-
-/** Joined file array extent log record*/
+/*Joined file array extent log record*/
 struct llog_array_rec {
         struct llog_rec_hdr     lmr_hdr;
         struct mds_extent_desc  lmr_med;
@@ -2331,7 +1904,7 @@
                                  llh->llh_bitmap_offset -       \
                                  sizeof(llh->llh_tail)) * 8)
 
-/** log cookies are used to reference a specific log file and a record therein */
+/* log cookies are used to reference a specific log file and a record therein */
 struct llog_cookie {
         struct llog_logid       lgc_lgl;
         __u32                   lgc_subsys;
@@ -2339,13 +1912,8 @@
         __u32                   lgc_padding;
 } __attribute__((packed));
 
-<<<<<<< HEAD
 /* llog protocol */
 typedef enum {
-=======
-/** llog protocol */
-enum llogd_rpc_ops {
->>>>>>> 69782ac3
         LLOG_ORIGIN_HANDLE_CREATE       = 501,
         LLOG_ORIGIN_HANDLE_NEXT_BLOCK   = 502,
         LLOG_ORIGIN_HANDLE_READ_HEADER  = 503,
@@ -2528,81 +2096,12 @@
 } quota_cmd_t;
 #define QUOTA_FIRST_OPC QUOTA_DQACQ
 
-<<<<<<< HEAD
 
 enum fld_rpc_opc {
         FLD_QUERY                       = 600,
         FLD_LAST_OPC,
         FLD_FIRST_OPC                   = FLD_QUERY
 };
-=======
-#define JOIN_FILE_ALIGN 4096
-
-/** security opcodes */
-typedef enum {
-        SEC_CTX_INIT            = 801,
-        SEC_CTX_INIT_CONT       = 802,
-        SEC_CTX_FINI            = 803,
-        SEC_LAST_OPC,
-        SEC_FIRST_OPC           = SEC_CTX_INIT
-} sec_cmd_t;
-
-/*
- * capa related definitions
- */
-#define CAPA_HMAC_MAX_LEN       64
-#define CAPA_HMAC_KEY_MAX_LEN   56
-
-/* NB take care when changing the sequence of elements this struct,
- * because the offset info is used in find_capa() */
-struct lustre_capa {
-        struct lu_fid   lc_fid;     /* fid */
-        __u64           lc_opc;     /* operations allowed */
-        __u32           lc_uid;     /* uid, it is obsolete, but maybe used in
-                                     * future, reserve it for 64-bits aligned.*/
-        __u32           lc_flags;   /* HMAC algorithm & flags */
-        __u32           lc_keyid;   /* key used for the capability */
-        __u32           lc_timeout; /* capa timeout value (sec) */
-        __u64           lc_expiry;  /* expiry time (sec) */
-        __u8            lc_hmac[CAPA_HMAC_MAX_LEN];   /* HMAC */
-} __attribute__((packed));
-
-extern void lustre_swab_lustre_capa(struct lustre_capa *c);
-
-/** lustre_capa::lc_opc */
-enum {
-        CAPA_OPC_BODY_WRITE   = 1<<0,  /**< write object data */
-        CAPA_OPC_BODY_READ    = 1<<1,  /**< read object data */
-        CAPA_OPC_INDEX_LOOKUP = 1<<2,  /**< lookup object fid */
-        CAPA_OPC_INDEX_INSERT = 1<<3,  /**< insert object fid */
-        CAPA_OPC_INDEX_DELETE = 1<<4,  /**< delete object fid */
-        CAPA_OPC_OSS_WRITE    = 1<<5,  /**< write oss object data */
-        CAPA_OPC_OSS_READ     = 1<<6,  /**< read oss object data */
-        CAPA_OPC_OSS_TRUNC    = 1<<7,  /**< truncate oss object */
-        CAPA_OPC_META_WRITE   = 1<<8,  /**< write object meta data */
-        CAPA_OPC_META_READ    = 1<<9,  /**< read object meta data */
-
-};
-
-#define CAPA_OPC_OSS_RW (CAPA_OPC_OSS_READ | CAPA_OPC_OSS_WRITE)
-#define CAPA_OPC_MDS_ONLY                                                   \
-        (CAPA_OPC_BODY_WRITE | CAPA_OPC_BODY_READ | CAPA_OPC_INDEX_LOOKUP | \
-         CAPA_OPC_INDEX_INSERT | CAPA_OPC_INDEX_DELETE)
-#define CAPA_OPC_OSS_ONLY                                                   \
-        (CAPA_OPC_OSS_WRITE | CAPA_OPC_OSS_READ | CAPA_OPC_OSS_TRUNC)
-#define CAPA_OPC_MDS_DEFAULT ~CAPA_OPC_OSS_ONLY
-#define CAPA_OPC_OSS_DEFAULT ~(CAPA_OPC_MDS_ONLY | CAPA_OPC_OSS_ONLY)
-
-/* MDS capability covers object capability for operations of body r/w
- * (dir readpage/sendpage), index lookup/insert/delete and meta data r/w,
- * while OSS capability only covers object capability for operations of
- * oss data(file content) r/w/truncate.
- */
-static inline int capa_for_mds(struct lustre_capa *c)
-{
-        return (c->lc_opc & CAPA_OPC_INDEX_LOOKUP) != 0;
-}
->>>>>>> 69782ac3
 
 enum seq_rpc_opc {
         SEQ_QUERY                       = 700,
@@ -2610,29 +2109,13 @@
         SEQ_FIRST_OPC                   = SEQ_QUERY
 };
 
-<<<<<<< HEAD
 enum seq_op {
         SEQ_ALLOC_SUPER = 0,
         SEQ_ALLOC_META = 1
-=======
-/* lustre_capa::lc_hmac_alg */
-enum {
-        CAPA_HMAC_ALG_SHA1 = 1, /**< sha1 algorithm */
-        CAPA_HMAC_ALG_MAX,
->>>>>>> 69782ac3
-};
-
-
-<<<<<<< HEAD
+};
+
+
 #define JOIN_FILE_ALIGN 4096
-=======
-struct lustre_capa_key {
-        __u64   lk_mdsid;     /**< mds# */
-        __u32   lk_keyid;     /**< key# */
-        __u32   lk_padding;
-        __u8    lk_key[CAPA_HMAC_KEY_MAX_LEN];    /**< key */
-} __attribute__((packed));
->>>>>>> 69782ac3
 
 #define QUOTA_REQUEST   1
 #define QUOTA_REPLY     0
@@ -2640,7 +2123,6 @@
 #define QUOTA_IMPORT    0
 
 /* quota check function */
-<<<<<<< HEAD
 #define QUOTA_RET_OK           0 /* return successfully */
 #define QUOTA_RET_NOQUOTA      1 /* not support quota */
 #define QUOTA_RET_NOLIMIT      2 /* quota limit isn't set */
@@ -2648,13 +2130,4 @@
 #define QUOTA_RET_INC_PENDING  8 /* pending value is increased */
 
 extern int quota_get_qunit_data_size(__u64 flag);
-#endif
-=======
-#define QUOTA_RET_OK           0 /**< return successfully */
-#define QUOTA_RET_NOQUOTA      1 /**< not support quota */
-#define QUOTA_RET_NOLIMIT      2 /**< quota limit isn't set */
-#define QUOTA_RET_ACQUOTA      3 /**< need to acquire extra quota */
-#endif
-
-/** @} lustreidl */
->>>>>>> 69782ac3
+#endif