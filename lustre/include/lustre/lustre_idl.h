/* -*- mode: c; c-basic-offset: 8; indent-tabs-mode: nil; -*-
 * vim:expandtab:shiftwidth=8:tabstop=8:
 *
 * GPL HEADER START
 *
 * DO NOT ALTER OR REMOVE COPYRIGHT NOTICES OR THIS FILE HEADER.
 *
 * This program is free software; you can redistribute it and/or modify
 * it under the terms of the GNU General Public License version 2 only,
 * as published by the Free Software Foundation.
 *
 * This program is distributed in the hope that it will be useful, but
 * WITHOUT ANY WARRANTY; without even the implied warranty of
 * MERCHANTABILITY or FITNESS FOR A PARTICULAR PURPOSE.  See the GNU
 * General Public License version 2 for more details (a copy is included
 * in the LICENSE file that accompanied this code).
 *
 * You should have received a copy of the GNU General Public License
 * version 2 along with this program; If not, see
 * http://www.sun.com/software/products/lustre/docs/GPLv2.pdf
 *
 * Please contact Sun Microsystems, Inc., 4150 Network Circle, Santa Clara,
 * CA 95054 USA or visit www.sun.com if you need additional information or
 * have any questions.
 *
 * GPL HEADER END
 */
/*
 * Copyright  2008 Sun Microsystems, Inc. All rights reserved
 * Use is subject to license terms.
 */
/*
 * This file is part of Lustre, http://www.lustre.org/
 * Lustre is a trademark of Sun Microsystems, Inc.
 *
 * lustre/include/lustre/lustre_idl.h
 *
 * Lustre wire protocol definitions.
 *
 * ALL structs passing over the wire should be declared here.  Structs
 * that are used in interfaces with userspace should go in lustre_user.h.
 *
 * All structs being declared here should be built from simple fixed-size
 * types (__u8, __u16, __u32, __u64) or be built from other types or
 * structs also declared in this file.  Similarly, all flags and magic
 * values in those structs should also be declared here.  This ensures
 * that the Lustre wire protocol is not influenced by external dependencies.
 *
 * The only other acceptable items in this file are VERY SIMPLE accessor
 * functions to avoid callers grubbing inside the structures, and the
 * prototypes of the swabber functions for each struct.  Nothing that
 * depends on external functions or definitions should be in here.
 *
 * Structs must be properly aligned to put 64-bit values on an 8-byte
 * boundary.  Any structs being added here must also be added to
 * utils/wirecheck.c and "make newwiretest" run to regenerate the
 * utils/wiretest.c sources.  This allows us to verify that wire structs
 * have the proper alignment/size on all architectures.
 *
 * DO NOT CHANGE any of the structs, flags, values declared here and used
 * in released Lustre versions.  Some structs may have padding fields that
 * can be used.  Some structs might allow addition at the end (verify this
 * in the code to ensure that new/old clients that see this larger struct
 * do not fail, otherwise you need to implement protocol compatibility).
 *
 * We assume all nodes are either little-endian or big-endian, and we
 * always send messages in the sender's native format.  The receiver
 * detects the message format by checking the 'magic' field of the message.
 *
 * Each wire type has corresponding 'lustre_swab_xxxtypexxx()' routines,
 * implemented either here, inline (trivial implementations) or in
 * ptlrpc/pack_generic.c.  These 'swabbers' convert the type from "other"
 * endian, in-place in the message buffer.
 *
 * A swabber takes a single pointer argument.  The caller must already have
 * verified that the length of the message buffer >= sizeof (type).
 *
 * For variable length types, a second 'lustre_swab_v_xxxtypexxx()' routine
 * may be defined that swabs just the variable part, after the caller has
 * verified that the message buffer is large enough.
 */

#ifndef _LUSTRE_IDL_H_
#define _LUSTRE_IDL_H_

#if defined(__linux__)
#include <linux/lustre_types.h>
#elif defined(__APPLE__)
#include <darwin/lustre_types.h>
#elif defined(__WINNT__)
#include <winnt/lustre_types.h>
#else
#error Unsupported operating system.
#endif

/* Defn's shared with user-space. */
#include <lustre/lustre_user.h>
<<<<<<< HEAD
#include <lustre_ver.h>

#include <libcfs/kp30.h>

/*
 * this file contains all data structures used in Lustre interfaces:
 * - obdo and obd_request records
 * - mds_request records
 * - ldlm data
 * - ioctl's
 */
=======
#include <lustre/ll_fiemap.h>
>>>>>>> 7bfe2fbd

/*
 *  GENERAL STUFF
 */
/* FOO_REQUEST_PORTAL is for incoming requests on the FOO
 * FOO_REPLY_PORTAL   is for incoming replies on the FOO
 * FOO_BULK_PORTAL    is for incoming bulk on the FOO
 */

#define CONNMGR_REQUEST_PORTAL          1
#define CONNMGR_REPLY_PORTAL            2
//#define OSC_REQUEST_PORTAL            3
#define OSC_REPLY_PORTAL                4
//#define OSC_BULK_PORTAL               5
#define OST_IO_PORTAL                   6
#define OST_CREATE_PORTAL               7
#define OST_BULK_PORTAL                 8
//#define MDC_REQUEST_PORTAL            9
#define MDC_REPLY_PORTAL               10
//#define MDC_BULK_PORTAL              11
#define MDS_REQUEST_PORTAL             12
//#define MDS_REPLY_PORTAL             13
#define MDS_BULK_PORTAL                14
#define LDLM_CB_REQUEST_PORTAL         15
#define LDLM_CB_REPLY_PORTAL           16
#define LDLM_CANCEL_REQUEST_PORTAL     17
#define LDLM_CANCEL_REPLY_PORTAL       18
//#define PTLBD_REQUEST_PORTAL           19
//#define PTLBD_REPLY_PORTAL             20
//#define PTLBD_BULK_PORTAL              21
#define MDS_SETATTR_PORTAL             22
#define MDS_READPAGE_PORTAL            23

#define MGC_REPLY_PORTAL               25
#define MGS_REQUEST_PORTAL             26
#define MGS_REPLY_PORTAL               27
#define OST_REQUEST_PORTAL             28
#define FLD_REQUEST_PORTAL             29
#define SEQ_METADATA_PORTAL            30

#define SVC_KILLED               1
#define SVC_EVENT                2
#define SVC_SIGNAL               4
#define SVC_RUNNING              8
#define SVC_STOPPING            16
#define SVC_STOPPED             32

/* packet types */
#define PTL_RPC_MSG_REQUEST 4711
#define PTL_RPC_MSG_ERR     4712
#define PTL_RPC_MSG_REPLY   4713

/* DON'T use swabbed values of MAGIC as magic! */
#define LUSTRE_MSG_MAGIC_V1 0x0BD00BD0
#define LUSTRE_MSG_MAGIC_V2 0x0BD00BD3

#define LUSTRE_MSG_MAGIC_V1_SWABBED 0xD00BD00B
#define LUSTRE_MSG_MAGIC_V2_SWABBED 0xD30BD00B

#define LUSTRE_MSG_MAGIC LUSTRE_MSG_MAGIC_V2

#define PTLRPC_MSG_VERSION  0x00000003
#define LUSTRE_VERSION_MASK 0xffff0000
#define LUSTRE_OBD_VERSION  0x00010000
#define LUSTRE_MDS_VERSION  0x00020000
#define LUSTRE_OST_VERSION  0x00030000
#define LUSTRE_DLM_VERSION  0x00040000
#define LUSTRE_LOG_VERSION  0x00050000
#define LUSTRE_MGS_VERSION  0x00060000

struct lustre_handle {
        __u64 cookie;
};
#define DEAD_HANDLE_MAGIC 0xdeadbeefcafebabeULL

static inline int lustre_handle_is_used(struct lustre_handle *lh)
{
        return lh->cookie != 0ull;
}

static inline int lustre_handle_equal(struct lustre_handle *lh1,
                                      struct lustre_handle *lh2)
{
        return lh1->cookie == lh2->cookie;
}

static inline void lustre_handle_copy(struct lustre_handle *tgt,
                                      struct lustre_handle *src)
{
        tgt->cookie = src->cookie;
}

/* we depend on this structure to be 8-byte aligned */
/* this type is only endian-adjusted in lustre_unpack_msg() */
struct lustre_msg_v1 {
        struct lustre_handle lm_handle;
        __u32 lm_magic;
        __u32 lm_type;
        __u32 lm_version;
        __u32 lm_opc;
        __u64 lm_last_xid;
        __u64 lm_last_committed;
        __u64 lm_transno;
        __u32 lm_status;
        __u32 lm_flags;
        __u32 lm_conn_cnt;
        __u32 lm_bufcount;
        __u32 lm_buflens[0];
};

/* flags for lm_flags */
#define MSGHDR_AT_SUPPORT               0x1

#define lustre_msg lustre_msg_v2
/* we depend on this structure to be 8-byte aligned */
/* this type is only endian-adjusted in lustre_unpack_msg() */
struct lustre_msg_v2 {
        __u32 lm_bufcount;
        __u32 lm_secflvr;
        __u32 lm_magic;
        __u32 lm_repsize;
        __u32 lm_cksum;
        __u32 lm_flags;
        __u32 lm_padding_2;
        __u32 lm_padding_3;
        __u32 lm_buflens[0];
};

/* without security, ptlrpc_body is put in the first buffer. */
#define PTLRPC_NUM_VERSIONS     4
struct ptlrpc_body {
        struct lustre_handle pb_handle;
        __u32 pb_type;
        __u32 pb_version;
        __u32 pb_opc;
        __u32 pb_status;
        __u64 pb_last_xid;
        __u64 pb_last_seen; /* not used */
        __u64 pb_last_committed;
        __u64 pb_transno;
        __u32 pb_flags;
        __u32 pb_op_flags;
        __u32 pb_conn_cnt;
        __u32 pb_timeout;  /* for req, the deadline, for rep, the service est */
        __u32 pb_service_time; /* for rep, actual service time */
        __u32 pb_limit;
        __u64 pb_slv;
        /* VBR: pre-versions */
        __u64 pb_pre_versions[PTLRPC_NUM_VERSIONS];
        /* padding for future needs */
        __u64 pb_padding[4];
};

extern void lustre_swab_ptlrpc_body(struct ptlrpc_body *pb);

/* message body offset for lustre_msg_v2 */
/* ptlrpc body offset in all request/reply messages */
#define MSG_PTLRPC_BODY_OFF             0

/* normal request/reply message record offset */
#define REQ_REC_OFF                     1
#define REPLY_REC_OFF                   1

/* ldlm request message body offset */
#define DLM_LOCKREQ_OFF                 1 /* lockreq offset */
#define DLM_REQ_REC_OFF                 2 /* normal dlm request record offset */

/* ldlm intent lock message body offset */
#define DLM_INTENT_IT_OFF               2 /* intent lock it offset */
#define DLM_INTENT_REC_OFF              3 /* intent lock record offset */

/* ldlm reply message body offset */
#define DLM_LOCKREPLY_OFF               1 /* lockrep offset */
#define DLM_REPLY_REC_OFF               2 /* reply record offset */

/* only use in req->rq_{req,rep}_swab_mask */
#define MSG_PTLRPC_HEADER_OFF           31

/* Flags that are operation-specific go in the top 16 bits. */
#define MSG_OP_FLAG_MASK   0xffff0000
#define MSG_OP_FLAG_SHIFT  16

/* Flags that apply to all requests are in the bottom 16 bits */
#define MSG_GEN_FLAG_MASK      0x0000ffff
#define MSG_LAST_REPLAY        1
#define MSG_RESENT             2
#define MSG_REPLAY             4
/* #define MSG_AT_SUPPORT         8  avoid until 1.10+ */
#define MSG_DELAY_REPLAY       0x10
#define MSG_VERSION_REPLAY     0x20

/*
 * Flags for all connect opcodes (MDS_CONNECT, OST_CONNECT)
 */

#define MSG_CONNECT_RECOVERING  0x00000001
#define MSG_CONNECT_RECONNECT   0x00000002
#define MSG_CONNECT_REPLAYABLE  0x00000004
//#define MSG_CONNECT_PEER        0x8
#define MSG_CONNECT_LIBCLIENT   0x00000010
#define MSG_CONNECT_INITIAL     0x00000020
#define MSG_CONNECT_ASYNC       0x00000040
#define MSG_CONNECT_NEXT_VER    0x00000080 /* use next version of lustre_msg */
#define MSG_CONNECT_TRANSNO     0x00000100
#define MSG_CONNECT_DELAYED     0x00000200

/* Connect flags */
#define OBD_CONNECT_RDONLY            0x1ULL /*client allowed read-only access*/
#define OBD_CONNECT_INDEX             0x2ULL /*connect to specific LOV idx */
#define OBD_CONNECT_GRANT             0x8ULL /*OSC acquires grant at connect */
#define OBD_CONNECT_SRVLOCK          0x10ULL /*server takes locks for client */
#define OBD_CONNECT_VERSION          0x20ULL /*Lustre versions in ocd */
#define OBD_CONNECT_REQPORTAL        0x40ULL /*Separate non-IO request portal */
#define OBD_CONNECT_ACL              0x80ULL /*access control lists */
#define OBD_CONNECT_XATTR           0x100ULL /*client use extended attributes */
#define OBD_CONNECT_CROW            0x200ULL /*MDS+OST create objects on write*/
#define OBD_CONNECT_TRUNCLOCK       0x400ULL /*locks on server for punch */
#define OBD_CONNECT_TRANSNO         0x800ULL /*replay sends initial transno */
#define OBD_CONNECT_IBITS          0x1000ULL /*support for inodebits locks */
#define OBD_CONNECT_JOIN           0x2000ULL /*files can be concatenated */
#define OBD_CONNECT_ATTRFID        0x4000ULL /*Server supports GetAttr By Fid */
#define OBD_CONNECT_NODEVOH        0x8000ULL /*No open handle on special nodes*/
#define OBD_CONNECT_LCL_CLIENT    0x10000ULL /*local 1.8 client */
#define OBD_CONNECT_RMT_CLIENT    0x20000ULL /*Remote 1.8 client */
#define OBD_CONNECT_BRW_SIZE      0x40000ULL /*Max bytes per rpc */
#define OBD_CONNECT_QUOTA64       0x80000ULL /*64bit qunit_data.qd_count */
#define OBD_CONNECT_MDS_CAPA     0x100000ULL /*MDS capability */
#define OBD_CONNECT_OSS_CAPA     0x200000ULL /*OSS capability */
#define OBD_CONNECT_CANCELSET    0x400000ULL /*Early batched cancels. */
#define OBD_CONNECT_SOM        0x00800000ULL /*Size on MDS */
#define OBD_CONNECT_AT         0x01000000ULL /*client uses adaptive timeouts */
#define OBD_CONNECT_LRU_RESIZE 0x02000000ULL /*Lru resize feature. */
#define OBD_CONNECT_MDS_MDS    0x04000000ULL /*MDS-MDS connection */
#define OBD_CONNECT_REAL       0x08000000ULL /*real connection */
#define OBD_CONNECT_CHANGE_QS  0x10000000ULL /*shrink/enlarge qunit size
                                              *b=10600 */
#define OBD_CONNECT_CKSUM      0x20000000ULL /*support several cksum algos */
#define OBD_CONNECT_FID        0x40000000ULL /* FID is supported */
#define OBD_CONNECT_VBR        0x80000000ULL /* version based recovery */
/* also update obd_connect_names[] for lprocfs_rd_connect_flags()
 * and lustre/utils/wirecheck.c */

#ifdef HAVE_LRU_RESIZE_SUPPORT
#define LRU_RESIZE_CONNECT_FLAG OBD_CONNECT_LRU_RESIZE
#else
#define LRU_RESIZE_CONNECT_FLAG 0
#endif

#define MDS_CONNECT_SUPPORTED  (OBD_CONNECT_RDONLY | OBD_CONNECT_VERSION | \
                                OBD_CONNECT_ACL | OBD_CONNECT_XATTR | \
                                OBD_CONNECT_IBITS | OBD_CONNECT_JOIN | \
                                OBD_CONNECT_NODEVOH | OBD_CONNECT_ATTRFID | \
                                OBD_CONNECT_CANCELSET | OBD_CONNECT_AT | \
                                LRU_RESIZE_CONNECT_FLAG | OBD_CONNECT_VBR)
#define OST_CONNECT_SUPPORTED  (OBD_CONNECT_SRVLOCK | OBD_CONNECT_GRANT | \
                                OBD_CONNECT_REQPORTAL | OBD_CONNECT_VERSION | \
                                OBD_CONNECT_TRUNCLOCK | OBD_CONNECT_INDEX | \
                                OBD_CONNECT_BRW_SIZE | OBD_CONNECT_QUOTA64 | \
                                OBD_CONNECT_CANCELSET | OBD_CONNECT_AT | \
                                LRU_RESIZE_CONNECT_FLAG | OBD_CONNECT_CKSUM | \
                                OBD_CONNECT_VBR | OBD_CONNECT_CHANGE_QS)
#define ECHO_CONNECT_SUPPORTED (0)
#define MGS_CONNECT_SUPPORTED  (OBD_CONNECT_VERSION | OBD_CONNECT_AT)

#define OBD_OCD_VERSION(major,minor,patch,fix) (((major)<<24) + ((minor)<<16) +\
                                                ((patch)<<8) + (fix))
#define OBD_OCD_VERSION_MAJOR(version) ((int)((version)>>24)&255)
#define OBD_OCD_VERSION_MINOR(version) ((int)((version)>>16)&255)
#define OBD_OCD_VERSION_PATCH(version) ((int)((version)>>8)&255)
#define OBD_OCD_VERSION_FIX(version)   ((int)(version)&255)

/* This structure is used for both request and reply.
 *
 * If we eventually have separate connect data for different types, which we
 * almost certainly will, then perhaps we stick a union in here. */
struct obd_connect_data {
        __u64 ocd_connect_flags;        /* OBD_CONNECT_* per above */
        __u32 ocd_version;              /* lustre release version number */
        __u32 ocd_grant;                /* initial cache grant amount (bytes) */
        __u32 ocd_index;                /* LOV index to connect to */
        __u32 ocd_brw_size;             /* Maximum BRW size in bytes */
        __u64 ocd_ibits_known;          /* inode bits this client understands */
        __u32 ocd_nllu;                 /* non-local-lustre-user */
        __u32 ocd_nllg;                 /* non-local-lustre-group */
        __u64 ocd_transno;              /* Used in lustre 1.8 */
        __u32 ocd_group;                /* Used in lustre 1.8 */
        __u32 ocd_cksum_types;          /* supported checksum algorithms */
        __u64 padding1;                 /* also fix lustre_swab_connect */
        __u64 padding2;                 /* also fix lustre_swab_connect */
};

extern void lustre_swab_connect(struct obd_connect_data *ocd);

/* b1_6 has smaller body. The defines below is for interoperability */
#if LUSTRE_VERSION_CODE < OBD_OCD_VERSION(2,0,0,0)
#define PTLRPC_INTEROP_1_6      1
#define PTLRPC_BODY_MIN_SIZE    offsetof(struct ptlrpc_body, pb_pre_versions)
#else
#define PTLRPC_BODY_MIN_SIZE    sizeof(struct ptlrpc_body)
#endif

/*
 * Supported checksum algorithms. Up to 32 checksum types are supported.
 * (32-bit mask stored in obd_connect_data::ocd_cksum_types)
 * Please update DECLARE_CKSUM_NAME/OBD_CKSUM_ALL in obd.h when adding a new
 * algorithm and also the OBD_FL_CKSUM* flags.
 */
typedef enum {
        OBD_CKSUM_CRC32 = 0x00000001,
        OBD_CKSUM_ADLER = 0x00000002,
} cksum_type_t;

/*
 *   OST requests: OBDO & OBD request records
 */

/* opcodes */
typedef enum {
        OST_REPLY      =  0,       /* reply ? */
        OST_GETATTR    =  1,
        OST_SETATTR    =  2,
        OST_READ       =  3,
        OST_WRITE      =  4,
        OST_CREATE     =  5,
        OST_DESTROY    =  6,
        OST_GET_INFO   =  7,
        OST_CONNECT    =  8,
        OST_DISCONNECT =  9,
        OST_PUNCH      = 10,
        OST_OPEN       = 11,
        OST_CLOSE      = 12,
        OST_STATFS     = 13,
/*      OST_SAN_READ   = 14,    deprecated */
/*      OST_SAN_WRITE  = 15,    deprecated */
        OST_SYNC       = 16,
        OST_SET_INFO   = 17,
        OST_QUOTACHECK = 18,
        OST_QUOTACTL   = 19,
        OST_QUOTA_ADJUST_QUNIT = 20,
        OST_LAST_OPC
} ost_cmd_t;
#define OST_FIRST_OPC  OST_REPLY

typedef __u64 obd_id;
typedef __u64 obd_gr;
typedef __u64 obd_time;
typedef __u64 obd_size;
typedef __u64 obd_off;
typedef __u64 obd_blocks;
typedef __u64 obd_valid;
typedef __u32 obd_blksize;
typedef __u32 obd_mode;
typedef __u32 obd_uid;
typedef __u32 obd_gid;
typedef __u32 obd_flag;
typedef __u32 obd_count;

#define OBD_FL_INLINEDATA    (0x00000001)
#define OBD_FL_OBDMDEXISTS   (0x00000002)
#define OBD_FL_DELORPHAN     (0x00000004) /* if set in o_flags delete orphans */
#define OBD_FL_NORPC         (0x00000008) /* set in o_flags do in OSC not OST */
#define OBD_FL_IDONLY        (0x00000010) /* set in o_flags only adjust obj id*/
#define OBD_FL_RECREATE_OBJS (0x00000020) /* recreate missing obj */
#define OBD_FL_DEBUG_CHECK   (0x00000040) /* echo client/server debug check */
#define OBD_FL_NO_USRQUOTA   (0x00000100) /* the object's owner is over quota */
#define OBD_FL_NO_GRPQUOTA   (0x00000200) /* the object's group is over quota */
#define OBD_FL_CREATE_CROW   (0x00000400) /* object should be create on write */

/*
 * set this to delegate DLM locking during obd_punch() to the OSTs. Only OSTs
 * that declared OBD_CONNECT_TRUNCLOCK in their connect flags support this
 * functionality.
 */
#define OBD_FL_TRUNCLOCK     (0x00000800)

/*
 * Checksum types
 */
#define OBD_FL_CKSUM_CRC32    (0x00001000)
#define OBD_FL_CKSUM_ADLER    (0x00002000)
#define OBD_FL_CKSUM_ALL      (OBD_FL_CKSUM_CRC32 | OBD_FL_CKSUM_ADLER)

#define LOV_MAGIC_V1      0x0BD10BD0
#define LOV_MAGIC         LOV_MAGIC_V1
#define LOV_MAGIC_JOIN    0x0BD20BD0

#define LOV_PATTERN_RAID0 0x001   /* stripes are used round-robin */
#define LOV_PATTERN_RAID1 0x002   /* stripes are mirrors of each other */
#define LOV_PATTERN_FIRST 0x100   /* first stripe is not in round-robin */
#define LOV_PATTERN_CMOBD 0x200

#define LOV_OBJECT_GROUP_DEFAULT ~0ULL
#define LOV_OBJECT_GROUP_CLEAR 0ULL

#define lov_ost_data lov_ost_data_v1
struct lov_ost_data_v1 {          /* per-stripe data structure (little-endian)*/
        __u64 l_object_id;        /* OST object ID */
        __u64 l_object_gr;        /* OST object group (creating MDS number) */
        __u32 l_ost_gen;          /* generation of this l_ost_idx */
        __u32 l_ost_idx;          /* OST index in LOV (lov_tgt_desc->tgts) */
};

#define lov_mds_md lov_mds_md_v1
struct lov_mds_md_v1 {            /* LOV EA mds/wire data (little-endian) */
        __u32 lmm_magic;          /* magic number = LOV_MAGIC_V1 */
        __u32 lmm_pattern;        /* LOV_PATTERN_RAID0, LOV_PATTERN_RAID1 */
        __u64 lmm_object_id;      /* LOV object ID */
        __u64 lmm_object_gr;      /* LOV object group */
        __u32 lmm_stripe_size;    /* size of stripe in bytes */
        __u32 lmm_stripe_count;   /* num stripes in use for this object */
        struct lov_ost_data_v1 lmm_objects[0]; /* per-stripe data */
};

#define OBD_MD_FLID        (0x00000001ULL) /* object ID */
#define OBD_MD_FLATIME     (0x00000002ULL) /* access time */
#define OBD_MD_FLMTIME     (0x00000004ULL) /* data modification time */
#define OBD_MD_FLCTIME     (0x00000008ULL) /* change time */
#define OBD_MD_FLSIZE      (0x00000010ULL) /* size */
#define OBD_MD_FLBLOCKS    (0x00000020ULL) /* allocated blocks count */
#define OBD_MD_FLBLKSZ     (0x00000040ULL) /* block size */
#define OBD_MD_FLMODE      (0x00000080ULL) /* access bits (mode & ~S_IFMT) */
#define OBD_MD_FLTYPE      (0x00000100ULL) /* object type (mode & S_IFMT) */
#define OBD_MD_FLUID       (0x00000200ULL) /* user ID */
#define OBD_MD_FLGID       (0x00000400ULL) /* group ID */
#define OBD_MD_FLFLAGS     (0x00000800ULL) /* flags word */
#define OBD_MD_FLNLINK     (0x00002000ULL) /* link count */
#define OBD_MD_FLGENER     (0x00004000ULL) /* generation number */
/*#define OBD_MD_FLINLINE      (0x00008000ULL) inline data. used until 1.6.5 */
#define OBD_MD_FLRDEV      (0x00010000ULL) /* device number */
#define OBD_MD_FLEASIZE    (0x00020000ULL) /* extended attribute data */
#define OBD_MD_LINKNAME    (0x00040000ULL) /* symbolic link target */
#define OBD_MD_FLHANDLE    (0x00080000ULL) /* file/lock handle */
#define OBD_MD_FLCKSUM     (0x00100000ULL) /* bulk data checksum */
#define OBD_MD_FLQOS       (0x00200000ULL) /* quality of service stats */
#define OBD_MD_FLOSCOPQ    (0x00400000ULL) /* osc opaque data */
#define OBD_MD_FLCOOKIE    (0x00800000ULL) /* log cancellation cookie */
#define OBD_MD_FLGROUP     (0x01000000ULL) /* group */
#define OBD_MD_FLFID       (0x02000000ULL) /* ->ost write inline fid */
#define OBD_MD_FLEPOCH     (0x04000000ULL) /* ->ost write easize is epoch */
#define OBD_MD_FLGRANT     (0x08000000ULL) /* ost preallocation space grant */
#define OBD_MD_FLDIREA     (0x10000000ULL) /* dir's extended attribute data */
#define OBD_MD_FLUSRQUOTA  (0x20000000ULL) /* over quota flags sent from ost */
#define OBD_MD_FLGRPQUOTA  (0x40000000ULL) /* over quota flags sent from ost */
#define OBD_MD_FLMODEASIZE (0x80000000ULL) /* EA size will be changed */

#define OBD_MD_MDS         (0x0000000100000000ULL) /* where an inode lives on */
#define OBD_MD_REINT       (0x0000000200000000ULL) /* reintegrate oa */
#define OBD_MD_MEA         (0x0000000400000000ULL) /* CMD split EA  */

#define OBD_MD_FLXATTR     (0x0000001000000000ULL) /* xattr */
#define OBD_MD_FLXATTRLS   (0x0000002000000000ULL) /* xattr list */
#define OBD_MD_FLXATTRRM   (0x0000004000000000ULL) /* xattr remove */
#define OBD_MD_FLACL       (0x0000008000000000ULL) /* ACL */
#define OBD_MD_FLRMTPERM   (0x0000010000000000ULL) /* remote permission */
#define OBD_MD_FLMDSCAPA   (0x0000020000000000ULL) /* MDS capability */
#define OBD_MD_FLOSSCAPA   (0x0000040000000000ULL) /* OSS capability */
#define OBD_MD_FLCKSPLIT   (0x0000080000000000ULL) /* Check split on server */
#define OBD_MD_FLCROSSREF  (0x0000100000000000ULL) /* Cross-ref case */


#define OBD_MD_FLGETATTR (OBD_MD_FLID    | OBD_MD_FLATIME | OBD_MD_FLMTIME | \
                          OBD_MD_FLCTIME | OBD_MD_FLSIZE  | OBD_MD_FLBLKSZ | \
                          OBD_MD_FLMODE  | OBD_MD_FLTYPE  | OBD_MD_FLUID   | \
                          OBD_MD_FLGID   | OBD_MD_FLFLAGS | OBD_MD_FLNLINK | \
                          OBD_MD_FLGENER | OBD_MD_FLRDEV  | OBD_MD_FLGROUP)


/* don't forget obdo_fid which is way down at the bottom so it can
 * come after the definition of llog_cookie */

struct obd_statfs {
        __u64           os_type;
        __u64           os_blocks;
        __u64           os_bfree;
        __u64           os_bavail;
        __u64           os_files;
        __u64           os_ffree;
        __u8            os_fsid[40];
        __u32           os_bsize;
        __u32           os_namelen;
        __u64           os_maxbytes;
        __u32           os_state;       /* positive error code on server */
        __u32           os_spare1;
        __u32           os_spare2;
        __u32           os_spare3;
        __u32           os_spare4;
        __u32           os_spare5;
        __u32           os_spare6;
        __u32           os_spare7;
        __u32           os_spare8;
        __u32           os_spare9;
};

extern void lustre_swab_obd_statfs (struct obd_statfs *os);
#define OBD_STATFS_NODELAY      0x0001  /* requests should be send without delay
                                         * and resends for avoid deadlocks */

#define OBD_STATFS_FROM_CACHE   0x0002  /* the statfs callback should not update
                                         * obd_osfs_age */

/* ost_body.data values for OST_BRW */

#define OBD_BRW_READ            0x01
#define OBD_BRW_WRITE           0x02
#define OBD_BRW_RWMASK          (OBD_BRW_READ | OBD_BRW_WRITE)
#define OBD_BRW_SYNC            0x08
#define OBD_BRW_CHECK           0x10
#define OBD_BRW_FROM_GRANT      0x20 /* the osc manages this under llite */
#define OBD_BRW_GRANTED         0x40 /* the ost manages this */
#define OBD_BRW_DROP            0x80 /* drop the page after IO */
#define OBD_BRW_NOQUOTA        0x100
#define OBD_BRW_SRVLOCK        0x200 /* Client holds no lock over this page */

#define OBD_OBJECT_EOF 0xffffffffffffffffULL

#define OST_MIN_PRECREATE 32
#define OST_MAX_PRECREATE 20000

struct obd_ioobj {
        obd_id               ioo_id;
        obd_gr               ioo_gr;
        __u32                ioo_type;
        __u32                ioo_bufcnt;
};

extern void lustre_swab_obd_ioobj (struct obd_ioobj *ioo);

/* multiple of 8 bytes => can array */
struct niobuf_remote {
        __u64 offset;
        __u32 len;
        __u32 flags;
};

extern void lustre_swab_niobuf_remote (struct niobuf_remote *nbr);

<<<<<<< HEAD
=======
/* request structure for OST's */

struct ost_body {
        struct  obdo oa;
};

/* Key for FIEMAP to be used in get_info calls */
struct ll_fiemap_info_key {
        char    name[8];
        struct  obdo oa;
        struct  ll_user_fiemap fiemap;
};

extern void lustre_swab_ost_body (struct ost_body *b);
extern void lustre_swab_ost_last_id(obd_id *id);
extern void lustre_swab_fiemap(struct ll_user_fiemap *fiemap);

>>>>>>> 7bfe2fbd
/* lock value block communicated between the filter and llite */

/* OST_LVB_ERR_INIT is needed because the return code in rc is 
 * negative, i.e. because ((MASK + rc) & MASK) != MASK. */
#define OST_LVB_ERR_INIT 0xffbadbad80000000ULL
#define OST_LVB_ERR_MASK 0xffbadbad00000000ULL
#define OST_LVB_IS_ERR(blocks)                                          \
        ((blocks & OST_LVB_ERR_MASK) == OST_LVB_ERR_MASK)
#define OST_LVB_SET_ERR(blocks, rc)                                     \
        do { blocks = OST_LVB_ERR_INIT + rc; } while (0)
#define OST_LVB_GET_ERR(blocks)    (int)(blocks - OST_LVB_ERR_INIT)

struct ost_lvb {
        __u64 lvb_size;
        __u64 lvb_mtime;
        __u64 lvb_atime;
        __u64 lvb_ctime;
        __u64 lvb_blocks;
};

extern void lustre_swab_ost_lvb(struct ost_lvb *);

/*
 *   MDS REQ RECORDS
 */

/* opcodes */
typedef enum {
        MDS_GETATTR      = 33,
        MDS_GETATTR_NAME = 34,
        MDS_CLOSE        = 35,
        MDS_REINT        = 36,
        MDS_READPAGE     = 37,
        MDS_CONNECT      = 38,
        MDS_DISCONNECT   = 39,
        MDS_GETSTATUS    = 40,
        MDS_STATFS       = 41,
        MDS_PIN          = 42,
        MDS_UNPIN        = 43,
        MDS_SYNC         = 44,
        MDS_DONE_WRITING = 45,
        MDS_SET_INFO     = 46,
        MDS_QUOTACHECK   = 47,
        MDS_QUOTACTL     = 48,
        MDS_GETXATTR     = 49,
        MDS_SETXATTR     = 50,
        MDS_LAST_OPC
} mds_cmd_t;

#define MDS_FIRST_OPC    MDS_GETATTR

/*
 * Do not exceed 63
 */

typedef enum {
        REINT_SETATTR  = 1,
        REINT_CREATE   = 2,
        REINT_LINK     = 3,
        REINT_UNLINK   = 4,
        REINT_RENAME   = 5,
        REINT_OPEN     = 6,
        REINT_SETXATTR = 7,
//      REINT_CLOSE    = 8,
//      REINT_WRITE    = 9,
        REINT_MAX
} mds_reint_t;

/* the disposition of the intent outlines what was executed */
#define DISP_IT_EXECD        0x00000001
#define DISP_LOOKUP_EXECD    0x00000002
#define DISP_LOOKUP_NEG      0x00000004
#define DISP_LOOKUP_POS      0x00000008
#define DISP_OPEN_CREATE     0x00000010
#define DISP_OPEN_OPEN       0x00000020
#define DISP_ENQ_COMPLETE    0x00400000
#define DISP_ENQ_OPEN_REF    0x00800000
#define DISP_ENQ_CREATE_REF  0x01000000
#define DISP_OPEN_LOCK       0x02000000

/* INODE LOCK PARTS */
#define MDS_INODELOCK_LOOKUP 0x000001       /* dentry, mode, owner, group */
#define MDS_INODELOCK_UPDATE 0x000002       /* size, links, timestamps */
#define MDS_INODELOCK_OPEN   0x000004       /* For opened files */

/* Do not forget to increase MDS_INODELOCK_MAXSHIFT when adding new bits */
#define MDS_INODELOCK_MAXSHIFT 2
/* This FULL lock is useful to take on unlink sort of operations */
#define MDS_INODELOCK_FULL ((1<<(MDS_INODELOCK_MAXSHIFT+1))-1)

extern void lustre_swab_ll_fid (struct ll_fid *fid);

struct lu_fid {
        __u64 f_seq;  /* holds fid sequence. Lustre should support 2^64
                       * objects, thus even if one sequence has one object we
                       * reach this value. */
        __u32 f_oid;  /* fid number within its sequence. */
        __u32 f_ver;  /* holds fid version. */
};

#define DFID "[0x%16.16"LPF64"x/0x%8.8x:0x%8.8x]"

#define PFID(fid)     \
        fid_seq(fid), \
        fid_oid(fid), \
        fid_ver(fid)

enum { 
        /** put FID sequence at this offset in ldlm_res_id. */
        LUSTRE_RES_ID_SEQ_OFF = 0,
        /** put FID oid at this offset in ldlm_res_id. */
        LUSTRE_RES_ID_OID_OFF = 1,
        /** put FID version at this offset in ldlm_res_id. */
        LUSTRE_RES_ID_VER_OFF = 2,
        /** put pdo hash at this offset in ldlm_res_id. */
        LUSTRE_RES_ID_HSH_OFF = 3
};

typedef __u64 seqno_t;

struct lu_range {
        __u64 lr_start;
        __u64 lr_end;
};

static inline __u64 range_space(struct lu_range *r)
{
        return r->lr_end - r->lr_start;
}

static inline void range_zero(struct lu_range *r)
{
        r->lr_start = r->lr_end = 0;
}

static inline int range_within(struct lu_range *r,
                               __u64 s)
{
        return s >= r->lr_start && s < r->lr_end;
}

static inline void range_alloc(struct lu_range *r,
                               struct lu_range *s,
                               __u64 w)
{
        r->lr_start = s->lr_start;
        r->lr_end = s->lr_start + w;
        s->lr_start += w;
}
static inline int range_is_sane(struct lu_range *r)
{
        return (r->lr_end >= r->lr_start);
}

static inline int range_is_zero(struct lu_range *r)
{
        return (r->lr_start == 0 && r->lr_end == 0);
}

static inline int range_is_exhausted(struct lu_range *r)
{
        return range_space(r) == 0;
}

#define DRANGE "[%#16.16"LPF64"x-%#16.16"LPF64"x]"

#define PRANGE(range)      \
        (range)->lr_start, \
        (range)->lr_end

enum {
        /*
         * This is how may FIDs may be allocated in one sequence.
         */
        LUSTRE_SEQ_MAX_WIDTH = 0x0000000000004000ULL,
};

enum lu_cli_type {
        LUSTRE_SEQ_METADATA,
        LUSTRE_SEQ_DATA
};

struct lu_client_seq {
        /* Sequence-controller export. */
        struct obd_export      *lcs_exp;
        struct semaphore        lcs_sem;

        /*
         * Range of allowed for allocation sequences. When using lu_client_seq
         * on clients, this contains meta-sequence range. And for servers this
         * contains super-sequence range.
         */
        struct lu_range         lcs_space;

        /* This holds last allocated fid in last obtained seq */
        struct lu_fid           lcs_fid;

        /* LUSTRE_SEQ_METADATA or LUSTRE_SEQ_DATA */
        enum lu_cli_type        lcs_type;
        /*
         * Service uuid, passed from MDT + seq name to form unique seq name to
         * use it with procfs.
         */
        char                    lcs_name[80];

        /*
         * Sequence width, that is how many objects may be allocated in one
         * sequence. Default value for it is LUSTRE_SEQ_MAX_WIDTH.
         */
        __u64                   lcs_width;

};

/*
 * fid constants
 */
enum {
        /* initial fid id value */
        LUSTRE_FID_INIT_OID  = 1UL
};

extern void lustre_swab_lu_fid(struct lu_fid *fid);

/* get object sequence */
static inline __u64 fid_seq(const struct lu_fid *fid)
{
        return fid->f_seq;
}

/* get object id */
static inline __u32 fid_oid(const struct lu_fid *fid)
{
        return fid->f_oid;
}

/* get object version */
static inline __u32 fid_ver(const struct lu_fid *fid)
{
        return fid->f_ver;
}

static inline void fid_init(struct lu_fid *fid)
{
        memset(fid, 0, sizeof(*fid));
}

/* Normal FID sequence starts from this value, i.e. 1<<33 */
#define FID_SEQ_START  0x200000000ULL

/* IDIF sequence starts from this value, i.e. 1<<32 */
#define IDIF_SEQ_START 0x100000000ULL

/**
 * Check if a fid is igif or not.
 * \param fid the fid to be tested.
 * \return true if the fid is a igif; otherwise false. 
 */
static inline int fid_is_igif(const struct lu_fid *fid)
{
        return fid_seq(fid) > 0 && fid_seq(fid) < IDIF_SEQ_START;
}

/**
 * Check if a fid is idif or not.
 * \param fid the fid to be tested.
 * \return true if the fid is a idif; otherwise false. 
 */
static inline int fid_is_idif(const struct lu_fid *fid)
{
        return fid_seq(fid) >= IDIF_SEQ_START  && fid_seq(fid) < FID_SEQ_START;
}

/**
 * Check if a fid is zero.
 * \param fid the fid to be tested.
 * \return true if the fid is zero; otherwise false. 
 */
static inline int fid_is_zero(const struct lu_fid *fid)
{
        return fid_seq(fid) == 0 && fid_oid(fid) == 0;
}

/**
 * Get inode number from a igif.
 * \param fid a igif to get inode number from.
 * \return inode number for the igif.
 */
static inline ino_t lu_igif_ino(const struct lu_fid *fid)
{
        return fid_seq(fid);
}

/**
 * Get inode generation from a igif.
 * \param fid a igif to get inode generation from.
 * \return inode generation for the igif.
 */ 
static inline __u32 lu_igif_gen(const struct lu_fid *fid)
{
        return fid_oid(fid);
}

/**
 * Check if two fids are equal or not.
 * \param f0 the first fid
 * \param f1 the second fid
 * \return true if the two fids are equal; otherwise false. 
 */
static inline int lu_fid_eq(const struct lu_fid *f0,
                            const struct lu_fid *f1)
{
        /* Check that there is no alignment padding. */
        CLASSERT(sizeof *f0 ==
                 sizeof f0->f_seq + sizeof f0->f_oid + sizeof f0->f_ver);
        LASSERTF(fid_is_igif(f0) || fid_ver(f0) == 0, DFID"\n", PFID(f0));
        LASSERTF(fid_is_igif(f1) || fid_ver(f1) == 0, DFID"\n", PFID(f1));
        return memcmp(f0, f1, sizeof *f0) == 0;
}

void fid_cpu_to_le(struct lu_fid *dst, const struct lu_fid *src);
void fid_le_to_cpu(struct lu_fid *dst, const struct lu_fid *src);

struct ldlm_res_id *
fid_build_reg_res_name(const struct lu_fid *f, struct ldlm_res_id *name);
int fid_res_name_eq(const struct lu_fid *f, const struct ldlm_res_id *name);

#define MDS_STATUS_CONN 1
#define MDS_STATUS_LOV 2

struct mds_status_req {
        __u32  flags;
        __u32  repbuf;
};

extern void lustre_swab_mds_status_req (struct mds_status_req *r);

#define MDS_BFLAG_UNCOMMITTED_WRITES   0x1
#define MDS_BFLAG_EXT_FLAGS     0x80000000 /* == EXT3_RESERVED_FL */

/* these should be identical to their EXT3_*_FL counterparts, and are
 * redefined here only to avoid dragging in ext3_fs.h */
#define MDS_SYNC_FL             0x00000008 /* Synchronous updates */
#define MDS_IMMUTABLE_FL        0x00000010 /* Immutable file */
#define MDS_APPEND_FL           0x00000020 /* writes to file may only append */
#define MDS_NOATIME_FL          0x00000080 /* do not update atime */
#define MDS_DIRSYNC_FL          0x00010000 /* dirsync behaviour (dir only) */

#ifdef __KERNEL__
/* If MDS_BFLAG_IOC_FLAGS is set it means we requested EXT3_*_FL inode flags
 * and we need to decode these into local S_* flags in the inode.  Otherwise
 * we pass flags straight through (see bug 9486). */
static inline int ll_ext_to_inode_flags(int flags)
{
        return (flags & MDS_BFLAG_EXT_FLAGS) ?
               (((flags & MDS_SYNC_FL)      ? S_SYNC      : 0) |
                ((flags & MDS_NOATIME_FL)   ? S_NOATIME   : 0) |
                ((flags & MDS_APPEND_FL)    ? S_APPEND    : 0) |
#if defined(S_DIRSYNC)
                ((flags & MDS_DIRSYNC_FL)   ? S_DIRSYNC   : 0) |
#endif
                ((flags & MDS_IMMUTABLE_FL) ? S_IMMUTABLE : 0)) :
               (flags & ~MDS_BFLAG_EXT_FLAGS);
}

/* If keep is set, we do not do anything with iflags, if it is not set, we
 * assume that iflags are inode flags and we need to conver those to
 * EXT3_*_FL flags (see bug 9486 and 12848) */
static inline int ll_inode_to_ext_flags(int iflags, int keep)
{
        return keep ? (iflags & ~MDS_BFLAG_EXT_FLAGS) :
                (((iflags & S_SYNC)     ? MDS_SYNC_FL      : 0) |
                ((iflags & S_NOATIME)   ? MDS_NOATIME_FL   : 0) |
                ((iflags & S_APPEND)    ? MDS_APPEND_FL    : 0) |
#if defined(S_DIRSYNC)
                ((iflags & S_DIRSYNC)   ? MDS_DIRSYNC_FL   : 0) |
#endif
                ((iflags & S_IMMUTABLE) ? MDS_IMMUTABLE_FL : 0));
}
#endif

struct mds_body {
        struct ll_fid  fid1;
        struct ll_fid  fid2;
        struct lustre_handle handle;
        __u64          valid;
        __u64          size;   /* Offset, in the case of MDS_READPAGE */
        __u64          mtime;
        __u64          atime;
        __u64          ctime;
        __u64          blocks; /* XID, in the case of MDS_READPAGE */
        __u64          io_epoch;
        __u64          ino;
        __u32          fsuid;
        __u32          fsgid;
        __u32          capability;
        __u32          mode;
        __u32          uid;
        __u32          gid;
        __u32          flags; /* from vfs for pin/unpin, MDS_BFLAG for close */
        __u32          rdev;
        __u32          nlink; /* #bytes to read in the case of MDS_READPAGE */
        __u32          generation;
        __u32          suppgid;
        __u32          eadatasize;
        __u32          aclsize;
        __u32          max_mdsize;
        __u32          max_cookiesize; /* also fix lustre_swab_mds_body */
        __u32          padding_4; /* also fix lustre_swab_mds_body */
};

extern void lustre_swab_mds_body (struct mds_body *b);

/* struct mdt_body is only used for size checking.
 * mdt_body & mds_body should have the same size.
 */
struct mdt_body {
        struct lu_fid  fid1;
        struct lu_fid  fid2;
        struct lustre_handle handle;
        __u64          valid;
        __u64          size;   /* Offset, in the case of MDS_READPAGE */
        __u64          mtime;
        __u64          atime;
        __u64          ctime;
        __u64          blocks; /* XID, in the case of MDS_READPAGE */
        __u64          ioepoch;
        __u64          ino;    /* for 1.6 compatibility */
        __u32          fsuid;
        __u32          fsgid;
        __u32          capability;
        __u32          mode;
        __u32          uid;
        __u32          gid;
        __u32          flags; /* from vfs for pin/unpin, MDS_BFLAG for close */
        __u32          rdev;
        __u32          nlink; /* #bytes to read in the case of MDS_READPAGE */
        __u32          generation; /* for 1.6 compatibility */
        __u32          suppgid;
        __u32          eadatasize;
        __u32          aclsize;
        __u32          max_mdsize;
        __u32          max_cookiesize;
        __u32          padding_4; /* also fix lustre_swab_mdt_body */
};

#define Q_QUOTACHECK    0x800100
#define Q_INITQUOTA     0x800101        /* init slave limits */
#define Q_GETOINFO      0x800102        /* get obd quota info */
#define Q_GETOQUOTA     0x800103        /* get obd quotas */
#define Q_FINVALIDATE   0x800104        /* invalidate operational quotas */

#define Q_TYPEMATCH(id, type) \
        ((id) == (type) || (id) == UGQUOTA)

#define Q_TYPESET(oqc, type) Q_TYPEMATCH((oqc)->qc_type, type)

#define Q_GETOCMD(oqc) \
        ((oqc)->qc_cmd == Q_GETOINFO || (oqc)->qc_cmd == Q_GETOQUOTA)

struct obd_quotactl {
        __u32                   qc_cmd;
        __u32                   qc_type;
        __u32                   qc_id;
        __u32                   qc_stat;
        struct obd_dqinfo       qc_dqinfo;
        struct obd_dqblk        qc_dqblk;
};

extern void lustre_swab_obd_quotactl(struct obd_quotactl *q);

struct quota_adjust_qunit {
        __u32 qaq_flags;
        __u32 qaq_id;
        __u64 qaq_bunit_sz;
        __u64 qaq_iunit_sz;
        __u64 padding1;
};
extern void lustre_swab_quota_adjust_qunit(struct quota_adjust_qunit *q);

/* flags in qunit_data and quota_adjust_qunit will use macroes below */
#define LQUOTA_FLAGS_GRP       1UL   /* 0 is user, 1 is group */
#define LQUOTA_FLAGS_BLK       2UL   /* 0 is inode, 1 is block */
#define LQUOTA_FLAGS_ADJBLK    4UL   /* adjust the block qunit size */
#define LQUOTA_FLAGS_ADJINO    8UL   /* adjust the inode qunit size */
#define LQUOTA_FLAGS_CHG_QS   16UL   /* indicate whether it has capability of
                                      * OBD_CONNECT_CHANGE_QS */

/* the status of lqs_flags in struct lustre_qunit_size  */
#define LQUOTA_QUNIT_FLAGS (LQUOTA_FLAGS_GRP | LQUOTA_FLAGS_BLK)

#define QAQ_IS_GRP(qaq)    ((qaq)->qaq_flags & LQUOTA_FLAGS_GRP)
#define QAQ_IS_ADJBLK(qaq) ((qaq)->qaq_flags & LQUOTA_FLAGS_ADJBLK)
#define QAQ_IS_ADJINO(qaq) ((qaq)->qaq_flags & LQUOTA_FLAGS_ADJINO)

#define QAQ_SET_GRP(qaq)    ((qaq)->qaq_flags |= LQUOTA_FLAGS_GRP)
#define QAQ_SET_ADJBLK(qaq) ((qaq)->qaq_flags |= LQUOTA_FLAGS_ADJBLK)
#define QAQ_SET_ADJINO(qaq) ((qaq)->qaq_flags |= LQUOTA_FLAGS_ADJINO)

struct mds_rec_setattr {
        __u32           sa_opcode;
        __u32           sa_fsuid;
        __u32           sa_fsgid;
        __u32           sa_cap;
        __u32           sa_suppgid;
        __u32           sa_mode;
        struct ll_fid   sa_fid;
        __u64           sa_valid; /* MDS_ATTR_* attributes */
        __u64           sa_size;
        __u64           sa_mtime;
        __u64           sa_atime;
        __u64           sa_ctime;
        __u32           sa_uid;
        __u32           sa_gid;
        __u32           sa_attr_flags;
        __u32           sa_padding; /* also fix lustre_swab_mds_rec_setattr */
};

/*
 * Attribute flags used in mds_rec_setattr::sa_valid.
 * The kernel's #defines for ATTR_* should not be used over the network
 * since the client and MDS may run different kernels (see bug 13828)
 * Therefore, we should only use MDS_ATTR_* attributes for sa_valid.
 */
#define MDS_ATTR_MODE          0x1ULL /* = 1 */
#define MDS_ATTR_UID           0x2ULL /* = 2 */
#define MDS_ATTR_GID           0x4ULL /* = 4 */
#define MDS_ATTR_SIZE          0x8ULL /* = 8 */
#define MDS_ATTR_ATIME        0x10ULL /* = 16 */
#define MDS_ATTR_MTIME        0x20ULL /* = 32 */
#define MDS_ATTR_CTIME        0x40ULL /* = 64 */
#define MDS_ATTR_ATIME_SET    0x80ULL /* = 128 */
#define MDS_ATTR_MTIME_SET   0x100ULL /* = 256 */
#define MDS_ATTR_FORCE       0x200ULL /* = 512, Not a change, but a change it */
#define MDS_ATTR_ATTR_FLAG   0x400ULL /* = 1024 */
#define MDS_ATTR_KILL_SUID   0x800ULL /* = 2048 */
#define MDS_ATTR_KILL_SGID  0x1000ULL /* = 4096 */
#define MDS_ATTR_CTIME_SET  0x2000ULL /* = 8192 */
#define MDS_ATTR_FROM_OPEN  0x4000ULL /* = 16384, called from open path, ie O_TRUNC */
#define MDS_ATTR_BLOCKS     0x8000ULL /* = 32768 */

extern void lustre_swab_mds_rec_setattr (struct mds_rec_setattr *sa);

#ifndef FMODE_READ
#define FMODE_READ               00000001
#define FMODE_WRITE              00000002
#endif
#define MDS_FMODE_EXEC           00000004
#define MDS_OPEN_CREAT           00000100
#define MDS_OPEN_EXCL            00000200
#define MDS_OPEN_TRUNC           00001000
#define MDS_OPEN_APPEND          00002000
#define MDS_OPEN_SYNC            00010000
#define MDS_OPEN_DIRECTORY       00200000

#define MDS_OPEN_DELAY_CREATE  0100000000 /* delay initial object create */
#define MDS_OPEN_OWNEROVERRIDE 0200000000 /* NFSD rw-reopen ro file for owner */
#define MDS_OPEN_JOIN_FILE     0400000000 /* open for join file*/
#define MDS_OPEN_LOCK         04000000000 /* This open requires open lock */
#define MDS_OPEN_HAS_EA      010000000000 /* specify object create pattern */
#define MDS_OPEN_HAS_OBJS    020000000000 /* Just set the EA the obj exist */

struct mds_rec_create {
        __u32           cr_opcode;
        __u32           cr_fsuid;
        __u32           cr_fsgid;
        __u32           cr_cap;
        __u32           cr_flags; /* for use with open */
        __u32           cr_mode;
        struct ll_fid   cr_fid;
        struct ll_fid   cr_replayfid;
        __u64           cr_time;
        __u64           cr_rdev;
        __u32           cr_suppgid;
        __u32           cr_padding_1; /* also fix lustre_swab_mds_rec_create */
        __u32           cr_padding_2; /* also fix lustre_swab_mds_rec_create */
        __u32           cr_padding_3; /* also fix lustre_swab_mds_rec_create */
        __u32           cr_padding_4; /* also fix lustre_swab_mds_rec_create */
        __u32           cr_padding_5; /* also fix lustre_swab_mds_rec_create */
};

extern void lustre_swab_mds_rec_create (struct mds_rec_create *cr);

struct mdt_rec_create {
        __u32           cr_opcode;
        __u32           cr_fsuid;
        __u32           cr_fsgid;
        __u32           cr_cap;
        __u32           cr_suppgid1;
        __u32           cr_suppgid2;
        struct lu_fid   cr_fid1;
        struct lu_fid   cr_fid2;
        struct lustre_handle cr_old_handle; /* handle in case of open replay */
        __u64           cr_time;
        __u64           cr_rdev;
        __u64           cr_ioepoch;
        __u64           cr_padding_1; /* pad for 64 bits*/
        __u32           cr_mode;
        __u32           cr_bias;
        __u32           cr_flags;     /* for use with open */
        __u32           cr_padding_2; /* pad for 64 bits*/
        __u32           cr_padding_3; /* pad for 64 bits*/
        __u32           cr_padding_4; /* pad for 64 bits*/
};

struct mdt_epoch {
        struct lustre_handle handle;
        __u64  ioepoch;
        __u32  flags;
        __u32  padding;
};

struct mds_rec_join {
        struct ll_fid  jr_fid;
        __u64          jr_headsize;
};

extern void lustre_swab_mds_rec_join (struct mds_rec_join *jr);

struct mdt_rec_join {
        struct lu_fid  jr_fid;
        __u64          jr_headsize;
};


struct mds_rec_link {
        __u32           lk_opcode;
        __u32           lk_fsuid;
        __u32           lk_fsgid;
        __u32           lk_cap;
        __u32           lk_suppgid1;
        __u32           lk_suppgid2;
        struct ll_fid   lk_fid1;
        struct ll_fid   lk_fid2;
        __u64           lk_time;
        __u32           lk_padding_1;  /* also fix lustre_swab_mds_rec_link */
        __u32           lk_padding_2;  /* also fix lustre_swab_mds_rec_link */
        __u32           lk_padding_3;  /* also fix lustre_swab_mds_rec_link */
        __u32           lk_padding_4;  /* also fix lustre_swab_mds_rec_link */
};

extern void lustre_swab_mds_rec_link (struct mds_rec_link *lk);

struct mdt_rec_link {
        __u32           lk_opcode;
        __u32           lk_fsuid;
        __u32           lk_fsgid;
        __u32           lk_cap;
        __u32           lk_suppgid1;
        __u32           lk_suppgid2;
        struct lu_fid   lk_fid1;
        struct lu_fid   lk_fid2;
        __u64           lk_time;
        __u64           lk_padding_1;
        __u64           lk_padding_2;
        __u64           lk_padding_3;
        __u64           lk_padding_4;
        __u32           lk_bias;
        __u32           lk_padding_5;
        __u32           lk_padding_6;
        __u32           lk_padding_7;
        __u32           lk_padding_8;
        __u32           lk_padding_9;
};

struct mds_rec_unlink {
        __u32           ul_opcode;
        __u32           ul_fsuid;
        __u32           ul_fsgid;
        __u32           ul_cap;
        __u32           ul_suppgid;
        __u32           ul_mode;
        struct ll_fid   ul_fid1;
        struct ll_fid   ul_fid2;
        __u64           ul_time;
        __u32           ul_padding_1; /* also fix lustre_swab_mds_rec_unlink */
        __u32           ul_padding_2; /* also fix lustre_swab_mds_rec_unlink */
        __u32           ul_padding_3; /* also fix lustre_swab_mds_rec_unlink */
        __u32           ul_padding_4; /* also fix lustre_swab_mds_rec_unlink */
};

extern void lustre_swab_mds_rec_unlink (struct mds_rec_unlink *ul);

struct mdt_rec_unlink {
        __u32           ul_opcode;
        __u32           ul_fsuid;
        __u32           ul_fsgid;
        __u32           ul_cap;
        __u32           ul_suppgid1;
        __u32           ul_padding2;
        struct lu_fid   ul_fid1;
        struct lu_fid   ul_fid2;
        __u64           ul_time;
        __u64           ul_padding_2;
        __u64           ul_padding_3;
        __u64           ul_padding_4;
        __u64           ul_padding_5;
        __u32           ul_bias;
        __u32           ul_mode;
        __u32           ul_padding_6;
        __u32           ul_padding_7;
        __u32           ul_padding_8;
        __u32           ul_padding_9;
};

struct mds_rec_rename {
        __u32           rn_opcode;
        __u32           rn_fsuid;
        __u32           rn_fsgid;
        __u32           rn_cap;
        __u32           rn_suppgid1;
        __u32           rn_suppgid2;
        struct ll_fid   rn_fid1;
        struct ll_fid   rn_fid2;
        __u64           rn_time;
        __u32           rn_padding_1; /* also fix lustre_swab_mds_rec_rename */
        __u32           rn_padding_2; /* also fix lustre_swab_mds_rec_rename */
        __u32           rn_padding_3; /* also fix lustre_swab_mds_rec_rename */
        __u32           rn_padding_4; /* also fix lustre_swab_mds_rec_rename */
};

extern void lustre_swab_mds_rec_rename (struct mds_rec_rename *rn);

struct mdt_rec_rename {
        __u32           rn_opcode;
        __u32           rn_fsuid;
        __u32           rn_fsgid;
        __u32           rn_cap;
        __u32           rn_suppgid1;
        __u32           rn_suppgid2;
        struct lu_fid   rn_fid1;
        struct lu_fid   rn_fid2;
        __u64           rn_time;
        __u64           rn_padding_1;
        __u64           rn_padding_2;
        __u64           rn_padding_3;
        __u64           rn_padding_4;
        __u32           rn_bias;      /* some operation flags */
        __u32           rn_mode;      /* cross-ref rename has mode */
        __u32           rn_padding_5;
        __u32           rn_padding_6;
        __u32           rn_padding_7;
        __u32           rn_padding_8;
};

struct mdt_rec_setattr {
        __u32           sa_opcode;
        __u32           sa_fsuid;
        __u32           sa_fsgid;
        __u32           sa_cap;
        __u32           sa_suppgid;
        __u32           sa_padding_1;
        struct lu_fid   sa_fid;
        __u64           sa_valid;
        __u32           sa_uid;
        __u32           sa_gid;
        __u64           sa_size;
        __u64           sa_blocks;
        __u64           sa_mtime;
        __u64           sa_atime;
        __u64           sa_ctime;
        __u32           sa_attr_flags;
        __u32           sa_mode;
        __u32           sa_padding_2;
        __u32           sa_padding_3;
        __u32           sa_padding_4;
        __u32           sa_padding_5;
};

struct mdt_rec_setxattr {
        __u32           sx_opcode;
        __u32           sx_fsuid;
        __u32           sx_fsgid;
        __u32           sx_cap;
        __u32           sx_suppgid1;
        __u32           sx_suppgid2;
        struct lu_fid   sx_fid;
        __u64           sx_padding_1; /* These three members are lu_fid size */
        __u32           sx_padding_2;
        __u32           sx_padding_3;
        __u64           sx_valid;
        __u64           sx_padding_4;
        __u64           sx_padding_5;
        __u64           sx_padding_6;
        __u64           sx_padding_7;
        __u32           sx_size;
        __u32           sx_flags;
        __u32           sx_padding_8;
        __u32           sx_padding_9;
        __u32           sx_padding_10;
        __u32           sx_padding_11;
};

/*
 * capa related definitions
 */
#define CAPA_HMAC_MAX_LEN       64
#define CAPA_HMAC_KEY_MAX_LEN   56

/* NB take care when changing the sequence of elements this struct,
 * because the offset info is used in find_capa() */
struct lustre_capa {
        struct lu_fid   lc_fid;     /* fid */
        __u64           lc_opc;     /* operations allowed */
        __u32           lc_uid;     /* uid, it is obsolete, but maybe used in
                                     * future, reserve it for 64-bits aligned.*/
        __u32           lc_flags;   /* HMAC algorithm & flags */
        __u32           lc_keyid;   /* key used for the capability */
        __u32           lc_timeout; /* capa timeout value (sec) */
        __u64           lc_expiry;  /* expiry time (sec) */
        __u8            lc_hmac[CAPA_HMAC_MAX_LEN];   /* HMAC */
} __attribute__((packed));


/*
 *  LOV data structures
 */

#define LOV_MIN_STRIPE_SIZE 65536   /* maximum PAGE_SIZE (ia64), power of 2 */
#define LOV_MAX_STRIPE_COUNT  160   /* until bug 4424 is fixed */
#define LOV_V1_INSANE_STRIPE_COUNT 65532 /* maximum stripe count bz13933 */

#define LOV_MAX_UUID_BUFFER_SIZE  8192
/* The size of the buffer the lov/mdc reserves for the
 * array of UUIDs returned by the MDS.  With the current
 * protocol, this will limit the max number of OSTs per LOV */

#define LOV_DESC_MAGIC 0xB0CCDE5C

/* LOV settings descriptor (should only contain static info) */
struct lov_desc {
        __u32 ld_tgt_count;                /* how many OBD's */
        __u32 ld_active_tgt_count;         /* how many active */
        __u32 ld_default_stripe_count;     /* how many objects are used */
        __u32 ld_pattern;                  /* default PATTERN_RAID0 */
        __u64 ld_default_stripe_size;      /* in bytes */
        __u64 ld_default_stripe_offset;    /* in bytes */
        __u32 ld_padding_0;                /* unused */
        __u32 ld_qos_maxage;               /* in second */
        __u32 ld_padding_1;                /* also fix lustre_swab_lov_desc */
        __u32 ld_padding_2;                /* also fix lustre_swab_lov_desc */
        struct obd_uuid ld_uuid;
};

#define ld_magic ld_active_tgt_count       /* for swabbing from llogs */

extern void lustre_swab_lov_desc (struct lov_desc *ld);

/*
 *   LDLM requests:
 */
/* opcodes -- MUST be distinct from OST/MDS opcodes */
typedef enum {
        LDLM_ENQUEUE     = 101,
        LDLM_CONVERT     = 102,
        LDLM_CANCEL      = 103,
        LDLM_BL_CALLBACK = 104,
        LDLM_CP_CALLBACK = 105,
        LDLM_GL_CALLBACK = 106,
        LDLM_LAST_OPC
} ldlm_cmd_t;
#define LDLM_FIRST_OPC LDLM_ENQUEUE

#define RES_NAME_SIZE 4
struct ldlm_res_id {
        __u64 name[RES_NAME_SIZE];
};

extern void lustre_swab_ldlm_res_id (struct ldlm_res_id *id);

/* lock types */
typedef enum {
        LCK_MINMODE = 0,
        LCK_EX = 1,
        LCK_PW = 2,
        LCK_PR = 4,
        LCK_CW = 8,
        LCK_CR = 16,
        LCK_NL = 32,
        LCK_GROUP = 64,
        LCK_MAXMODE
} ldlm_mode_t;

#define LCK_MODE_NUM    7

typedef enum {
        LDLM_PLAIN     = 10,
        LDLM_EXTENT    = 11,
        LDLM_FLOCK     = 12,
        LDLM_IBITS     = 13,
        LDLM_MAX_TYPE
} ldlm_type_t;

#define LDLM_MIN_TYPE LDLM_PLAIN

struct ldlm_extent {
        __u64 start;
        __u64 end;
        __u64 gid;
};

static inline int ldlm_extent_overlap(struct ldlm_extent *ex1,
                                      struct ldlm_extent *ex2)
{
        return (ex1->start <= ex2->end) && (ex2->start <= ex1->end);
}

struct ldlm_inodebits {
        __u64 bits;
};

struct ldlm_flock {
        __u64 start;
        __u64 end;
        __u64 blocking_export;  /* not actually used over the wire */
        __u32 blocking_pid;     /* not actually used over the wire */
        __u32 pid;
};

/* it's important that the fields of the ldlm_extent structure match
 * the first fields of the ldlm_flock structure because there is only
 * one ldlm_swab routine to process the ldlm_policy_data_t union. if
 * this ever changes we will need to swab the union differently based
 * on the resource type. */

typedef union {
        struct ldlm_extent l_extent;
        struct ldlm_flock  l_flock;
        struct ldlm_inodebits l_inodebits;
} ldlm_policy_data_t;

extern void lustre_swab_ldlm_policy_data (ldlm_policy_data_t *d);

struct ldlm_intent {
        __u64 opc;
};

extern void lustre_swab_ldlm_intent (struct ldlm_intent *i);

struct ldlm_resource_desc {
        ldlm_type_t lr_type;
        __u32 lr_padding;       /* also fix lustre_swab_ldlm_resource_desc */
        struct ldlm_res_id lr_name;
};

extern void lustre_swab_ldlm_resource_desc (struct ldlm_resource_desc *r);

struct ldlm_lock_desc {
        struct ldlm_resource_desc l_resource;
        ldlm_mode_t l_req_mode;
        ldlm_mode_t l_granted_mode;
        ldlm_policy_data_t l_policy_data;
};

extern void lustre_swab_ldlm_lock_desc (struct ldlm_lock_desc *l);

#define LDLM_LOCKREQ_HANDLES 2
#define LDLM_ENQUEUE_CANCEL_OFF 1

struct ldlm_request {
        __u32 lock_flags;
        __u32 lock_count;
        struct ldlm_lock_desc lock_desc;
        struct lustre_handle lock_handle[LDLM_LOCKREQ_HANDLES];
};

/* If LDLM_ENQUEUE, 1 slot is already occupied, 1 is available.
 * Otherwise, 2 are available. */
#define ldlm_request_bufsize(count,type)                                \
({                                                                      \
        int _avail = LDLM_LOCKREQ_HANDLES;                              \
        _avail -= (type == LDLM_ENQUEUE ? LDLM_ENQUEUE_CANCEL_OFF : 0); \
        sizeof(struct ldlm_request) +                                   \
        (count - _avail > 0 ? count - _avail : 0) *                     \
        sizeof(struct lustre_handle);                                   \
})

extern void lustre_swab_ldlm_request (struct ldlm_request *rq);

struct ldlm_reply {
        __u32 lock_flags;
        __u32 lock_padding;     /* also fix lustre_swab_ldlm_reply */
        struct ldlm_lock_desc lock_desc;
        struct lustre_handle lock_handle;
        __u64  lock_policy_res1;
        __u64  lock_policy_res2;
};

extern void lustre_swab_ldlm_reply (struct ldlm_reply *r);


/*
 * Opcodes for mountconf (mgs and mgc)
 */
typedef enum {
        MGS_CONNECT = 250,
        MGS_DISCONNECT,
        MGS_EXCEPTION,         /* node died, etc. */
        MGS_TARGET_REG,        /* whenever target starts up */
        MGS_TARGET_DEL,
        MGS_SET_INFO,
        MGS_LAST_OPC
} mgs_cmd_t;
#define MGS_FIRST_OPC MGS_CONNECT

#define MGS_PARAM_MAXLEN 1024
#define KEY_SET_INFO "set_info"

struct mgs_send_param {
        char             mgs_param[MGS_PARAM_MAXLEN];
};

/* We pass this info to the MGS so it can write config logs */
#define MTI_NAME_MAXLEN 64
#define MTI_PARAM_MAXLEN 4096
#define MTI_NIDS_MAX 32
struct mgs_target_info {
        __u32            mti_lustre_ver;
        __u32            mti_stripe_index;
        __u32            mti_config_ver;
        __u32            mti_flags;
        __u32            mti_nid_count;
        __u32            padding;                    /* 64 bit align */
        char             mti_fsname[MTI_NAME_MAXLEN];
        char             mti_svname[MTI_NAME_MAXLEN];
        char             mti_uuid[sizeof(struct obd_uuid)];
        __u64            mti_nids[MTI_NIDS_MAX];     /* host nids (lnet_nid_t)*/
        char             mti_params[MTI_PARAM_MAXLEN];
};

extern void lustre_swab_mgs_target_info(struct mgs_target_info *oinfo);

/* Config marker flags (in config log) */
#define CM_START       0x01
#define CM_END         0x02
#define CM_SKIP        0x04
#define CM_UPGRADE146  0x08
#define CM_EXCLUDE     0x10
#define CM_START_SKIP (CM_START | CM_SKIP)

struct cfg_marker {
        __u32             cm_step;       /* aka config version */
        __u32             cm_flags;
        __u32             cm_vers;       /* lustre release version number */
        __u32             padding;       /* 64 bit align */
        time_t            cm_createtime; /*when this record was first created */
        time_t            cm_canceltime; /*when this record is no longer valid*/
        char              cm_tgtname[MTI_NAME_MAXLEN];
        char              cm_comment[MTI_NAME_MAXLEN];
};

/*
 * Opcodes for multiple servers.
 */

typedef enum {
        OBD_PING = 400,
        OBD_LOG_CANCEL,
        OBD_QC_CALLBACK,
        OBD_LAST_OPC
} obd_cmd_t;
#define OBD_FIRST_OPC OBD_PING

/* catalog of log objects */

/* Identifier for a single log object */
struct llog_logid {
        __u64                   lgl_oid;
        __u64                   lgl_ogr;
        __u32                   lgl_ogen;
} __attribute__((packed));

/* Records written to the CATALOGS list */
#define CATLIST "CATALOGS"
struct llog_catid {
        struct llog_logid       lci_logid;
        __u32                   lci_padding1;
        __u32                   lci_padding2;
        __u32                   lci_padding3;
} __attribute__((packed));

/*join file lov mds md*/
struct lov_mds_md_join {
        struct lov_mds_md lmmj_md;
        /*join private info*/
        struct llog_logid lmmj_array_id; /*array object id*/
        __u32  lmmj_extent_count;        /*array extent count*/
};

/* Log data record types - there is no specific reason that these need to
 * be related to the RPC opcodes, but no reason not to (may be handy later?)
 */
#define LLOG_OP_MAGIC 0x10600000
#define LLOG_OP_MASK  0xfff00000

typedef enum {
        LLOG_PAD_MAGIC   = LLOG_OP_MAGIC | 0x00000,
        OST_SZ_REC       = LLOG_OP_MAGIC | 0x00f00,
        OST_RAID1_REC    = LLOG_OP_MAGIC | 0x01000,
        MDS_UNLINK_REC   = LLOG_OP_MAGIC | 0x10000 | (MDS_REINT << 8) | REINT_UNLINK,
        MDS_SETATTR_REC  = LLOG_OP_MAGIC | 0x10000 | (MDS_REINT << 8) | REINT_SETATTR,
        OBD_CFG_REC      = LLOG_OP_MAGIC | 0x20000,
        PTL_CFG_REC      = LLOG_OP_MAGIC | 0x30000, /* obsolete */
        LLOG_GEN_REC     = LLOG_OP_MAGIC | 0x40000,
        LLOG_JOIN_REC    = LLOG_OP_MAGIC | 0x50000,
        LLOG_HDR_MAGIC   = LLOG_OP_MAGIC | 0x45539,
        LLOG_LOGID_MAGIC = LLOG_OP_MAGIC | 0x4553b,
} llog_op_type;

/*
 * for now, continue to support old pad records which have 0 for their
 * type but still need to be swabbed for their length
 */
#define LLOG_REC_HDR_NEEDS_SWABBING(r)                                  \
        (((r)->lrh_type & __swab32(LLOG_OP_MASK)) ==                    \
         __swab32(LLOG_OP_MAGIC) ||                                     \
         (((r)->lrh_type == 0) && ((r)->lrh_len > LLOG_CHUNK_SIZE)))

/* Log record header - stored in little endian order.
 * Each record must start with this struct, end with a llog_rec_tail,
 * and be a multiple of 256 bits in size.
 */
struct llog_rec_hdr {
        __u32                   lrh_len;
        __u32                   lrh_index;
        __u32                   lrh_type;
        __u32                   padding;
};

struct llog_rec_tail {
        __u32 lrt_len;
        __u32 lrt_index;
};

struct llog_logid_rec {
        struct llog_rec_hdr     lid_hdr;
        struct llog_logid       lid_id;
        __u32                   padding1;
        __u32                   padding2;
        __u32                   padding3;
        __u32                   padding4;
        __u32                   padding5;
        struct llog_rec_tail    lid_tail;
} __attribute__((packed));

/* MDS extent description
 * It is for joined file extent info, each extent info for joined file
 * just like (start, end, lmm).
 */
struct mds_extent_desc {
        __u64                   med_start; /* extent start */
        __u64                   med_len;   /* extent length */
        struct lov_mds_md       med_lmm;   /* extent's lmm  */
};
/*Joined file array extent log record*/
struct llog_array_rec {
        struct llog_rec_hdr     lmr_hdr;
        struct mds_extent_desc  lmr_med;
        struct llog_rec_tail    lmr_tail;
};

struct llog_create_rec {
        struct llog_rec_hdr     lcr_hdr;
        struct ll_fid           lcr_fid;
        obd_id                  lcr_oid;
        obd_count               lcr_ogen;
        __u32                   padding;
        struct llog_rec_tail    lcr_tail;
} __attribute__((packed));

struct llog_orphan_rec {
        struct llog_rec_hdr     lor_hdr;
        obd_id                  lor_oid;
        obd_count               lor_ogen;
        __u32                   padding;
        struct llog_rec_tail    lor_tail;
} __attribute__((packed));

struct llog_unlink_rec {
        struct llog_rec_hdr     lur_hdr;
        obd_id                  lur_oid;
        obd_count               lur_ogen;
        __u32                   padding;
        struct llog_rec_tail    lur_tail;
} __attribute__((packed));

struct llog_setattr_rec {
        struct llog_rec_hdr     lsr_hdr;
        obd_id                  lsr_oid;
        obd_count               lsr_ogen;
        __u32                   lsr_uid;
        __u32                   lsr_gid;
        __u32                   padding;
        struct llog_rec_tail    lsr_tail;
} __attribute__((packed));

struct llog_size_change_rec {
        struct llog_rec_hdr     lsc_hdr;
        struct ll_fid           lsc_fid;
        __u32                   lsc_io_epoch;
        __u32                   padding;
        struct llog_rec_tail    lsc_tail;
} __attribute__((packed));

struct llog_gen {
        __u64 mnt_cnt;
        __u64 conn_cnt;
} __attribute__((packed));

struct llog_gen_rec {
        struct llog_rec_hdr     lgr_hdr;
        struct llog_gen         lgr_gen;
        struct llog_rec_tail    lgr_tail;
};
/* On-disk header structure of each log object, stored in little endian order */
#define LLOG_CHUNK_SIZE         8192
#define LLOG_HEADER_SIZE        (96)
#define LLOG_BITMAP_BYTES       (LLOG_CHUNK_SIZE - LLOG_HEADER_SIZE)

#define LLOG_MIN_REC_SIZE       (24) /* round(llog_rec_hdr + llog_rec_tail) */

/* flags for the logs */
#define LLOG_F_ZAP_WHEN_EMPTY   0x1
#define LLOG_F_IS_CAT           0x2
#define LLOG_F_IS_PLAIN         0x4

struct llog_log_hdr {
        struct llog_rec_hdr     llh_hdr;
        __u64                   llh_timestamp;
        __u32                   llh_count;
        __u32                   llh_bitmap_offset;
        __u32                   llh_size;
        __u32                   llh_flags;
        __u32                   llh_cat_idx;
        /* for a catalog the first plain slot is next to it */
        struct obd_uuid         llh_tgtuuid;
        __u32                   llh_reserved[LLOG_HEADER_SIZE/sizeof(__u32) - 23];
        __u32                   llh_bitmap[LLOG_BITMAP_BYTES/sizeof(__u32)];
        struct llog_rec_tail    llh_tail;
} __attribute__((packed));

#define LLOG_BITMAP_SIZE(llh)  ((llh->llh_hdr.lrh_len -         \
                                 llh->llh_bitmap_offset -       \
                                 sizeof(llh->llh_tail)) * 8)

/* log cookies are used to reference a specific log file and a record therein */
struct llog_cookie {
        struct llog_logid       lgc_lgl;
        __u32                   lgc_subsys;
        __u32                   lgc_index;
        __u32                   lgc_padding;
} __attribute__((packed));

/* llog protocol */
typedef enum {
        LLOG_ORIGIN_HANDLE_CREATE       = 501,
        LLOG_ORIGIN_HANDLE_NEXT_BLOCK   = 502,
        LLOG_ORIGIN_HANDLE_READ_HEADER  = 503,
        LLOG_ORIGIN_HANDLE_WRITE_REC    = 504,
        LLOG_ORIGIN_HANDLE_CLOSE        = 505,
        LLOG_ORIGIN_CONNECT             = 506,
        LLOG_CATINFO                    = 507,  /* for lfs catinfo */
        LLOG_ORIGIN_HANDLE_PREV_BLOCK   = 508,
        LLOG_ORIGIN_HANDLE_DESTROY      = 509,  /* for destroy llog object*/
        LLOG_LAST_OPC
} llog_cmd_t;
#define LLOG_FIRST_OPC LLOG_ORIGIN_HANDLE_CREATE

struct llogd_body {
        struct llog_logid  lgd_logid;
        __u32 lgd_ctxt_idx;
        __u32 lgd_llh_flags;
        __u32 lgd_index;
        __u32 lgd_saved_index;
        __u32 lgd_len;
        __u64 lgd_cur_offset;
} __attribute__((packed));

struct llogd_conn_body {
        struct llog_gen         lgdc_gen;
        struct llog_logid       lgdc_logid;
        __u32                   lgdc_ctxt_idx;
} __attribute__((packed));

struct lov_user_ost_data_join {   /* per-stripe data structure */
        __u64 l_extent_start;     /* extent start*/
        __u64 l_extent_end;       /* extent end*/
        __u64 l_object_id;        /* OST object ID */
        __u64 l_object_gr;        /* OST object group (creating MDS number) */
        __u32 l_ost_gen;          /* generation of this OST index */
        __u32 l_ost_idx;          /* OST index in LOV */
} __attribute__((packed));

struct lov_user_md_join {         /* LOV EA user data (host-endian) */
        __u32 lmm_magic;          /* magic number = LOV_MAGIC_JOIN */
        __u32 lmm_pattern;        /* LOV_PATTERN_RAID0, LOV_PATTERN_RAID1 */
        __u64 lmm_object_id;      /* LOV object ID */
        __u64 lmm_object_gr;      /* LOV object group */
        __u32 lmm_stripe_size;    /* size of stripe in bytes */
        __u32 lmm_stripe_count;   /* num stripes in use for this object */
        __u32 lmm_extent_count;   /* extent count of lmm*/
        __u64 lmm_tree_id;        /* mds tree object id */
        __u64 lmm_tree_gen;       /* mds tree object gen */
        struct llog_logid lmm_array_id; /* mds extent desc llog object id */
        struct lov_user_ost_data_join lmm_objects[0]; /* per-stripe data */
} __attribute__((packed));


struct obdo {
        obd_valid               o_valid;        /* hot fields in this obdo */
        obd_id                  o_id;
        obd_gr                  o_gr;
        obd_id                  o_fid;
        obd_size                o_size;         /* o_size-o_blocks == ost_lvb */
        obd_time                o_mtime;
        obd_time                o_atime;
        obd_time                o_ctime;
        obd_blocks              o_blocks;       /* brw: cli sent cached bytes */
        obd_size                o_grant;

        /* 32-bit fields start here: keep an even number of them via padding */
        obd_blksize             o_blksize;      /* optimal IO blocksize */
        obd_mode                o_mode;         /* brw: cli sent cache remain */
        obd_uid                 o_uid;
        obd_gid                 o_gid;
        obd_flag                o_flags;
        obd_count               o_nlink;        /* brw: checksum */
        obd_count               o_generation;
        obd_count               o_misc;         /* brw: o_dropped */
        __u32                   o_easize;       /* epoch in ost writes */
        __u32                   o_mds;
        __u32                   o_stripe_idx;   /* holds stripe idx */
        __u32                   o_padding_1;
        struct lustre_handle    o_handle;       /* brw: lock handle to prolong locks */
        struct llog_cookie      o_lcookie;      /* destroy: unlink cookie from MDS */

        __u64                   o_padding_2;
        __u64                   o_padding_3;
        __u64                   o_padding_4;
        __u64                   o_padding_5;
        __u64                   o_padding_6;
};

#define o_dirty   o_blocks
#define o_undirty o_mode
#define o_dropped o_misc
#define o_cksum   o_nlink

extern void lustre_swab_obdo (struct obdo *o);

/* request structure for OST's */
struct ost_body {
        struct  obdo oa;
};


extern void lustre_swab_ost_body (struct ost_body *b);
extern void lustre_swab_ost_last_id(obd_id *id);

extern void lustre_swab_lov_user_md(struct lov_user_md *lum);
extern void lustre_swab_lov_user_md_objects(struct lov_user_md *lum);
extern void lustre_swab_lov_user_md_join(struct lov_user_md_join *lumj);

/* llog_swab.c */
extern void lustre_swab_llogd_body (struct llogd_body *d);
extern void lustre_swab_llog_hdr (struct llog_log_hdr *h);
extern void lustre_swab_llogd_conn_body (struct llogd_conn_body *d);
extern void lustre_swab_llog_rec(struct llog_rec_hdr  *rec,
                                 struct llog_rec_tail *tail);

struct lustre_cfg;
extern void lustre_swab_lustre_cfg(struct lustre_cfg *lcfg);

/* this will be used when OBD_CONNECT_CHANGE_QS is set */
struct qunit_data {
        __u32 qd_id;    /* ID appiles to (uid, gid) */
        __u32 qd_flags; /* LQUOTA_FLAGS_* affect the responding bits */
        __u64 qd_count; /* acquire/release count (bytes for block quota) */
        __u64 qd_qunit; /* when a master returns the reply to a slave, it will
                         * contain the current corresponding qunit size */
        __u64 padding;
};

#define QDATA_IS_GRP(qdata)    ((qdata)->qd_flags & LQUOTA_FLAGS_GRP)
#define QDATA_IS_BLK(qdata)    ((qdata)->qd_flags & LQUOTA_FLAGS_BLK)
#define QDATA_IS_ADJBLK(qdata) ((qdata)->qd_flags & LQUOTA_FLAGS_ADJBLK)
#define QDATA_IS_ADJINO(qdata) ((qdata)->qd_flags & LQUOTA_FLAGS_ADJINO)
#define QDATA_IS_CHANGE_QS(qdata) ((qdata)->qd_flags & LQUOTA_FLAGS_CHG_QS)

#define QDATA_SET_GRP(qdata)    ((qdata)->qd_flags |= LQUOTA_FLAGS_GRP)
#define QDATA_SET_BLK(qdata)    ((qdata)->qd_flags |= LQUOTA_FLAGS_BLK)
#define QDATA_SET_ADJBLK(qdata) ((qdata)->qd_flags |= LQUOTA_FLAGS_ADJBLK)
#define QDATA_SET_ADJINO(qdata) ((qdata)->qd_flags |= LQUOTA_FLAGS_ADJINO)
#define QDATA_SET_CHANGE_QS(qdata) ((qdata)->qd_flags |= LQUOTA_FLAGS_CHG_QS)

#define QDATA_CLR_GRP(qdata)        ((qdata)->qd_flags &= ~LQUOTA_FLAGS_GRP)
#define QDATA_CLR_CHANGE_QS(qdata)  ((qdata)->qd_flags &= ~LQUOTA_FLAGS_CHG_QS)

#if LUSTRE_VERSION_CODE < OBD_OCD_VERSION(1, 9, 0, 0)
/* this will be used when OBD_CONNECT_QUOTA64 is set */
struct qunit_data_old2 {
        __u32 qd_id; /* ID appiles to (uid, gid) */
        __u32 qd_flags; /* Quota type (USRQUOTA, GRPQUOTA) occupy one bit;
                         * Block quota or file quota occupy one bit */
        __u64 qd_count; /* acquire/release count (bytes for block quota) */
};
#else
#warning "remove quota code above for format absolete in new release"
#endif

extern void lustre_swab_qdata(struct qunit_data *d);
#if LUSTRE_VERSION_CODE < OBD_OCD_VERSION(1, 9, 0, 0)
extern void lustre_swab_qdata_old2(struct qunit_data_old2 *d);
#else
#warning "remove quota code above for format absolete in new release"
#endif
extern int quota_get_qdata(void*req, struct qunit_data *qdata,
                           int is_req, int is_exp);
extern int quota_copy_qdata(void *request, struct qunit_data *qdata,
                            int is_req, int is_exp);

typedef enum {
        QUOTA_DQACQ     = 601,
        QUOTA_DQREL     = 602,
        QUOTA_LAST_OPC
} quota_cmd_t;
#define QUOTA_FIRST_OPC QUOTA_DQACQ


enum fld_rpc_opc {
        FLD_QUERY                       = 600,
        FLD_LAST_OPC,
        FLD_FIRST_OPC                   = FLD_QUERY
};

enum seq_rpc_opc {
        SEQ_QUERY                       = 700,
        SEQ_LAST_OPC,
        SEQ_FIRST_OPC                   = SEQ_QUERY
};

enum seq_op {
        SEQ_ALLOC_SUPER = 0,
        SEQ_ALLOC_META = 1
};


#define JOIN_FILE_ALIGN 4096

#define QUOTA_REQUEST   1
#define QUOTA_REPLY     0
#define QUOTA_EXPORT    1
#define QUOTA_IMPORT    0

/* quota check function */
#define QUOTA_RET_OK           0 /* return successfully */
#define QUOTA_RET_NOQUOTA      1 /* not support quota */
#define QUOTA_RET_NOLIMIT      2 /* quota limit isn't set */
#define QUOTA_RET_ACQUOTA      4 /* need to acquire extra quota */
#define QUOTA_RET_INC_PENDING  8 /* pending value is increased */

extern int quota_get_qunit_data_size(__u64 flag);
#endif<|MERGE_RESOLUTION|>--- conflicted
+++ resolved
@@ -95,8 +95,8 @@
 
 /* Defn's shared with user-space. */
 #include <lustre/lustre_user.h>
-<<<<<<< HEAD
 #include <lustre_ver.h>
+#include <lustre/ll_fiemap.h>
 
 #include <libcfs/kp30.h>
 
@@ -107,9 +107,6 @@
  * - ldlm data
  * - ioctl's
  */
-=======
-#include <lustre/ll_fiemap.h>
->>>>>>> 7bfe2fbd
 
 /*
  *  GENERAL STUFF
@@ -349,6 +346,7 @@
 #define OBD_CONNECT_CKSUM      0x20000000ULL /*support several cksum algos */
 #define OBD_CONNECT_FID        0x40000000ULL /* FID is supported */
 #define OBD_CONNECT_VBR        0x80000000ULL /* version based recovery */
+#define OBD_CONNECT_LOV_V3    0x100000000ULL /* client supports lov v3 ea */
 /* also update obd_connect_names[] for lprocfs_rd_connect_flags()
  * and lustre/utils/wirecheck.c */
 
@@ -363,7 +361,8 @@
                                 OBD_CONNECT_IBITS | OBD_CONNECT_JOIN | \
                                 OBD_CONNECT_NODEVOH | OBD_CONNECT_ATTRFID | \
                                 OBD_CONNECT_CANCELSET | OBD_CONNECT_AT | \
-                                LRU_RESIZE_CONNECT_FLAG | OBD_CONNECT_VBR)
+                                LRU_RESIZE_CONNECT_FLAG | OBD_CONNECT_VBR |\
+                                OBD_CONNECT_LOV_V3)
 #define OST_CONNECT_SUPPORTED  (OBD_CONNECT_SRVLOCK | OBD_CONNECT_GRANT | \
                                 OBD_CONNECT_REQPORTAL | OBD_CONNECT_VERSION | \
                                 OBD_CONNECT_TRUNCLOCK | OBD_CONNECT_INDEX | \
@@ -495,6 +494,7 @@
 #define LOV_MAGIC_V1      0x0BD10BD0
 #define LOV_MAGIC         LOV_MAGIC_V1
 #define LOV_MAGIC_JOIN    0x0BD20BD0
+#define LOV_MAGIC_V3      0x0BD30BD0
 
 #define LOV_PATTERN_RAID0 0x001   /* stripes are used round-robin */
 #define LOV_PATTERN_RAID1 0x002   /* stripes are mirrors of each other */
@@ -503,6 +503,9 @@
 
 #define LOV_OBJECT_GROUP_DEFAULT ~0ULL
 #define LOV_OBJECT_GROUP_CLEAR 0ULL
+
+#define MAXPOOLNAME 16
+#define POOLNAMEF "%.16s"
 
 #define lov_ost_data lov_ost_data_v1
 struct lov_ost_data_v1 {          /* per-stripe data structure (little-endian)*/
@@ -522,6 +525,18 @@
         __u32 lmm_stripe_count;   /* num stripes in use for this object */
         struct lov_ost_data_v1 lmm_objects[0]; /* per-stripe data */
 };
+
+struct lov_mds_md_v3 {            /* LOV EA mds/wire data (little-endian) */
+        __u32 lmm_magic;          /* magic number = LOV_MAGIC_V3 */
+        __u32 lmm_pattern;        /* LOV_PATTERN_RAID0, LOV_PATTERN_RAID1 */
+        __u64 lmm_object_id;      /* LOV object ID */
+        __u64 lmm_object_gr;      /* LOV object group */
+        __u32 lmm_stripe_size;    /* size of stripe in bytes */
+        __u32 lmm_stripe_count;   /* num stripes in use for this object */
+        char  lmm_pool_name[MAXPOOLNAME]; /* must be 32bit aligned */
+        struct lov_ost_data_v1 lmm_objects[0]; /* per-stripe data */
+};
+
 
 #define OBD_MD_FLID        (0x00000001ULL) /* object ID */
 #define OBD_MD_FLATIME     (0x00000002ULL) /* access time */
@@ -646,26 +661,6 @@
 
 extern void lustre_swab_niobuf_remote (struct niobuf_remote *nbr);
 
-<<<<<<< HEAD
-=======
-/* request structure for OST's */
-
-struct ost_body {
-        struct  obdo oa;
-};
-
-/* Key for FIEMAP to be used in get_info calls */
-struct ll_fiemap_info_key {
-        char    name[8];
-        struct  obdo oa;
-        struct  ll_user_fiemap fiemap;
-};
-
-extern void lustre_swab_ost_body (struct ost_body *b);
-extern void lustre_swab_ost_last_id(obd_id *id);
-extern void lustre_swab_fiemap(struct ll_user_fiemap *fiemap);
-
->>>>>>> 7bfe2fbd
 /* lock value block communicated between the filter and llite */
 
 /* OST_LVB_ERR_INIT is needed because the return code in rc is 
@@ -2020,12 +2015,21 @@
         struct  obdo oa;
 };
 
+/* Key for FIEMAP to be used in get_info calls */
+struct ll_fiemap_info_key {
+        char    name[8];
+        struct  obdo oa;
+        struct  ll_user_fiemap fiemap;
+};
 
 extern void lustre_swab_ost_body (struct ost_body *b);
 extern void lustre_swab_ost_last_id(obd_id *id);
-
-extern void lustre_swab_lov_user_md(struct lov_user_md *lum);
-extern void lustre_swab_lov_user_md_objects(struct lov_user_md *lum);
+extern void lustre_swab_fiemap(struct ll_user_fiemap *fiemap);
+
+extern void lustre_swab_lov_user_md_v1(struct lov_user_md_v1 *lum);
+extern void lustre_swab_lov_user_md_v3(struct lov_user_md_v3 *lum);
+extern void lustre_swab_lov_user_md_objects(struct lov_user_ost_data *lod,
+                                            int stripe_count);
 extern void lustre_swab_lov_user_md_join(struct lov_user_md_join *lumj);
 
 /* llog_swab.c */
