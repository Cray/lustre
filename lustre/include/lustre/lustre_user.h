--- conflicted
+++ resolved
@@ -134,12 +134,8 @@
 #define LOV_PATTERN_RAID1 0x002
 #define LOV_PATTERN_FIRST 0x100
 
-<<<<<<< HEAD
-#define MAXPOOLNAME 16
-=======
 #define LOV_MAXPOOLNAME 16
 #define LOV_POOLNAMEF "%.16s"
->>>>>>> ce18b2ca
 
 #define lov_user_ost_data lov_user_ost_data_v1
 struct lov_user_ost_data_v1 {     /* per-stripe data structure */
@@ -169,11 +165,7 @@
         __u32 lmm_stripe_size;    /* size of stripe in bytes */
         __u16 lmm_stripe_count;   /* num stripes in use for this object */
         __u16 lmm_stripe_offset;  /* starting stripe offset in lmm_objects */
-<<<<<<< HEAD
-        char  lmm_pool_name[MAXPOOLNAME]; /* pool name */
-=======
         char  lmm_pool_name[LOV_MAXPOOLNAME]; /* pool name */
->>>>>>> ce18b2ca
         struct lov_user_ost_data_v1 lmm_objects[0]; /* per-stripe data */
 } __attribute__((packed));
 
@@ -302,6 +294,8 @@
 
 #endif /* !__KERNEL__ */
 
+#define QFMT_LDISKFS 2 /* pre-1.6.6 compatibility */
+
 typedef enum lustre_quota_version {
         LUSTRE_QUOTA_V1 = 0,
         LUSTRE_QUOTA_V2 = 1
