/* -*- mode: c; c-basic-offset: 8; indent-tabs-mode: nil; -*-
 * vim:expandtab:shiftwidth=8:tabstop=8:
 *
 * GPL HEADER START
 *
 * DO NOT ALTER OR REMOVE COPYRIGHT NOTICES OR THIS FILE HEADER.
 *
 * This program is free software; you can redistribute it and/or modify
 * it under the terms of the GNU General Public License version 2 only,
 * as published by the Free Software Foundation.
 *
 * This program is distributed in the hope that it will be useful, but
 * WITHOUT ANY WARRANTY; without even the implied warranty of
 * MERCHANTABILITY or FITNESS FOR A PARTICULAR PURPOSE.  See the GNU
 * General Public License version 2 for more details (a copy is included
 * in the LICENSE file that accompanied this code).
 *
 * You should have received a copy of the GNU General Public License
 * version 2 along with this program; If not, see
 * http://www.sun.com/software/products/lustre/docs/GPLv2.pdf
 *
 * Please contact Sun Microsystems, Inc., 4150 Network Circle, Santa Clara,
 * CA 95054 USA or visit www.sun.com if you need additional information or
 * have any questions.
 *
 * GPL HEADER END
 */
/*
 * Copyright  2008 Sun Microsystems, Inc. All rights reserved
 * Use is subject to license terms.
 */
/*
 * This file is part of Lustre, http://www.lustre.org/
 * Lustre is a trademark of Sun Microsystems, Inc.
 *
 * lustre/include/lustre/lustre_user.h
 *
 * Lustre public user-space interface definitions.
 */

#ifndef _LUSTRE_USER_H
#define _LUSTRE_USER_H

#include <lustre/ll_fiemap.h>
#if defined(__linux__)
#include <linux/lustre_user.h>
#elif defined(__APPLE__)
#include <darwin/lustre_user.h>
#elif defined(__WINNT__)
#include <winnt/lustre_user.h>
#else
#error Unsupported operating system.
#endif

/* for statfs() */
#define LL_SUPER_MAGIC 0x0BD00BD0

#ifndef EXT3_IOC_GETFLAGS
#define EXT3_IOC_GETFLAGS               _IOR('f', 1, long)
#define EXT3_IOC_SETFLAGS               _IOW('f', 2, long)
#define EXT3_IOC_GETVERSION             _IOR('f', 3, long)
#define EXT3_IOC_SETVERSION             _IOW('f', 4, long)
#define EXT3_IOC_GETVERSION_OLD         _IOR('v', 1, long)
#define EXT3_IOC_SETVERSION_OLD         _IOW('v', 2, long)
#define EXT3_IOC_FIEMAP                 _IOWR('f', 10, struct ll_user_fiemap)
#endif

/* FIEMAP flags supported by Lustre */
#define LUSTRE_FIEMAP_FLAGS_COMPAT (FIEMAP_FLAG_SYNC | FIEMAP_FLAG_DEVICE_ORDER)

struct obd_statfs;

/* 
 * The ioctl naming rules:
 * LL_*     - works on the currently opened filehandle instead of parent dir
 * *_OBD_*  - gets data for both OSC or MDC (LOV, LMV indirectly)
 * *_MDC_*  - gets/sets data related to MDC
 * *_LOV_*  - gets/sets data related to OSC/LOV
 * *FILE*   - called on parent dir and passes in a filename
 * *STRIPE* - set/get lov_user_md
 * *INFO    - set/get lov_user_mds_data
 */
#define LL_IOC_GETFLAGS                 _IOR ('f', 151, long)
#define LL_IOC_SETFLAGS                 _IOW ('f', 152, long)
#define LL_IOC_CLRFLAGS                 _IOW ('f', 153, long)
#define LL_IOC_LOV_SETSTRIPE            _IOW ('f', 154, long)
#define LL_IOC_LOV_GETSTRIPE            _IOW ('f', 155, long)
#define LL_IOC_LOV_SETEA                _IOW ('f', 156, long)
#define LL_IOC_RECREATE_OBJ             _IOW ('f', 157, long)
#define LL_IOC_GROUP_LOCK               _IOW ('f', 158, long)
#define LL_IOC_GROUP_UNLOCK             _IOW ('f', 159, long)
#define LL_IOC_QUOTACHECK               _IOW ('f', 160, int)
#define LL_IOC_POLL_QUOTACHECK          _IOR ('f', 161, struct if_quotacheck *)
#define LL_IOC_QUOTACTL                 _IOWR('f', 162, struct if_quotactl *)
#define LL_IOC_JOIN                     _IOW ('f', 163, long)
#define IOC_OBD_STATFS                  _IOWR('f', 164, struct obd_statfs *)
#define IOC_LOV_GETINFO                 _IOWR('f', 165, struct lov_user_mds_data *)

<<<<<<< HEAD
#define LL_IOC_LLOOP_ATTACH             _IOWR('f', 166, OBD_IOC_DATA_TYPE)
#define LL_IOC_LLOOP_DETACH             _IOWR('f', 167, OBD_IOC_DATA_TYPE)
#define LL_IOC_LLOOP_INFO               _IOWR('f', 168, OBD_IOC_DATA_TYPE)
#define LL_IOC_LLOOP_DETACH_BYDEV       _IOWR('f', 169, OBD_IOC_DATA_TYPE)
=======
#define LL_IOC_LLOOP_ATTACH             _IOWR('f', 169, long)
#define LL_IOC_LLOOP_DETACH             _IOWR('f', 170, long)
#define LL_IOC_LLOOP_INFO               _IOWR('f', 171, long)
#define LL_IOC_LLOOP_DETACH_BYDEV       _IOWR('f', 172, long)
#define LL_IOC_PATH2FID                 _IOR ('f', 173, long)
>>>>>>> 7df8d1be

#define LL_STATFS_MDC           1
#define LL_STATFS_LOV           2

#define IOC_MDC_TYPE            'i'
#define IOC_MDC_LOOKUP          _IOWR(IOC_MDC_TYPE, 20, struct obd_device *)
#define IOC_MDC_GETFILESTRIPE   _IOWR(IOC_MDC_TYPE, 21, struct lov_user_md *)
#define IOC_MDC_GETFILEINFO     _IOWR(IOC_MDC_TYPE, 22, struct lov_user_mds_data *)
#define LL_IOC_MDC_GETINFO      _IOWR(IOC_MDC_TYPE, 23, struct lov_user_mds_data *)

/* Keep these for backward compartability. */
#define LL_IOC_OBD_STATFS       IOC_OBD_STATFS
#define IOC_MDC_GETSTRIPE       IOC_MDC_GETFILESTRIPE

/* Do not define O_CHECK_STALE as 0200000000,
 * which is conflict with MDS_OPEN_OWNEROVERRIDE */
#define O_CHECK_STALE       020000000  /* hopefully this does not conflict */

#define O_LOV_DELAY_CREATE 0100000000  /* hopefully this does not conflict */
#define O_JOIN_FILE        0400000000  /* hopefully this does not conflict */

#define LL_FILE_IGNORE_LOCK             0x00000001
#define LL_FILE_GROUP_LOCKED            0x00000002
#define LL_FILE_READAHEAD               0x00000004

#define LOV_USER_MAGIC_V1 0x0BD10BD0
#define LOV_USER_MAGIC    LOV_USER_MAGIC_V1
#define LOV_USER_MAGIC_JOIN 0x0BD20BD0
#define LOV_USER_MAGIC_V3 0x0BD30BD0

#define LOV_PATTERN_RAID0 0x001
#define LOV_PATTERN_RAID1 0x002
#define LOV_PATTERN_FIRST 0x100

<<<<<<< HEAD
#define MAXPOOLNAME 16
=======
#define LOV_MAXPOOLNAME 16
#define LOV_POOLNAMEF "%.16s"
>>>>>>> 7df8d1be

#define lov_user_ost_data lov_user_ost_data_v1
struct lov_user_ost_data_v1 {     /* per-stripe data structure */
        __u64 l_object_id;        /* OST object ID */
        __u64 l_object_gr;        /* OST object group (creating MDS number) */
        __u32 l_ost_gen;          /* generation of this OST index */
        __u32 l_ost_idx;          /* OST index in LOV */
} __attribute__((packed));

#define lov_user_md lov_user_md_v1
struct lov_user_md_v1 {           /* LOV EA user data (host-endian) */
        __u32 lmm_magic;          /* magic number = LOV_USER_MAGIC_V1 */
        __u32 lmm_pattern;        /* LOV_PATTERN_RAID0, LOV_PATTERN_RAID1 */
        __u64 lmm_object_id;      /* LOV object ID */
        __u64 lmm_object_gr;      /* LOV object group */
        __u32 lmm_stripe_size;    /* size of stripe in bytes */
        __u16 lmm_stripe_count;   /* num stripes in use for this object */
        __u16 lmm_stripe_offset;  /* starting stripe offset in lmm_objects */
        struct lov_user_ost_data_v1 lmm_objects[0]; /* per-stripe data */
} __attribute__((packed));

struct lov_user_md_v3 {           /* LOV EA user data (host-endian) */
        __u32 lmm_magic;          /* magic number = LOV_USER_MAGIC_V3 */
        __u32 lmm_pattern;        /* LOV_PATTERN_RAID0, LOV_PATTERN_RAID1 */
        __u64 lmm_object_id;      /* LOV object ID */
        __u64 lmm_object_gr;      /* LOV object group */
        __u32 lmm_stripe_size;    /* size of stripe in bytes */
        __u16 lmm_stripe_count;   /* num stripes in use for this object */
        __u16 lmm_stripe_offset;  /* starting stripe offset in lmm_objects */
<<<<<<< HEAD
        char  lmm_pool_name[MAXPOOLNAME]; /* pool name */
=======
        char  lmm_pool_name[LOV_MAXPOOLNAME]; /* pool name */
>>>>>>> 7df8d1be
        struct lov_user_ost_data_v1 lmm_objects[0]; /* per-stripe data */
} __attribute__((packed));

/* Compile with -D_LARGEFILE64_SOURCE or -D_GNU_SOURCE (or #define) to
 * use this.  It is unsafe to #define those values in this header as it
 * is possible the application has already #included <sys/stat.h>. */
#ifdef HAVE_LOV_USER_MDS_DATA
#define lov_user_mds_data lov_user_mds_data_v1
struct lov_user_mds_data_v1 {
        lstat_t lmd_st;                 /* MDS stat struct */
        struct lov_user_md_v1 lmd_lmm;  /* LOV EA V1 user data */
} __attribute__((packed));

struct lov_user_mds_data_v3 {
        lstat_t lmd_st;                 /* MDS stat struct */
        struct lov_user_md_v3 lmd_lmm;  /* LOV EA V3 user data */
} __attribute__((packed));
#endif

struct ll_recreate_obj {
        __u64 lrc_id;
        __u32 lrc_ost_idx;
};

struct ll_fid {
        __u64 id;         /* holds object id */
        __u32 generation; /* holds object generation */
        __u32 f_type;     /* holds object type or stripe idx when passing it to
                           * OST for saving into EA. */
};

struct filter_fid {
        struct ll_fid   ff_fid;  /* ff_fid.f_type == file stripe number */
        __u64           ff_objid;
        __u64           ff_group;
};

struct obd_uuid {
        char uuid[40];
};

static inline int obd_uuid_equals(struct obd_uuid *u1, struct obd_uuid *u2)
{
        return strcmp((char *)u1->uuid, (char *)u2->uuid) == 0;
}

static inline int obd_uuid_empty(struct obd_uuid *uuid)
{
        return uuid->uuid[0] == '\0';
}

static inline void obd_str2uuid(struct obd_uuid *uuid, char *tmp)
{
        strncpy((char *)uuid->uuid, tmp, sizeof(*uuid));
        uuid->uuid[sizeof(*uuid) - 1] = '\0';
}

/* For printf's only, make sure uuid is terminated */
static inline char *obd_uuid2str(struct obd_uuid *uuid) 
{
        if (uuid->uuid[sizeof(*uuid) - 1] != '\0') {
                /* Obviously not safe, but for printfs, no real harm done...
                   we're always null-terminated, even in a race. */
                static char temp[sizeof(*uuid)];
                memcpy(temp, uuid->uuid, sizeof(*uuid) - 1);
                temp[sizeof(*uuid) - 1] = '\0';
                return temp;
        }
        return (char *)(uuid->uuid);
}

/* these must be explicitly translated into linux Q_* in ll_dir_ioctl */
#define LUSTRE_Q_QUOTAON    0x800002     /* turn quotas on */
#define LUSTRE_Q_QUOTAOFF   0x800003     /* turn quotas off */
#define LUSTRE_Q_GETINFO    0x800005     /* get information about quota files */
#define LUSTRE_Q_SETINFO    0x800006     /* set information about quota files */
#define LUSTRE_Q_GETQUOTA   0x800007     /* get user quota structure */
#define LUSTRE_Q_SETQUOTA   0x800008     /* set user quota structure */
/* lustre-specific control commands */
#define LUSTRE_Q_INVALIDATE  0x80000b     /* invalidate quota data */
#define LUSTRE_Q_FINVALIDATE 0x80000c     /* invalidate filter quota data */

#define UGQUOTA 2       /* set both USRQUOTA and GRPQUOTA */

struct if_quotacheck {
        char                    obd_type[16];
        struct obd_uuid         obd_uuid;
};

#define MDS_GRP_DOWNCALL_MAGIC 0x6d6dd620

struct mds_grp_downcall_data {
        __u32           mgd_magic;
        __u32           mgd_err;
        __u32           mgd_uid;
        __u32           mgd_gid;
        __u32           mgd_ngroups;
        __u32           mgd_groups[0];
};

#ifdef NEED_QUOTA_DEFS
#ifndef QUOTABLOCK_BITS
#define QUOTABLOCK_BITS 10
#endif

#ifndef QUOTABLOCK_SIZE
#define QUOTABLOCK_SIZE (1 << QUOTABLOCK_BITS)
#endif

#ifndef toqb
#define toqb(x) (((x) + QUOTABLOCK_SIZE - 1) >> QUOTABLOCK_BITS)
#endif

#ifndef QIF_BLIMITS
#define QIF_BLIMITS     1
#define QIF_SPACE       2
#define QIF_ILIMITS     4
#define QIF_INODES      8
#define QIF_BTIME       16
#define QIF_ITIME       32
#define QIF_LIMITS      (QIF_BLIMITS | QIF_ILIMITS)
#define QIF_USAGE       (QIF_SPACE | QIF_INODES)
#define QIF_TIMES       (QIF_BTIME | QIF_ITIME)
#define QIF_ALL         (QIF_LIMITS | QIF_USAGE | QIF_TIMES)
#endif

#endif /* !__KERNEL__ */

typedef enum lustre_quota_version {
        LUSTRE_QUOTA_V1 = 0,
        LUSTRE_QUOTA_V2 = 1
} lustre_quota_version_t;

/* XXX: same as if_dqinfo struct in kernel */
struct obd_dqinfo {
        __u64 dqi_bgrace;
        __u64 dqi_igrace;
        __u32 dqi_flags;
        __u32 dqi_valid;
};

/* XXX: same as if_dqblk struct in kernel, plus one padding */
struct obd_dqblk {
        __u64 dqb_bhardlimit;
        __u64 dqb_bsoftlimit;
        __u64 dqb_curspace;
        __u64 dqb_ihardlimit;
        __u64 dqb_isoftlimit;
        __u64 dqb_curinodes;
        __u64 dqb_btime;
        __u64 dqb_itime;
        __u32 dqb_valid;
        __u32 padding;
};

struct if_quotactl {
        __u32                   qc_cmd;
        __u32                   qc_type;
        __u32                   qc_id;
        __u32                   qc_stat;
        struct obd_dqinfo       qc_dqinfo;
        struct obd_dqblk        qc_dqblk;
        char                    obd_type[16];
        struct obd_uuid         obd_uuid;
};

#ifndef offsetof
# define offsetof(typ,memb)     ((unsigned long)((char *)&(((typ *)0)->memb)))
#endif

#endif /* _LUSTRE_USER_H */<|MERGE_RESOLUTION|>--- conflicted
+++ resolved
@@ -96,18 +96,10 @@
 #define IOC_OBD_STATFS                  _IOWR('f', 164, struct obd_statfs *)
 #define IOC_LOV_GETINFO                 _IOWR('f', 165, struct lov_user_mds_data *)
 
-<<<<<<< HEAD
 #define LL_IOC_LLOOP_ATTACH             _IOWR('f', 166, OBD_IOC_DATA_TYPE)
 #define LL_IOC_LLOOP_DETACH             _IOWR('f', 167, OBD_IOC_DATA_TYPE)
 #define LL_IOC_LLOOP_INFO               _IOWR('f', 168, OBD_IOC_DATA_TYPE)
 #define LL_IOC_LLOOP_DETACH_BYDEV       _IOWR('f', 169, OBD_IOC_DATA_TYPE)
-=======
-#define LL_IOC_LLOOP_ATTACH             _IOWR('f', 169, long)
-#define LL_IOC_LLOOP_DETACH             _IOWR('f', 170, long)
-#define LL_IOC_LLOOP_INFO               _IOWR('f', 171, long)
-#define LL_IOC_LLOOP_DETACH_BYDEV       _IOWR('f', 172, long)
-#define LL_IOC_PATH2FID                 _IOR ('f', 173, long)
->>>>>>> 7df8d1be
 
 #define LL_STATFS_MDC           1
 #define LL_STATFS_LOV           2
@@ -142,12 +134,8 @@
 #define LOV_PATTERN_RAID1 0x002
 #define LOV_PATTERN_FIRST 0x100
 
-<<<<<<< HEAD
-#define MAXPOOLNAME 16
-=======
 #define LOV_MAXPOOLNAME 16
 #define LOV_POOLNAMEF "%.16s"
->>>>>>> 7df8d1be
 
 #define lov_user_ost_data lov_user_ost_data_v1
 struct lov_user_ost_data_v1 {     /* per-stripe data structure */
@@ -177,11 +165,7 @@
         __u32 lmm_stripe_size;    /* size of stripe in bytes */
         __u16 lmm_stripe_count;   /* num stripes in use for this object */
         __u16 lmm_stripe_offset;  /* starting stripe offset in lmm_objects */
-<<<<<<< HEAD
-        char  lmm_pool_name[MAXPOOLNAME]; /* pool name */
-=======
         char  lmm_pool_name[LOV_MAXPOOLNAME]; /* pool name */
->>>>>>> 7df8d1be
         struct lov_user_ost_data_v1 lmm_objects[0]; /* per-stripe data */
 } __attribute__((packed));
 
@@ -310,6 +294,8 @@
 
 #endif /* !__KERNEL__ */
 
+#define QFMT_LDISKFS 2 /* pre-1.6.6 compatibility */
+
 typedef enum lustre_quota_version {
         LUSTRE_QUOTA_V1 = 0,
         LUSTRE_QUOTA_V2 = 1
