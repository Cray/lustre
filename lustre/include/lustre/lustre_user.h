/* -*- mode: c; c-basic-offset: 8; indent-tabs-mode: nil; -*-
 * vim:expandtab:shiftwidth=8:tabstop=8:
 *
 * GPL HEADER START
 *
 * DO NOT ALTER OR REMOVE COPYRIGHT NOTICES OR THIS FILE HEADER.
 *
 * This program is free software; you can redistribute it and/or modify
 * it under the terms of the GNU General Public License version 2 only,
 * as published by the Free Software Foundation.
 *
 * This program is distributed in the hope that it will be useful, but
 * WITHOUT ANY WARRANTY; without even the implied warranty of
 * MERCHANTABILITY or FITNESS FOR A PARTICULAR PURPOSE.  See the GNU
 * General Public License version 2 for more details (a copy is included
 * in the LICENSE file that accompanied this code).
 *
 * You should have received a copy of the GNU General Public License
 * version 2 along with this program; If not, see
 * http://www.sun.com/software/products/lustre/docs/GPLv2.pdf
 *
 * Please contact Sun Microsystems, Inc., 4150 Network Circle, Santa Clara,
 * CA 95054 USA or visit www.sun.com if you need additional information or
 * have any questions.
 *
 * GPL HEADER END
 */
/*
 * Copyright  2008 Sun Microsystems, Inc. All rights reserved
 * Use is subject to license terms.
 */
/*
 * This file is part of Lustre, http://www.lustre.org/
 * Lustre is a trademark of Sun Microsystems, Inc.
 *
 * lustre/include/lustre/lustre_user.h
 *
 * Lustre public user-space interface definitions.
 */

#ifndef _LUSTRE_USER_H
#define _LUSTRE_USER_H

#include <lustre/ll_fiemap.h>
#if defined(__linux__)
#include <linux/lustre_user.h>
#elif defined(__APPLE__)
#include <darwin/lustre_user.h>
#elif defined(__WINNT__)
#include <winnt/lustre_user.h>
#else
#error Unsupported operating system.
#endif

/* for statfs() */
#define LL_SUPER_MAGIC 0x0BD00BD0

#ifndef EXT3_IOC_GETFLAGS
#define EXT3_IOC_GETFLAGS               _IOR('f', 1, long)
#define EXT3_IOC_SETFLAGS               _IOW('f', 2, long)
#define EXT3_IOC_GETVERSION             _IOR('f', 3, long)
#define EXT3_IOC_SETVERSION             _IOW('f', 4, long)
#define EXT3_IOC_GETVERSION_OLD         _IOR('v', 1, long)
#define EXT3_IOC_SETVERSION_OLD         _IOW('v', 2, long)
#define EXT3_IOC_FIEMAP                 _IOWR('f', 10, struct ll_user_fiemap)
#endif

/* FIEMAP flags supported by Lustre */
#define LUSTRE_FIEMAP_FLAGS_COMPAT (FIEMAP_FLAG_SYNC | FIEMAP_FLAG_DEVICE_ORDER)

struct obd_statfs;

/* 
 * The ioctl naming rules:
 * LL_*     - works on the currently opened filehandle instead of parent dir
 * *_OBD_*  - gets data for both OSC or MDC (LOV, LMV indirectly)
 * *_MDC_*  - gets/sets data related to MDC
 * *_LOV_*  - gets/sets data related to OSC/LOV
 * *FILE*   - called on parent dir and passes in a filename
 * *STRIPE* - set/get lov_user_md
 * *INFO    - set/get lov_user_mds_data
 */
#define LL_IOC_GETFLAGS                 _IOR ('f', 151, long)
#define LL_IOC_SETFLAGS                 _IOW ('f', 152, long)
#define LL_IOC_CLRFLAGS                 _IOW ('f', 153, long)
#define LL_IOC_LOV_SETSTRIPE            _IOW ('f', 154, long)
#define LL_IOC_LOV_GETSTRIPE            _IOW ('f', 155, long)
#define LL_IOC_LOV_SETEA                _IOW ('f', 156, long)
#define LL_IOC_RECREATE_OBJ             _IOW ('f', 157, long)
#define LL_IOC_GROUP_LOCK               _IOW ('f', 158, long)
#define LL_IOC_GROUP_UNLOCK             _IOW ('f', 159, long)
#define LL_IOC_QUOTACHECK               _IOW ('f', 160, int)
#define LL_IOC_POLL_QUOTACHECK          _IOR ('f', 161, struct if_quotacheck *)
#define LL_IOC_QUOTACTL                 _IOWR('f', 162, struct if_quotactl *)
#define LL_IOC_JOIN                     _IOW ('f', 163, long)
#define IOC_OBD_STATFS                  _IOWR('f', 164, struct obd_statfs *)
#define IOC_LOV_GETINFO                 _IOWR('f', 165, struct lov_user_mds_data *)

#define LL_IOC_LLOOP_ATTACH             _IOWR('f', 166, OBD_IOC_DATA_TYPE)
#define LL_IOC_LLOOP_DETACH             _IOWR('f', 167, OBD_IOC_DATA_TYPE)
#define LL_IOC_LLOOP_INFO               _IOWR('f', 168, OBD_IOC_DATA_TYPE)
#define LL_IOC_LLOOP_DETACH_BYDEV       _IOWR('f', 169, OBD_IOC_DATA_TYPE)

#define LL_STATFS_MDC           1
#define LL_STATFS_LOV           2

#define IOC_MDC_TYPE            'i'
#define IOC_MDC_LOOKUP          _IOWR(IOC_MDC_TYPE, 20, struct obd_device *)
#define IOC_MDC_GETFILESTRIPE   _IOWR(IOC_MDC_TYPE, 21, struct lov_user_md *)
#define IOC_MDC_GETFILEINFO     _IOWR(IOC_MDC_TYPE, 22, struct lov_user_mds_data *)
#define LL_IOC_MDC_GETINFO      _IOWR(IOC_MDC_TYPE, 23, struct lov_user_mds_data *)

/* Keep these for backward compartability. */
#define LL_IOC_OBD_STATFS       IOC_OBD_STATFS
#define IOC_MDC_GETSTRIPE       IOC_MDC_GETFILESTRIPE

<<<<<<< HEAD
/* Do not define O_CHECK_STALE as 0200000000,
 * which is conflict with MDS_OPEN_OWNEROVERRIDE */
#define O_CHECK_STALE       020000000  /* hopefully this does not conflict */

=======
>>>>>>> 03b71240
#define O_LOV_DELAY_CREATE 0100000000  /* hopefully this does not conflict */
#define O_JOIN_FILE        0400000000  /* hopefully this does not conflict */

#define LL_FILE_IGNORE_LOCK             0x00000001
#define LL_FILE_GROUP_LOCKED            0x00000002
#define LL_FILE_READAHEAD               0x00000004

#define LOV_USER_MAGIC_V1 0x0BD10BD0
#define LOV_USER_MAGIC    LOV_USER_MAGIC_V1
#define LOV_USER_MAGIC_JOIN 0x0BD20BD0
#define LOV_USER_MAGIC_V3 0x0BD30BD0

#define LOV_PATTERN_RAID0 0x001
#define LOV_PATTERN_RAID1 0x002
#define LOV_PATTERN_FIRST 0x100

#define MAXPOOLNAME 16

#define lov_user_ost_data lov_user_ost_data_v1
struct lov_user_ost_data_v1 {     /* per-stripe data structure */
        __u64 l_object_id;        /* OST object ID */
        __u64 l_object_gr;        /* OST object group (creating MDS number) */
        __u32 l_ost_gen;          /* generation of this OST index */
        __u32 l_ost_idx;          /* OST index in LOV */
} __attribute__((packed));

#define lov_user_md lov_user_md_v1
struct lov_user_md_v1 {           /* LOV EA user data (host-endian) */
        __u32 lmm_magic;          /* magic number = LOV_USER_MAGIC_V1 */
        __u32 lmm_pattern;        /* LOV_PATTERN_RAID0, LOV_PATTERN_RAID1 */
        __u64 lmm_object_id;      /* LOV object ID */
        __u64 lmm_object_gr;      /* LOV object group */
        __u32 lmm_stripe_size;    /* size of stripe in bytes */
        __u16 lmm_stripe_count;   /* num stripes in use for this object */
        __u16 lmm_stripe_offset;  /* starting stripe offset in lmm_objects */
        struct lov_user_ost_data_v1 lmm_objects[0]; /* per-stripe data */
} __attribute__((packed));

struct lov_user_md_v3 {           /* LOV EA user data (host-endian) */
        __u32 lmm_magic;          /* magic number = LOV_USER_MAGIC_V3 */
        __u32 lmm_pattern;        /* LOV_PATTERN_RAID0, LOV_PATTERN_RAID1 */
        __u64 lmm_object_id;      /* LOV object ID */
        __u64 lmm_object_gr;      /* LOV object group */
        __u32 lmm_stripe_size;    /* size of stripe in bytes */
        __u16 lmm_stripe_count;   /* num stripes in use for this object */
        __u16 lmm_stripe_offset;  /* starting stripe offset in lmm_objects */
        char  lmm_pool_name[MAXPOOLNAME]; /* pool name */
        struct lov_user_ost_data_v1 lmm_objects[0]; /* per-stripe data */
} __attribute__((packed));

/* Compile with -D_LARGEFILE64_SOURCE or -D_GNU_SOURCE (or #define) to
 * use this.  It is unsafe to #define those values in this header as it
 * is possible the application has already #included <sys/stat.h>. */
#ifdef HAVE_LOV_USER_MDS_DATA
#define lov_user_mds_data lov_user_mds_data_v1
struct lov_user_mds_data_v1 {
        lstat_t lmd_st;                 /* MDS stat struct */
        struct lov_user_md_v1 lmd_lmm;  /* LOV EA V1 user data */
} __attribute__((packed));

struct lov_user_mds_data_v3 {
        lstat_t lmd_st;                 /* MDS stat struct */
        struct lov_user_md_v3 lmd_lmm;  /* LOV EA V3 user data */
} __attribute__((packed));
#endif

struct ll_recreate_obj {
        __u64 lrc_id;
        __u32 lrc_ost_idx;
};

struct ll_fid {
        __u64 id;         /* holds object id */
        __u32 generation; /* holds object generation */
        __u32 f_type;     /* holds object type or stripe idx when passing it to
                           * OST for saving into EA. */
};

struct filter_fid {
        struct ll_fid   ff_fid;  /* ff_fid.f_type == file stripe number */
        __u64           ff_objid;
        __u64           ff_group;
};

struct obd_uuid {
        char uuid[40];
};

static inline int obd_uuid_equals(struct obd_uuid *u1, struct obd_uuid *u2)
{
        return strcmp((char *)u1->uuid, (char *)u2->uuid) == 0;
}

static inline int obd_uuid_empty(struct obd_uuid *uuid)
{
        return uuid->uuid[0] == '\0';
}

static inline void obd_str2uuid(struct obd_uuid *uuid, char *tmp)
{
        strncpy((char *)uuid->uuid, tmp, sizeof(*uuid));
        uuid->uuid[sizeof(*uuid) - 1] = '\0';
}

/* For printf's only, make sure uuid is terminated */
static inline char *obd_uuid2str(struct obd_uuid *uuid) 
{
        if (uuid->uuid[sizeof(*uuid) - 1] != '\0') {
                /* Obviously not safe, but for printfs, no real harm done...
                   we're always null-terminated, even in a race. */
                static char temp[sizeof(*uuid)];
                memcpy(temp, uuid->uuid, sizeof(*uuid) - 1);
                temp[sizeof(*uuid) - 1] = '\0';
                return temp;
        }
        return (char *)(uuid->uuid);
}

/* these must be explicitly translated into linux Q_* in ll_dir_ioctl */
#define LUSTRE_Q_QUOTAON    0x800002     /* turn quotas on */
#define LUSTRE_Q_QUOTAOFF   0x800003     /* turn quotas off */
#define LUSTRE_Q_GETINFO    0x800005     /* get information about quota files */
#define LUSTRE_Q_SETINFO    0x800006     /* set information about quota files */
#define LUSTRE_Q_GETQUOTA   0x800007     /* get user quota structure */
#define LUSTRE_Q_SETQUOTA   0x800008     /* set user quota structure */
/* lustre-specific control commands */
#define LUSTRE_Q_INVALIDATE  0x80000b     /* invalidate quota data */
#define LUSTRE_Q_FINVALIDATE 0x80000c     /* invalidate filter quota data */

#define UGQUOTA 2       /* set both USRQUOTA and GRPQUOTA */

struct if_quotacheck {
        char                    obd_type[16];
        struct obd_uuid         obd_uuid;
};

#define MDS_GRP_DOWNCALL_MAGIC 0x6d6dd620

struct mds_grp_downcall_data {
        __u32           mgd_magic;
        __u32           mgd_err;
        __u32           mgd_uid;
        __u32           mgd_gid;
        __u32           mgd_ngroups;
        __u32           mgd_groups[0];
};

#ifdef NEED_QUOTA_DEFS
#ifndef QUOTABLOCK_BITS
#define QUOTABLOCK_BITS 10
#endif

#ifndef QUOTABLOCK_SIZE
#define QUOTABLOCK_SIZE (1 << QUOTABLOCK_BITS)
#endif

#ifndef toqb
#define toqb(x) (((x) + QUOTABLOCK_SIZE - 1) >> QUOTABLOCK_BITS)
#endif

#ifndef QIF_BLIMITS
#define QIF_BLIMITS     1
#define QIF_SPACE       2
#define QIF_ILIMITS     4
#define QIF_INODES      8
#define QIF_BTIME       16
#define QIF_ITIME       32
#define QIF_LIMITS      (QIF_BLIMITS | QIF_ILIMITS)
#define QIF_USAGE       (QIF_SPACE | QIF_INODES)
#define QIF_TIMES       (QIF_BTIME | QIF_ITIME)
#define QIF_ALL         (QIF_LIMITS | QIF_USAGE | QIF_TIMES)
#endif

#endif /* !__KERNEL__ */

<<<<<<< HEAD
=======
#define QFMT_LDISKFS 2 /* pre-1.6.6 compatibility */

>>>>>>> 03b71240
typedef enum lustre_quota_version {
        LUSTRE_QUOTA_V1 = 0,
        LUSTRE_QUOTA_V2 = 1
} lustre_quota_version_t;

/* XXX: same as if_dqinfo struct in kernel */
struct obd_dqinfo {
        __u64 dqi_bgrace;
        __u64 dqi_igrace;
        __u32 dqi_flags;
        __u32 dqi_valid;
};

/* XXX: same as if_dqblk struct in kernel, plus one padding */
struct obd_dqblk {
        __u64 dqb_bhardlimit;
        __u64 dqb_bsoftlimit;
        __u64 dqb_curspace;
        __u64 dqb_ihardlimit;
        __u64 dqb_isoftlimit;
        __u64 dqb_curinodes;
        __u64 dqb_btime;
        __u64 dqb_itime;
        __u32 dqb_valid;
        __u32 padding;
};

struct if_quotactl {
        __u32                   qc_cmd;
        __u32                   qc_type;
        __u32                   qc_id;
        __u32                   qc_stat;
        struct obd_dqinfo       qc_dqinfo;
        struct obd_dqblk        qc_dqblk;
        char                    obd_type[16];
        struct obd_uuid         obd_uuid;
};

#ifndef offsetof
# define offsetof(typ,memb)     ((unsigned long)((char *)&(((typ *)0)->memb)))
#endif

#endif /* _LUSTRE_USER_H */<|MERGE_RESOLUTION|>--- conflicted
+++ resolved
@@ -114,13 +114,6 @@
 #define LL_IOC_OBD_STATFS       IOC_OBD_STATFS
 #define IOC_MDC_GETSTRIPE       IOC_MDC_GETFILESTRIPE
 
-<<<<<<< HEAD
-/* Do not define O_CHECK_STALE as 0200000000,
- * which is conflict with MDS_OPEN_OWNEROVERRIDE */
-#define O_CHECK_STALE       020000000  /* hopefully this does not conflict */
-
-=======
->>>>>>> 03b71240
 #define O_LOV_DELAY_CREATE 0100000000  /* hopefully this does not conflict */
 #define O_JOIN_FILE        0400000000  /* hopefully this does not conflict */
 
@@ -130,14 +123,12 @@
 
 #define LOV_USER_MAGIC_V1 0x0BD10BD0
 #define LOV_USER_MAGIC    LOV_USER_MAGIC_V1
+
 #define LOV_USER_MAGIC_JOIN 0x0BD20BD0
-#define LOV_USER_MAGIC_V3 0x0BD30BD0
 
 #define LOV_PATTERN_RAID0 0x001
 #define LOV_PATTERN_RAID1 0x002
 #define LOV_PATTERN_FIRST 0x100
-
-#define MAXPOOLNAME 16
 
 #define lov_user_ost_data lov_user_ost_data_v1
 struct lov_user_ost_data_v1 {     /* per-stripe data structure */
@@ -159,18 +150,6 @@
         struct lov_user_ost_data_v1 lmm_objects[0]; /* per-stripe data */
 } __attribute__((packed));
 
-struct lov_user_md_v3 {           /* LOV EA user data (host-endian) */
-        __u32 lmm_magic;          /* magic number = LOV_USER_MAGIC_V3 */
-        __u32 lmm_pattern;        /* LOV_PATTERN_RAID0, LOV_PATTERN_RAID1 */
-        __u64 lmm_object_id;      /* LOV object ID */
-        __u64 lmm_object_gr;      /* LOV object group */
-        __u32 lmm_stripe_size;    /* size of stripe in bytes */
-        __u16 lmm_stripe_count;   /* num stripes in use for this object */
-        __u16 lmm_stripe_offset;  /* starting stripe offset in lmm_objects */
-        char  lmm_pool_name[MAXPOOLNAME]; /* pool name */
-        struct lov_user_ost_data_v1 lmm_objects[0]; /* per-stripe data */
-} __attribute__((packed));
-
 /* Compile with -D_LARGEFILE64_SOURCE or -D_GNU_SOURCE (or #define) to
  * use this.  It is unsafe to #define those values in this header as it
  * is possible the application has already #included <sys/stat.h>. */
@@ -178,12 +157,7 @@
 #define lov_user_mds_data lov_user_mds_data_v1
 struct lov_user_mds_data_v1 {
         lstat_t lmd_st;                 /* MDS stat struct */
-        struct lov_user_md_v1 lmd_lmm;  /* LOV EA V1 user data */
-} __attribute__((packed));
-
-struct lov_user_mds_data_v3 {
-        lstat_t lmd_st;                 /* MDS stat struct */
-        struct lov_user_md_v3 lmd_lmm;  /* LOV EA V3 user data */
+        struct lov_user_md_v1 lmd_lmm;  /* LOV EA user data */
 } __attribute__((packed));
 #endif
 
@@ -296,11 +270,8 @@
 
 #endif /* !__KERNEL__ */
 
-<<<<<<< HEAD
-=======
 #define QFMT_LDISKFS 2 /* pre-1.6.6 compatibility */
 
->>>>>>> 03b71240
 typedef enum lustre_quota_version {
         LUSTRE_QUOTA_V1 = 0,
         LUSTRE_QUOTA_V2 = 1
