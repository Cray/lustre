--- conflicted
+++ resolved
@@ -58,17 +58,9 @@
 #define LL_IOC_POLL_QUOTACHECK          _IOR ('f', 161, struct if_quotacheck *)
 #define LL_IOC_QUOTACTL                 _IOWR('f', 162, struct if_quotactl *)
 
-<<<<<<< HEAD
 #define IOC_MDC_TYPE            'i'
 #define IOC_MDC_GETSTRIPE       _IOWR(IOC_MDC_TYPE, 21, struct lov_mds_md *)
 #define IOC_MDC_GETFILEINFO     _IOWR(IOC_MDC_TYPE, 22, struct lov_mds_data *)
-=======
-#define LL_IOC_FLUSH_CRED               _IOW ('f', 170, long)
-#define LL_IOC_KEY_TYPE                 _IOW ('f', 171, long)
-#define LL_IOC_DISABLE_CRYPTO           _IOW ('f', 172, long)
-#define LL_IOC_ENABLE_CRYPTO            _IOW ('f', 173, long)
-#define LL_IOC_AUDIT                    _IOW ('f', 174, __u64)
->>>>>>> 5702f13f
 
 #define O_LOV_DELAY_CREATE 0100000000  /* hopefully this does not conflict */
 
@@ -155,6 +147,17 @@
         char                    obd_type[10];
         struct obd_uuid         obd_uuid;
         int                     stat;
+};
+
+#define MDS_GRP_DOWNCALL_MAGIC 0x6d6dd620
+
+struct mds_grp_downcall_data {
+        __u32           mgd_magic;
+        __u32           mgd_err;
+        __u32           mgd_uid;
+        __u32           mgd_gid;
+        __u32           mgd_ngroups;
+        __u32           mgd_groups[0];
 };
 
 #ifndef __KERNEL__
