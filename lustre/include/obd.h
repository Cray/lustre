/* -*- mode: c; c-basic-offset: 8; indent-tabs-mode: nil; -*-
 * vim:expandtab:shiftwidth=8:tabstop=8:
 *
 * GPL HEADER START
 *
 * DO NOT ALTER OR REMOVE COPYRIGHT NOTICES OR THIS FILE HEADER.
 *
 * This program is free software; you can redistribute it and/or modify
 * it under the terms of the GNU General Public License version 2 only,
 * as published by the Free Software Foundation.
 *
 * This program is distributed in the hope that it will be useful, but
 * WITHOUT ANY WARRANTY; without even the implied warranty of
 * MERCHANTABILITY or FITNESS FOR A PARTICULAR PURPOSE.  See the GNU
 * General Public License version 2 for more details (a copy is included
 * in the LICENSE file that accompanied this code).
 *
 * You should have received a copy of the GNU General Public License
 * version 2 along with this program; If not, see
 * http://www.sun.com/software/products/lustre/docs/GPLv2.pdf
 *
 * Please contact Sun Microsystems, Inc., 4150 Network Circle, Santa Clara,
 * CA 95054 USA or visit www.sun.com if you need additional information or
 * have any questions.
 *
 * GPL HEADER END
 */
/*
 * Copyright  2008 Sun Microsystems, Inc. All rights reserved
 * Use is subject to license terms.
 */
/*
 * This file is part of Lustre, http://www.lustre.org/
 * Lustre is a trademark of Sun Microsystems, Inc.
 */

#ifndef __OBD_H
#define __OBD_H

#if defined(__linux__)
#include <linux/obd.h>
#elif defined(__APPLE__)
#include <darwin/obd.h>
#elif defined(__WINNT__)
#include <winnt/obd.h>
#else
#error Unsupported operating system.
#endif

#define IOC_OSC_TYPE         'h'
#define IOC_OSC_MIN_NR       20
#define IOC_OSC_SET_ACTIVE   _IOWR(IOC_OSC_TYPE, 21, struct obd_device *)
#define IOC_OSC_MAX_NR       50

#define IOC_MDC_TYPE         'i'
#define IOC_MDC_MIN_NR       20
/* Moved to lustre_user.h
#define IOC_MDC_LOOKUP       _IOWR(IOC_MDC_TYPE, 20, struct obd_ioctl_data *)
#define IOC_MDC_GETSTRIPE    _IOWR(IOC_MDC_TYPE, 21, struct lov_mds_md *) */
#define IOC_MDC_MAX_NR       50

#include <lustre_lib.h>
#include <lustre/lustre_idl.h>
#include <lustre_export.h>
#include <lustre_quota.h>
#include <class_hash.h>

#include <libcfs/bitmap.h>


#define MAX_OBD_DEVICES 8192

/* this is really local to the OSC */
struct loi_oap_pages {
        struct list_head        lop_pending;
        struct list_head        lop_urgent;
        struct list_head        lop_pending_group;
        int                     lop_num_pending;
};

struct osc_async_rc {
        int     ar_rc;
        int     ar_force_sync;
        __u64   ar_min_xid;
};

struct lov_oinfo {                 /* per-stripe data structure */
        __u64 loi_id;              /* object ID on the target OST */
        __u64 loi_gr;              /* object group on the target OST */
        int loi_ost_idx;           /* OST stripe index in lov_tgt_desc->tgts */
        int loi_ost_gen;           /* generation of this loi_ost_idx */

        /* used by the osc to keep track of what objects to build into rpcs */
        struct loi_oap_pages loi_read_lop;
        struct loi_oap_pages loi_write_lop;
        /* _cli_ is poorly named, it should be _ready_ */
        struct list_head loi_cli_item;
        struct list_head loi_write_item;
        struct list_head loi_read_item;

        unsigned long loi_kms_valid:1;
        __u64 loi_kms;             /* known minimum size */
        struct ost_lvb loi_lvb;
        struct osc_async_rc     loi_ar;
};

static inline void loi_init(struct lov_oinfo *loi)
{
        CFS_INIT_LIST_HEAD(&loi->loi_read_lop.lop_pending);
        CFS_INIT_LIST_HEAD(&loi->loi_read_lop.lop_urgent);
        CFS_INIT_LIST_HEAD(&loi->loi_read_lop.lop_pending_group);
        CFS_INIT_LIST_HEAD(&loi->loi_write_lop.lop_pending);
        CFS_INIT_LIST_HEAD(&loi->loi_write_lop.lop_urgent);
        CFS_INIT_LIST_HEAD(&loi->loi_write_lop.lop_pending_group);
        CFS_INIT_LIST_HEAD(&loi->loi_cli_item);
        CFS_INIT_LIST_HEAD(&loi->loi_write_item);
        CFS_INIT_LIST_HEAD(&loi->loi_read_item);
}

/*extent array item for describing the joined file extent info*/
struct lov_extent {
        __u64 le_start;            /* extent start */
        __u64 le_len;              /* extent length */
        int   le_loi_idx;          /* extent #1 loi's index in lsm loi array */
        int   le_stripe_count;     /* extent stripe count*/
};

/*Lov array info for describing joined file array EA info*/
struct lov_array_info {
        struct llog_logid    lai_array_id;    /* MDS med llog object id */
        unsigned             lai_ext_count; /* number of extent count */
        struct lov_extent    *lai_ext_array; /* extent desc array */
};

struct lov_stripe_md {
        spinlock_t       lsm_lock;
        void            *lsm_lock_owner; /* debugging */

        struct {
                /* Public members. */
                __u64 lw_object_id;        /* lov object id */
                __u64 lw_object_gr;        /* lov object group */
                __u64 lw_maxbytes;         /* maximum possible file size */

                /* LOV-private members start here -- only for use in lov/. */
                __u32 lw_magic;
                __u32 lw_stripe_size;      /* size of the stripe */
                __u32 lw_pattern;          /* striping pattern (RAID0, RAID1) */
                unsigned lw_stripe_count;  /* number of objects being striped over */
<<<<<<< HEAD
                char  lw_pool_name[MAXPOOLNAME]; /* pool name */
=======
                char  lw_pool_name[LOV_MAXPOOLNAME]; /* pool name */
>>>>>>> ce18b2ca
        } lsm_wire;

        struct lov_array_info *lsm_array; /*Only for joined file array info*/
        struct lov_oinfo *lsm_oinfo[0];
};

#define lsm_object_id    lsm_wire.lw_object_id
#define lsm_object_gr    lsm_wire.lw_object_gr
#define lsm_maxbytes     lsm_wire.lw_maxbytes
#define lsm_magic        lsm_wire.lw_magic
#define lsm_stripe_size  lsm_wire.lw_stripe_size
#define lsm_pattern      lsm_wire.lw_pattern
#define lsm_stripe_count lsm_wire.lw_stripe_count
#define lsm_pool_name    lsm_wire.lw_pool_name

struct obd_info;

typedef int (*obd_enqueue_update_f)(struct obd_info *oinfo, int rc);

/* obd info for a particular level (lov, osc). */
struct obd_info {
        /* Lock policy. It keeps an extent which is specific for a particular
         * OSC. (e.g. lov_prep_enqueue_set initialises extent of the policy,
         * and osc_enqueue passes it into ldlm_lock_match & ldlm_cli_enqueue. */
        ldlm_policy_data_t      oi_policy;
        /* Flags used for set request specific flags:
           - while lock handling, the flags obtained on the enqueue
           request are set here.
           - while stats, the flags used for control delay/resend.
         */
        int                     oi_flags;
        /* Lock handle specific for every OSC lock. */
        struct lustre_handle   *oi_lockh;
        /* lsm data specific for every OSC. */
        struct lov_stripe_md   *oi_md;
        /* obdo data specific for every OSC, if needed at all. */
        struct obdo            *oi_oa;
        /* statfs data specific for every OSC, if needed at all. */
        struct obd_statfs      *oi_osfs;
        /* An update callback which is called to update some data on upper
         * level. E.g. it is used for update lsm->lsm_oinfo at every recieved
         * request in osc level for enqueue requests. It is also possible to
         * update some caller data from LOV layer if needed. */
        obd_enqueue_update_f     oi_cb_up;
};

/* compare all relevant fields. */
static inline int lov_stripe_md_cmp(struct lov_stripe_md *m1,
                                    struct lov_stripe_md *m2)
{
        /*
         * ->lsm_wire contains padding, but it should be zeroed out during
         * allocation.
         */
        return memcmp(&m1->lsm_wire, &m2->lsm_wire, sizeof m1->lsm_wire);
}

void lov_stripe_lock(struct lov_stripe_md *md);
void lov_stripe_unlock(struct lov_stripe_md *md);

struct obd_type {
        struct list_head typ_chain;
        struct obd_ops *typ_ops;
        cfs_proc_dir_entry_t *typ_procroot;
        char *typ_name;
        int  typ_refcnt;
        spinlock_t obd_type_lock;
};

struct brw_page {
        obd_off  off;
        cfs_page_t *pg;
        int count;
        obd_flag flag;
};

enum async_flags {
        ASYNC_READY = 0x1, /* ap_make_ready will not be called before this
                              page is added to an rpc */
        ASYNC_URGENT = 0x2, /* page must be put into an RPC before return */
        ASYNC_COUNT_STABLE = 0x4, /* ap_refresh_count will not be called
                                     to give the caller a chance to update
                                     or cancel the size of the io */
        ASYNC_GROUP_SYNC = 0x8,  /* ap_completion will not be called, instead
                                    the page is accounted for in the
                                    obd_io_group given to
                                    obd_queue_group_io */
};

struct obd_async_page_ops {
        int  (*ap_make_ready)(void *data, int cmd);
        int  (*ap_refresh_count)(void *data, int cmd);
        void (*ap_fill_obdo)(void *data, int cmd, struct obdo *oa);
        void (*ap_update_obdo)(void *data, int cmd, struct obdo *oa,
                               obd_valid valid);
        int  (*ap_completion)(void *data, int cmd, struct obdo *oa, int rc);
};

/* the `oig' is passed down from a caller of obd rw methods.  the callee
 * records enough state such that the caller can sleep on the oig and
 * be woken when all the callees have finished their work */
struct obd_io_group {
        spinlock_t      oig_lock;
        atomic_t        oig_refcount;
        int             oig_pending;
        int             oig_rc;
        struct list_head oig_occ_list;
        cfs_waitq_t     oig_waitq;
};

/* the oig callback context lets the callee of obd rw methods register
 * for callbacks from the caller. */
struct oig_callback_context {
        struct list_head occ_oig_item;
        /* called when the caller has received a signal while sleeping.
         * callees of this method are encouraged to abort their state
         * in the oig.  This may be called multiple times. */
        void (*occ_interrupted)(struct oig_callback_context *occ);
        unsigned long interrupted:1;
};

/* Individual type definitions */

struct ost_server_data;

/* hold common fields for "target" device */
struct obd_device_target {
        struct super_block       *obt_sb;
        /** last_rcvd file */
        struct file              *obt_rcvd_filp;
        /** server data in last_rcvd file */
        struct lr_server_data    *obt_lsd;
        /** Lock protecting client bitmap */
        spinlock_t                obt_client_bitmap_lock;
        /** Bitmap of known clients */
        unsigned long            *obt_client_bitmap;
        /** Server last transaction number */
        __u64                     obt_last_transno;
        /** Lock protecting last transaction number */
        spinlock_t                obt_translock;
        /** Number of mounts */
        __u64                     obt_mount_count;
        atomic_t                  obt_quotachecking;
        struct lustre_quota_ctxt  obt_qctxt;
        lustre_quota_version_t    obt_qfmt;
        __u32                     obt_stale_export_age;
};

typedef void (*obd_pin_extent_cb)(void *data);
typedef int (*obd_page_removal_cb_t)(void *data, int discard);
typedef int (*obd_lock_cancel_cb)(struct ldlm_lock *,struct ldlm_lock_desc *,
                                   void *, int);

#define FILTER_GROUP_LLOG 1
#define FILTER_GROUP_ECHO 2

struct filter_ext {
        __u64                fe_start;
        __u64                fe_end;
};

struct filter_obd {
        /* NB this field MUST be first */
        struct obd_device_target fo_obt;
        const char          *fo_fstype;
        struct vfsmount     *fo_vfsmnt;
        cfs_dentry_t        *fo_dentry_O;
        cfs_dentry_t       **fo_dentry_O_groups;
        cfs_dentry_t       **fo_dentry_O_sub;
        spinlock_t           fo_objidlock;      /* protect fo_lastobjid */
        struct file         *fo_health_check_filp;

        int                  fo_destroy_in_progress;
        struct semaphore     fo_create_lock;

        struct list_head     fo_export_list;
        int                  fo_subdir_count;

        obd_size             fo_tot_dirty;      /* protected by obd_osfs_lock */
        obd_size             fo_tot_granted;    /* all values in bytes */
        obd_size             fo_tot_pending;

        obd_size             fo_readcache_max_filesize;
        int                  fo_read_cache;
        int                  fo_writethrough_cache;

        struct obd_import   *fo_mdc_imp;
        struct obd_uuid      fo_mdc_uuid;
        struct lustre_handle fo_mdc_conn;
        struct file        **fo_last_objid_files;
        __u64               *fo_last_objids; /* last created objid for groups,
                                              * protected by fo_objidlock */

        struct semaphore     fo_alloc_lock;

        atomic_t             fo_r_in_flight;
        atomic_t             fo_w_in_flight;

        /*
         * per-filter pool of kiobuf's allocated by filter_common_setup() and
         * torn down by filter_cleanup(). Contains OST_NUM_THREADS elements of
         * which ->fo_iobuf_count were allocated.
         *
         * This pool contains kiobuf used by
         * filter_{prep,commit}rw_{read,write}() and is shared by all OST
         * threads.
         *
         * Locking: none, each OST thread uses only one element, determined by
         * its "ordinal number", ->t_id.
         */
        struct filter_iobuf    **fo_iobuf_pool;
        int                      fo_iobuf_count;

        struct brw_stats         fo_filter_stats;
        struct lustre_quota_ctxt fo_quota_ctxt;
        spinlock_t               fo_quotacheck_lock;
        atomic_t                 fo_quotachecking;

        int                      fo_fmd_max_num; /* per exp filter_mod_data */
        int                      fo_fmd_max_age; /* jiffies to fmd expiry */
        struct llog_commit_master *fo_lcm;
};

#define fo_translock            fo_obt.obt_translock
#define fo_rcvd_filp            fo_obt.obt_rcvd_filp
#define fo_fsd                  fo_obt.obt_lsd
#define fo_last_rcvd_slots      fo_obt.obt_client_bitmap
#define fo_mount_count          fo_obt.obt_mount_count

#define OSC_MAX_RIF_DEFAULT       8
#define OSC_MAX_RIF_MAX         256
#define OSC_MAX_DIRTY_DEFAULT  (OSC_MAX_RIF_DEFAULT * 4)
#define OSC_MAX_DIRTY_MB_MAX   2048     /* arbitrary, but < MAX_LONG bytes */
#define OSC_DEFAULT_RESENDS      10

#define MDC_MAX_RIF_DEFAULT       8
#define MDC_MAX_RIF_MAX         512

struct mdc_rpc_lock;
struct obd_import;
struct lustre_cache;
struct client_obd {
        struct rw_semaphore      cl_sem;
        struct obd_uuid          cl_target_uuid;
        struct obd_import       *cl_import; /* ptlrpc connection state */
        int                      cl_conn_count;
        /* max_mds_easize is purely a performance thing so we don't have to
         * call obd_size_diskmd() all the time. */
        unsigned                 cl_default_mds_easize;
        unsigned                 cl_max_mds_easize;
        unsigned                 cl_max_mds_cookiesize;

        //struct llog_canceld_ctxt *cl_llcd; /* it's included by obd_llog_ctxt */
        void                    *cl_llcd_offset;

        /* the grant values are protected by loi_list_lock below */
        long                     cl_dirty;         /* all _dirty_ in bytes */
        long                     cl_dirty_max;     /* allowed w/o rpc */
        long                     cl_avail_grant;   /* bytes of credit for ost */
        long                     cl_lost_grant;    /* lost credits (trunc) */
        struct list_head         cl_cache_waiters; /* waiting for cache/grant */

        /* keep track of objects that have lois that contain pages which
         * have been queued for async brw.  this lock also protects the
         * lists of osc_client_pages that hang off of the loi */
        /*
         * ->cl_loi_list_lock protects consistency of
         * ->cl_loi_{ready,read,write}_list. ->ap_make_ready() and
         * ->ap_completion() call-backs are executed under this lock. As we
         * cannot guarantee that these call-backs never block on all platforms
         * (as a matter of fact they do block on Mac OS X), type of
         * ->cl_loi_list_lock is platform dependent: it's a spin-lock on Linux
         * and blocking mutex on Mac OS X. (Alternative is to make this lock
         * blocking everywhere, but we don't want to slow down fast-path of
         * our main platform.)
         *
         * Exact type of ->cl_loi_list_lock is defined in arch/obd.h together
         * with client_obd_list_{un,}lock() and
         * client_obd_list_lock_{init,done}() functions.
         */
        client_obd_lock_t        cl_loi_list_lock;
        struct list_head         cl_loi_ready_list;
        struct list_head         cl_loi_write_list;
        struct list_head         cl_loi_read_list;
        int                      cl_r_in_flight;
        int                      cl_w_in_flight;
        /* just a sum of the loi/lop pending numbers to be exported by /proc */
        int                      cl_pending_w_pages;
        int                      cl_pending_r_pages;
        int                      cl_max_pages_per_rpc;
        int                      cl_max_rpcs_in_flight;
        struct obd_histogram     cl_read_rpc_hist;
        struct obd_histogram     cl_write_rpc_hist;
        struct obd_histogram     cl_read_page_hist;
        struct obd_histogram     cl_write_page_hist;
        struct obd_histogram     cl_read_offset_hist;
        struct obd_histogram     cl_write_offset_hist;

        /* number of in flight destroy rpcs is limited to max_rpcs_in_flight */
        atomic_t                 cl_destroy_in_flight;
        cfs_waitq_t              cl_destroy_waitq;

        struct mdc_rpc_lock     *cl_rpc_lock;
        struct mdc_rpc_lock     *cl_setattr_lock;
        struct mdc_rpc_lock     *cl_close_lock;
        struct osc_creator       cl_oscc;

        /* mgc datastruct */
        struct semaphore         cl_mgc_sem;
        struct vfsmount         *cl_mgc_vfsmnt;
        struct dentry           *cl_mgc_configs_dir;
        atomic_t                 cl_mgc_refcount;
        struct obd_export       *cl_mgc_mgsexp;

        /* checksumming for data sent over the network */
        unsigned int             cl_checksum:1; /* 0 = disabled, 1 = enabled */
        /* supported checksum types that are worked out at connect time */
        __u32                    cl_supp_cksum_types;
        /* checksum algorithm to be used */
        cksum_type_t             cl_cksum_type;

        /* also protected by the poorly named _loi_list_lock lock above */
        struct osc_async_rc      cl_ar;

        /* used by quotacheck */
        int                      cl_qchk_stat; /* quotacheck stat of the peer */

        /* sequence manager */
        struct lu_client_seq    *cl_seq;

        atomic_t                 cl_resends; /* resend count */
        /* Cache of triples */
        struct lustre_cache     *cl_cache;
        obd_lock_cancel_cb       cl_ext_lock_cancel_cb;
};
#define obd2cli_tgt(obd) ((char *)(obd)->u.cli.cl_target_uuid.uuid)

#define CL_NOT_QUOTACHECKED 1   /* client->cl_qchk_stat init value */

struct mgs_obd {
        struct ptlrpc_service           *mgs_service;
        struct vfsmount                 *mgs_vfsmnt;
        struct super_block              *mgs_sb;
        struct dentry                   *mgs_configs_dir;
        struct dentry                   *mgs_fid_de;
        struct list_head                 mgs_fs_db_list;
        struct semaphore                 mgs_sem;
        cfs_proc_dir_entry_t            *mgs_proc_live;
};

struct mds_obd {
        /* NB this field MUST be first */
        struct obd_device_target         mds_obt;
        struct ptlrpc_service           *mds_service;
        struct ptlrpc_service           *mds_setattr_service;
        struct ptlrpc_service           *mds_readpage_service;
        struct vfsmount                 *mds_vfsmnt;
        cfs_dentry_t                    *mds_fid_de;
        int                              mds_max_mdsize;
        int                              mds_max_cookiesize;
        __u64                            mds_io_epoch;
        unsigned long                    mds_atime_diff;
        struct semaphore                 mds_epoch_sem;
        struct ll_fid                    mds_rootfid;
        cfs_dentry_t                    *mds_pending_dir;
        cfs_dentry_t                    *mds_logs_dir;
        cfs_dentry_t                    *mds_objects_dir;
        struct llog_handle              *mds_cfg_llh;
//        struct llog_handle              *mds_catalog;
        struct obd_device               *mds_osc_obd; /* XXX lov_obd */
        struct obd_uuid                  mds_lov_uuid;
        char                            *mds_profile;
        struct obd_export               *mds_osc_exp; /* XXX lov_exp */
        struct lov_desc                  mds_lov_desc;
	
        /* mark pages dirty for write. */
        bitmap_t                         *mds_lov_page_dirty;
        /* array for store pages with obd_id */
        void                            **mds_lov_page_array;
        /* file for store objid */
        struct file                     *mds_lov_objid_filp;
        __u32                            mds_lov_objid_count;
        __u32                            mds_lov_objid_max_index;
        __u32                            mds_lov_objid_lastpage;
        __u32                            mds_lov_objid_lastidx;

        struct file                     *mds_health_check_filp;
        struct upcall_cache             *mds_group_hash;

        struct lustre_quota_info         mds_quota_info;
        struct semaphore                 mds_qonoff_sem;
        struct semaphore                 mds_health_sem;
        unsigned long                    mds_fl_user_xattr:1,
                                         mds_fl_acl:1,
                                         mds_fl_cfglog:1,
                                         mds_fl_synced:1,
                                         mds_fl_target:1, /* mds have one or
                                                           * more targets */
                                         mds_evict_ost_nids:1;

        uid_t                            mds_squash_uid;
        gid_t                            mds_squash_gid;
        lnet_nid_t                       mds_nosquash_nid;
        /* do we need permission sync */
        unsigned int                     mds_sync_permission;
};

#define mds_transno_lock         mds_obt.obt_translock
#define mds_rcvd_filp            mds_obt.obt_rcvd_filp
#define mds_server_data          mds_obt.obt_lsd
#define mds_client_bitmap        mds_obt.obt_client_bitmap
#define mds_mount_count          mds_obt.obt_mount_count
#define mds_last_transno         mds_obt.obt_last_transno

/* lov objid */
#define mds_max_ost_index  (0xFFFF)
#define MDS_LOV_ALLOC_SIZE (CFS_PAGE_SIZE)

#define OBJID_PER_PAGE() (MDS_LOV_ALLOC_SIZE / sizeof(obd_id))

#define MDS_LOV_OBJID_PAGES_COUNT (mds_max_ost_index/OBJID_PER_PAGE())

extern int mds_lov_init_objids(struct obd_device *obd);
extern void mds_lov_destroy_objids(struct obd_device *obd);

struct obd_id_info {
        __u32   idx;
        obd_id  *data;
};

/* */

struct echo_obd {
        struct obdo          eo_oa;
        spinlock_t           eo_lock;
        __u64                eo_lastino;
        struct lustre_handle eo_nl_lock;
        atomic_t             eo_prep;
};

struct ost_obd {
        struct ptlrpc_service *ost_service;
        struct ptlrpc_service *ost_create_service;
        struct ptlrpc_service *ost_io_service;
        struct semaphore       ost_health_sem;
};

struct echo_client_obd {
        struct obd_export   *ec_exp;   /* the local connection to osc/lov */
        spinlock_t           ec_lock;
        struct list_head     ec_objects;
        int                  ec_nstripes;
        __u64                ec_unique;
};

struct lov_qos_oss {
        struct obd_uuid     lqo_uuid;       /* ptlrpc's c_remote_uuid */
        struct list_head    lqo_oss_list;   /* link to lov_qos */
        __u32               lqo_ost_count;  /* number of osts on this oss */
        __u64               lqo_bavail;     /* total bytes avail on OSS */
        __u64               lqo_penalty;    /* current penalty */
        __u64               lqo_penalty_per_obj; /* penalty decrease every obj*/
};

struct ltd_qos {
        struct lov_qos_oss *ltq_oss;         /* oss info */
        __u64               ltq_penalty;     /* current penalty */
        __u64               ltq_penalty_per_obj; /* penalty decrease every obj*/
        __u64               ltq_weight;      /* net weighting */
        unsigned int        ltq_usable:1;    /* usable for striping */
};

/* Generic subset of OSTs */
struct ost_pool {
        __u32              *op_array;        /* array of index of
                                                lov_obd->lov_tgts */
        unsigned int        op_count;        /* number of OSTs in the array */
        unsigned int        op_size;         /* allocated size of lp_array */
        rwlock_t            op_rwlock;       /* to protect lov_pool use */
};

/* Round-robin allocator data */
struct lov_qos_rr {
        __u32               lqr_start_idx;   /* start index of new inode */
        __u32               lqr_offset_idx;  /* aliasing for start_idx  */
        int                 lqr_start_count; /* reseed counter */
        struct ost_pool     lqr_pool;        /* round-robin optimized list */
        unsigned long       lqr_dirty:1;     /* recalc round-robin list */
};

/* Stripe placement optimization */
struct lov_qos {
        struct list_head    lq_oss_list;    /* list of OSSs that targets use */
        struct rw_semaphore lq_rw_sem;
        __u32               lq_active_oss_count;
        unsigned int        lq_prio_free;   /* priority for free space */
        struct lov_qos_rr   lq_rr;          /* round robin qos data */
        unsigned long       lq_dirty:1,     /* recalc qos data */
                            lq_same_space:1,/* the ost's all have approx.
                                               the same space avail */
                            lq_reset:1;     /* zero current penalties */
};

struct lov_tgt_desc {
        struct obd_uuid     ltd_uuid;
        struct obd_export  *ltd_exp;
        struct ltd_qos      ltd_qos;     /* qos info per target */
        __u32               ltd_gen;
        __u32               ltd_index;   /* index in lov_obd->tgts */
        unsigned long       ltd_active:1,/* is this target up for requests */
                            ltd_activate:1,/* should this target be activated */
                            ltd_reap:1;  /* should this target be deleted */
};

/* Pool metadata */
#define pool_tgt_size(_p)   _p->pool_obds.op_size
#define pool_tgt_count(_p)  _p->pool_obds.op_count
#define pool_tgt_array(_p)  _p->pool_obds.op_array
#define pool_tgt_rwlock(_p) _p->pool_obds.op_rwlock
#define pool_tgt(_p, _i)    _p->pool_lov->lov_tgts[_p->pool_obds.op_array[_i]]

struct pool_desc {
<<<<<<< HEAD
        char                    pool_name[MAXPOOLNAME + 1]; /* name of pool */
        struct ost_pool         pool_obds;              /* pool members */
        struct lov_qos_rr       pool_rr;                /* round robin qos */
        struct hlist_node       pool_hash;              /* access by poolname */
        struct list_head        pool_list;              /* serial access */
        cfs_proc_dir_entry_t   *pool_proc_entry;        /* file in /proc */
        struct lov_obd         *pool_lov;               /* lov obd to which this
                                                           pool belong */
=======
        char                  pool_name[LOV_MAXPOOLNAME + 1]; /* name of pool */
        struct ost_pool       pool_obds;              /* pool members */
        struct lov_qos_rr     pool_rr;                /* round robin qos */
        struct hlist_node     pool_hash;              /* access by poolname */
        struct list_head      pool_list;              /* serial access */
        cfs_proc_dir_entry_t *pool_proc_entry;        /* file in /proc */
        struct lov_obd       *pool_lov;               /* lov obd to which this
                                                         pool belong */
>>>>>>> ce18b2ca
};

struct lov_obd {
        struct lov_desc         desc;
        struct lov_tgt_desc   **lov_tgts;              /* sparse array */
        struct ost_pool         lov_packed;            /* all OSTs in a packed
                                                          array */
        struct semaphore        lov_lock;
        struct obd_connect_data lov_ocd;
        struct lov_qos          lov_qos;               /* qos info per lov */
        atomic_t                lov_refcount;
        __u32                   lov_tgt_count;         /* how many OBD's */
        __u32                   lov_active_tgt_count;  /* how many active */
        __u32                   lov_death_row;/* tgts scheduled to be deleted */
        __u32                   lov_tgt_size;   /* size of tgts array */
        int                     lov_connects;
        obd_page_removal_cb_t   lov_page_removal_cb;
        obd_pin_extent_cb       lov_page_pin_cb;
        obd_lock_cancel_cb      lov_lock_cancel_cb;
        int                     lov_pool_count;
<<<<<<< HEAD
        struct lustre_class_hash_body   *lov_pools_hash_body; /* used for key access */
        struct list_head        lov_pool_list; /* used for sequential access */
        cfs_proc_dir_entry_t   *lov_pool_proc_entry;
=======
        lustre_hash_t          *lov_pools_hash_body; /* used for key access */
        struct list_head        lov_pool_list; /* used for sequential access */
        cfs_proc_dir_entry_t   *lov_pool_proc_entry;
};

struct lmv_tgt_desc {
        struct obd_uuid         ltd_uuid;
        struct obd_export      *ltd_exp;
        int                     ltd_active;   /* is this target up for requests */
        int                     ltd_idx;
        struct semaphore        ltd_fid_sem;
};

enum placement_policy {
        PLACEMENT_CHAR_POLICY   = 0,
        PLACEMENT_NID_POLICY    = 1,
        PLACEMENT_INVAL_POLICY  = 2,
        PLACEMENT_MAX_POLICY
};

typedef enum placement_policy placement_policy_t;

struct lmv_obd {
        int                     refcount;
        struct lu_client_fld    lmv_fld;
        spinlock_t              lmv_lock;
        placement_policy_t      lmv_placement;
        struct lmv_desc         desc;
        struct obd_uuid         cluuid;
        struct obd_export       *exp;

        int                     connected;
        int                     max_easize;
        int                     max_def_easize;
        int                     max_cookiesize;
        int                     server_timeout;
        struct semaphore        init_sem;

        struct lmv_tgt_desc     *tgts;
        int                     tgts_size;

        struct obd_connect_data *datas;
        int                     datas_size;

        struct obd_connect_data conn_data;
>>>>>>> ce18b2ca
};

struct niobuf_local {
        __u64 offset;
        __u32 len;
        __u32 flags;
        cfs_page_t    *page;
        cfs_dentry_t  *dentry;
        int lnb_grant_used;
        int rc;
};

/* obd device type names */
 /* FIXME all the references to LUSTRE_MDS_NAME should be swapped with LUSTRE_MDT_NAME */
#define LUSTRE_MDS_NAME         "mds"
#define LUSTRE_MDT_NAME         "mdt"
#define LUSTRE_MDC_NAME         "mdc"
#define LUSTRE_OSS_NAME         "ost" /*FIXME change name to oss*/
#define LUSTRE_OST_NAME         "obdfilter" /* FIXME change name to ost*/
#define LUSTRE_OSC_NAME         "osc"
#define LUSTRE_LOV_NAME         "lov"
#define LUSTRE_MGS_NAME         "mgs"
#define LUSTRE_MGC_NAME         "mgc"

#define LUSTRE_CACHEOBD_NAME    "cobd"
#define LUSTRE_ECHO_NAME        "obdecho"
#define LUSTRE_ECHO_CLIENT_NAME "echo_client"

/* Constant obd names (post-rename) */
#define LUSTRE_MDS_OBDNAME "MDS"
#define LUSTRE_OSS_OBDNAME "OSS"
#define LUSTRE_MGS_OBDNAME "MGS"
#define LUSTRE_MGC_OBDNAME "MGC"

/* Don't conflict with on-wire flags OBD_BRW_WRITE, etc */
#define N_LOCAL_TEMP_PAGE 0x10000000

struct obd_trans_info {
        __u64                    oti_transno;
        __u64                    oti_xid;
        /* Only used on the server side for tracking acks. */
        struct oti_req_ack_lock {
                struct lustre_handle lock;
                __u32                mode;
        }                        oti_ack_locks[4];
        void                    *oti_handle;
        struct llog_cookie       oti_onecookie;
        struct llog_cookie      *oti_logcookies;
        int                      oti_numcookies;

        /* initial thread handling transaction */
        int                      oti_thread_id;
        __u32                    oti_conn_cnt;
        /* VBR: versions */
        __u64                    oti_pre_version;

        struct obd_uuid         *oti_ost_uuid;
};

static inline void oti_init(struct obd_trans_info *oti,
                            struct ptlrpc_request *req)
{
        if (oti == NULL)
                return;
        memset(oti, 0, sizeof(*oti));

        if (req == NULL)
                return;

        oti->oti_xid = req->rq_xid;
        /* VBR: take versions from request */
        if (req->rq_reqmsg != NULL &&
            lustre_msg_get_flags(req->rq_reqmsg) & MSG_REPLAY) {
                __u64 *pre_version = lustre_msg_get_versions(req->rq_reqmsg);
                /* b1.6 interoperability check. pre_versions may be NULL */
                oti->oti_pre_version = pre_version ? pre_version[0] : 0;
                oti->oti_transno = lustre_msg_get_transno(req->rq_reqmsg);
        }

        /* called from mds_create_objects */
        if (req->rq_repmsg != NULL)
                oti->oti_transno = lustre_msg_get_transno(req->rq_repmsg);
        oti->oti_thread_id = req->rq_svc_thread ? req->rq_svc_thread->t_id : -1;
        if (req->rq_reqmsg != NULL)
                oti->oti_conn_cnt = lustre_msg_get_conn_cnt(req->rq_reqmsg);
}

static inline void oti_alloc_cookies(struct obd_trans_info *oti,int num_cookies)
{
        if (!oti)
                return;

        if (num_cookies == 1)
                oti->oti_logcookies = &oti->oti_onecookie;
        else
                OBD_ALLOC(oti->oti_logcookies,
                          num_cookies * sizeof(oti->oti_onecookie));

        oti->oti_numcookies = num_cookies;
}

static inline void oti_free_cookies(struct obd_trans_info *oti)
{
        if (!oti || !oti->oti_logcookies)
                return;

        if (oti->oti_logcookies == &oti->oti_onecookie)
                LASSERT(oti->oti_numcookies == 1);
        else
                OBD_FREE(oti->oti_logcookies,
                         oti->oti_numcookies * sizeof(oti->oti_onecookie));
        oti->oti_logcookies = NULL;
        oti->oti_numcookies = 0;
}

/* llog contexts */
enum llog_ctxt_id {
        LLOG_CONFIG_ORIG_CTXT  =  0,
        LLOG_CONFIG_REPL_CTXT  =  1,
        LLOG_MDS_OST_ORIG_CTXT =  2,
        LLOG_MDS_OST_REPL_CTXT =  3,
        LLOG_SIZE_ORIG_CTXT    =  4,
        LLOG_SIZE_REPL_CTXT    =  5,
        LLOG_MD_ORIG_CTXT      =  6,
        LLOG_MD_REPL_CTXT      =  7,
        LLOG_RD1_ORIG_CTXT     =  8,
        LLOG_RD1_REPL_CTXT     =  9,
        LLOG_TEST_ORIG_CTXT    = 10,
        LLOG_TEST_REPL_CTXT    = 11,
        LLOG_LOVEA_ORIG_CTXT   = 12,
        LLOG_LOVEA_REPL_CTXT   = 13,
        LLOG_MAX_CTXTS
};

/*
 * Events signalled through obd_notify() upcall-chain.
 */
enum obd_notify_event {
        /* Device activated */
        OBD_NOTIFY_ACTIVE,
        /* Device deactivated */
        OBD_NOTIFY_INACTIVE,
        /* Connect data for import were changed */
        OBD_NOTIFY_OCD,
        /* Sync request */
        OBD_NOTIFY_SYNC_NONBLOCK,
        OBD_NOTIFY_SYNC,
        /* Configuration event */
        OBD_NOTIFY_CONFIG
};

#define CONFIG_LOG      0x1  /* finished processing config log */
#define CONFIG_SYNC     0x2  /* mdt synced 1 ost */
#define CONFIG_TARGET   0x4  /* one target is added */

/*
 * Data structure used to pass obd_notify()-event to non-obd listeners (llite
 * and liblustre being main examples).
 */
struct obd_notify_upcall {
        int (*onu_upcall)(struct obd_device *host, struct obd_device *watched,
                          enum obd_notify_event ev, void *owner);
        /* Opaque datum supplied by upper layer listener */
        void *onu_owner;
};

<<<<<<< HEAD
=======
struct target_recovery_data {
        svc_handler_t     trd_recovery_handler;
        pid_t             trd_processing_task;
        struct completion trd_starting;
        struct completion trd_finishing;
};

#define OBD_LLOG_GROUP  0

enum filter_groups {
        FILTER_GROUP_LLOG = 1,
        FILTER_GROUP_ECHO,
        FILTER_GROUP_MDS0
};

struct obd_llog_group {
        struct list_head   olg_list;
        int                olg_group;
        struct llog_ctxt  *olg_ctxts[LLOG_MAX_CTXTS];
        cfs_waitq_t        olg_waitq;
        spinlock_t         olg_lock;
        struct obd_export *olg_exp;
        int                olg_initializing;
        struct semaphore   olg_cat_processing;
};

>>>>>>> ce18b2ca
/* corresponds to one of the obd's */
#define MAX_OBD_NAME 128
#define OBD_DEVICE_MAGIC        0XAB5CD6EF
struct obd_device {
        struct obd_type        *obd_type;
        __u32                   obd_magic;

        /* common and UUID name of this device */
        char                    obd_name[MAX_OBD_NAME];
        struct obd_uuid         obd_uuid;

        int                     obd_minor;
        unsigned long obd_attached:1,      /* finished attach */
                      obd_set_up:1,        /* finished setup */
                      obd_recovering:1,    /* there are recoverable clients */
                      obd_abort_recovery:1,/* recovery expired */
                      obd_version_recov:1, /* obd uses version checking */
                      obd_replayable:1,    /* recovery is enabled; inform clients */
                      obd_no_transno:1,    /* no committed-transno notification */
                      obd_no_recov:1,      /* fail instead of retry messages */
                      obd_stopping:1,      /* started cleanup */
                      obd_starting:1,      /* started setup */
                      obd_force:1,         /* cleanup with > 0 obd refcount */
                      obd_fail:1,          /* cleanup with failover */
                      obd_async_recov:1,   /* allow asyncronous orphan cleanup */
                      obd_no_conn:1,       /* deny new connections */
                      obd_inactive:1;      /* device active/inactive
                                            * (for /proc/status only!!) */
        /* uuid-export hash body */
        struct lustre_class_hash_body *obd_uuid_hash_body;
        /* nid-export hash body */
        struct lustre_class_hash_body *obd_nid_hash_body;
        /* nid stats body */
        struct lustre_class_hash_body *obd_nid_stats_hash_body;
        struct list_head        obd_nid_stats;
        atomic_t                obd_refcount;
        cfs_waitq_t             obd_refcount_waitq;
        cfs_waitq_t             obd_llog_waitq;
        struct list_head        obd_exports;
        struct list_head        obd_delayed_exports;
        int                     obd_num_exports;
        spinlock_t              obd_nid_lock;
        struct ldlm_namespace  *obd_namespace;
        struct ptlrpc_client    obd_ldlm_client; /* XXX OST/MDS only */
        /* a spinlock is OK for what we do now, may need a semaphore later */
        spinlock_t              obd_dev_lock;
        struct semaphore        obd_dev_sem;
        __u64                   obd_last_committed;
        struct fsfilt_operations *obd_fsops;
        spinlock_t              obd_osfs_lock;
        struct obd_statfs       obd_osfs;       /* locked by obd_osfs_lock */
        __u64                   obd_osfs_age;
        struct lvfs_run_ctxt    obd_lvfs_ctxt;
        struct llog_ctxt        *obd_llog_ctxt[LLOG_MAX_CTXTS];
        struct obd_device       *obd_observer;
        struct obd_notify_upcall obd_upcall;
        struct obd_export       *obd_self_export;
        /* list of exports in LRU order, for ping evictor, with obd_dev_lock */
        struct list_head        obd_exports_timed;
        time_t                  obd_eviction_timer; /* for ping evictor */

        /* XXX encapsulate all this recovery data into one struct */
        svc_handler_t                    obd_recovery_handler;
        int                              obd_max_recoverable_clients;
        int                              obd_connected_clients;
        int                              obd_recoverable_clients;
        int                              obd_delayed_clients;
        spinlock_t                       obd_processing_task_lock; /* BH lock (timer) */
        pid_t                            obd_processing_task;
        __u64                            obd_next_recovery_transno;
        int                              obd_replayed_requests;
        int                              obd_requests_queued_for_recovery;
        cfs_waitq_t                      obd_next_transno_waitq;
        cfs_timer_t                      obd_recovery_timer;
        struct list_head                 obd_recovery_queue;
        struct list_head                 obd_delayed_reply_queue;
        time_t                           obd_recovery_start; /* seconds */
        time_t                           obd_recovery_end; /* seconds, for lprocfs_status */
#ifdef CRAY_XT3
        time_t                           obd_recovery_max_time; /* seconds, bz13079 */
#endif
        int                              obd_recovery_timeout;

        union {
                struct obd_device_target obt;
                struct filter_obd filter;
                struct mds_obd mds;
                struct client_obd cli;
                struct ost_obd ost;
                struct echo_client_obd echo_client;
                struct echo_obd echo;
                struct lov_obd lov;
                struct mgs_obd mgs;
        } u;
        /* Fields used by LProcFS */
        cfs_proc_dir_entry_t  *obd_proc_entry;
        cfs_proc_dir_entry_t  *obd_proc_exports_entry;
        cfs_proc_dir_entry_t  *obd_svc_procroot;
        struct lprocfs_stats  *obd_stats;
        struct lprocfs_stats  *obd_svc_stats;
        unsigned int           obd_cntr_base;
        atomic_t               obd_evict_inprogress;
        cfs_waitq_t            obd_evict_inprogress_waitq;

        /* Ldlm pool part. Save last calculated SLV and Limit. */
        rwlock_t               obd_pool_lock;
        int                    obd_pool_limit;
        __u64                  obd_pool_slv;
};

#define OBD_OPT_FORCE           0x0001
#define OBD_OPT_FAILOVER        0x0002

#define OBD_LLOG_FL_SENDNOW     0x0001

enum obd_cleanup_stage {
/* Special case hack for MDS LOVs */
        OBD_CLEANUP_EARLY,
/* Precleanup stage 1, we must make sure all exports (other than the
   self-export) get destroyed. */
        OBD_CLEANUP_EXPORTS,
/* Precleanup stage 2,  do other type-specific cleanup requiring the
   self-export. */
        OBD_CLEANUP_SELF_EXP,
/* FIXME we should eliminate the "precleanup" function and make them stages
   of the "cleanup" function. */
        OBD_CLEANUP_OBD,
};

/* get/set_info keys */
#define KEY_MDS_CONN            "mds_conn"
#define KEY_NEXT_ID             "next_id"
#define KEY_LOVDESC             "lovdesc"
#define KEY_INIT_RECOV          "initial_recov"
#define KEY_INIT_RECOV_BACKUP   "init_recov_bk"
#define KEY_LAST_ID             "last_id"
#define KEY_LOCK_TO_STRIPE      "lock_to_stripe"
#define KEY_CHECKSUM            "checksum"
#define KEY_READONLY            "readonly"
#define KEY_UNLINKED            "unlinked"
#define KEY_EVICT_BY_NID        "evict_by_nid"
#define KEY_REGISTER_TARGET     "register_target"
#define KEY_SET_FS              "set_fs"
#define KEY_CLEAR_FS            "clear_fs"
#define KEY_SET_INFO            "set_info"
#define KEY_BLOCKSIZE           "blocksize"
#define KEY_BLOCKSIZE_BITS      "blocksize_bits"
#define KEY_MAX_EASIZE          "max_ea_size"
#define KEY_FIEMAP              "FIEMAP"
/* XXX unused */
#define KEY_ASYNC               "async"

<<<<<<< HEAD
=======
struct lu_context;

static inline int it_to_lock_mode(struct lookup_intent *it)
{
        /* CREAT needs to be tested before open (both could be set) */
        if (it->it_op & IT_CREAT)
                return LCK_CW;
        else if (it->it_op & (IT_READDIR | IT_GETATTR | IT_OPEN | IT_LOOKUP))
                return LCK_CR;
 
        LASSERTF(0, "Invalid it_op: %d\n", it->it_op);
        return -EINVAL;
}

struct md_op_data {
        struct lu_fid           op_fid1; /* operation fid1 (usualy parent) */
        struct lu_fid           op_fid2; /* operation fid2 (usualy child) */
        struct lu_fid           op_fid3; /* 2 extra fids to find conflicting */
        struct lu_fid           op_fid4; /* to the operation locks. */
        mdsno_t                 op_mds;  /* what mds server open will go to */
        struct lustre_handle    op_handle;
        __u64                   op_mod_time;
        const char             *op_name;
        int                     op_namelen;
        __u32                   op_mode;
        struct lmv_stripe_md   *op_mea1;
        struct lmv_stripe_md   *op_mea2;
        __u32                   op_suppgids[2];
        __u32                   op_fsuid;
        __u32                   op_fsgid;
        cfs_cap_t               op_cap;
        void                   *op_data;

        /* iattr fields and blocks. */
        struct iattr            op_attr;
#ifdef __KERNEL__
#if LINUX_VERSION_CODE >= KERNEL_VERSION(2,6,14)
        unsigned int            op_attr_flags;
#endif
#endif
        loff_t                  op_attr_blocks;

        /* Size-on-MDS epoch and flags. */
        __u64                   op_ioepoch;
        __u32                   op_flags;

        /* Capa fields */
        struct obd_capa        *op_capa1;
        struct obd_capa        *op_capa2;

        /* Various operation flags. */
        __u32                   op_bias;

        /* Operation type */
        __u32                   op_opc;
};

struct md_enqueue_info;
/* metadata stat-ahead */
typedef int (* md_enqueue_cb_t)(struct ptlrpc_request *req,
                                struct md_enqueue_info *minfo,
                                int rc);

struct md_enqueue_info {
        struct md_op_data       mi_data;
        struct lookup_intent    mi_it;
        struct lustre_handle    mi_lockh;
        struct dentry          *mi_dentry;
        md_enqueue_cb_t         mi_cb;
        unsigned int            mi_generation;
        void                   *mi_cbdata;
};

>>>>>>> ce18b2ca
struct obd_ops {
        struct module *o_owner;
        int (*o_iocontrol)(unsigned int cmd, struct obd_export *exp, int len,
                           void *karg, void *uarg);
        int (*o_get_info)(struct obd_export *, __u32 keylen, void *key,
                          __u32 *vallen, void *val, struct lov_stripe_md *lsm);
        int (*o_set_info_async)(struct obd_export *, __u32 keylen, void *key,
                                __u32 vallen, void *val,
                                struct ptlrpc_request_set *set);
        int (*o_attach)(struct obd_device *dev, obd_count len, void *data);
        int (*o_detach)(struct obd_device *dev);
        int (*o_setup) (struct obd_device *dev, obd_count len, void *data);
        int (*o_precleanup)(struct obd_device *dev,
                            enum obd_cleanup_stage cleanup_stage);
        int (*o_cleanup)(struct obd_device *dev);
        int (*o_process_config)(struct obd_device *dev, obd_count len,
                                void *data);
        int (*o_postrecov)(struct obd_device *dev);
        int (*o_add_conn)(struct obd_import *imp, struct obd_uuid *uuid,
                          int priority);
        int (*o_del_conn)(struct obd_import *imp, struct obd_uuid *uuid);
        /* connect to the target device with given connection
         * data. @ocd->ocd_connect_flags is modified to reflect flags actually
         * granted by the target, which are guaranteed to be a subset of flags
         * asked for. If @ocd == NULL, use default parameters. */
        int (*o_connect)(struct lustre_handle *conn, struct obd_device *src,
                         struct obd_uuid *cluuid, struct obd_connect_data *ocd,
                         void *localdata);
        int (*o_reconnect)(struct obd_export *exp, struct obd_device *src,
                           struct obd_uuid *cluuid,
                           struct obd_connect_data *ocd,
                           void *localdata);
        int (*o_disconnect)(struct obd_export *exp);

        /* Initialize/finalize fids infrastructure. */
        int (*o_fid_init)(struct obd_export *exp);
        int (*o_fid_fini)(struct obd_export *exp);

        int (*o_statfs)(struct obd_device *obd, struct obd_statfs *osfs,
                        __u64 max_age, __u32 flags);
        int (*o_statfs_async)(struct obd_device *obd, struct obd_info *oinfo,
                              __u64 max_age, struct ptlrpc_request_set *set);
        int (*o_packmd)(struct obd_export *exp, struct lov_mds_md **disk_tgt,
                        struct lov_stripe_md *mem_src);
        int (*o_unpackmd)(struct obd_export *exp,struct lov_stripe_md **mem_tgt,
                          struct lov_mds_md *disk_src, int disk_len);
        int (*o_checkmd)(struct obd_export *exp, struct obd_export *md_exp,
                         struct lov_stripe_md *mem_tgt);
        int (*o_preallocate)(struct lustre_handle *, obd_count *req,
                             obd_id *ids);
        int (*o_precreate)(struct obd_export *exp);
        int (*o_create)(struct obd_export *exp,  struct obdo *oa,
                        struct lov_stripe_md **ea, struct obd_trans_info *oti);
        int (*o_destroy)(struct obd_export *exp, struct obdo *oa,
                         struct lov_stripe_md *ea, struct obd_trans_info *oti,
                         struct obd_export *md_exp);
        int (*o_setattr)(struct obd_export *exp, struct obd_info *oinfo,
                         struct obd_trans_info *oti);
        int (*o_setattr_async)(struct obd_export *exp, struct obd_info *oinfo,
                               struct obd_trans_info *oti,
                               struct ptlrpc_request_set *rqset);
        int (*o_getattr)(struct obd_export *exp, struct obd_info *oinfo);
        int (*o_getattr_async)(struct obd_export *exp, struct obd_info *oinfo,
                               struct ptlrpc_request_set *set);
        int (*o_brw)(int rw, struct obd_export *exp, struct obd_info *oinfo,
                     obd_count oa_bufs, struct brw_page *pgarr,
                     struct obd_trans_info *oti);
        int (*o_brw_async)(int rw, struct obd_export *exp,
                           struct obd_info *oinfo, obd_count oa_bufs,
                           struct brw_page *pgarr, struct obd_trans_info *oti,
                           struct ptlrpc_request_set *);
        int (*o_prep_async_page)(struct obd_export *exp,
                                 struct lov_stripe_md *lsm,
                                 struct lov_oinfo *loi,
                                 cfs_page_t *page, obd_off offset,
                                 struct obd_async_page_ops *ops, void *data,
                                 void **res, int nocache,
                                 struct lustre_handle *lockh);
        int (*o_reget_short_lock)(struct obd_export *exp,
                                 struct lov_stripe_md *lsm,
                                 void **res, int rw,
                                 obd_off start, obd_off end,
                                 void **cookie);
        int (*o_release_short_lock)(struct obd_export *exp,
                                    struct lov_stripe_md *lsm, obd_off end,
                                    void *cookie, int rw);
        int (*o_queue_async_io)(struct obd_export *exp,
                                struct lov_stripe_md *lsm,
                                struct lov_oinfo *loi, void *cookie,
                                int cmd, obd_off off, int count,
                                obd_flag brw_flags, obd_flag async_flags);
        int (*o_queue_group_io)(struct obd_export *exp,
                                struct lov_stripe_md *lsm,
                                struct lov_oinfo *loi,
                                struct obd_io_group *oig,
                                void *cookie, int cmd, obd_off off, int count,
                                obd_flag brw_flags, obd_flag async_flags);
        int (*o_trigger_group_io)(struct obd_export *exp,
                                  struct lov_stripe_md *lsm,
                                  struct lov_oinfo *loi,
                                  struct obd_io_group *oig);
        int (*o_set_async_flags)(struct obd_export *exp,
                                struct lov_stripe_md *lsm,
                                struct lov_oinfo *loi, void *cookie,
                                obd_flag async_flags);
        int (*o_teardown_async_page)(struct obd_export *exp,
                                     struct lov_stripe_md *lsm,
                                     struct lov_oinfo *loi, void *cookie);
        int (*o_merge_lvb)(struct obd_export *exp, struct lov_stripe_md *lsm,
                           struct ost_lvb *lvb, int kms_only);
        int (*o_adjust_kms)(struct obd_export *exp, struct lov_stripe_md *lsm,
                            obd_off size, int shrink);
        int (*o_punch)(struct obd_export *exp, struct obd_info *oinfo,
                       struct obd_trans_info *oti,
                       struct ptlrpc_request_set *rqset);
        int (*o_sync)(struct obd_export *exp, struct obdo *oa,
                      struct lov_stripe_md *ea, obd_size start, obd_size end);
        int (*o_migrate)(struct lustre_handle *conn, struct lov_stripe_md *dst,
                         struct lov_stripe_md *src, obd_size start,
                         obd_size end, struct obd_trans_info *oti);
        int (*o_copy)(struct lustre_handle *dstconn, struct lov_stripe_md *dst,
                      struct lustre_handle *srconn, struct lov_stripe_md *src,
                      obd_size start, obd_size end, struct obd_trans_info *);
        int (*o_iterate)(struct lustre_handle *conn,
                         int (*)(obd_id, obd_gr, void *),
                         obd_id *startid, obd_gr group, void *data);
        int (*o_preprw)(int cmd, struct obd_export *exp, struct obdo *oa,
                        int objcount, struct obd_ioobj *obj,
<<<<<<< HEAD
                        int niocount, struct niobuf_remote *remote,
                        struct niobuf_local *local, struct obd_trans_info *oti);
=======
                        struct niobuf_remote *remote, int *nr_pages,
                        struct niobuf_local *local,
                        struct obd_trans_info *oti,
                        struct lustre_capa *capa);
>>>>>>> ce18b2ca
        int (*o_commitrw)(int cmd, struct obd_export *exp, struct obdo *oa,
                          int objcount, struct obd_ioobj *obj,
                          struct niobuf_remote *remote, int pages,
                          struct niobuf_local *local,
                          struct obd_trans_info *oti, int rc);
        int (*o_enqueue)(struct obd_export *, struct obd_info *oinfo,
                         struct ldlm_enqueue_info *einfo,
                         struct ptlrpc_request_set *rqset);
        int (*o_match)(struct obd_export *, struct lov_stripe_md *, __u32 type,
                       ldlm_policy_data_t *, __u32 mode, int *flags, void *data,
                       struct lustre_handle *lockh);
        int (*o_change_cbdata)(struct obd_export *, struct lov_stripe_md *,
                               ldlm_iterator_t it, void *data);
        int (*o_cancel)(struct obd_export *, struct lov_stripe_md *md,
                        __u32 mode, struct lustre_handle *);
        int (*o_cancel_unused)(struct obd_export *, struct lov_stripe_md *,
                               int flags, void *opaque);
        int (*o_join_lru)(struct obd_export *, struct lov_stripe_md *,
                         int join);
        int (*o_init_export)(struct obd_export *exp);
        int (*o_destroy_export)(struct obd_export *exp);
        int (*o_extent_calc)(struct obd_export *, struct lov_stripe_md *,
                             int cmd, obd_off *);

        /* llog related obd_methods */
        int (*o_llog_init)(struct obd_device *obd, struct obd_device *disk_obd,
                           int count, struct llog_catid *logid,
                           struct obd_uuid *uuid);
        int (*o_llog_finish)(struct obd_device *obd, int count);

        /* metadata-only methods */
        int (*o_pin)(struct obd_export *, struct ll_fid *,
                     struct obd_client_handle *, int flag);
        int (*o_unpin)(struct obd_export *, struct obd_client_handle *, int);

        int (*o_import_event)(struct obd_device *, struct obd_import *,
                              enum obd_import_event);

        int (*o_notify)(struct obd_device *obd, struct obd_device *watched,
                        enum obd_notify_event ev, void *data);

        int (*o_health_check)(struct obd_device *);

        /* quota methods */
        int (*o_quotacheck)(struct obd_export *, struct obd_quotactl *);
        int (*o_quotactl)(struct obd_export *, struct obd_quotactl *);
        int (*o_quota_adjust_qunit)(struct obd_export *exp,
                                    struct quota_adjust_qunit *oqaq,
                                    struct lustre_quota_ctxt *qctxt);


        int (*o_ping)(struct obd_export *exp);

        int (*o_register_page_removal_cb)(struct obd_export *exp,
                                          obd_page_removal_cb_t cb,
                                          obd_pin_extent_cb pin_cb);
        int (*o_unregister_page_removal_cb)(struct obd_export *exp,
                                            obd_page_removal_cb_t cb);
        int (*o_register_lock_cancel_cb)(struct obd_export *exp,
                                       obd_lock_cancel_cb cb);
        int (*o_unregister_lock_cancel_cb)(struct obd_export *exp,
                                         obd_lock_cancel_cb cb);
        /* pools methods */
        int (*o_pool_new)(struct obd_device *obd, char *poolname);
        int (*o_pool_del)(struct obd_device *obd, char *poolname);
        int (*o_pool_add)(struct obd_device *obd, char *poolname,
                          char *ostname);
        int (*o_pool_rem)(struct obd_device *obd, char *poolname,
                          char *ostname);
        /*
         * NOTE: If adding ops, add another LPROCFS_OBD_OP_INIT() line
         * to lprocfs_alloc_obd_stats() in obdclass/lprocfs_status.c.
         * Also, add a wrapper function in include/linux/obd_class.h. */
};

<<<<<<< HEAD
=======
/* TODO: lmv_stripe_md should contain mds capabilities for all slave fids */
struct lmv_stripe_md {
        __u32         mea_magic;
        __u32         mea_count;
        __u32         mea_master;
        __u32         mea_padding;
        struct lu_fid mea_ids[0];
};

enum {
        LUSTRE_OPC_MKDIR    = (1 << 0),
        LUSTRE_OPC_SYMLINK  = (1 << 1),
        LUSTRE_OPC_MKNOD    = (1 << 2),
        LUSTRE_OPC_CREATE   = (1 << 3),
        LUSTRE_OPC_ANY      = (1 << 4)
};

/* lmv structures */
#define MEA_MAGIC_LAST_CHAR      0xb2221ca1
#define MEA_MAGIC_ALL_CHARS      0xb222a11c
#define MEA_MAGIC_HASH_SEGMENT   0xb222a11b

#define MAX_HASH_SIZE_32         0x7fffffffUL
#define MAX_HASH_SIZE            0x7fffffffffffffffULL
#define MAX_HASH_HIGHEST_BIT     0x1000000000000000ULL

struct lustre_md {
        struct mdt_body         *body;
        struct lov_stripe_md    *lsm;
        struct lmv_stripe_md    *mea;
#ifdef CONFIG_FS_POSIX_ACL
        struct posix_acl        *posix_acl;
#endif
        struct mdt_remote_perm  *remote_perm;
        struct obd_capa         *mds_capa;
        struct obd_capa         *oss_capa;
};

struct md_open_data {
        struct obd_client_handle *mod_och;
        struct list_head          mod_replay_list;
};

struct lookup_intent;

struct md_ops {
        int (*m_getstatus)(struct obd_export *, struct lu_fid *,
                           struct obd_capa **);
        int (*m_change_cbdata)(struct obd_export *, const struct lu_fid *,
                               ldlm_iterator_t, void *);
        int (*m_close)(struct obd_export *, struct md_op_data *,
                       struct md_open_data *, struct ptlrpc_request **);
        int (*m_create)(struct obd_export *, struct md_op_data *,
                        const void *, int, int, __u32, __u32, cfs_cap_t,
                        __u64, struct ptlrpc_request **);
        int (*m_done_writing)(struct obd_export *, struct md_op_data  *,
                              struct md_open_data *);
        int (*m_enqueue)(struct obd_export *, struct ldlm_enqueue_info *,
                         struct lookup_intent *, struct md_op_data *,
                         struct lustre_handle *, void *, int,
                         struct ptlrpc_request **, int);
        int (*m_getattr)(struct obd_export *, const struct lu_fid *,
                         struct obd_capa *, obd_valid, int,
                         struct ptlrpc_request **);
        int (*m_getattr_name)(struct obd_export *, const struct lu_fid *,
                              struct obd_capa *, const char *, int, obd_valid,
                              int, __u32, struct ptlrpc_request **);
        int (*m_intent_lock)(struct obd_export *, struct md_op_data *,
                             void *, int, struct lookup_intent *, int,
                             struct ptlrpc_request **,
                             ldlm_blocking_callback, int);
        int (*m_link)(struct obd_export *, struct md_op_data *,
                      struct ptlrpc_request **);
        int (*m_rename)(struct obd_export *, struct md_op_data *,
                        const char *, int, const char *, int,
                        struct ptlrpc_request **);
        int (*m_is_subdir)(struct obd_export *, const struct lu_fid *,
                           const struct lu_fid *,
                           struct ptlrpc_request **);
        int (*m_setattr)(struct obd_export *, struct md_op_data *, void *,
                         int , void *, int, struct ptlrpc_request **,
                         struct md_open_data **mod);
        int (*m_sync)(struct obd_export *, const struct lu_fid *,
                      struct obd_capa *, struct ptlrpc_request **);
        int (*m_readpage)(struct obd_export *, const struct lu_fid *,
                          struct obd_capa *, __u64, struct page *,
                          struct ptlrpc_request **);

        int (*m_unlink)(struct obd_export *, struct md_op_data *,
                        struct ptlrpc_request **);

        int (*m_setxattr)(struct obd_export *, const struct lu_fid *,
                          struct obd_capa *, obd_valid, const char *,
                          const char *, int, int, int, __u32,
                          struct ptlrpc_request **);

        int (*m_getxattr)(struct obd_export *, const struct lu_fid *,
                          struct obd_capa *, obd_valid, const char *,
                          const char *, int, int, int,
                          struct ptlrpc_request **);

        int (*m_init_ea_size)(struct obd_export *, int, int, int);

        int (*m_get_lustre_md)(struct obd_export *, struct ptlrpc_request *,
                               struct obd_export *, struct obd_export *,
                               struct lustre_md *);

        int (*m_free_lustre_md)(struct obd_export *, struct lustre_md *);

        int (*m_set_open_replay_data)(struct obd_export *,
                                      struct obd_client_handle *,
                                      struct ptlrpc_request *);
        int (*m_clear_open_replay_data)(struct obd_export *,
                                        struct obd_client_handle *);
        int (*m_set_lock_data)(struct obd_export *, __u64 *, void *);

        ldlm_mode_t (*m_lock_match)(struct obd_export *, int,
                                    const struct lu_fid *, ldlm_type_t,
                                    ldlm_policy_data_t *, ldlm_mode_t,
                                    struct lustre_handle *);

        int (*m_cancel_unused)(struct obd_export *, const struct lu_fid *,
                               ldlm_policy_data_t *, ldlm_mode_t, int flags,
                               void *opaque);
        int (*m_renew_capa)(struct obd_export *, struct obd_capa *oc,
                            renew_capa_cb_t cb);

        int (*m_get_remote_perm)(struct obd_export *, const struct lu_fid *,
                                 struct obd_capa *, __u32,
                                 struct ptlrpc_request **);

        int (*m_intent_getattr_async)(struct obd_export *,
                                      struct md_enqueue_info *,
                                      struct ldlm_enqueue_info *);

        int (*m_revalidate_lock)(struct obd_export *,
                                 struct lookup_intent *,
                                 struct lu_fid *);

        /*
         * NOTE: If adding ops, add another LPROCFS_MD_OP_INIT() line to
         * lprocfs_alloc_md_stats() in obdclass/lprocfs_status.c. Also, add a
         * wrapper function in include/linux/obd_class.h.
         */
};

>>>>>>> ce18b2ca
struct lsm_operations {
        void (*lsm_free)(struct lov_stripe_md *);
        int (*lsm_destroy)(struct lov_stripe_md *, struct obdo *oa,
                           struct obd_export *md_exp);
        void (*lsm_stripe_by_index)(struct lov_stripe_md *, int *, obd_off *,
                                     unsigned long *);
        void (*lsm_stripe_by_offset)(struct lov_stripe_md *, int *, obd_off *,
                                     unsigned long *);
        obd_off (*lsm_stripe_offset_by_index)(struct lov_stripe_md *, int);
        obd_off (*lsm_stripe_offset_by_offset)(struct lov_stripe_md *, obd_off);
        int (*lsm_stripe_index_by_offset)(struct lov_stripe_md *, obd_off);
        int (*lsm_revalidate) (struct lov_stripe_md *, struct obd_device *obd);
        int (*lsm_lmm_verify) (struct lov_mds_md *lmm, int lmm_bytes,
                               int *stripe_count);
        int (*lsm_unpackmd) (struct lov_obd *lov, struct lov_stripe_md *lsm,
                             struct lov_mds_md *lmm);
};

extern struct lsm_operations lsm_v1_ops;
extern struct lsm_operations lsm_join_ops;
extern struct lsm_operations lsm_v3_ops;
static inline struct lsm_operations *lsm_op_find(int magic)
{
        switch(magic) {
        case LOV_MAGIC_V1:
               return &lsm_v1_ops;
        case LOV_MAGIC_JOIN:
               return &lsm_join_ops;
        case LOV_MAGIC_V3:
               return &lsm_v3_ops;
        default:
               CERROR("Cannot recognize lsm_magic %x\n", magic);
               return NULL;
        }
}

int lvfs_check_io_health(struct obd_device *obd, struct file *file);

/* Requests for obd_extent_calc() */
#define OBD_CALC_STRIPE_START   1
#define OBD_CALC_STRIPE_END     2

static inline void obd_transno_commit_cb(struct obd_device *obd, __u64 transno,
                                         struct obd_export *exp, int error)
{
        if (error) {
                CERROR("%s: transno "LPU64" commit error: %d\n",
                       obd->obd_name, transno, error);
                return;
        }
        CDEBUG(D_HA, "%s: transno "LPU64" committed\n",
               obd->obd_name, transno);
        if (exp && transno > exp->exp_last_committed) {
                exp->exp_last_committed = transno;
                ptlrpc_commit_replies(exp);
        }
        if (transno > obd->obd_last_committed)
                obd->obd_last_committed = transno;
}

static inline void init_obd_quota_ops(quota_interface_t *interface,
                                      struct obd_ops *obd_ops)
{
        if (!interface)
                return;

        LASSERT(obd_ops);
        obd_ops->o_quotacheck = QUOTA_OP(interface, check);
        obd_ops->o_quotactl = QUOTA_OP(interface, ctl);
        obd_ops->o_quota_adjust_qunit = QUOTA_OP(interface, adjust_qunit);
}

/*
 * Checksums
 */

#ifdef HAVE_ADLER
/* Default preferred checksum algorithm to use (if supported by the server) */
#define OSC_DEFAULT_CKSUM OBD_CKSUM_ADLER
/* Adler-32 is supported */
#define CHECKSUM_ADLER OBD_CKSUM_ADLER
#else
#define OSC_DEFAULT_CKSUM OBD_CKSUM_CRC32
#define CHECKSUM_ADLER 0
#endif

#define OBD_CKSUM_ALL (OBD_CKSUM_CRC32 | CHECKSUM_ADLER)

/* Checksum algorithm names. Must be defined in the same order as the
 * OBD_CKSUM_* flags. */
#define DECLARE_CKSUM_NAME char *cksum_name[] = {"crc32", "adler"}

#endif /* __OBD_H */<|MERGE_RESOLUTION|>--- conflicted
+++ resolved
@@ -147,11 +147,7 @@
                 __u32 lw_stripe_size;      /* size of the stripe */
                 __u32 lw_pattern;          /* striping pattern (RAID0, RAID1) */
                 unsigned lw_stripe_count;  /* number of objects being striped over */
-<<<<<<< HEAD
-                char  lw_pool_name[MAXPOOLNAME]; /* pool name */
-=======
                 char  lw_pool_name[LOV_MAXPOOLNAME]; /* pool name */
->>>>>>> ce18b2ca
         } lsm_wire;
 
         struct lov_array_info *lsm_array; /*Only for joined file array info*/
@@ -298,6 +294,7 @@
         struct lustre_quota_ctxt  obt_qctxt;
         lustre_quota_version_t    obt_qfmt;
         __u32                     obt_stale_export_age;
+        spinlock_t                obt_trans_table_lock;
 };
 
 typedef void (*obd_pin_extent_cb)(void *data);
@@ -674,16 +671,6 @@
 #define pool_tgt(_p, _i)    _p->pool_lov->lov_tgts[_p->pool_obds.op_array[_i]]
 
 struct pool_desc {
-<<<<<<< HEAD
-        char                    pool_name[MAXPOOLNAME + 1]; /* name of pool */
-        struct ost_pool         pool_obds;              /* pool members */
-        struct lov_qos_rr       pool_rr;                /* round robin qos */
-        struct hlist_node       pool_hash;              /* access by poolname */
-        struct list_head        pool_list;              /* serial access */
-        cfs_proc_dir_entry_t   *pool_proc_entry;        /* file in /proc */
-        struct lov_obd         *pool_lov;               /* lov obd to which this
-                                                           pool belong */
-=======
         char                  pool_name[LOV_MAXPOOLNAME + 1]; /* name of pool */
         struct ost_pool       pool_obds;              /* pool members */
         struct lov_qos_rr     pool_rr;                /* round robin qos */
@@ -692,7 +679,6 @@
         cfs_proc_dir_entry_t *pool_proc_entry;        /* file in /proc */
         struct lov_obd       *pool_lov;               /* lov obd to which this
                                                          pool belong */
->>>>>>> ce18b2ca
 };
 
 struct lov_obd {
@@ -713,57 +699,9 @@
         obd_pin_extent_cb       lov_page_pin_cb;
         obd_lock_cancel_cb      lov_lock_cancel_cb;
         int                     lov_pool_count;
-<<<<<<< HEAD
-        struct lustre_class_hash_body   *lov_pools_hash_body; /* used for key access */
-        struct list_head        lov_pool_list; /* used for sequential access */
-        cfs_proc_dir_entry_t   *lov_pool_proc_entry;
-=======
         lustre_hash_t          *lov_pools_hash_body; /* used for key access */
         struct list_head        lov_pool_list; /* used for sequential access */
         cfs_proc_dir_entry_t   *lov_pool_proc_entry;
-};
-
-struct lmv_tgt_desc {
-        struct obd_uuid         ltd_uuid;
-        struct obd_export      *ltd_exp;
-        int                     ltd_active;   /* is this target up for requests */
-        int                     ltd_idx;
-        struct semaphore        ltd_fid_sem;
-};
-
-enum placement_policy {
-        PLACEMENT_CHAR_POLICY   = 0,
-        PLACEMENT_NID_POLICY    = 1,
-        PLACEMENT_INVAL_POLICY  = 2,
-        PLACEMENT_MAX_POLICY
-};
-
-typedef enum placement_policy placement_policy_t;
-
-struct lmv_obd {
-        int                     refcount;
-        struct lu_client_fld    lmv_fld;
-        spinlock_t              lmv_lock;
-        placement_policy_t      lmv_placement;
-        struct lmv_desc         desc;
-        struct obd_uuid         cluuid;
-        struct obd_export       *exp;
-
-        int                     connected;
-        int                     max_easize;
-        int                     max_def_easize;
-        int                     max_cookiesize;
-        int                     server_timeout;
-        struct semaphore        init_sem;
-
-        struct lmv_tgt_desc     *tgts;
-        int                     tgts_size;
-
-        struct obd_connect_data *datas;
-        int                     datas_size;
-
-        struct obd_connect_data conn_data;
->>>>>>> ce18b2ca
 };
 
 struct niobuf_local {
@@ -815,7 +753,7 @@
         int                      oti_numcookies;
 
         /* initial thread handling transaction */
-        int                      oti_thread_id;
+        struct ptlrpc_thread *   oti_thread;
         __u32                    oti_conn_cnt;
         /* VBR: versions */
         __u64                    oti_pre_version;
@@ -846,7 +784,7 @@
         /* called from mds_create_objects */
         if (req->rq_repmsg != NULL)
                 oti->oti_transno = lustre_msg_get_transno(req->rq_repmsg);
-        oti->oti_thread_id = req->rq_svc_thread ? req->rq_svc_thread->t_id : -1;
+        oti->oti_thread = req->rq_svc_thread;
         if (req->rq_reqmsg != NULL)
                 oti->oti_conn_cnt = lustre_msg_get_conn_cnt(req->rq_reqmsg);
 }
@@ -930,35 +868,6 @@
         void *onu_owner;
 };
 
-<<<<<<< HEAD
-=======
-struct target_recovery_data {
-        svc_handler_t     trd_recovery_handler;
-        pid_t             trd_processing_task;
-        struct completion trd_starting;
-        struct completion trd_finishing;
-};
-
-#define OBD_LLOG_GROUP  0
-
-enum filter_groups {
-        FILTER_GROUP_LLOG = 1,
-        FILTER_GROUP_ECHO,
-        FILTER_GROUP_MDS0
-};
-
-struct obd_llog_group {
-        struct list_head   olg_list;
-        int                olg_group;
-        struct llog_ctxt  *olg_ctxts[LLOG_MAX_CTXTS];
-        cfs_waitq_t        olg_waitq;
-        spinlock_t         olg_lock;
-        struct obd_export *olg_exp;
-        int                olg_initializing;
-        struct semaphore   olg_cat_processing;
-};
-
->>>>>>> ce18b2ca
 /* corresponds to one of the obd's */
 #define MAX_OBD_NAME 128
 #define OBD_DEVICE_MAGIC        0XAB5CD6EF
@@ -988,15 +897,14 @@
                       obd_inactive:1;      /* device active/inactive
                                             * (for /proc/status only!!) */
         /* uuid-export hash body */
-        struct lustre_class_hash_body *obd_uuid_hash_body;
+        struct lustre_hash     *obd_uuid_hash;
         /* nid-export hash body */
-        struct lustre_class_hash_body *obd_nid_hash_body;
+        struct lustre_hash     *obd_nid_hash;
         /* nid stats body */
-        struct lustre_class_hash_body *obd_nid_stats_hash_body;
+        struct lustre_hash     *obd_nid_stats_hash;
         struct list_head        obd_nid_stats;
         atomic_t                obd_refcount;
         cfs_waitq_t             obd_refcount_waitq;
-        cfs_waitq_t             obd_llog_waitq;
         struct list_head        obd_exports;
         struct list_head        obd_delayed_exports;
         int                     obd_num_exports;
@@ -1012,7 +920,12 @@
         struct obd_statfs       obd_osfs;       /* locked by obd_osfs_lock */
         __u64                   obd_osfs_age;
         struct lvfs_run_ctxt    obd_lvfs_ctxt;
+
         struct llog_ctxt        *obd_llog_ctxt[LLOG_MAX_CTXTS];
+        struct semaphore        obd_llog_alloc;
+        struct semaphore        obd_llog_cat_process;
+        cfs_waitq_t             obd_llog_waitq;
+
         struct obd_device       *obd_observer;
         struct obd_notify_upcall obd_upcall;
         struct obd_export       *obd_self_export;
@@ -1068,9 +981,6 @@
         int                    obd_pool_limit;
         __u64                  obd_pool_slv;
 };
-
-#define OBD_OPT_FORCE           0x0001
-#define OBD_OPT_FAILOVER        0x0002
 
 #define OBD_LLOG_FL_SENDNOW     0x0001
 
@@ -1111,82 +1021,6 @@
 /* XXX unused */
 #define KEY_ASYNC               "async"
 
-<<<<<<< HEAD
-=======
-struct lu_context;
-
-static inline int it_to_lock_mode(struct lookup_intent *it)
-{
-        /* CREAT needs to be tested before open (both could be set) */
-        if (it->it_op & IT_CREAT)
-                return LCK_CW;
-        else if (it->it_op & (IT_READDIR | IT_GETATTR | IT_OPEN | IT_LOOKUP))
-                return LCK_CR;
- 
-        LASSERTF(0, "Invalid it_op: %d\n", it->it_op);
-        return -EINVAL;
-}
-
-struct md_op_data {
-        struct lu_fid           op_fid1; /* operation fid1 (usualy parent) */
-        struct lu_fid           op_fid2; /* operation fid2 (usualy child) */
-        struct lu_fid           op_fid3; /* 2 extra fids to find conflicting */
-        struct lu_fid           op_fid4; /* to the operation locks. */
-        mdsno_t                 op_mds;  /* what mds server open will go to */
-        struct lustre_handle    op_handle;
-        __u64                   op_mod_time;
-        const char             *op_name;
-        int                     op_namelen;
-        __u32                   op_mode;
-        struct lmv_stripe_md   *op_mea1;
-        struct lmv_stripe_md   *op_mea2;
-        __u32                   op_suppgids[2];
-        __u32                   op_fsuid;
-        __u32                   op_fsgid;
-        cfs_cap_t               op_cap;
-        void                   *op_data;
-
-        /* iattr fields and blocks. */
-        struct iattr            op_attr;
-#ifdef __KERNEL__
-#if LINUX_VERSION_CODE >= KERNEL_VERSION(2,6,14)
-        unsigned int            op_attr_flags;
-#endif
-#endif
-        loff_t                  op_attr_blocks;
-
-        /* Size-on-MDS epoch and flags. */
-        __u64                   op_ioepoch;
-        __u32                   op_flags;
-
-        /* Capa fields */
-        struct obd_capa        *op_capa1;
-        struct obd_capa        *op_capa2;
-
-        /* Various operation flags. */
-        __u32                   op_bias;
-
-        /* Operation type */
-        __u32                   op_opc;
-};
-
-struct md_enqueue_info;
-/* metadata stat-ahead */
-typedef int (* md_enqueue_cb_t)(struct ptlrpc_request *req,
-                                struct md_enqueue_info *minfo,
-                                int rc);
-
-struct md_enqueue_info {
-        struct md_op_data       mi_data;
-        struct lookup_intent    mi_it;
-        struct lustre_handle    mi_lockh;
-        struct dentry          *mi_dentry;
-        md_enqueue_cb_t         mi_cb;
-        unsigned int            mi_generation;
-        void                   *mi_cbdata;
-};
-
->>>>>>> ce18b2ca
 struct obd_ops {
         struct module *o_owner;
         int (*o_iocontrol)(unsigned int cmd, struct obd_export *exp, int len,
@@ -1315,15 +1149,9 @@
                          obd_id *startid, obd_gr group, void *data);
         int (*o_preprw)(int cmd, struct obd_export *exp, struct obdo *oa,
                         int objcount, struct obd_ioobj *obj,
-<<<<<<< HEAD
-                        int niocount, struct niobuf_remote *remote,
-                        struct niobuf_local *local, struct obd_trans_info *oti);
-=======
                         struct niobuf_remote *remote, int *nr_pages,
                         struct niobuf_local *local,
-                        struct obd_trans_info *oti,
-                        struct lustre_capa *capa);
->>>>>>> ce18b2ca
+                        struct obd_trans_info *oti);
         int (*o_commitrw)(int cmd, struct obd_export *exp, struct obdo *oa,
                           int objcount, struct obd_ioobj *obj,
                           struct niobuf_remote *remote, int pages,
@@ -1399,155 +1227,6 @@
          * Also, add a wrapper function in include/linux/obd_class.h. */
 };
 
-<<<<<<< HEAD
-=======
-/* TODO: lmv_stripe_md should contain mds capabilities for all slave fids */
-struct lmv_stripe_md {
-        __u32         mea_magic;
-        __u32         mea_count;
-        __u32         mea_master;
-        __u32         mea_padding;
-        struct lu_fid mea_ids[0];
-};
-
-enum {
-        LUSTRE_OPC_MKDIR    = (1 << 0),
-        LUSTRE_OPC_SYMLINK  = (1 << 1),
-        LUSTRE_OPC_MKNOD    = (1 << 2),
-        LUSTRE_OPC_CREATE   = (1 << 3),
-        LUSTRE_OPC_ANY      = (1 << 4)
-};
-
-/* lmv structures */
-#define MEA_MAGIC_LAST_CHAR      0xb2221ca1
-#define MEA_MAGIC_ALL_CHARS      0xb222a11c
-#define MEA_MAGIC_HASH_SEGMENT   0xb222a11b
-
-#define MAX_HASH_SIZE_32         0x7fffffffUL
-#define MAX_HASH_SIZE            0x7fffffffffffffffULL
-#define MAX_HASH_HIGHEST_BIT     0x1000000000000000ULL
-
-struct lustre_md {
-        struct mdt_body         *body;
-        struct lov_stripe_md    *lsm;
-        struct lmv_stripe_md    *mea;
-#ifdef CONFIG_FS_POSIX_ACL
-        struct posix_acl        *posix_acl;
-#endif
-        struct mdt_remote_perm  *remote_perm;
-        struct obd_capa         *mds_capa;
-        struct obd_capa         *oss_capa;
-};
-
-struct md_open_data {
-        struct obd_client_handle *mod_och;
-        struct list_head          mod_replay_list;
-};
-
-struct lookup_intent;
-
-struct md_ops {
-        int (*m_getstatus)(struct obd_export *, struct lu_fid *,
-                           struct obd_capa **);
-        int (*m_change_cbdata)(struct obd_export *, const struct lu_fid *,
-                               ldlm_iterator_t, void *);
-        int (*m_close)(struct obd_export *, struct md_op_data *,
-                       struct md_open_data *, struct ptlrpc_request **);
-        int (*m_create)(struct obd_export *, struct md_op_data *,
-                        const void *, int, int, __u32, __u32, cfs_cap_t,
-                        __u64, struct ptlrpc_request **);
-        int (*m_done_writing)(struct obd_export *, struct md_op_data  *,
-                              struct md_open_data *);
-        int (*m_enqueue)(struct obd_export *, struct ldlm_enqueue_info *,
-                         struct lookup_intent *, struct md_op_data *,
-                         struct lustre_handle *, void *, int,
-                         struct ptlrpc_request **, int);
-        int (*m_getattr)(struct obd_export *, const struct lu_fid *,
-                         struct obd_capa *, obd_valid, int,
-                         struct ptlrpc_request **);
-        int (*m_getattr_name)(struct obd_export *, const struct lu_fid *,
-                              struct obd_capa *, const char *, int, obd_valid,
-                              int, __u32, struct ptlrpc_request **);
-        int (*m_intent_lock)(struct obd_export *, struct md_op_data *,
-                             void *, int, struct lookup_intent *, int,
-                             struct ptlrpc_request **,
-                             ldlm_blocking_callback, int);
-        int (*m_link)(struct obd_export *, struct md_op_data *,
-                      struct ptlrpc_request **);
-        int (*m_rename)(struct obd_export *, struct md_op_data *,
-                        const char *, int, const char *, int,
-                        struct ptlrpc_request **);
-        int (*m_is_subdir)(struct obd_export *, const struct lu_fid *,
-                           const struct lu_fid *,
-                           struct ptlrpc_request **);
-        int (*m_setattr)(struct obd_export *, struct md_op_data *, void *,
-                         int , void *, int, struct ptlrpc_request **,
-                         struct md_open_data **mod);
-        int (*m_sync)(struct obd_export *, const struct lu_fid *,
-                      struct obd_capa *, struct ptlrpc_request **);
-        int (*m_readpage)(struct obd_export *, const struct lu_fid *,
-                          struct obd_capa *, __u64, struct page *,
-                          struct ptlrpc_request **);
-
-        int (*m_unlink)(struct obd_export *, struct md_op_data *,
-                        struct ptlrpc_request **);
-
-        int (*m_setxattr)(struct obd_export *, const struct lu_fid *,
-                          struct obd_capa *, obd_valid, const char *,
-                          const char *, int, int, int, __u32,
-                          struct ptlrpc_request **);
-
-        int (*m_getxattr)(struct obd_export *, const struct lu_fid *,
-                          struct obd_capa *, obd_valid, const char *,
-                          const char *, int, int, int,
-                          struct ptlrpc_request **);
-
-        int (*m_init_ea_size)(struct obd_export *, int, int, int);
-
-        int (*m_get_lustre_md)(struct obd_export *, struct ptlrpc_request *,
-                               struct obd_export *, struct obd_export *,
-                               struct lustre_md *);
-
-        int (*m_free_lustre_md)(struct obd_export *, struct lustre_md *);
-
-        int (*m_set_open_replay_data)(struct obd_export *,
-                                      struct obd_client_handle *,
-                                      struct ptlrpc_request *);
-        int (*m_clear_open_replay_data)(struct obd_export *,
-                                        struct obd_client_handle *);
-        int (*m_set_lock_data)(struct obd_export *, __u64 *, void *);
-
-        ldlm_mode_t (*m_lock_match)(struct obd_export *, int,
-                                    const struct lu_fid *, ldlm_type_t,
-                                    ldlm_policy_data_t *, ldlm_mode_t,
-                                    struct lustre_handle *);
-
-        int (*m_cancel_unused)(struct obd_export *, const struct lu_fid *,
-                               ldlm_policy_data_t *, ldlm_mode_t, int flags,
-                               void *opaque);
-        int (*m_renew_capa)(struct obd_export *, struct obd_capa *oc,
-                            renew_capa_cb_t cb);
-
-        int (*m_get_remote_perm)(struct obd_export *, const struct lu_fid *,
-                                 struct obd_capa *, __u32,
-                                 struct ptlrpc_request **);
-
-        int (*m_intent_getattr_async)(struct obd_export *,
-                                      struct md_enqueue_info *,
-                                      struct ldlm_enqueue_info *);
-
-        int (*m_revalidate_lock)(struct obd_export *,
-                                 struct lookup_intent *,
-                                 struct lu_fid *);
-
-        /*
-         * NOTE: If adding ops, add another LPROCFS_MD_OP_INIT() line to
-         * lprocfs_alloc_md_stats() in obdclass/lprocfs_status.c. Also, add a
-         * wrapper function in include/linux/obd_class.h.
-         */
-};
-
->>>>>>> ce18b2ca
 struct lsm_operations {
         void (*lsm_free)(struct lov_stripe_md *);
         int (*lsm_destroy)(struct lov_stripe_md *, struct obdo *oa,
@@ -1598,11 +1277,14 @@
                        obd->obd_name, transno, error);
                 return;
         }
-        CDEBUG(D_HA, "%s: transno "LPU64" committed\n",
-               obd->obd_name, transno);
         if (exp && transno > exp->exp_last_committed) {
+                CDEBUG(D_HA, "%s: transno "LPU64" committed\n",
+                       obd->obd_name, transno);
                 exp->exp_last_committed = transno;
                 ptlrpc_commit_replies(exp);
+        } else {
+                CDEBUG(D_INFO, "%s: transno "LPU64" committed\n",
+                       obd->obd_name, transno);
         }
         if (transno > obd->obd_last_committed)
                 obd->obd_last_committed = transno;
