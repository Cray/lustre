--- conflicted
+++ resolved
@@ -288,13 +288,10 @@
         MDS_REINT_CREATE,
         MDS_REINT_LINK,
         MDS_REINT_UNLINK,
-<<<<<<< HEAD
         MDS_REINT_RENAME,
         MDS_REINT_OPEN,
-=======
         BRW_READ_BYTES,
         BRW_WRITE_BYTES,
->>>>>>> 7bfe2fbd
         EXTRA_LAST_OPC
 };
 
@@ -369,10 +366,7 @@
 
 extern __s64 lprocfs_read_helper(struct lprocfs_counter *lc,
                                  enum lprocfs_fields_flags field);
-<<<<<<< HEAD
-
-=======
->>>>>>> 7bfe2fbd
+
 static inline __u64 lprocfs_stats_collector(struct lprocfs_stats *stats,
                                             int idx,
                                             enum lprocfs_fields_flags field)
@@ -406,9 +400,12 @@
 extern int lprocfs_exp_setup(struct obd_export *exp,
                              lnet_nid_t *peer_nid, int *newnid);
 extern int lprocfs_exp_cleanup(struct obd_export *exp);
-extern int lprocfs_add_simple(struct proc_dir_entry *root,
-                              char *name, read_proc_t *read_proc,
-                              write_proc_t *write_proc, void *data);
+extern cfs_proc_dir_entry_t *lprocfs_add_simple(struct proc_dir_entry *root,
+                                                char *name,
+                                                read_proc_t *read_proc,
+                                                write_proc_t *write_proc,
+                                                void *data,
+                                                struct file_operations *fops);
 extern int lprocfs_register_stats(cfs_proc_dir_entry_t *root, const char *name,
                                   struct lprocfs_stats *stats);
 
@@ -429,14 +426,6 @@
 
 extern int lprocfs_obd_setup(struct obd_device *obd, struct lprocfs_vars *list);
 extern int lprocfs_obd_cleanup(struct obd_device *obd);
-extern int lprocfs_add_simple(struct proc_dir_entry *root, char *name,
-<<<<<<< HEAD
-                              read_proc_t *read_proc, write_proc_t *write_proc,
-=======
-                              cfs_read_proc_t *read_proc,
-                              cfs_write_proc_t *write_proc,
->>>>>>> 7bfe2fbd
-                              void *data);
 struct nid_stat;
 extern void lprocfs_free_per_client_stats(struct obd_device *obd);
 extern int lprocfs_nid_stats_clear_write(struct file *file, const char *buffer,
@@ -703,11 +692,12 @@
 { return 0; }
 static inline int lprocfs_exp_cleanup(struct obd_export *exp)
 { return 0; }
-static inline int lprocfs_add_simple(struct proc_dir_entry *root,
-                                     char *name,
-                                     read_proc_t *read_proc,
-                                     write_proc_t *write_proc,
-                                     void *data)
+static inline cfs_proc_dir_entry_t *lprocfs_add_simple(struct proc_dir_entry *root,
+                                                char *name,
+                                                read_proc_t *read_proc,
+                                                write_proc_t *write_proc,
+                                                void *data,
+                                                struct file_operations *fops)
 {return 0; }
 struct nid_stat;
 static inline void lprocfs_free_per_client_stats(struct obd_device *obd)
