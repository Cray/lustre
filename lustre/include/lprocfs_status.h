--- conflicted
+++ resolved
@@ -200,6 +200,25 @@
                         (LDLM_LAST_OPC - LDLM_FIRST_OPC) +
                         (MDS_LAST_OPC - MDS_FIRST_OPC) +
                         (OST_LAST_OPC - OST_FIRST_OPC));
+       } else if (opc < FLD_LAST_OPC) {
+                /* FLD opcode */
+                return (opc - FLD_FIRST_OPC +
+                        (LLOG_LAST_OPC - LLOG_FIRST_OPC) +
+                        (OBD_LAST_OPC - OBD_FIRST_OPC) +
+                        (MGS_LAST_OPC - MGS_FIRST_OPC) +
+                        (LDLM_LAST_OPC - LDLM_FIRST_OPC) +
+                        (MDS_LAST_OPC - MDS_FIRST_OPC) +
+                        (OST_LAST_OPC - OST_FIRST_OPC));
+        } else if (opc < SEQ_LAST_OPC) {
+                /* SEQ opcode */
+                return (opc - SEQ_FIRST_OPC +
+                        (FLD_LAST_OPC - FLD_FIRST_OPC) +
+                        (LLOG_LAST_OPC - LLOG_FIRST_OPC) +
+                        (OBD_LAST_OPC - OBD_FIRST_OPC) +
+                        (MGS_LAST_OPC - MGS_FIRST_OPC) +
+                        (LDLM_LAST_OPC - LDLM_FIRST_OPC) +
+                        (MDS_LAST_OPC - MDS_FIRST_OPC) +
+                        (OST_LAST_OPC - OST_FIRST_OPC));
         } else {
                 /* Unknown Opcode */
                 return -1;
@@ -211,7 +230,9 @@
                             (LDLM_LAST_OPC - LDLM_FIRST_OPC)   + \
                             (MGS_LAST_OPC - MGS_FIRST_OPC)     + \
                             (OBD_LAST_OPC - OBD_FIRST_OPC)     + \
-                            (LLOG_LAST_OPC - LLOG_FIRST_OPC))
+                            (LLOG_LAST_OPC - LLOG_FIRST_OPC)   + \
+                            (FLD_LAST_OPC - FLD_FIRST_OPC)     + \
+                            (SEQ_LAST_OPC - SEQ_FIRST_OPC))
 
 #define EXTRA_MAX_OPCODES ((PTLRPC_LAST_CNTR - PTLRPC_FIRST_CNTR)  + \
                            (EXTRA_LAST_OPC - EXTRA_FIRST_OPC))
@@ -341,33 +362,14 @@
                                  const char *units);
 extern void lprocfs_free_obd_stats(struct obd_device *obddev);
 struct obd_export;
-<<<<<<< HEAD
-extern int lprocfs_add_clear_entry(struct obd_device * obd,
-                                   cfs_proc_dir_entry_t *entry);
-extern int lprocfs_exp_setup(struct obd_export *exp,
-                             lnet_nid_t peer_nid, int *newnid);
-=======
-struct nid_stat;
 extern int lprocfs_add_clear_entry(struct obd_device * obd,
                                    cfs_proc_dir_entry_t *entry);
 extern int lprocfs_exp_setup(struct obd_export *exp,
                              lnet_nid_t *peer_nid, int *newnid);
->>>>>>> 7bbcc3c5
 extern int lprocfs_exp_cleanup(struct obd_export *exp);
 extern int lprocfs_add_simple(struct proc_dir_entry *root,
                               char *name, read_proc_t *read_proc,
                               write_proc_t *write_proc, void *data);
-<<<<<<< HEAD
-=======
-extern struct proc_dir_entry *lprocfs_add_symlink(const char *name,
-                        struct proc_dir_entry *parent, const char *dest);
-extern void lprocfs_free_per_client_stats(struct obd_device *obd);
-extern int lprocfs_nid_stats_clear_write(struct file *file, const char *buffer,
-                                         unsigned long count, void *data);
-extern int lprocfs_nid_stats_clear_read(char *page, char **start, off_t off,
-                                        int count, int *eof,  void *data);
-
->>>>>>> 7bbcc3c5
 extern int lprocfs_register_stats(cfs_proc_dir_entry_t *root, const char *name,
                                   struct lprocfs_stats *stats);
 
@@ -382,8 +384,6 @@
                                                void *data);
 
 extern void lprocfs_remove(cfs_proc_dir_entry_t **root);
-extern void lprocfs_remove_proc_entry(const char *name,
-                                      struct proc_dir_entry *parent);
 
 extern cfs_proc_dir_entry_t *lprocfs_srch(cfs_proc_dir_entry_t *root,
                                            const char *name);
@@ -393,7 +393,6 @@
 extern int lprocfs_add_simple(struct proc_dir_entry *root, char *name,
                               read_proc_t *read_proc, write_proc_t *write_proc,
                               void *data);
-<<<<<<< HEAD
 struct nid_stat;
 extern void lprocfs_free_per_client_stats(struct obd_device *obd);
 extern int lprocfs_nid_stats_clear_write(struct file *file, const char *buffer,
@@ -402,9 +401,6 @@
                                         int count, int *eof,  void *data);
 
 
-=======
-extern void lprocfs_free_per_client_stats(struct obd_device *obd);
->>>>>>> 7bbcc3c5
 extern struct file_operations lprocfs_evict_client_fops;
 
 extern int lprocfs_seq_create(cfs_proc_dir_entry_t *parent, char *name, 
@@ -518,14 +514,14 @@
  * the import in a client obd_device for a lprocfs entry */
 #define LPROCFS_CLIMP_CHECK(obd) do {           \
         typecheck(struct obd_device *, obd);    \
-        mutex_down(&(obd)->u.cli.cl_sem);       \
+        down_read(&(obd)->u.cli.cl_sem);        \
         if ((obd)->u.cli.cl_import == NULL) {   \
-             mutex_up(&(obd)->u.cli.cl_sem);    \
+             up_read(&(obd)->u.cli.cl_sem);     \
              return -ENODEV;                    \
         }                                       \
 } while(0)
 #define LPROCFS_CLIMP_EXIT(obd)                 \
-        mutex_up(&(obd)->u.cli.cl_sem);
+        up_read(&(obd)->u.cli.cl_sem);
 
 
 /* write the name##_seq_show function, call LPROC_SEQ_FOPS_RO for read-only 
@@ -610,12 +606,8 @@
 struct obd_export;
 static inline int lprocfs_add_clear_entry(struct obd_export *exp)
 { return 0; }
-<<<<<<< HEAD
-static inline int lprocfs_exp_setup(struct obd_export *exp)
-=======
 static inline int lprocfs_exp_setup(struct obd_export *exp,
                              	    lnet_nid_t *peer_nid, int *newnid)
->>>>>>> 7bbcc3c5
 { return 0; }
 static inline int lprocfs_exp_cleanup(struct obd_export *exp)
 { return 0; }
@@ -625,13 +617,7 @@
                                      write_proc_t *write_proc,
                                      void *data)
 {return 0; }
-<<<<<<< HEAD
 struct nid_stat;
-=======
-static inline struct proc_dir_entry *lprocfs_add_symlink(const char *name,
-                        struct proc_dir_entry *parent, const char *dest)
-{return NULL; }
->>>>>>> 7bbcc3c5
 static inline void lprocfs_free_per_client_stats(struct obd_device *obd)
 {}
 static inline
@@ -642,10 +628,7 @@
 int lprocfs_nid_stats_clear_read(char *page, char **start, off_t off,
                                  int count, int *eof,  void *data)
 {return count;}
-<<<<<<< HEAD
-
-=======
->>>>>>> 7bbcc3c5
+
 
 static inline cfs_proc_dir_entry_t *
 lprocfs_register(const char *name, cfs_proc_dir_entry_t *parent,
@@ -654,8 +637,6 @@
                                    struct lprocfs_vars *var,
                                    void *data) { return 0; }
 static inline void lprocfs_remove(cfs_proc_dir_entry_t **root) {};
-static inline void lprocfs_remove_proc_entry(const char *name,
-                                             struct proc_dir_entry *parent) {};
 static inline cfs_proc_dir_entry_t *lprocfs_srch(cfs_proc_dir_entry_t *head,
                                     const char *name) {return 0;}
 static inline int lprocfs_obd_setup(struct obd_device *dev,
