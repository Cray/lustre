--- conflicted
+++ resolved
@@ -34,11 +34,6 @@
 #define __LINUX_SPINLOCK_H
 #endif
 
-#include <libcfs/list.h>
-#include <lnet/lnet.h>
-#include <libcfs/kp30.h>
-#include <libcfs/user-bitops.h>
-
 #include <sys/mman.h>
 #ifdef HAVE_STDINT_H
 # include <stdint.h>
@@ -77,18 +72,18 @@
 
 #ifdef __CYGWIN__
 
-<<<<<<< HEAD
 #define CFS_PAGE_SHIFT  12
 #define CFS_PAGE_SIZE   (1UL << CFS_PAGE_SHIFT)
 #define CFS_PAGE_MASK   (~((__u64)CFS_PAGE_SIZE-1))
-=======
->>>>>>> 7bbcc3c5
 #define loff_t long long
 #define ERESTART 2001
 typedef unsigned short umode_t;
 
 #endif
 
+#ifndef CURRENT_SECONDS
+# define CURRENT_SECONDS time(0)
+#endif
 
 #ifndef ARRAY_SIZE
 #define ARRAY_SIZE(a) ((sizeof (a))/(sizeof ((a)[0])))
@@ -173,6 +168,24 @@
 typedef int (write_proc_t)(struct file *file, const char *buffer,
                            unsigned long count, void *data);
 
+#define NIPQUAD(addr) \
+        ((unsigned char *)&addr)[0], \
+        ((unsigned char *)&addr)[1], \
+        ((unsigned char *)&addr)[2], \
+        ((unsigned char *)&addr)[3]
+
+#if defined(__LITTLE_ENDIAN)
+#define HIPQUAD(addr) \
+        ((unsigned char *)&addr)[3], \
+        ((unsigned char *)&addr)[2], \
+        ((unsigned char *)&addr)[1], \
+        ((unsigned char *)&addr)[0]
+#elif defined(__BIG_ENDIAN)
+#define HIPQUAD NIPQUAD
+#else
+#error "Undefined byteorder??"
+#endif /* __LITTLE_ENDIAN */
+
 /* bits ops */
 
 /* a long can be more than 32 bits, so use BITS_PER_LONG
@@ -282,8 +295,6 @@
 static inline void spin_lock_irqsave(spinlock_t *a, unsigned long b) {}
 static inline void spin_unlock_irqrestore(spinlock_t *a, unsigned long b) {}
 
-<<<<<<< HEAD
-=======
 typedef spinlock_t rwlock_t;
 #define RW_LOCK_UNLOCKED        SPIN_LOCK_UNLOCKED
 #define read_lock(l)            spin_lock(l)
@@ -292,7 +303,6 @@
 #define write_unlock(l)         spin_unlock(l)
 #define rwlock_init(l)          spin_lock_init(l)
 
->>>>>>> 7bbcc3c5
 #define min(x,y) ((x)<(y) ? (x) : (y))
 #define max(x,y) ((x)>(y) ? (x) : (y))
 
