/* -*- mode: c; c-basic-offset: 8; indent-tabs-mode: nil; -*-
 * vim:expandtab:shiftwidth=8:tabstop=8:
 *
 * GPL HEADER START
 *
 * DO NOT ALTER OR REMOVE COPYRIGHT NOTICES OR THIS FILE HEADER.
 *
 * This program is free software; you can redistribute it and/or modify
 * it under the terms of the GNU General Public License version 2 only,
 * as published by the Free Software Foundation.
 *
 * This program is distributed in the hope that it will be useful, but
 * WITHOUT ANY WARRANTY; without even the implied warranty of
 * MERCHANTABILITY or FITNESS FOR A PARTICULAR PURPOSE.  See the GNU
 * General Public License version 2 for more details (a copy is included
 * in the LICENSE file that accompanied this code).
 *
 * You should have received a copy of the GNU General Public License
 * version 2 along with this program; If not, see
 * http://www.sun.com/software/products/lustre/docs/GPLv2.pdf
 *
 * Please contact Sun Microsystems, Inc., 4150 Network Circle, Santa Clara,
 * CA 95054 USA or visit www.sun.com if you need additional information or
 * have any questions.
 *
 * GPL HEADER END
 */
/*
 * Copyright  2008 Sun Microsystems, Inc. All rights reserved
 * Use is subject to license terms.
 */
/*
 * This file is part of Lustre, http://www.lustre.org/
 * Lustre is a trademark of Sun Microsystems, Inc.
 *
 * lustre/include/liblustre.h
 *
 * User-space Lustre headers.
 */

#ifndef LIBLUSTRE_H__
#define LIBLUSTRE_H__

#ifdef __KERNEL__
#error Kernel files should not #include <liblustre.h>
#else
/*
 * The userspace implementations of linux/spinlock.h vary; we just
 * include our own for all of them
 */
#define __LINUX_SPINLOCK_H
<<<<<<< HEAD
=======
#endif

#include <sys/mman.h>
#ifdef HAVE_STDINT_H
# include <stdint.h>
#endif
#ifdef HAVE_ASM_PAGE_H
# include <asm/page.h>
#endif
#ifdef HAVE_SYS_USER_H
# include <sys/user.h>
>>>>>>> 03b71240
#endif
#ifdef HAVE_SYS_IOCTL_H
# include <sys/ioctl.h>
#endif
#ifndef _IOWR
# include "ioctl.h"
#endif

#include <stdio.h>
#include <sys/ioctl.h>
#include <stdlib.h>
#include <string.h>
#include <errno.h>
#include <sys/stat.h>
#ifdef HAVE_SYS_VFS_H
# include <sys/vfs.h>
#endif
#include <unistd.h>
#include <fcntl.h>

<<<<<<< HEAD
#include <sys/mman.h>
#ifdef HAVE_STDINT_H
# include <stdint.h>
#endif
#ifdef HAVE_ASM_PAGE_H
# include <asm/page.h>
#endif
#ifdef HAVE_SYS_USER_H
# include <sys/user.h>
#endif
#ifdef HAVE_SYS_IOCTL_H
# include <sys/ioctl.h>
#endif
#ifndef _IOWR
# include "ioctl.h"
#endif

#include <stdio.h>
#include <sys/ioctl.h>
#include <stdlib.h>
#include <string.h>
#include <errno.h>
#include <sys/stat.h>
#ifdef HAVE_SYS_VFS_H
# include <sys/vfs.h>
#endif
#include <unistd.h>
#include <fcntl.h>

=======
>>>>>>> 03b71240
#include <libcfs/list.h>
#include <lnet/lnet.h>
#include <libcfs/kp30.h>
#include <libcfs/user-bitops.h>

/* definitions for liblustre */

#ifdef __CYGWIN__

#define CFS_PAGE_SHIFT  12
#define CFS_PAGE_SIZE   (1UL << CFS_PAGE_SHIFT)
#define CFS_PAGE_MASK   (~((__u64)CFS_PAGE_SIZE-1))
#define loff_t long long
#define ERESTART 2001
typedef unsigned short umode_t;

#endif

#ifndef CURRENT_SECONDS
# define CURRENT_SECONDS time(0)
#endif

#ifndef ARRAY_SIZE
#define ARRAY_SIZE(a) ((sizeof (a))/(sizeof ((a)[0])))
#endif

/* This is because lprocfs_status.h gets included here indirectly.  It would
 * be much better to just avoid lprocfs being included into liblustre entirely
 * but that requires more header surgery than I can handle right now.
 */
#ifndef smp_processor_id
#define smp_processor_id() 0
#endif
#ifndef num_online_cpus
#define num_online_cpus() 1
#endif
#ifndef num_possible_cpus
#define num_possible_cpus() 1
#endif

/* always adopt 2.5 definitions */
#define KERNEL_VERSION(a,b,c) ((a)*100+(b)*10+c)
#define LINUX_VERSION_CODE KERNEL_VERSION(2,5,0)

#ifndef page_private
#define page_private(page) ((page)->private)
#define set_page_private(page, v) ((page)->private = (v))
#endif

<<<<<<< HEAD

=======
>>>>>>> 03b71240
static inline void inter_module_put(void *a)
{
        return;
}

void *inter_module_get(char *arg);

/* cheats for now */

struct work_struct {
        void (*ws_task)(void *arg);
        void *ws_arg;
};

static inline void prepare_work(struct work_struct *q, void (*t)(void *),
                                void *arg)
{
        q->ws_task = t;
        q->ws_arg = arg;
        return;
}

static inline void schedule_work(struct work_struct *q)
{
        q->ws_task(q->ws_arg);
}


#define strnlen(a,b) strlen(a)
static inline void *kmalloc(int size, int prot)
{
        return malloc(size);
}
#define vmalloc malloc
#define vfree free
#define kfree(a) free(a)
#define GFP_KERNEL 1
#define GFP_HIGHUSER 1
#define GFP_ATOMIC 1
#define GFP_NOFS 1
#define IS_ERR(a) ((unsigned long)(a) > (unsigned long)-1000L)
#define PTR_ERR(a) ((long)(a))
#define ERR_PTR(a) ((void*)((long)(a)))

typedef struct {
        void *cwd;
}mm_segment_t;

typedef int (read_proc_t)(char *page, char **start, off_t off,
                          int count, int *eof, void *data);

struct file; /* forward ref */
typedef int (write_proc_t)(struct file *file, const char *buffer,
                           unsigned long count, void *data);

#define NIPQUAD(addr) \
        ((unsigned char *)&addr)[0], \
        ((unsigned char *)&addr)[1], \
        ((unsigned char *)&addr)[2], \
        ((unsigned char *)&addr)[3]

#if defined(__LITTLE_ENDIAN)
#define HIPQUAD(addr) \
        ((unsigned char *)&addr)[3], \
        ((unsigned char *)&addr)[2], \
        ((unsigned char *)&addr)[1], \
        ((unsigned char *)&addr)[0]
#elif defined(__BIG_ENDIAN)
#define HIPQUAD NIPQUAD
#else
#error "Undefined byteorder??"
#endif /* __LITTLE_ENDIAN */

/* bits ops */

/* a long can be more than 32 bits, so use BITS_PER_LONG
 * to allow the compiler to adjust the bit shifting accordingly
 */

static __inline__ int ext2_set_bit(int nr, void *addr)
{
        return set_bit(nr, addr);
}

static __inline__ int ext2_clear_bit(int nr, void *addr)
{
        return clear_bit(nr, addr);
}

static __inline__ int ext2_test_bit(int nr, void *addr)
{
        return test_bit(nr, addr);
}

/* modules */

struct module {
        int count;
};

static inline void MODULE_AUTHOR(char *name)
{
        printf("%s\n", name);
}
#define MODULE_DESCRIPTION(name) MODULE_AUTHOR(name)
#define MODULE_LICENSE(name) MODULE_AUTHOR(name)

#define THIS_MODULE NULL
#define __init
#define __exit

/* devices */

static inline int misc_register(void *foo)
{
        return 0;
}

static inline int misc_deregister(void *foo)
{
        return 0;
}

static inline int request_module(char *name)
{
        return (-EINVAL);
}

#define __MOD_INC_USE_COUNT(m)  do {} while (0)
#define __MOD_DEC_USE_COUNT(m)  do {} while (0)
#define MOD_INC_USE_COUNT       do {} while (0)
#define MOD_DEC_USE_COUNT       do {} while (0)
static inline void __module_get(struct module *module)
{
}

static inline int try_module_get(struct module *module)
{
        return 1;
}

static inline void module_put(struct module *module)
{
}

/* module initialization */
extern int init_obdclass(void);
extern int ptlrpc_init(void);
extern int ldlm_init(void);
extern int osc_init(void);
extern int lov_init(void);
extern int mdc_init(void);
extern int mgc_init(void);
extern int echo_client_init(void);



/* general stuff */

#define EXPORT_SYMBOL(S)

struct rcu_head { };

typedef struct { } spinlock_t;
typedef __u64 kdev_t;

#define SPIN_LOCK_UNLOCKED (spinlock_t) { }
#define LASSERT_SPIN_LOCKED(lock) do {} while(0)
#define LASSERT_SEM_LOCKED(sem) do {} while(0)

static inline void spin_lock(spinlock_t *l) {return;}
static inline void spin_unlock(spinlock_t *l) {return;}
static inline void spin_lock_init(spinlock_t *l) {return;}
static inline void local_irq_save(unsigned long flag) {return;}
static inline void local_irq_restore(unsigned long flag) {return;}
static inline int spin_is_locked(spinlock_t *l) {return 1;}

static inline void spin_lock_bh(spinlock_t *l) {}
static inline void spin_unlock_bh(spinlock_t *l) {}
static inline void spin_lock_irqsave(spinlock_t *a, unsigned long b) {}
static inline void spin_unlock_irqrestore(spinlock_t *a, unsigned long b) {}

typedef spinlock_t rwlock_t;
#define RW_LOCK_UNLOCKED        SPIN_LOCK_UNLOCKED
#define read_lock(l)            spin_lock(l)
#define read_unlock(l)          spin_unlock(l)
#define write_lock(l)           spin_lock(l)
#define write_unlock(l)         spin_unlock(l)
#define rwlock_init(l)          spin_lock_init(l)

#define min(x,y) ((x)<(y) ? (x) : (y))
#define max(x,y) ((x)>(y) ? (x) : (y))

#ifndef min_t
#define min_t(type,x,y) \
        ({ type __x = (x); type __y = (y); __x < __y ? __x: __y; })
#endif
#ifndef max_t
#define max_t(type,x,y) \
        ({ type __x = (x); type __y = (y); __x > __y ? __x: __y; })
#endif

#define simple_strtol strtol

/* registering symbols */
#ifndef ERESTARTSYS
#define ERESTARTSYS ERESTART
#endif
#define HZ 1

/* random */

void get_random_bytes(void *ptr, int size);

/* memory */

/* memory size: used for some client tunables */
#define num_physpages (256 * 1024) /* 1GB */

static inline int copy_from_user(void *a,void *b, int c)
{
        memcpy(a,b,c);
        return 0;
}

static inline int copy_to_user(void *a,void *b, int c)
{
        memcpy(a,b,c);
        return 0;
}


/* slabs */
typedef struct {
         int size;
} kmem_cache_t;
#define SLAB_HWCACHE_ALIGN 0
static inline kmem_cache_t *
kmem_cache_create(const char *name, size_t objsize, size_t cdum,
                  unsigned long d,
                  void (*e)(void *, kmem_cache_t *, unsigned long),
                  void (*f)(void *, kmem_cache_t *, unsigned long))
{
        kmem_cache_t *c;
        c = malloc(sizeof(*c));
        if (!c)
                return NULL;
        c->size = objsize;
        CDEBUG(D_MALLOC, "alloc slab cache %s at %p, objsize %d\n",
               name, c, (int)objsize);
        return c;
};

static inline int kmem_cache_destroy(kmem_cache_t *a)
{
        CDEBUG(D_MALLOC, "destroy slab cache %p, objsize %u\n", a, a->size);
        free(a);
        return 0;
}

/* struct page decl moved out from here into portals/include/libcfs/user-prim.h */

/* 2.4 defines */
#define PAGE_LIST_ENTRY list
#define PAGE_LIST(page) ((page)->list)

#define kmap(page) (page)->addr
#define kunmap(a) do {} while (0)

static inline cfs_page_t *alloc_pages(int mask, unsigned long order)
{
        cfs_page_t *pg = malloc(sizeof(*pg));

        if (!pg)
                return NULL;
#if 0 //#ifdef MAP_ANONYMOUS
        pg->addr = mmap(0, PAGE_SIZE << order, PROT_WRITE, MAP_PRIVATE|MAP_ANONYMOUS, 0, 0);
#else
        pg->addr = malloc(CFS_PAGE_SIZE << order);
#endif

        if (!pg->addr) {
                free(pg);
                return NULL;
        }
        return pg;
}
#define cfs_alloc_pages(mask, order)  alloc_pages((mask), (order))

#define alloc_page(mask)      alloc_pages((mask), 0)
#define cfs_alloc_page(mask)  alloc_page(mask)

static inline void __free_pages(cfs_page_t *pg, int what)
{
#if 0 //#ifdef MAP_ANONYMOUS
        munmap(pg->addr, PAGE_SIZE);
#else
        free(pg->addr);
#endif
        free(pg);
}
#define __cfs_free_pages(pg, order)  __free_pages((pg), (order))

#define __free_page(page) __free_pages((page), 0)
#define free_page(page) __free_page(page)
#define __cfs_free_page(page)  __cfs_free_pages((page), 0)

static inline cfs_page_t* __grab_cache_page(unsigned long index)
{
        cfs_page_t *pg = alloc_pages(0, 0);

        if (pg)
                pg->index = index;
        return pg;
}

#define grab_cache_page(index) __grab_cache_page(index)
#define page_cache_release(page) __free_pages(page, 0)

/* arithmetic */
#define do_div(a,b)                     \
        ({                              \
                unsigned long remainder;\
                remainder = (a) % (b);  \
                (a) = (a) / (b);        \
                (remainder);            \
        })

/* VFS stuff */
#define ATTR_MODE       0x0001
#define ATTR_UID        0x0002
#define ATTR_GID        0x0004
#define ATTR_SIZE       0x0008
#define ATTR_ATIME      0x0010
#define ATTR_MTIME      0x0020
#define ATTR_CTIME      0x0040
#define ATTR_ATIME_SET  0x0080
#define ATTR_MTIME_SET  0x0100
#define ATTR_FORCE      0x0200  /* Not a change, but a change it */
#define ATTR_ATTR_FLAG  0x0400
#define ATTR_RAW        0x0800  /* file system, not vfs will massage attrs */
#define ATTR_FROM_OPEN  0x1000  /* called from open path, ie O_TRUNC */
#define ATTR_CTIME_SET  0x2000
#define ATTR_KILL_SUID  0
#define ATTR_KILL_SGID  0

struct iattr {
        unsigned int    ia_valid;
        umode_t         ia_mode;
        uid_t           ia_uid;
        gid_t           ia_gid;
        loff_t          ia_size;
        time_t          ia_atime;
        time_t          ia_mtime;
        time_t          ia_ctime;
        unsigned int    ia_attr_flags;
};
#define ll_iattr_struct iattr

#define IT_OPEN     0x0001
#define IT_CREAT    0x0002
#define IT_READDIR  0x0004
#define IT_GETATTR  0x0008
#define IT_LOOKUP   0x0010
#define IT_UNLINK   0x0020
#define IT_GETXATTR 0x0040
#define IT_EXEC     0x0080
#define IT_PIN      0x0100

#define IT_FL_LOCKED   0x0001
#define IT_FL_FOLLOWED 0x0002 /* set by vfs_follow_link */

#define INTENT_MAGIC 0x19620323

struct lustre_intent_data {
        int       it_disposition;
        int       it_status;
        __u64     it_lock_handle;
        void     *it_data;
        int       it_lock_mode;
        int it_int_flags;
};
struct lookup_intent {
        int     it_magic;
        void    (*it_op_release)(struct lookup_intent *);
        int     it_op;
        int     it_flags;
        int     it_create_mode;
        union {
                struct lustre_intent_data lustre;
        } d;
};

static inline void intent_init(struct lookup_intent *it, int op, int flags)
{
        memset(it, 0, sizeof(*it));
        it->it_magic = INTENT_MAGIC;
        it->it_op = op;
        it->it_flags = flags;
}


struct dentry {
        int d_count;
};

struct vfsmount {
        void *pwd;
};

/* semaphores */
struct rw_semaphore {
        int count;
};

/* semaphores */
struct semaphore {
        int count;
};

/* use the macro's argument to avoid unused warnings */
#define down(a) do { (void)a; } while (0)
#define mutex_down(a)   down(a)
#define up(a) do { (void)a; } while (0)
#define mutex_up(a)     up(a)
#define down_read(a) do { (void)a; } while (0)
#define up_read(a) do { (void)a; } while (0)
#define down_write(a) do { (void)a; } while (0)
#define up_write(a) do { (void)a; } while (0)
#define sema_init(a,b) do { (void)a; } while (0)
#define init_rwsem(a) do { (void)a; } while (0)
#define DECLARE_MUTEX(name)     \
        struct semaphore name = { 1 }
static inline void init_MUTEX (struct semaphore *sem)
{
        sema_init(sem, 1);
}
static inline void init_MUTEX_LOCKED (struct semaphore *sem)
{
        sema_init(sem, 0);
}

#define init_mutex(s)   init_MUTEX(s)

typedef struct  {
        struct list_head sleepers;
} wait_queue_head_t;

typedef struct  {
        struct list_head sleeping;
        void *process;
} wait_queue_t;

struct signal {
        int signal;
};

struct task_struct {
        int state;
        struct signal pending;
        char comm[32];
        int pid;
        int fsuid;
        int fsgid;
        int max_groups;
        int ngroups;
        gid_t *groups;
        cfs_cap_t cap_effective;
};

typedef struct task_struct cfs_task_t;
#define cfs_current()           current
#define cfs_curproc_pid()       (current->pid)
#define cfs_curproc_comm()      (current->comm)

extern struct task_struct *current;
int in_group_p(gid_t gid);

#define set_current_state(foo) do { current->state = foo; } while (0)

#define init_waitqueue_entry(q,p) do { (q)->process = p; } while (0)
#define add_wait_queue(q,p) do {  list_add(&(q)->sleepers, &(p)->sleeping); } while (0)
#define del_wait_queue(p) do { list_del(&(p)->sleeping); } while (0)
#define remove_wait_queue(q,p) do { list_del(&(p)->sleeping); } while (0)

#define DECLARE_WAIT_QUEUE_HEAD(HEAD)                           \
        wait_queue_head_t HEAD = {                              \
                .sleepers = CFS_LIST_HEAD_INIT(HEAD.sleepers)       \
        }
#define init_waitqueue_head(l) CFS_INIT_LIST_HEAD(&(l)->sleepers)
#define wake_up(l) do { int a = 0; a++; } while (0)
#define TASK_INTERRUPTIBLE 0
#define TASK_UNINTERRUPTIBLE 1
#define TASK_RUNNING 2

#define wait_event_interruptible(wq, condition)                         \
({                                                                      \
        struct l_wait_info lwi;                                         \
        int timeout = 100000000;/* for ever */                          \
        int ret;                                                        \
                                                                        \
        lwi = LWI_TIMEOUT(timeout, NULL, NULL);                         \
        ret = l_wait_event(NULL, condition, &lwi);                      \
                                                                        \
        ret;                                                            \
})

#define in_interrupt() (0)

#define schedule() do {} while (0)
static inline int schedule_timeout(signed long t)
{
        return 0;
}

#define lock_kernel() do {} while (0)
#define unlock_kernel() do {} while (0)
#define daemonize(l) do {} while (0)
#define sigfillset(l) do {} while (0)
#define recalc_sigpending(l) do {} while (0)
#define kernel_thread(l,m,n) LBUG()

#define USERMODEHELPER(path, argv, envp) (0)
#define SIGNAL_MASK_ASSERT()
#define KERN_INFO

#include <sys/time.h>
#if HZ != 1
#error "liblustre's jiffies currently expects HZ to be 1"
#endif
#define jiffies                                 \
({                                              \
        unsigned long _ret = 0;                 \
        struct timeval tv;                      \
        if (gettimeofday(&tv, NULL) == 0)       \
                _ret = tv.tv_sec;               \
        _ret;                                   \
})
#define get_jiffies_64()  (__u64)jiffies
#define time_after(a, b) ((long)(b) - (long)(a) < 0)
#define time_before(a, b) time_after(b,a)
#define time_after_eq(a,b)      ((long)(a) - (long)(b) >= 0)

struct timer_list {
        struct list_head tl_list;
        void (*function)(unsigned long unused);
        unsigned long data;
        long expires;
};

static inline int timer_pending(struct timer_list *l)
{
        if (time_after(l->expires, jiffies))
                return 1;
        else
                return 0;
}

static inline int init_timer(struct timer_list *l)
{
        CFS_INIT_LIST_HEAD(&l->tl_list);
        return 0;
}

static inline void mod_timer(struct timer_list *l, int thetime)
{
        l->expires = thetime;
}

static inline void del_timer(struct timer_list *l)
{
        free(l);
}

typedef struct { volatile int counter; } atomic_t;

#define ATOMIC_INIT(i) { i }

#define atomic_read(a) ((a)->counter)
#define atomic_set(a,b) do {(a)->counter = b; } while (0)
#define atomic_dec_and_test(a) ((--((a)->counter)) == 0)
#define atomic_dec_and_lock(a,b) ((--((a)->counter)) == 0)
#define atomic_inc(a)  (((a)->counter)++)
#define atomic_dec(a)  do { (a)->counter--; } while (0)
#define atomic_add(b,a)  do {(a)->counter += b;} while (0)
#define atomic_add_return(n,a) ((a)->counter += n)
#define atomic_inc_return(a) atomic_add_return(1,a)
#define atomic_sub(b,a)  do {(a)->counter -= b;} while (0)
#define atomic_sub_return(n,a) ((a)->counter -= n)
#define atomic_dec_return(a)  atomic_sub_return(1,a)

#ifndef likely
#define likely(exp) (exp)
#endif
#ifndef unlikely
#define unlikely(exp) (exp)
#endif

/* FIXME sys/capability will finally included linux/fs.h thus
 * cause numerous trouble on x86-64. as temporary solution for
 * build broken at cary, we copy definition we need from capability.h
 * FIXME
 */
struct _cap_struct;
typedef struct _cap_struct *cap_t;
typedef int cap_value_t;
typedef enum {
    CAP_EFFECTIVE=0,
    CAP_PERMITTED=1,
    CAP_INHERITABLE=2
} cap_flag_t;
typedef enum {
    CAP_CLEAR=0,
    CAP_SET=1
} cap_flag_value_t;

cap_t   cap_get_proc(void);
int     cap_get_flag(cap_t, cap_value_t, cap_flag_t, cap_flag_value_t *);

static inline void libcfs_run_lbug_upcall(char *file, const char *fn,
                                           const int l){}

/* completion */
struct completion {
        unsigned int done;
        cfs_waitq_t wait;
};

#define COMPLETION_INITIALIZER(work) \
        { 0, __WAIT_QUEUE_HEAD_INITIALIZER((work).wait) }

#define DECLARE_COMPLETION(work) \
        struct completion work = COMPLETION_INITIALIZER(work)

#define INIT_COMPLETION(x)      ((x).done = 0)

static inline void init_completion(struct completion *x)
{
        x->done = 0;
        init_waitqueue_head(&x->wait);
}

struct liblustre_wait_callback {
        struct list_head    llwc_list;
        const char         *llwc_name;
        int               (*llwc_fn)(void *arg);
        void               *llwc_arg;
};

void *liblustre_register_wait_callback(const char *name,
                                       int (*fn)(void *arg), void *arg);
void liblustre_deregister_wait_callback(void *notifier);
int liblustre_wait_event(int timeout);

void *liblustre_register_idle_callback(const char *name,
                                       int (*fn)(void *arg), void *arg);
void liblustre_deregister_idle_callback(void *notifier);
void liblustre_wait_idle(void);

/* flock related */
struct nfs_lock_info {
        __u32             state;
        __u32             flags;
        void            *host;
};

typedef struct file_lock {
        struct file_lock *fl_next;      /* singly linked list for this inode  */
        struct list_head fl_link;       /* doubly linked list of all locks */
        struct list_head fl_block;      /* circular list of blocked processes */
        void *fl_owner;
        unsigned int fl_pid;
        cfs_waitq_t fl_wait;
        struct file *fl_file;
        unsigned char fl_flags;
        unsigned char fl_type;
        loff_t fl_start;
        loff_t fl_end;

        void (*fl_notify)(struct file_lock *);  /* unblock callback */
        void (*fl_insert)(struct file_lock *);  /* lock insertion callback */
        void (*fl_remove)(struct file_lock *);  /* lock removal callback */

        void *fl_fasync; /* for lease break notifications */
        unsigned long fl_break_time;    /* for nonblocking lease breaks */

        union {
                struct nfs_lock_info    nfs_fl;
        } fl_u;
} cfs_flock_t;

#define cfs_flock_type(fl)                  ((fl)->fl_type)
#define cfs_flock_set_type(fl, type)        do { (fl)->fl_type = (type); } while(0)
#define cfs_flock_pid(fl)                   ((fl)->fl_pid)
#define cfs_flock_set_pid(fl, pid)          do { (fl)->fl_pid = (pid); } while(0)
#define cfs_flock_start(fl)                 ((fl)->fl_start)
#define cfs_flock_set_start(fl, start)      do { (fl)->fl_start = (start); } while(0)
#define cfs_flock_end(fl)                   ((fl)->fl_end)
#define cfs_flock_set_end(fl, end)          do { (fl)->fl_end = (end); } while(0)

#ifndef OFFSET_MAX
#define INT_LIMIT(x)    (~((x)1 << (sizeof(x)*8 - 1)))
#define OFFSET_MAX      INT_LIMIT(loff_t)
#endif

/* XXX: defined in kernel */
#define FL_POSIX        1
#define FL_SLEEP        128

/* quota */
#define QUOTA_OK 0
#define NO_QUOTA 1

/* ACL */
struct posix_acl_entry {
        short                   e_tag;
        unsigned short          e_perm;
        unsigned int            e_id;
};

struct posix_acl {
        atomic_t                a_refcount;
        unsigned int            a_count;
        struct posix_acl_entry  a_entries[0];
};

typedef struct {
        __u16           e_tag;
        __u16           e_perm;
        __u32           e_id;
} xattr_acl_entry;

typedef struct {
        __u32           a_version;
        xattr_acl_entry a_entries[0];
} xattr_acl_header;

static inline size_t xattr_acl_size(int count)
{
        return sizeof(xattr_acl_header) + count * sizeof(xattr_acl_entry);
}

static inline
struct posix_acl * posix_acl_from_xattr(const void *value, size_t size)
{
        return NULL;
}

static inline
int posix_acl_valid(const struct posix_acl *acl)
{
        return 0;
}

static inline
void posix_acl_release(struct posix_acl *acl)
{
}

#ifdef LIBLUSTRE_POSIX_ACL
 #ifndef posix_acl_xattr_entry 
  #define posix_acl_xattr_entry xattr_acl_entry
 #endif
 #ifndef posix_acl_xattr_header 
  #define posix_acl_xattr_header xattr_acl_header
 #endif
 #ifndef posix_acl_xattr_size
  #define posix_acl_xattr_size(entry) xattr_acl_size(entry)
 #endif
 #ifndef CONFIG_FS_POSIX_ACL
  #define CONFIG_FS_POSIX_ACL 1
 #endif
#endif

#ifndef ENOTSUPP
#define ENOTSUPP ENOTSUP
#endif

#include <obd_support.h>
#include <lustre/lustre_idl.h>
#include <lustre_lib.h>
#include <lustre_import.h>
#include <lustre_export.h>
#include <lustre_net.h>

#endif<|MERGE_RESOLUTION|>--- conflicted
+++ resolved
@@ -49,8 +49,6 @@
  * include our own for all of them
  */
 #define __LINUX_SPINLOCK_H
-<<<<<<< HEAD
-=======
 #endif
 
 #include <sys/mman.h>
@@ -62,7 +60,6 @@
 #endif
 #ifdef HAVE_SYS_USER_H
 # include <sys/user.h>
->>>>>>> 03b71240
 #endif
 #ifdef HAVE_SYS_IOCTL_H
 # include <sys/ioctl.h>
@@ -83,38 +80,6 @@
 #include <unistd.h>
 #include <fcntl.h>
 
-<<<<<<< HEAD
-#include <sys/mman.h>
-#ifdef HAVE_STDINT_H
-# include <stdint.h>
-#endif
-#ifdef HAVE_ASM_PAGE_H
-# include <asm/page.h>
-#endif
-#ifdef HAVE_SYS_USER_H
-# include <sys/user.h>
-#endif
-#ifdef HAVE_SYS_IOCTL_H
-# include <sys/ioctl.h>
-#endif
-#ifndef _IOWR
-# include "ioctl.h"
-#endif
-
-#include <stdio.h>
-#include <sys/ioctl.h>
-#include <stdlib.h>
-#include <string.h>
-#include <errno.h>
-#include <sys/stat.h>
-#ifdef HAVE_SYS_VFS_H
-# include <sys/vfs.h>
-#endif
-#include <unistd.h>
-#include <fcntl.h>
-
-=======
->>>>>>> 03b71240
 #include <libcfs/list.h>
 #include <lnet/lnet.h>
 #include <libcfs/kp30.h>
@@ -164,10 +129,6 @@
 #define set_page_private(page, v) ((page)->private = (v))
 #endif
 
-<<<<<<< HEAD
-
-=======
->>>>>>> 03b71240
 static inline void inter_module_put(void *a)
 {
         return;
