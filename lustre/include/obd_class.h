/* -*- mode: c; c-basic-offset: 8; indent-tabs-mode: nil; -*-
 * vim:expandtab:shiftwidth=8:tabstop=8:
 *
 *  Copyright (C) 2001-2003 Cluster File Systems, Inc.
 *
 *   This file is part of Lustre, http://www.lustre.org.
 *
 *   Lustre is free software; you can redistribute it and/or
 *   modify it under the terms of version 2 of the GNU General Public
 *   License as published by the Free Software Foundation.
 *
 *   Lustre is distributed in the hope that it will be useful,
 *   but WITHOUT ANY WARRANTY; without even the implied warranty of
 *   MERCHANTABILITY or FITNESS FOR A PARTICULAR PURPOSE.  See the
 *   GNU General Public License for more details.
 *
 *   You should have received a copy of the GNU General Public License
 *   along with Lustre; if not, write to the Free Software
 *   Foundation, Inc., 675 Mass Ave, Cambridge, MA 02139, USA.
 *
 */

#ifndef __CLASS_OBD_H
#define __CLASS_OBD_H

#include <obd_support.h>
#include <lustre_import.h>
#include <lustre_net.h>
#include <obd.h>
#include <lustre_lib.h>
#include <lustre/lustre_idl.h>
#include <lprocfs_status.h>

#if defined(__linux__)
#include <linux/obd_class.h>
#elif defined(__APPLE__)
#include <darwin/obd_class.h>
#elif defined(__WINNT__)
#include <winnt/obd_class.h>
#else
#error Unsupported operating system.
#endif

/* OBD Device Declarations */
extern struct obd_device *obd_devs[MAX_OBD_DEVICES];
extern spinlock_t obd_dev_lock;

/* OBD Operations Declarations */
extern struct obd_device *class_conn2obd(struct lustre_handle *);
extern struct obd_device *class_exp2obd(struct obd_export *);

/* genops.c */
struct obd_export *class_conn2export(struct lustre_handle *);
int class_register_type(struct obd_ops *ops, struct lprocfs_vars *,
                        const char *nm);
int class_unregister_type(const char *nm);

struct obd_device *class_newdev(const char *type_name, const char *name);
void class_release_dev(struct obd_device *obd);

int class_name2dev(const char *name);
struct obd_device *class_name2obd(const char *name);
int class_uuid2dev(struct obd_uuid *uuid);
struct obd_device *class_uuid2obd(struct obd_uuid *uuid);
void class_obd_list(void);
struct obd_device * class_find_client_obd(struct obd_uuid *tgt_uuid,
                                          const char * typ_name,
                                          struct obd_uuid *grp_uuid);
struct obd_device * class_find_client_notype(struct obd_uuid *tgt_uuid,
                                             struct obd_uuid *grp_uuid);
struct obd_device * class_devices_in_group(struct obd_uuid *grp_uuid,
                                           int *next);
struct obd_device * class_num2obd(int num);

int oig_init(struct obd_io_group **oig);
int oig_add_one(struct obd_io_group *oig, struct oig_callback_context *occ);
void oig_complete_one(struct obd_io_group *oig,
                      struct oig_callback_context *occ, int rc);
void oig_release(struct obd_io_group *oig);
int oig_wait(struct obd_io_group *oig);

char *obd_export_nid2str(struct obd_export *exp);

int obd_export_evict_by_nid(struct obd_device *obd, char *nid);
int obd_export_evict_by_uuid(struct obd_device *obd, char *uuid);

int obd_zombie_impexp_init(void);
void obd_zombie_impexp_stop(void);
void obd_zombie_impexp_cull(void);

/* obd_config.c */
int class_process_config(struct lustre_cfg *lcfg);
int class_process_proc_param(char *prefix, struct lprocfs_vars *lvars, 
                             struct lustre_cfg *lcfg, void *data);
int class_attach(struct lustre_cfg *lcfg);
int class_setup(struct obd_device *obd, struct lustre_cfg *lcfg);
int class_cleanup(struct obd_device *obd, struct lustre_cfg *lcfg);
int class_detach(struct obd_device *obd, struct lustre_cfg *lcfg);
struct obd_device *class_incref(struct obd_device *obd);
void class_decref(struct obd_device *obd);

/*obdecho*/
#ifdef LPROCFS
extern void lprocfs_echo_init_vars(struct lprocfs_static_vars *lvars);
#else
static inline void lprocfs_echo_init_vars(struct lprocfs_static_vars *lvars)
{
        memset(lvars, 0, sizeof(*lvars));
}
#endif

#define CFG_F_START     0x01   /* Set when we start updating from a log */
#define CFG_F_MARKER    0x02   /* We are within a maker */
#define CFG_F_SKIP      0x04   /* We should ignore this cfg command */
#define CFG_F_COMPAT146 0x08   /* Allow old-style logs */
#define CFG_F_EXCLUDE   0x10   /* OST exclusion list */

/* Passed as data param to class_config_parse_llog */
struct config_llog_instance {
        char *              cfg_instance;
        struct super_block *cfg_sb;
        struct obd_uuid     cfg_uuid;
        int                 cfg_last_idx; /* for partial llog processing */
        int                 cfg_flags; 
};
int class_config_parse_llog(struct llog_ctxt *ctxt, char *name,
                            struct config_llog_instance *cfg);
int class_config_dump_llog(struct llog_ctxt *ctxt, char *name,
                           struct config_llog_instance *cfg);

/* list of active configuration logs  */
struct config_llog_data {
        char               *cld_logname;
        struct ldlm_res_id  cld_resid;
        struct config_llog_instance cld_cfg;
        struct list_head    cld_list_chain;
        atomic_t            cld_refcount;
        struct obd_export  *cld_mgcexp;
        unsigned int        cld_stopping:1; /* we were told to stop watching */
        unsigned int        cld_lostlock:1; /* lock not requeued */
};

struct lustre_profile {
        struct list_head lp_list;
        char * lp_profile;
        char * lp_osc;
        char * lp_mdc;
};

struct lustre_profile *class_get_profile(char * prof);
void class_del_profile(char *prof);
void class_del_profiles(void);

#define class_export_rpc_get(exp)                                       \
({                                                                      \
        atomic_inc(&(exp)->exp_rpc_count);                              \
        CDEBUG(D_INFO, "RPC GETting export %p : new rpc_count %d\n",    \
               (exp), atomic_read(&(exp)->exp_rpc_count));              \
        class_export_get(exp);                                          \
})

#define class_export_rpc_put(exp)                                       \
({                                                                      \
        atomic_dec(&(exp)->exp_rpc_count);                              \
        CDEBUG(D_INFO, "RPC PUTting export %p : new rpc_count %d\n",    \
               (exp), atomic_read(&(exp)->exp_rpc_count));              \
        class_export_put(exp);                                          \
})

/* genops.c */
#define class_export_get(exp)                                                  \
({                                                                             \
        struct obd_export *exp_ = exp;                                         \
        atomic_inc(&exp_->exp_refcount);                                       \
        CDEBUG(D_INFO, "GETting export %p : new refcount %d\n", exp_,          \
               atomic_read(&exp_->exp_refcount));                              \
        exp_;                                                                  \
})

#define class_export_put(exp)                                                  \
do {                                                                           \
        LASSERT((exp) != NULL);                                                \
        CDEBUG(D_INFO, "PUTting export %p : new refcount %d\n", (exp),         \
               atomic_read(&(exp)->exp_refcount) - 1);                         \
        LASSERT(atomic_read(&(exp)->exp_refcount) > 0);                        \
        LASSERT(atomic_read(&(exp)->exp_refcount) < 0x5a5a5a);                 \
        __class_export_put(exp);                                               \
} while (0)

void __class_export_put(struct obd_export *);
struct obd_export *class_new_export(struct obd_device *obddev,
                                    struct obd_uuid *cluuid);
void class_unlink_export(struct obd_export *exp);

struct obd_import *class_import_get(struct obd_import *);
void class_import_put(struct obd_import *);
struct obd_import *class_new_import(struct obd_device *obd);
void class_destroy_import(struct obd_import *exp);

struct obd_type *class_search_type(const char *name);
struct obd_type *class_get_type(const char *name);
void class_put_type(struct obd_type *type);
int class_connect(struct lustre_handle *conn, struct obd_device *obd,
                  struct obd_uuid *cluuid);
int class_disconnect(struct obd_export *exp);
void class_fail_export(struct obd_export *exp);
void class_disconnect_exports(struct obd_device *obddev);
void class_disconnect_stale_exports(struct obd_device *obddev);
int class_manual_cleanup(struct obd_device *obd);

/* obdo.c */
void obdo_cpy_md(struct obdo *dst, struct obdo *src, obd_flag valid);
void obdo_to_ioobj(struct obdo *oa, struct obd_ioobj *ioobj);


#define OBT(dev)        (dev)->obd_type
#define OBP(dev, op)    (dev)->obd_type->typ_ops->o_ ## op
#define CTXTP(ctxt, op) (ctxt)->loc_logops->lop_##op

/* Ensure obd_setup: used for cleanup which must be called
   while obd is stopping */
#define OBD_CHECK_DEV(obd)                                      \
do {                                                            \
        if (!(obd)) {                                           \
                CERROR("NULL device\n");                        \
                RETURN(-ENODEV);                                \
        }                                                       \
} while (0)

/* ensure obd_setup and !obd_stopping */
#define OBD_CHECK_DEV_ACTIVE(obd)                               \
do {                                                            \
        OBD_CHECK_DEV(obd);                                     \
        if (!(obd)->obd_set_up || (obd)->obd_stopping) {        \
                CERROR("Device %d not setup\n",                 \
                       (obd)->obd_minor);                       \
                RETURN(-ENODEV);                                \
        }                                                       \
} while (0)


#ifdef LPROCFS
#define OBD_COUNTER_OFFSET(op)                                  \
        ((offsetof(struct obd_ops, o_ ## op) -                  \
          offsetof(struct obd_ops, o_iocontrol))                \
         / sizeof(((struct obd_ops *)(0))->o_iocontrol))

#define OBD_COUNTER_INCREMENT(obdx, op)                           \
        if ((obdx)->obd_stats != NULL) {                          \
                unsigned int coffset;                             \
                coffset = (unsigned int)((obdx)->obd_cntr_base) + \
                        OBD_COUNTER_OFFSET(op);                   \
                LASSERT(coffset < (obdx)->obd_stats->ls_num);     \
                lprocfs_counter_incr((obdx)->obd_stats, coffset); \
        }

#define EXP_COUNTER_INCREMENT(export, op)                                    \
        if ((export)->exp_obd->obd_stats != NULL) {                          \
                unsigned int coffset;                                        \
                coffset = (unsigned int)((export)->exp_obd->obd_cntr_base) + \
                        OBD_COUNTER_OFFSET(op);                              \
                LASSERT(coffset < (export)->exp_obd->obd_stats->ls_num);     \
                lprocfs_counter_incr((export)->exp_obd->obd_stats, coffset); \
                if ((export)->exp_nid_stats != NULL &&                       \
                    (export)->exp_nid_stats->nid_stats != NULL)              \
<<<<<<< HEAD
=======
                        lprocfs_counter_incr(                                \
                                (export)->exp_nid_stats->nid_stats, coffset);\
        }

#define MD_COUNTER_OFFSET(op)                                   \
        ((offsetof(struct md_ops, m_ ## op) -                   \
          offsetof(struct md_ops, m_getstatus))                 \
         / sizeof(((struct md_ops *)(0))->m_getstatus))

#define MD_COUNTER_INCREMENT(obdx, op)                           \
        if ((obd)->md_stats != NULL) {                           \
                unsigned int coffset;                            \
                coffset = (unsigned int)((obdx)->md_cntr_base) + \
                        MD_COUNTER_OFFSET(op);                   \
                LASSERT(coffset < (obdx)->md_stats->ls_num);     \
                lprocfs_counter_incr((obdx)->md_stats, coffset); \
        }

#define EXP_MD_COUNTER_INCREMENT(export, op)                                 \
        if ((export)->exp_obd->obd_stats != NULL) {                          \
                unsigned int coffset;                                        \
                coffset = (unsigned int)((export)->exp_obd->md_cntr_base) +  \
                        MD_COUNTER_OFFSET(op);                               \
                LASSERT(coffset < (export)->exp_obd->md_stats->ls_num);      \
                lprocfs_counter_incr((export)->exp_obd->md_stats, coffset);  \
                if ((export)->exp_md_stats != NULL)                          \
>>>>>>> 7bbcc3c5
                        lprocfs_counter_incr(                                \
                                (export)->exp_nid_stats->nid_stats, coffset);\
        }

#else
#define OBD_COUNTER_OFFSET(op)
#define OBD_COUNTER_INCREMENT(obd, op)
#define EXP_COUNTER_INCREMENT(exp, op);
#endif

<<<<<<< HEAD
#define OBD_CHECK_OP(obd, op, err)                              \
=======
#define OBD_CHECK_MD_OP(obd, op, err)                           \
do {                                                            \
        if (!OBT(obd) || !MDP((obd), op)) {                     \
                if (err)                                        \
                        CERROR("md_" #op ": dev %s/%d no operation\n", \
                               obd->obd_name, obd->obd_minor);  \
                RETURN(err);                                    \
        }                                                       \
} while (0)

#define EXP_CHECK_MD_OP(exp, op)                                \
do {                                                            \
        if ((exp) == NULL) {                                    \
                CERROR("obd_" #op ": NULL export\n");           \
                RETURN(-ENODEV);                                \
        }                                                       \
        if ((exp)->exp_obd == NULL || !OBT((exp)->exp_obd)) {   \
                CERROR("obd_" #op ": cleaned up obd\n");        \
                RETURN(-EOPNOTSUPP);                            \
        }                                                       \
        if (!OBT((exp)->exp_obd) || !MDP((exp)->exp_obd, op)) { \
                CERROR("obd_" #op ": dev %s/%d no operation\n", \
                       (exp)->exp_obd->obd_name,                \
                       (exp)->exp_obd->obd_minor);              \
                RETURN(-EOPNOTSUPP);                            \
        }                                                       \
} while (0)


#define OBD_CHECK_DT_OP(obd, op, err)                           \
>>>>>>> 7bbcc3c5
do {                                                            \
        if (!OBT(obd) || !OBP((obd), op)) {\
                if (err)                                        \
                        CERROR("obd_" #op ": dev %d no operation\n",    \
                               obd->obd_minor);                         \
                RETURN(err);                                    \
        }                                                       \
} while (0)

#define EXP_CHECK_OP(exp, op)                                   \
do {                                                            \
        if ((exp) == NULL) {                                    \
                CERROR("obd_" #op ": NULL export\n");           \
                RETURN(-ENODEV);                                \
        }                                                       \
        if ((exp)->exp_obd == NULL || !OBT((exp)->exp_obd)) {   \
                CERROR("obd_" #op ": cleaned up obd\n");        \
                RETURN(-EOPNOTSUPP);                            \
        }                                                       \
        if (!OBT((exp)->exp_obd) || !OBP((exp)->exp_obd, op)) { \
                CERROR("obd_" #op ": dev %d no operation\n",    \
                       (exp)->exp_obd->obd_minor);              \
                RETURN(-EOPNOTSUPP);                            \
        }                                                       \
} while (0)

#define CTXT_CHECK_OP(ctxt, op, err)                                         \
do {                                                            \
        if (!OBT(ctxt->loc_obd) || !CTXTP((ctxt), op)) {                     \
                if (err)                                        \
                        CERROR("lop_" #op ": dev %d no operation\n",    \
                               ctxt->loc_obd->obd_minor);                         \
                RETURN(err);                                    \
        }                                                       \
} while (0)

static inline int class_devno_max(void)
{
        return MAX_OBD_DEVICES;
}

static inline int obd_get_info(struct obd_export *exp, __u32 keylen,
                               void *key, __u32 *vallen, void *val)
{
        int rc;
        ENTRY;

        EXP_CHECK_OP(exp, get_info);
        EXP_COUNTER_INCREMENT(exp, get_info);

        rc = OBP(exp->exp_obd, get_info)(exp, keylen, key, vallen, val);
        RETURN(rc);
}

static inline int obd_set_info_async(struct obd_export *exp, obd_count keylen,
                                     void *key, obd_count vallen, void *val,
                                     struct ptlrpc_request_set *set)
{
        int rc;
        ENTRY;

        EXP_CHECK_OP(exp, set_info_async);
        EXP_COUNTER_INCREMENT(exp, set_info_async);

        rc = OBP(exp->exp_obd, set_info_async)(exp, keylen, key, vallen, val, 
                                               set);
        RETURN(rc);
}

static inline int obd_setup(struct obd_device *obd, int datalen, void *data)
{
        int rc;
        ENTRY;

        OBD_CHECK_OP(obd, setup, -EOPNOTSUPP);
        OBD_COUNTER_INCREMENT(obd, setup);

        rc = OBP(obd, setup)(obd, datalen, data);
        RETURN(rc);
}

static inline int obd_precleanup(struct obd_device *obd, 
                                 enum obd_cleanup_stage cleanup_stage)
{
        int rc;
        ENTRY;

        OBD_CHECK_OP(obd, precleanup, 0);
        OBD_COUNTER_INCREMENT(obd, precleanup);

        rc = OBP(obd, precleanup)(obd, cleanup_stage);
        RETURN(rc);
}

static inline int obd_cleanup(struct obd_device *obd)
{
        int rc;
        ENTRY;

        OBD_CHECK_DEV(obd);
        OBD_CHECK_OP(obd, cleanup, 0);
        OBD_COUNTER_INCREMENT(obd, cleanup);

        rc = OBP(obd, cleanup)(obd);
        RETURN(rc);
}

static inline int
obd_process_config(struct obd_device *obd, int datalen, void *data)
{
        int rc;
        ENTRY;

        OBD_CHECK_OP(obd, process_config, -EOPNOTSUPP);
        OBD_COUNTER_INCREMENT(obd, process_config);

        rc = OBP(obd, process_config)(obd, datalen, data);
        RETURN(rc);
}

/* Pack an in-memory MD struct for storage on disk.
 * Returns +ve size of packed MD (0 for free), or -ve error.
 *
 * If @disk_tgt == NULL, MD size is returned (max size if @mem_src == NULL).
 * If @*disk_tgt != NULL and @mem_src == NULL, @*disk_tgt will be freed.
 * If @*disk_tgt == NULL, it will be allocated
 */
static inline int obd_packmd(struct obd_export *exp,
                             struct lov_mds_md **disk_tgt,
                             struct lov_stripe_md *mem_src)
{
        int rc;
        ENTRY;

        EXP_CHECK_OP(exp, packmd);
        EXP_COUNTER_INCREMENT(exp, packmd);

        rc = OBP(exp->exp_obd, packmd)(exp, disk_tgt, mem_src);
        RETURN(rc);
}

static inline int obd_size_diskmd(struct obd_export *exp,
                                  struct lov_stripe_md *mem_src)
{
        return obd_packmd(exp, NULL, mem_src);
}

/* helper functions */
static inline int obd_alloc_diskmd(struct obd_export *exp,
                                   struct lov_mds_md **disk_tgt)
{
        LASSERT(disk_tgt);
        LASSERT(*disk_tgt == NULL);
        return obd_packmd(exp, disk_tgt, NULL);
}

static inline int obd_free_diskmd(struct obd_export *exp,
                                  struct lov_mds_md **disk_tgt)
{
        LASSERT(disk_tgt);
        LASSERT(*disk_tgt);
        return obd_packmd(exp, disk_tgt, NULL);
}

/* Unpack an MD struct from disk to in-memory format.
 * Returns +ve size of unpacked MD (0 for free), or -ve error.
 *
 * If @mem_tgt == NULL, MD size is returned (max size if @disk_src == NULL).
 * If @*mem_tgt != NULL and @disk_src == NULL, @*mem_tgt will be freed.
 * If @*mem_tgt == NULL, it will be allocated
 */
static inline int obd_unpackmd(struct obd_export *exp,
                               struct lov_stripe_md **mem_tgt,
                               struct lov_mds_md *disk_src,
                               int disk_len)
{
        int rc;
        ENTRY;

        EXP_CHECK_OP(exp, unpackmd);
        EXP_COUNTER_INCREMENT(exp, unpackmd);

        rc = OBP(exp->exp_obd, unpackmd)(exp, mem_tgt, disk_src, disk_len);
        RETURN(rc);
}

/* helper functions */
static inline int obd_alloc_memmd(struct obd_export *exp,
                                  struct lov_stripe_md **mem_tgt)
{
        LASSERT(mem_tgt);
        LASSERT(*mem_tgt == NULL);
        return obd_unpackmd(exp, mem_tgt, NULL, 0);
}

static inline int obd_free_memmd(struct obd_export *exp,
                                 struct lov_stripe_md **mem_tgt)
{
        LASSERT(mem_tgt);
        LASSERT(*mem_tgt);
        return obd_unpackmd(exp, mem_tgt, NULL, 0);
}

static inline int obd_checkmd(struct obd_export *exp,
                              struct obd_export *md_exp,
                              struct lov_stripe_md *mem_tgt)
{
        int rc;
        ENTRY;

        EXP_CHECK_OP(exp, checkmd);
        EXP_COUNTER_INCREMENT(exp, checkmd);

        rc = OBP(exp->exp_obd, checkmd)(exp, md_exp, mem_tgt);
        RETURN(rc);
}

static inline int obd_precreate(struct obd_export *exp)
{
        int rc;
        ENTRY;

        EXP_CHECK_OP(exp, precreate);
        OBD_COUNTER_INCREMENT(exp->exp_obd, precreate);

        rc = OBP(exp->exp_obd, precreate)(exp);
        RETURN(rc);
}

static inline int obd_create(struct obd_export *exp, struct obdo *obdo,
                             struct lov_stripe_md **ea,
                             struct obd_trans_info *oti)
{
        int rc;
        ENTRY;

        EXP_CHECK_OP(exp, create);
        EXP_COUNTER_INCREMENT(exp, create);

        rc = OBP(exp->exp_obd, create)(exp, obdo, ea, oti);
        RETURN(rc);
}

static inline int obd_destroy(struct obd_export *exp, struct obdo *obdo,
                              struct lov_stripe_md *ea,
                              struct obd_trans_info *oti,
                              struct obd_export *md_exp)
{
        int rc;
        ENTRY;

        EXP_CHECK_OP(exp, destroy);
        EXP_COUNTER_INCREMENT(exp, destroy);

        rc = OBP(exp->exp_obd, destroy)(exp, obdo, ea, oti, md_exp);
        RETURN(rc);
}

static inline int obd_getattr(struct obd_export *exp, struct obd_info *oinfo)
{
        int rc;
        ENTRY;

        EXP_CHECK_OP(exp, getattr);
        EXP_COUNTER_INCREMENT(exp, getattr);

        rc = OBP(exp->exp_obd, getattr)(exp, oinfo);
        RETURN(rc);
}

static inline int obd_getattr_async(struct obd_export *exp,
                                    struct obd_info *oinfo,
                                    struct ptlrpc_request_set *set)
{
        int rc;
        ENTRY;

        EXP_CHECK_OP(exp, getattr_async);
        EXP_COUNTER_INCREMENT(exp, getattr_async);

        rc = OBP(exp->exp_obd, getattr_async)(exp, oinfo, set);
        RETURN(rc);
}

static inline int obd_setattr(struct obd_export *exp, struct obd_info *oinfo,
                              struct obd_trans_info *oti)
{
        int rc;
        ENTRY;

        EXP_CHECK_OP(exp, setattr);
        EXP_COUNTER_INCREMENT(exp, setattr);

        rc = OBP(exp->exp_obd, setattr)(exp, oinfo, oti);
        RETURN(rc);
}

/* This performs all the requests set init/wait/destroy actions. */
static inline int obd_setattr_rqset(struct obd_export *exp,
                                    struct obd_info *oinfo,
                                    struct obd_trans_info *oti)
{
        struct ptlrpc_request_set *set = NULL;
        int rc;
        ENTRY;

        EXP_CHECK_OP(exp, setattr_async);
        EXP_COUNTER_INCREMENT(exp, setattr_async);

        set =  ptlrpc_prep_set();
        if (set == NULL)
                RETURN(-ENOMEM);

        rc = OBP(exp->exp_obd, setattr_async)(exp, oinfo, oti, set);
        if (rc == 0)
                rc = ptlrpc_set_wait(set);
        ptlrpc_set_destroy(set);
        RETURN(rc);
}

/* This adds all the requests into @set if @set != NULL, otherwise
   all requests are sent asynchronously without waiting for response. */
static inline int obd_setattr_async(struct obd_export *exp,
                                    struct obd_info *oinfo,
                                    struct obd_trans_info *oti,
                                    struct ptlrpc_request_set *set)
{
        int rc;
        ENTRY;

        EXP_CHECK_OP(exp, setattr_async);
        EXP_COUNTER_INCREMENT(exp, setattr_async);

        rc = OBP(exp->exp_obd, setattr_async)(exp, oinfo, oti, set);
        RETURN(rc);
}

static inline int obd_add_conn(struct obd_import *imp, struct obd_uuid *uuid,
                               int priority)
{
        struct obd_device *obd = imp->imp_obd;
        int rc;
        ENTRY;

        OBD_CHECK_DEV_ACTIVE(obd);
        OBD_CHECK_OP(obd, add_conn, -EOPNOTSUPP);
        OBD_COUNTER_INCREMENT(obd, add_conn);

        rc = OBP(obd, add_conn)(imp, uuid, priority);
        RETURN(rc);
}

static inline int obd_del_conn(struct obd_import *imp, struct obd_uuid *uuid)
{
        struct obd_device *obd = imp->imp_obd;
        int rc;
        ENTRY;

        OBD_CHECK_DEV_ACTIVE(obd);
        OBD_CHECK_OP(obd, del_conn, -EOPNOTSUPP);
        OBD_COUNTER_INCREMENT(obd, del_conn);

        rc = OBP(obd, del_conn)(imp, uuid);
        RETURN(rc);
}

static inline int obd_connect(struct lustre_handle *conn,struct obd_device *obd,
                              struct obd_uuid *cluuid,
                              struct obd_connect_data *d,
                              void *localdata)
{
        int rc;
        __u64 ocf = d ? d->ocd_connect_flags : 0; /* for post-condition check */
        ENTRY;

        OBD_CHECK_DEV_ACTIVE(obd);
        OBD_CHECK_OP(obd, connect, -EOPNOTSUPP);
        OBD_COUNTER_INCREMENT(obd, connect);

<<<<<<< HEAD
        rc = OBP(obd, connect)(conn, obd, cluuid, d, localdata);
=======
        rc = OBP(obd, connect)(env, conn, obd, cluuid, d, localdata);
>>>>>>> 7bbcc3c5
        /* check that only subset is granted */
        LASSERT(ergo(d != NULL,
                     (d->ocd_connect_flags & ocf) == d->ocd_connect_flags));
        RETURN(rc);
}

static inline int obd_reconnect(struct obd_export *exp,
                                struct obd_device *obd,
                                struct obd_uuid *cluuid,
                                struct obd_connect_data *d)
{
        int rc;
        __u64 ocf = d ? d->ocd_connect_flags : 0; /* for post-condition check */
        ENTRY;

        OBD_CHECK_DEV_ACTIVE(obd);
        OBD_CHECK_OP(obd, reconnect, 0);
        OBD_COUNTER_INCREMENT(obd, reconnect);

        rc = OBP(obd, reconnect)(exp, obd, cluuid, d);
        /* check that only subset is granted */
        LASSERT(ergo(d != NULL,
                     (d->ocd_connect_flags & ocf) == d->ocd_connect_flags));
        RETURN(rc);
}

static inline int obd_disconnect(struct obd_export *exp)
{
        int rc;
        ENTRY;

        EXP_CHECK_OP(exp, disconnect);
        EXP_COUNTER_INCREMENT(exp, disconnect);

        rc = OBP(exp->exp_obd, disconnect)(exp);
        RETURN(rc);
}

static inline int obd_ping(struct obd_export *exp)
{
        int rc;
        ENTRY;

        OBD_CHECK_OP(exp->exp_obd, ping, 0);
        EXP_COUNTER_INCREMENT(exp, ping);

        rc = OBP(exp->exp_obd, ping)(exp);
        RETURN(rc);
}

static inline int obd_init_export(struct obd_export *exp)
{
        int rc = 0;

        ENTRY;
        if ((exp)->exp_obd != NULL && OBT((exp)->exp_obd) &&
            OBP((exp)->exp_obd, init_export))
                rc = OBP(exp->exp_obd, init_export)(exp);
        RETURN(rc);
}

static inline int obd_destroy_export(struct obd_export *exp)
{
        ENTRY;
        if ((exp)->exp_obd != NULL && OBT((exp)->exp_obd) &&
            OBP((exp)->exp_obd, destroy_export))
                OBP(exp->exp_obd, destroy_export)(exp);
        RETURN(0);
}

static inline int obd_extent_calc(struct obd_export *exp,
                                  struct lov_stripe_md *md,
                                  int cmd, obd_off *offset)
{
        int rc;
        ENTRY;
        EXP_CHECK_OP(exp, extent_calc);
        rc = OBP(exp->exp_obd, extent_calc)(exp, md, cmd, offset);
        RETURN(rc);
}

static inline struct dentry *
obd_lvfs_fid2dentry(struct obd_export *exp, __u64 id_ino, __u32 gen, __u64 gr)
{
        LASSERT(exp->exp_obd);

        return lvfs_fid2dentry(&exp->exp_obd->obd_lvfs_ctxt, id_ino, gen, gr,
                               exp->exp_obd);
}

#ifndef time_before
#define time_before(t1, t2) ((long)t2 - (long)t1 > 0)
#endif

/* @max_age is the oldest time in jiffies that we accept using a cached data.
 * If the cache is older than @max_age we will get a new value from the
 * target.  Use a value of "cfs_time_current() + HZ" to guarantee freshness. */
static inline int obd_statfs_async(struct obd_device *obd,
                                   struct obd_info *oinfo,
                                   __u64 max_age,
                                   struct ptlrpc_request_set *rqset)
{
        int rc = 0;
        ENTRY;

        if (obd == NULL)
                RETURN(-EINVAL);

        OBD_CHECK_OP(obd, statfs, -EOPNOTSUPP);
        OBD_COUNTER_INCREMENT(obd, statfs);

        CDEBUG(D_SUPER, "%s: osfs %p age "LPU64", max_age "LPU64"\n",
               obd->obd_name, &obd->obd_osfs, obd->obd_osfs_age, max_age);
        if (cfs_time_before_64(obd->obd_osfs_age, max_age)) {
                rc = OBP(obd, statfs_async)(obd, oinfo, max_age, rqset);
        } else {
                CDEBUG(D_SUPER,"%s: use %p cache blocks "LPU64"/"LPU64
                       " objects "LPU64"/"LPU64"\n",
                       obd->obd_name, &obd->obd_osfs,
                       obd->obd_osfs.os_bavail, obd->obd_osfs.os_blocks,
                       obd->obd_osfs.os_ffree, obd->obd_osfs.os_files);
                spin_lock(&obd->obd_osfs_lock);
                memcpy(oinfo->oi_osfs, &obd->obd_osfs, sizeof(*oinfo->oi_osfs));
                spin_unlock(&obd->obd_osfs_lock);
                if (oinfo->oi_cb_up)
                        oinfo->oi_cb_up(oinfo, 0);
        }
        RETURN(rc);
}

static inline int obd_statfs_rqset(struct obd_device *obd,
                                   struct obd_statfs *osfs, __u64 max_age,
                                   __u32 flags)
{
        struct ptlrpc_request_set *set = NULL;
        struct obd_info oinfo = { { { 0 } } };
        int rc = 0;
        ENTRY;

        set = ptlrpc_prep_set();
        if (set == NULL)
                RETURN(-ENOMEM);

        oinfo.oi_osfs = osfs;
        oinfo.oi_flags = flags;
        rc = obd_statfs_async(obd, &oinfo, max_age, set);
        if (rc == 0)
                rc = ptlrpc_set_wait(set);
        ptlrpc_set_destroy(set);
        RETURN(rc);
}

/* @max_age is the oldest time in jiffies that we accept using a cached data.
 * If the cache is older than @max_age we will get a new value from the
 * target.  Use a value of "cfs_time_current() + HZ" to guarantee freshness. */
static inline int obd_statfs(struct obd_device *obd, struct obd_statfs *osfs,
                             __u64 max_age, __u32 flags)
{
        int rc = 0;
        ENTRY;

        if (obd == NULL)
                RETURN(-EINVAL);

        OBD_CHECK_OP(obd, statfs, -EOPNOTSUPP);
        OBD_COUNTER_INCREMENT(obd, statfs);

        CDEBUG(D_SUPER, "osfs "LPU64", max_age "LPU64"\n",
               obd->obd_osfs_age, max_age);
        if (cfs_time_before_64(obd->obd_osfs_age, max_age)) {
                rc = OBP(obd, statfs)(obd, osfs, max_age, flags);
                if (rc == 0) {
                        spin_lock(&obd->obd_osfs_lock);
                        memcpy(&obd->obd_osfs, osfs, sizeof(obd->obd_osfs));
                        obd->obd_osfs_age = cfs_time_current_64();
                        spin_unlock(&obd->obd_osfs_lock);
                }
        } else {
                CDEBUG(D_SUPER,"%s: use %p cache blocks "LPU64"/"LPU64
                       " objects "LPU64"/"LPU64"\n",
                       obd->obd_name, &obd->obd_osfs,
                       obd->obd_osfs.os_bavail, obd->obd_osfs.os_blocks,
                       obd->obd_osfs.os_ffree, obd->obd_osfs.os_files);
                spin_lock(&obd->obd_osfs_lock);
                memcpy(osfs, &obd->obd_osfs, sizeof(*osfs));
                spin_unlock(&obd->obd_osfs_lock);
        }
        RETURN(rc);
}

static inline int obd_sync(struct obd_export *exp, struct obdo *oa,
                           struct lov_stripe_md *ea, obd_size start,
                           obd_size end)
{
        int rc;
        ENTRY;

        OBD_CHECK_OP(exp->exp_obd, sync, -EOPNOTSUPP);
        EXP_COUNTER_INCREMENT(exp, sync);

        rc = OBP(exp->exp_obd, sync)(exp, oa, ea, start, end);
        RETURN(rc);
}

static inline int obd_punch_rqset(struct obd_export *exp,
                                  struct obd_info *oinfo,
                                  struct obd_trans_info *oti)
{
        struct ptlrpc_request_set *set = NULL;
        int rc;
        ENTRY;

        EXP_CHECK_OP(exp, punch);
        EXP_COUNTER_INCREMENT(exp, punch);

        set =  ptlrpc_prep_set();
        if (set == NULL)
                RETURN(-ENOMEM);

        rc = OBP(exp->exp_obd, punch)(exp, oinfo, oti, set);
        if (rc == 0)
                rc = ptlrpc_set_wait(set);
        ptlrpc_set_destroy(set);
        RETURN(rc);
}

static inline int obd_punch(struct obd_export *exp, struct obd_info *oinfo,
                            struct obd_trans_info *oti,
                            struct ptlrpc_request_set *rqset)
{
        int rc;
        ENTRY;

        EXP_CHECK_OP(exp, punch);
        EXP_COUNTER_INCREMENT(exp, punch);

        rc = OBP(exp->exp_obd, punch)(exp, oinfo, oti, rqset);
        RETURN(rc);
}

static inline int obd_brw(int cmd, struct obd_export *exp,
                          struct obd_info *oinfo, obd_count oa_bufs,
                          struct brw_page *pg, struct obd_trans_info *oti)
{
        int rc;
        ENTRY;

        EXP_CHECK_OP(exp, brw);
        EXP_COUNTER_INCREMENT(exp, brw);

        if (!(cmd & (OBD_BRW_RWMASK | OBD_BRW_CHECK))) {
                CERROR("obd_brw: cmd must be OBD_BRW_READ, OBD_BRW_WRITE, "
                       "or OBD_BRW_CHECK\n");
                LBUG();
        }

        rc = OBP(exp->exp_obd, brw)(cmd, exp, oinfo, oa_bufs, pg, oti);
        RETURN(rc);
}

static inline int obd_brw_async(int cmd, struct obd_export *exp,
                                struct obd_info *oinfo, obd_count oa_bufs,
                                struct brw_page *pg, struct obd_trans_info *oti,
                                struct ptlrpc_request_set *set)
{
        int rc;
        ENTRY;

        EXP_CHECK_OP(exp, brw_async);
        EXP_COUNTER_INCREMENT(exp, brw_async);

        if (!(cmd & OBD_BRW_RWMASK)) {
                CERROR("obd_brw: cmd must be OBD_BRW_READ or OBD_BRW_WRITE\n");
                LBUG();
        }

        rc = OBP(exp->exp_obd, brw_async)(cmd, exp, oinfo, oa_bufs, pg,oti,set);
        RETURN(rc);
}

static inline int obd_brw_rqset(int cmd, struct obd_export *exp,
                                struct obdo *oa, struct lov_stripe_md *lsm,
                                obd_count oa_bufs, struct brw_page *pg,
                                struct obd_trans_info *oti)
{
        struct ptlrpc_request_set *set = NULL;
        struct obd_info oinfo = { { { 0 } } };
        int rc = 0;
        ENTRY;

        set =  ptlrpc_prep_set();
        if (set == NULL)
                RETURN(-ENOMEM);

        oinfo.oi_oa = oa;
        oinfo.oi_md = lsm;
        rc = obd_brw_async(cmd, exp, &oinfo, oa_bufs, pg, oti, set);
        if (rc == 0) {
                rc = ptlrpc_set_wait(set);
                if (rc)
                        CERROR("error from callback: rc = %d\n", rc);
        } else {
                CDEBUG(rc == -ENOSPC ? D_INODE : D_ERROR,
                       "error from obd_brw_async: rc = %d\n", rc);
        }
        ptlrpc_set_destroy(set);
        RETURN(rc);
}

static inline  int obd_prep_async_page(struct obd_export *exp,
                                       struct lov_stripe_md *lsm,
                                       struct lov_oinfo *loi,
                                       cfs_page_t *page, obd_off offset,
                                       struct obd_async_page_ops *ops,
                                       void *data, void **res, int nocache,
                                       struct lustre_handle *lockh)
{
        int ret;
        ENTRY;

        OBD_CHECK_OP(exp->exp_obd, prep_async_page, -EOPNOTSUPP);
        EXP_COUNTER_INCREMENT(exp, prep_async_page);

        ret = OBP(exp->exp_obd, prep_async_page)(exp, lsm, loi, page, offset,
                                                 ops, data, res, nocache,
                                                 lockh);
        RETURN(ret);
}

static inline int obd_queue_async_io(struct obd_export *exp,
                                     struct lov_stripe_md *lsm,
                                     struct lov_oinfo *loi, void *cookie,
                                     int cmd, obd_off off, int count,
                                     obd_flag brw_flags, obd_flag async_flags)
{
        int rc;
        ENTRY;

        OBD_CHECK_OP(exp->exp_obd, queue_async_io, -EOPNOTSUPP);
        EXP_COUNTER_INCREMENT(exp, queue_async_io);
        LASSERT(cmd & OBD_BRW_RWMASK);

        rc = OBP(exp->exp_obd, queue_async_io)(exp, lsm, loi, cookie, cmd, off,
                                               count, brw_flags, async_flags);
        RETURN(rc);
}

static inline int obd_set_async_flags(struct obd_export *exp,
                                      struct lov_stripe_md *lsm,
                                      struct lov_oinfo *loi, void *cookie,
                                      obd_flag async_flags)
{
        int rc;
        ENTRY;

        OBD_CHECK_OP(exp->exp_obd, set_async_flags, -EOPNOTSUPP);
        EXP_COUNTER_INCREMENT(exp, set_async_flags);

        rc = OBP(exp->exp_obd, set_async_flags)(exp, lsm, loi, cookie,
                                                async_flags);
        RETURN(rc);
}

static inline int obd_queue_group_io(struct obd_export *exp,
                                     struct lov_stripe_md *lsm,
                                     struct lov_oinfo *loi,
                                     struct obd_io_group *oig,
                                     void *cookie, int cmd, obd_off off,
                                     int count, obd_flag brw_flags,
                                     obd_flag async_flags)
{
        int rc;
        ENTRY;

        OBD_CHECK_OP(exp->exp_obd, queue_group_io, -EOPNOTSUPP);
        EXP_COUNTER_INCREMENT(exp, queue_group_io);
        LASSERT(cmd & OBD_BRW_RWMASK);

        rc = OBP(exp->exp_obd, queue_group_io)(exp, lsm, loi, oig, cookie,
                                               cmd, off, count, brw_flags,
                                               async_flags);
        RETURN(rc);
}

static inline int obd_trigger_group_io(struct obd_export *exp,
                                       struct lov_stripe_md *lsm,
                                       struct lov_oinfo *loi,
                                       struct obd_io_group *oig)
{
        int rc;
        ENTRY;

        OBD_CHECK_OP(exp->exp_obd, trigger_group_io, -EOPNOTSUPP);
        EXP_COUNTER_INCREMENT(exp, trigger_group_io);

        rc = OBP(exp->exp_obd, trigger_group_io)(exp, lsm, loi, oig);
        RETURN(rc);
}

static inline int obd_teardown_async_page(struct obd_export *exp,
                                          struct lov_stripe_md *lsm,
                                          struct lov_oinfo *loi, void *cookie)
{
        int rc;
        ENTRY;

        OBD_CHECK_OP(exp->exp_obd, teardown_async_page, -EOPNOTSUPP);
        EXP_COUNTER_INCREMENT(exp, teardown_async_page);

        rc = OBP(exp->exp_obd, teardown_async_page)(exp, lsm, loi, cookie);
        RETURN(rc);
}

static inline int obd_preprw(int cmd, struct obd_export *exp, struct obdo *oa,
                             int objcount, struct obd_ioobj *obj,
                             int niocount, struct niobuf_remote *remote,
                             struct niobuf_local *local,
                             struct obd_trans_info *oti)
{
        int rc;
        ENTRY;

        OBD_CHECK_OP(exp->exp_obd, preprw, -EOPNOTSUPP);
        EXP_COUNTER_INCREMENT(exp, preprw);

        rc = OBP(exp->exp_obd, preprw)(cmd, exp, oa, objcount, obj, niocount,
                                       remote, local, oti);
        RETURN(rc);
}

static inline int obd_commitrw(int cmd, struct obd_export *exp, struct obdo *oa,
                               int objcount, struct obd_ioobj *obj,
                               int niocount, struct niobuf_local *local,
                               struct obd_trans_info *oti, int rc)
{
        ENTRY;

        OBD_CHECK_OP(exp->exp_obd, commitrw, -EOPNOTSUPP);
        EXP_COUNTER_INCREMENT(exp, commitrw);

        rc = OBP(exp->exp_obd, commitrw)(cmd, exp, oa, objcount, obj, niocount,
                                         local, oti, rc);
        RETURN(rc);
}

static inline int obd_merge_lvb(struct obd_export *exp,
                                struct lov_stripe_md *lsm,
                                struct ost_lvb *lvb, int kms_only)
{
        int rc;
        ENTRY;

        OBD_CHECK_OP(exp->exp_obd, merge_lvb, -EOPNOTSUPP);
        EXP_COUNTER_INCREMENT(exp, merge_lvb);

        rc = OBP(exp->exp_obd, merge_lvb)(exp, lsm, lvb, kms_only);
        RETURN(rc);
}

static inline int obd_adjust_kms(struct obd_export *exp,
                                 struct lov_stripe_md *lsm, obd_off size,
                                 int shrink)
{
        int rc;
        ENTRY;

        OBD_CHECK_OP(exp->exp_obd, adjust_kms, -EOPNOTSUPP);
        EXP_COUNTER_INCREMENT(exp, adjust_kms);

        rc = OBP(exp->exp_obd, adjust_kms)(exp, lsm, size, shrink);
        RETURN(rc);
}

static inline int obd_iocontrol(unsigned int cmd, struct obd_export *exp,
                                int len, void *karg, void *uarg)
{
        int rc;
        ENTRY;

        EXP_CHECK_OP(exp, iocontrol);
        EXP_COUNTER_INCREMENT(exp, iocontrol);

        rc = OBP(exp->exp_obd, iocontrol)(cmd, exp, len, karg, uarg);
        RETURN(rc);
}

static inline int obd_enqueue_rqset(struct obd_export *exp,
                                    struct obd_info *oinfo,
                                    struct ldlm_enqueue_info *einfo)
{
        struct ptlrpc_request_set *set = NULL;
        int rc;
        ENTRY;

        EXP_CHECK_OP(exp, enqueue);
        EXP_COUNTER_INCREMENT(exp, enqueue);

        set =  ptlrpc_prep_set();
        if (set == NULL)
                RETURN(-ENOMEM);

        rc = OBP(exp->exp_obd, enqueue)(exp, oinfo, einfo, set);
        if (rc == 0)
                rc = ptlrpc_set_wait(set);
        ptlrpc_set_destroy(set);
        RETURN(rc);
}

static inline int obd_enqueue(struct obd_export *exp,
                              struct obd_info *oinfo,
                              struct ldlm_enqueue_info *einfo,
                              struct ptlrpc_request_set *set)
{
        int rc;
        ENTRY;

        EXP_CHECK_OP(exp, enqueue);
        EXP_COUNTER_INCREMENT(exp, enqueue);

        rc = OBP(exp->exp_obd, enqueue)(exp, oinfo, einfo, set);
        RETURN(rc);
}

static inline int obd_match(struct obd_export *exp, struct lov_stripe_md *ea,
                            __u32 type, ldlm_policy_data_t *policy, __u32 mode,
                            int *flags, void *data, struct lustre_handle *lockh)
{
        int rc;
        ENTRY;

        EXP_CHECK_OP(exp, match);
        EXP_COUNTER_INCREMENT(exp, match);

        rc = OBP(exp->exp_obd, match)(exp, ea, type, policy, mode, flags, data,
                                      lockh);
        RETURN(rc);
}

static inline int obd_change_cbdata(struct obd_export *exp,
                                    struct lov_stripe_md *lsm,
                                    ldlm_iterator_t it, void *data)
{
        int rc;
        ENTRY;

        EXP_CHECK_OP(exp, change_cbdata);
        EXP_COUNTER_INCREMENT(exp, change_cbdata);

        rc = OBP(exp->exp_obd, change_cbdata)(exp, lsm, it, data);
        RETURN(rc);
}

static inline int obd_cancel(struct obd_export *exp,
                             struct lov_stripe_md *ea, __u32 mode,
                             struct lustre_handle *lockh)
{
        int rc;
        ENTRY;

        EXP_CHECK_OP(exp, cancel);
        EXP_COUNTER_INCREMENT(exp, cancel);

        rc = OBP(exp->exp_obd, cancel)(exp, ea, mode, lockh);
        RETURN(rc);
}

static inline int obd_cancel_unused(struct obd_export *exp,
                                    struct lov_stripe_md *ea, int flags,
                                    void *opaque)
{
        int rc;
        ENTRY;

        EXP_CHECK_OP(exp, cancel_unused);
        EXP_COUNTER_INCREMENT(exp, cancel_unused);

        rc = OBP(exp->exp_obd, cancel_unused)(exp, ea, flags, opaque);
        RETURN(rc);
}

static inline int obd_join_lru(struct obd_export *exp,
                               struct lov_stripe_md *ea, int join)
{
        int rc;
        ENTRY;

        EXP_CHECK_OP(exp, join_lru);
        EXP_COUNTER_INCREMENT(exp, join_lru);

        rc = OBP(exp->exp_obd, join_lru)(exp, ea, join);
        RETURN(rc);
}

static inline int obd_pin(struct obd_export *exp, obd_id ino, __u32 gen,
                          int type, struct obd_client_handle *handle, int flag)
{
        int rc;
        ENTRY;

        EXP_CHECK_OP(exp, pin);
        EXP_COUNTER_INCREMENT(exp, pin);

        rc = OBP(exp->exp_obd, pin)(exp, ino, gen, type, handle, flag);
        RETURN(rc);
}

static inline int obd_unpin(struct obd_export *exp,
                            struct obd_client_handle *handle, int flag)
{
        int rc;
        ENTRY;

        EXP_CHECK_OP(exp, unpin);
        EXP_COUNTER_INCREMENT(exp, unpin);

        rc = OBP(exp->exp_obd, unpin)(exp, handle, flag);
        RETURN(rc);
}


static inline void obd_import_event(struct obd_device *obd,
                                    struct obd_import *imp,
                                    enum obd_import_event event)
{
        ENTRY;
        if (!obd) {
                CERROR("NULL device\n");
                EXIT;
                return;
        }
        if (obd->obd_set_up && OBP(obd, import_event)) {
                OBD_COUNTER_INCREMENT(obd, import_event);
                OBP(obd, import_event)(obd, imp, event);
        }
        EXIT;
}

static inline int obd_notify(struct obd_device *obd,
                             struct obd_device *watched,
                             enum obd_notify_event ev, void *data)
{
        ENTRY;
        OBD_CHECK_DEV(obd);

        /* the check for async_recov is a complete hack - I'm hereby
           overloading the meaning to also mean "this was called from
           mds_postsetup".  I know that my mds is able to handle notifies
           by this point, and it needs to get them to execute mds_postrecov. */                                                                                
        if (!obd->obd_set_up && !obd->obd_async_recov) {
                CDEBUG(D_HA, "obd %s not set up\n", obd->obd_name);
                RETURN(-EINVAL);
        }

        if (!OBP(obd, notify)) 
                RETURN(-ENOSYS);

        OBD_COUNTER_INCREMENT(obd, notify);
        RETURN(OBP(obd, notify)(obd, watched, ev, data));
}

static inline int obd_notify_observer(struct obd_device *observer,
                                      struct obd_device *observed,
                                      enum obd_notify_event ev, void *data)
{
        int rc1;
        int rc2;

        struct obd_notify_upcall *onu;

        if (observer->obd_observer)
                rc1 = obd_notify(observer->obd_observer, observed, ev, data);
        else
                rc1 = 0;
        /*
         * Also, call non-obd listener, if any
         */
        onu = &observer->obd_upcall;
        if (onu->onu_upcall != NULL)
                rc2 = onu->onu_upcall(observer, observed, ev, onu->onu_owner);
        else
                rc2 = 0;

        return rc1 ?: rc2;
 }

static inline int obd_quotacheck(struct obd_export *exp,
                                 struct obd_quotactl *oqctl)
{
        int rc;
        ENTRY;

        EXP_CHECK_OP(exp, quotacheck);
        EXP_COUNTER_INCREMENT(exp, quotacheck);

        rc = OBP(exp->exp_obd, quotacheck)(exp, oqctl);
        RETURN(rc);
}

static inline int obd_quotactl(struct obd_export *exp,
                               struct obd_quotactl *oqctl)
{
        int rc;
        ENTRY;

        EXP_CHECK_OP(exp, quotactl);
        EXP_COUNTER_INCREMENT(exp, quotactl);

        rc = OBP(exp->exp_obd, quotactl)(exp, oqctl);
        RETURN(rc);
}

static inline int obd_quota_adjust_qunit(struct obd_export *exp,
                                         struct quota_adjust_qunit *oqaq)
{
        int rc;
        ENTRY;

        EXP_CHECK_OP(exp, quota_adjust_qunit);
        EXP_COUNTER_INCREMENT(exp, quota_adjust_qunit);

        rc = OBP(exp->exp_obd, quota_adjust_qunit)(exp, oqaq);
        RETURN(rc);
}

static inline int obd_health_check(struct obd_device *obd)
{
        /* returns: 0 on healthy
         *         >0 on unhealthy + reason code/flag
         *            however the only suppored reason == 1 right now
         *            We'll need to define some better reasons
         *            or flags in the future.
         *         <0 on error
         */
        int rc;
        ENTRY;

        /* don't use EXP_CHECK_OP, because NULL method is normal here */
        if (obd == NULL || !OBT(obd)) {
                CERROR("cleaned up obd\n");
                RETURN(-EOPNOTSUPP);
        }
        if (!obd->obd_set_up || obd->obd_stopping)
                RETURN(0);
        if (!OBP(obd, health_check))
                RETURN(0);

        rc = OBP(obd, health_check)(obd);
        RETURN(rc);
}

static inline int obd_register_observer(struct obd_device *obd,
                                        struct obd_device *observer)
{
        ENTRY;
        OBD_CHECK_DEV(obd);
        if (obd->obd_observer && observer)
                RETURN(-EALREADY);
        obd->obd_observer = observer;
        RETURN(0);
}

static inline int obd_register_page_removal_cb(struct obd_export *exp,
                                               obd_page_removal_cb_t cb,
                                               obd_pin_extent_cb pin_cb)
<<<<<<< HEAD
=======
{
        int rc;
        ENTRY;

        OBD_CHECK_DT_OP(exp->exp_obd, register_page_removal_cb, 0);
        OBD_COUNTER_INCREMENT(exp->exp_obd, register_page_removal_cb);

        rc = OBP(exp->exp_obd, register_page_removal_cb)(exp, cb, pin_cb);
        RETURN(rc);
}

static inline int obd_unregister_page_removal_cb(struct obd_export *exp,
                                                 obd_page_removal_cb_t cb)
{
        int rc;
        ENTRY;

        OBD_CHECK_DT_OP(exp->exp_obd, unregister_page_removal_cb, 0);
        OBD_COUNTER_INCREMENT(exp->exp_obd, unregister_page_removal_cb);

        rc = OBP(exp->exp_obd, unregister_page_removal_cb)(exp, cb);
        RETURN(rc);
}

static inline int obd_register_lock_cancel_cb(struct obd_export *exp,
                                              obd_lock_cancel_cb cb)
{
        int rc;
        ENTRY;

        OBD_CHECK_DT_OP(exp->exp_obd, register_lock_cancel_cb, 0);
        OBD_COUNTER_INCREMENT(exp->exp_obd, register_lock_cancel_cb);

        rc = OBP(exp->exp_obd, register_lock_cancel_cb)(exp, cb);
        RETURN(rc);
}

static inline int obd_unregister_lock_cancel_cb(struct obd_export *exp,
                                                 obd_lock_cancel_cb cb)
{
        int rc;
        ENTRY;

        OBD_CHECK_DT_OP(exp->exp_obd, unregister_lock_cancel_cb, 0);
        OBD_COUNTER_INCREMENT(exp->exp_obd, unregister_lock_cancel_cb);

        rc = OBP(exp->exp_obd, unregister_lock_cancel_cb)(exp, cb);
        RETURN(rc);
}

/* metadata helpers */
static inline int md_getstatus(struct obd_export *exp,
                               struct lu_fid *fid, struct obd_capa **pc)
>>>>>>> 7bbcc3c5
{
        int rc;
        ENTRY;

        OBD_CHECK_OP(exp->exp_obd, register_page_removal_cb, 0);
        OBD_COUNTER_INCREMENT(exp->exp_obd, register_page_removal_cb);

        rc = OBP(exp->exp_obd, register_page_removal_cb)(exp, cb, pin_cb);
        RETURN(rc);
}

static inline int obd_unregister_page_removal_cb(struct obd_export *exp,
                                                 obd_page_removal_cb_t cb)
{
        int rc;
        ENTRY;

        OBD_CHECK_OP(exp->exp_obd, unregister_page_removal_cb, 0);
        OBD_COUNTER_INCREMENT(exp->exp_obd, unregister_page_removal_cb);

        rc = OBP(exp->exp_obd, unregister_page_removal_cb)(exp, cb);
        RETURN(rc);
}

static inline int obd_register_lock_cancel_cb(struct obd_export *exp,
                                              obd_lock_cancel_cb cb)
{
        int rc;
        ENTRY;

        OBD_CHECK_OP(exp->exp_obd, register_lock_cancel_cb, 0);
        OBD_COUNTER_INCREMENT(exp->exp_obd, register_lock_cancel_cb);

        rc = OBP(exp->exp_obd, register_lock_cancel_cb)(exp, cb);
        RETURN(rc);
}

static inline int obd_unregister_lock_cancel_cb(struct obd_export *exp,
                                                 obd_lock_cancel_cb cb)
{
        int rc;
        ENTRY;

        OBD_CHECK_OP(exp->exp_obd, unregister_lock_cancel_cb, 0);
        OBD_COUNTER_INCREMENT(exp->exp_obd, unregister_lock_cancel_cb);

        rc = OBP(exp->exp_obd, unregister_lock_cancel_cb)(exp, cb);
        RETURN(rc);
}

static inline int md_intent_getattr_async(struct obd_export *exp,
                                          struct md_enqueue_info *minfo,
                                          struct ldlm_enqueue_info *einfo)
{
        int rc;
        ENTRY;
        EXP_CHECK_MD_OP(exp, intent_getattr_async);
        EXP_MD_COUNTER_INCREMENT(exp, intent_getattr_async);
        rc = MDP(exp->exp_obd, intent_getattr_async)(exp, minfo, einfo);
        RETURN(rc);
}

static inline int md_revalidate_lock(struct obd_export *exp,
                                     struct lookup_intent *it,
                                     struct lu_fid *fid)
{
        int rc;
        ENTRY;
        EXP_CHECK_MD_OP(exp, revalidate_lock);
        EXP_MD_COUNTER_INCREMENT(exp, revalidate_lock);
        rc = MDP(exp->exp_obd, revalidate_lock)(exp, it, fid);
        RETURN(rc);
}


/* OBD Metadata Support */

extern int obd_init_caches(void);
extern void obd_cleanup_caches(void);

/* support routines */
extern cfs_mem_cache_t *obdo_cachep;

#define OBDO_ALLOC(ptr)                                                       \
do {                                                                          \
        OBD_SLAB_ALLOC_PTR((ptr), obdo_cachep);                               \
} while(0)

#define OBDO_FREE(ptr)                                                        \
do {                                                                          \
        OBD_SLAB_FREE_PTR((ptr), obdo_cachep);                                \
} while(0)

/* I'm as embarrassed about this as you are.
 *
 * <shaver> // XXX do not look into _superhack with remaining eye
 * <shaver> // XXX if this were any uglier, I'd get my own show on MTV */
extern int (*ptlrpc_put_connection_superhack)(struct ptlrpc_connection *c);

/* sysctl.c */
extern void obd_sysctl_init (void);
extern void obd_sysctl_clean (void);

/* uuid.c  */
typedef __u8 class_uuid_t[16];
void class_uuid_unparse(class_uuid_t in, struct obd_uuid *out);

/* lustre_peer.c    */
int lustre_uuid_to_peer(char *uuid, lnet_nid_t *peer_nid, int index);
int class_add_uuid(char *uuid, __u64 nid);
int class_del_uuid (char *uuid);
void class_init_uuidlist(void);
void class_exit_uuidlist(void);

/* prng.c */
void ll_generate_random_uuid(class_uuid_t uuid_out);

#endif /* __LINUX_OBD_CLASS_H */<|MERGE_RESOLUTION|>--- conflicted
+++ resolved
@@ -263,35 +263,6 @@
                 lprocfs_counter_incr((export)->exp_obd->obd_stats, coffset); \
                 if ((export)->exp_nid_stats != NULL &&                       \
                     (export)->exp_nid_stats->nid_stats != NULL)              \
-<<<<<<< HEAD
-=======
-                        lprocfs_counter_incr(                                \
-                                (export)->exp_nid_stats->nid_stats, coffset);\
-        }
-
-#define MD_COUNTER_OFFSET(op)                                   \
-        ((offsetof(struct md_ops, m_ ## op) -                   \
-          offsetof(struct md_ops, m_getstatus))                 \
-         / sizeof(((struct md_ops *)(0))->m_getstatus))
-
-#define MD_COUNTER_INCREMENT(obdx, op)                           \
-        if ((obd)->md_stats != NULL) {                           \
-                unsigned int coffset;                            \
-                coffset = (unsigned int)((obdx)->md_cntr_base) + \
-                        MD_COUNTER_OFFSET(op);                   \
-                LASSERT(coffset < (obdx)->md_stats->ls_num);     \
-                lprocfs_counter_incr((obdx)->md_stats, coffset); \
-        }
-
-#define EXP_MD_COUNTER_INCREMENT(export, op)                                 \
-        if ((export)->exp_obd->obd_stats != NULL) {                          \
-                unsigned int coffset;                                        \
-                coffset = (unsigned int)((export)->exp_obd->md_cntr_base) +  \
-                        MD_COUNTER_OFFSET(op);                               \
-                LASSERT(coffset < (export)->exp_obd->md_stats->ls_num);      \
-                lprocfs_counter_incr((export)->exp_obd->md_stats, coffset);  \
-                if ((export)->exp_md_stats != NULL)                          \
->>>>>>> 7bbcc3c5
                         lprocfs_counter_incr(                                \
                                 (export)->exp_nid_stats->nid_stats, coffset);\
         }
@@ -302,40 +273,7 @@
 #define EXP_COUNTER_INCREMENT(exp, op);
 #endif
 
-<<<<<<< HEAD
 #define OBD_CHECK_OP(obd, op, err)                              \
-=======
-#define OBD_CHECK_MD_OP(obd, op, err)                           \
-do {                                                            \
-        if (!OBT(obd) || !MDP((obd), op)) {                     \
-                if (err)                                        \
-                        CERROR("md_" #op ": dev %s/%d no operation\n", \
-                               obd->obd_name, obd->obd_minor);  \
-                RETURN(err);                                    \
-        }                                                       \
-} while (0)
-
-#define EXP_CHECK_MD_OP(exp, op)                                \
-do {                                                            \
-        if ((exp) == NULL) {                                    \
-                CERROR("obd_" #op ": NULL export\n");           \
-                RETURN(-ENODEV);                                \
-        }                                                       \
-        if ((exp)->exp_obd == NULL || !OBT((exp)->exp_obd)) {   \
-                CERROR("obd_" #op ": cleaned up obd\n");        \
-                RETURN(-EOPNOTSUPP);                            \
-        }                                                       \
-        if (!OBT((exp)->exp_obd) || !MDP((exp)->exp_obd, op)) { \
-                CERROR("obd_" #op ": dev %s/%d no operation\n", \
-                       (exp)->exp_obd->obd_name,                \
-                       (exp)->exp_obd->obd_minor);              \
-                RETURN(-EOPNOTSUPP);                            \
-        }                                                       \
-} while (0)
-
-
-#define OBD_CHECK_DT_OP(obd, op, err)                           \
->>>>>>> 7bbcc3c5
 do {                                                            \
         if (!OBT(obd) || !OBP((obd), op)) {\
                 if (err)                                        \
@@ -715,11 +653,7 @@
         OBD_CHECK_OP(obd, connect, -EOPNOTSUPP);
         OBD_COUNTER_INCREMENT(obd, connect);
 
-<<<<<<< HEAD
         rc = OBP(obd, connect)(conn, obd, cluuid, d, localdata);
-=======
-        rc = OBP(obd, connect)(env, conn, obd, cluuid, d, localdata);
->>>>>>> 7bbcc3c5
         /* check that only subset is granted */
         LASSERT(ergo(d != NULL,
                      (d->ocd_connect_flags & ocf) == d->ocd_connect_flags));
@@ -755,6 +689,30 @@
         EXP_COUNTER_INCREMENT(exp, disconnect);
 
         rc = OBP(exp->exp_obd, disconnect)(exp);
+        RETURN(rc);
+}
+
+static inline int obd_fid_init(struct obd_export *exp)
+{
+        int rc;
+        ENTRY;
+
+        OBD_CHECK_OP(exp->exp_obd, fid_init, 0);
+        EXP_COUNTER_INCREMENT(exp, fid_init);
+
+        rc = OBP(exp->exp_obd, fid_init)(exp);
+        RETURN(rc);
+}
+
+static inline int obd_fid_fini(struct obd_export *exp)
+{
+        int rc;
+        ENTRY;
+
+        OBD_CHECK_OP(exp->exp_obd, fid_fini, 0);
+        EXP_COUNTER_INCREMENT(exp, fid_fini);
+
+        rc = OBP(exp->exp_obd, fid_fini)(exp);
         RETURN(rc);
 }
 
@@ -1049,6 +1007,34 @@
         RETURN(ret);
 }
 
+static inline int obd_reget_short_lock(struct obd_export *exp,
+                                       struct lov_stripe_md *lsm,
+                                       void **res, int rw,
+                                       obd_off start, obd_off end,
+                                       void **cookie)
+{
+        ENTRY;
+
+        OBD_CHECK_OP(exp->exp_obd, reget_short_lock, -EOPNOTSUPP);
+        EXP_COUNTER_INCREMENT(exp, reget_short_lock);
+
+        RETURN(OBP(exp->exp_obd, reget_short_lock)(exp, lsm, res, rw,
+                                                   start, end, cookie));
+}
+
+static inline int obd_release_short_lock(struct obd_export *exp,
+                                         struct lov_stripe_md *lsm, obd_off end,
+                                         void *cookie, int rw)
+{
+        ENTRY;
+
+        OBD_CHECK_OP(exp->exp_obd, release_short_lock, -EOPNOTSUPP);
+        EXP_COUNTER_INCREMENT(exp, release_short_lock);
+
+        RETURN(OBP(exp->exp_obd, release_short_lock)(exp, lsm, end,
+                                                     cookie, rw));
+}
+
 static inline int obd_queue_async_io(struct obd_export *exp,
                                      struct lov_stripe_md *lsm,
                                      struct lov_oinfo *loi, void *cookie,
@@ -1313,8 +1299,8 @@
         RETURN(rc);
 }
 
-static inline int obd_pin(struct obd_export *exp, obd_id ino, __u32 gen,
-                          int type, struct obd_client_handle *handle, int flag)
+static inline int obd_pin(struct obd_export *exp, struct ll_fid *fid,
+                          struct obd_client_handle *handle, int flag)
 {
         int rc;
         ENTRY;
@@ -1322,7 +1308,7 @@
         EXP_CHECK_OP(exp, pin);
         EXP_COUNTER_INCREMENT(exp, pin);
 
-        rc = OBP(exp->exp_obd, pin)(exp, ino, gen, type, handle, flag);
+        rc = OBP(exp->exp_obd, pin)(exp, fid, handle, flag);
         RETURN(rc);
 }
 
@@ -1484,13 +1470,11 @@
 static inline int obd_register_page_removal_cb(struct obd_export *exp,
                                                obd_page_removal_cb_t cb,
                                                obd_pin_extent_cb pin_cb)
-<<<<<<< HEAD
-=======
-{
-        int rc;
-        ENTRY;
-
-        OBD_CHECK_DT_OP(exp->exp_obd, register_page_removal_cb, 0);
+{
+        int rc;
+        ENTRY;
+
+        OBD_CHECK_OP(exp->exp_obd, register_page_removal_cb, 0);
         OBD_COUNTER_INCREMENT(exp->exp_obd, register_page_removal_cb);
 
         rc = OBP(exp->exp_obd, register_page_removal_cb)(exp, cb, pin_cb);
@@ -1503,7 +1487,7 @@
         int rc;
         ENTRY;
 
-        OBD_CHECK_DT_OP(exp->exp_obd, unregister_page_removal_cb, 0);
+        OBD_CHECK_OP(exp->exp_obd, unregister_page_removal_cb, 0);
         OBD_COUNTER_INCREMENT(exp->exp_obd, unregister_page_removal_cb);
 
         rc = OBP(exp->exp_obd, unregister_page_removal_cb)(exp, cb);
@@ -1516,7 +1500,7 @@
         int rc;
         ENTRY;
 
-        OBD_CHECK_DT_OP(exp->exp_obd, register_lock_cancel_cb, 0);
+        OBD_CHECK_OP(exp->exp_obd, register_lock_cancel_cb, 0);
         OBD_COUNTER_INCREMENT(exp->exp_obd, register_lock_cancel_cb);
 
         rc = OBP(exp->exp_obd, register_lock_cancel_cb)(exp, cb);
@@ -1529,91 +1513,12 @@
         int rc;
         ENTRY;
 
-        OBD_CHECK_DT_OP(exp->exp_obd, unregister_lock_cancel_cb, 0);
-        OBD_COUNTER_INCREMENT(exp->exp_obd, unregister_lock_cancel_cb);
-
-        rc = OBP(exp->exp_obd, unregister_lock_cancel_cb)(exp, cb);
-        RETURN(rc);
-}
-
-/* metadata helpers */
-static inline int md_getstatus(struct obd_export *exp,
-                               struct lu_fid *fid, struct obd_capa **pc)
->>>>>>> 7bbcc3c5
-{
-        int rc;
-        ENTRY;
-
-        OBD_CHECK_OP(exp->exp_obd, register_page_removal_cb, 0);
-        OBD_COUNTER_INCREMENT(exp->exp_obd, register_page_removal_cb);
-
-        rc = OBP(exp->exp_obd, register_page_removal_cb)(exp, cb, pin_cb);
-        RETURN(rc);
-}
-
-static inline int obd_unregister_page_removal_cb(struct obd_export *exp,
-                                                 obd_page_removal_cb_t cb)
-{
-        int rc;
-        ENTRY;
-
-        OBD_CHECK_OP(exp->exp_obd, unregister_page_removal_cb, 0);
-        OBD_COUNTER_INCREMENT(exp->exp_obd, unregister_page_removal_cb);
-
-        rc = OBP(exp->exp_obd, unregister_page_removal_cb)(exp, cb);
-        RETURN(rc);
-}
-
-static inline int obd_register_lock_cancel_cb(struct obd_export *exp,
-                                              obd_lock_cancel_cb cb)
-{
-        int rc;
-        ENTRY;
-
-        OBD_CHECK_OP(exp->exp_obd, register_lock_cancel_cb, 0);
-        OBD_COUNTER_INCREMENT(exp->exp_obd, register_lock_cancel_cb);
-
-        rc = OBP(exp->exp_obd, register_lock_cancel_cb)(exp, cb);
-        RETURN(rc);
-}
-
-static inline int obd_unregister_lock_cancel_cb(struct obd_export *exp,
-                                                 obd_lock_cancel_cb cb)
-{
-        int rc;
-        ENTRY;
-
         OBD_CHECK_OP(exp->exp_obd, unregister_lock_cancel_cb, 0);
         OBD_COUNTER_INCREMENT(exp->exp_obd, unregister_lock_cancel_cb);
 
         rc = OBP(exp->exp_obd, unregister_lock_cancel_cb)(exp, cb);
         RETURN(rc);
 }
-
-static inline int md_intent_getattr_async(struct obd_export *exp,
-                                          struct md_enqueue_info *minfo,
-                                          struct ldlm_enqueue_info *einfo)
-{
-        int rc;
-        ENTRY;
-        EXP_CHECK_MD_OP(exp, intent_getattr_async);
-        EXP_MD_COUNTER_INCREMENT(exp, intent_getattr_async);
-        rc = MDP(exp->exp_obd, intent_getattr_async)(exp, minfo, einfo);
-        RETURN(rc);
-}
-
-static inline int md_revalidate_lock(struct obd_export *exp,
-                                     struct lookup_intent *it,
-                                     struct lu_fid *fid)
-{
-        int rc;
-        ENTRY;
-        EXP_CHECK_MD_OP(exp, revalidate_lock);
-        EXP_MD_COUNTER_INCREMENT(exp, revalidate_lock);
-        rc = MDP(exp->exp_obd, revalidate_lock)(exp, it, fid);
-        RETURN(rc);
-}
-
 
 /* OBD Metadata Support */
 
