/* -*- mode: c; c-basic-offset: 8; indent-tabs-mode: nil; -*-
 * vim:expandtab:shiftwidth=8:tabstop=8:
 *
 * GPL HEADER START
 *
 * DO NOT ALTER OR REMOVE COPYRIGHT NOTICES OR THIS FILE HEADER.
 *
 * This program is free software; you can redistribute it and/or modify
 * it under the terms of the GNU General Public License version 2 only,
 * as published by the Free Software Foundation.
 *
 * This program is distributed in the hope that it will be useful, but
 * WITHOUT ANY WARRANTY; without even the implied warranty of
 * MERCHANTABILITY or FITNESS FOR A PARTICULAR PURPOSE.  See the GNU
 * General Public License version 2 for more details (a copy is included
 * in the LICENSE file that accompanied this code).
 *
 * You should have received a copy of the GNU General Public License
 * version 2 along with this program; If not, see
 * http://www.sun.com/software/products/lustre/docs/GPLv2.pdf
 *
 * Please contact Sun Microsystems, Inc., 4150 Network Circle, Santa Clara,
 * CA 95054 USA or visit www.sun.com if you need additional information or
 * have any questions.
 *
 * GPL HEADER END
 */
/*
 * Copyright  2008 Sun Microsystems, Inc. All rights reserved
 * Use is subject to license terms.
 */
/*
 * This file is part of Lustre, http://www.lustre.org/
 * Lustre is a trademark of Sun Microsystems, Inc.
 *
 * lustre/include/lustre_mds.h
 *
 * MDS data structures.
 * See also lustre_idl.h for wire formats of requests.
 */

#ifndef _LUSTRE_MDS_H
#define _LUSTRE_MDS_H

#include <lustre_handles.h>
#include <libcfs/kp30.h>
#include <lustre/lustre_idl.h>
#include <lustre_lib.h>
#include <lustre_dlm.h>
#include <lustre_log.h>
#include <lustre_export.h>

#if defined(__linux__)
#include <linux/lustre_mds.h>
#elif defined(__APPLE__)
#include <darwin/lustre_mds.h>
#elif defined(__WINNT__)
#include <winnt/lustre_mds.h>
#else
#error Unsupported operating system.
#endif

struct ldlm_lock_desc;
struct mds_obd;
struct ptlrpc_connection;
struct ptlrpc_client;
struct obd_export;
struct ptlrpc_request;
struct obd_device;
struct ll_file_data;

struct lustre_md {
        struct mds_body         *body;
        struct lov_stripe_md    *lsm;
#ifdef CONFIG_FS_POSIX_ACL
        struct posix_acl        *posix_acl;
#endif
};

struct mdc_op_data {
        struct ll_fid    fid1;
        struct ll_fid    fid2;
        struct ll_fid    fid3;
        struct ll_fid    fid4;
        __u64            mod_time;
        const char      *name;
        int              namelen;
        __u32            create_mode;
        __u32            suppgids[2];
        void            *data;
};

struct mds_update_record {
        __u32 ur_opcode;
        struct ll_fid *ur_fid1;
        struct ll_fid *ur_fid2;
        int ur_namelen;
        char *ur_name;
        int ur_tgtlen;
        char *ur_tgt;
        int ur_eadatalen;
        void *ur_eadata;
        int ur_cookielen;
        struct llog_cookie *ur_logcookies;
        struct iattr ur_iattr;
        struct lvfs_ucred ur_uc;
        __u64 ur_rdev;
        __u64 ur_time;
        __u32 ur_mode;
        __u32 ur_flags;
        struct lvfs_grp_hash_entry *ur_grp_entry;
        struct ldlm_request *ur_dlm;
};

/* file data for open files on MDS */
struct mds_file_data {
        struct portals_handle mfd_handle; /* must be first */
        atomic_t              mfd_refcount;
        struct list_head      mfd_list; /* protected by med_open_lock */
        __u64                 mfd_xid;
        int                   mfd_mode;
        struct dentry        *mfd_dentry;
};

/* ACL */
#ifdef CONFIG_FS_POSIX_ACL
# ifdef HAVE_XATTR_ACL
#  define MDS_XATTR_NAME_ACL_ACCESS XATTR_NAME_ACL_ACCESS
#  define mds_xattr_acl_size(entry) xattr_acl_size(entry)
# else /* HAVE_XATTR_ACL */
#  define MDS_XATTR_NAME_ACL_ACCESS POSIX_ACL_XATTR_ACCESS
#  define mds_xattr_acl_size(entry) posix_acl_xattr_size(entry)
# endif /* HAVE_XATTR_ACL */

# define LUSTRE_POSIX_ACL_MAX_ENTRIES   (32)
#  define LUSTRE_POSIX_ACL_MAX_SIZE      \
                (mds_xattr_acl_size(LUSTRE_POSIX_ACL_MAX_ENTRIES))
#else /* CONFIG_FS_POSIX_ACL */
# define LUSTRE_POSIX_ACL_MAX_SIZE      0
#endif /* CONFIG_FS_POSIX_ACL */

/* mds/mds_reint.c */
int mds_reint_rec(struct mds_update_record *r, int offset,
                  struct ptlrpc_request *req, struct lustre_handle *);

/* mds/mds_lov.c */

/* mdc/mdc_locks.c */
struct md_enqueue_info;

int it_disposition(struct lookup_intent *it, int flag);
void it_set_disposition(struct lookup_intent *it, int flag);
void it_clear_disposition(struct lookup_intent *it, int flag);
int it_open_error(int phase, struct lookup_intent *it);
void mdc_set_lock_data(__u64 *lockh, void *data);
int mdc_change_cbdata(struct obd_export *exp, struct ll_fid *fid,
                      ldlm_iterator_t it, void *data);
int mdc_revalidate_lock(struct obd_export *exp,
                        struct lookup_intent *it,
                        struct ll_fid *fid);
int mdc_intent_lock(struct obd_export *exp,
                    struct mdc_op_data *,
                    void *lmm, int lmmsize,
                    struct lookup_intent *, int,
                    struct ptlrpc_request **reqp,
                    ldlm_blocking_callback cb_blocking, int extra_lock_flags);
int mdc_enqueue(struct obd_export *exp, struct ldlm_enqueue_info *einfo,
                struct lookup_intent *it, struct mdc_op_data *data,
                struct lustre_handle *lockh, void *lmm, int lmmlen,
                int extra_lock_flags);
int mdc_intent_getattr_async(struct obd_export *exp,
                             struct md_enqueue_info *minfo,
                             struct ldlm_enqueue_info *einfo);

/* mdc/mdc_request.c */
int mdc_init_ea_size(struct obd_export *mdc_exp, struct obd_export *lov_exp);
int mdc_req2lustre_md(struct ptlrpc_request *req, int offset,
                      struct obd_export *exp, struct lustre_md *md);
void mdc_free_lustre_md(struct obd_export *exp, struct lustre_md *md);
int mdc_getstatus(struct obd_export *exp, struct ll_fid *rootfid);
int mdc_getattr(struct obd_export *exp, struct ll_fid *fid,
                obd_valid valid, unsigned int ea_size,
                struct ptlrpc_request **request);
int mdc_getattr_name(struct obd_export *exp, struct ll_fid *fid,
                     const char *filename, int namelen, unsigned long valid,
                     unsigned int ea_size, struct ptlrpc_request **request);
int mdc_setattr(struct obd_export *exp, struct mdc_op_data *data,
                struct iattr *iattr, void *ea, int ealen, void *ea2, int ea2len,
                struct ptlrpc_request **request);
int mdc_setxattr(struct obd_export *exp, struct ll_fid *fid,
                 obd_valid valid, const char *xattr_name,
                 const char *input, int input_size,
                 int output_size, int flags,
                 struct ptlrpc_request **request);
int mdc_getxattr(struct obd_export *exp, struct ll_fid *fid,
                 obd_valid valid, const char *xattr_name,
                 const char *input, int input_size,
                 int output_size, struct ptlrpc_request **request);
int mdc_open(struct obd_export *exp, obd_id ino, int type, int flags,
             struct lov_mds_md *lmm, int lmm_size, struct lustre_handle *fh,
             struct ptlrpc_request **);
struct obd_client_handle;
void mdc_set_open_replay_data(struct obd_client_handle *och,
                              struct ptlrpc_request *open_req);
void mdc_clear_open_replay_data(struct obd_client_handle *och);
<<<<<<< HEAD
int mdc_close(struct obd_export *, struct mdc_op_data *, struct obdo *,
              struct obd_client_handle *, struct ptlrpc_request **);
=======
int mdc_close(struct obd_export *, struct obdo *, struct obd_client_handle *,
              struct ptlrpc_request **);
>>>>>>> 03b71240
int mdc_readpage(struct obd_export *exp, struct ll_fid *mdc_fid, __u64 offset,
                 struct page *, struct ptlrpc_request **);
int mdc_create(struct obd_export *exp, struct mdc_op_data *op_data,
               const void *data, int datalen, int mode, __u32 uid, __u32 gid,
<<<<<<< HEAD
               __u32 cap_effective, __u64 rdev,struct ptlrpc_request **request);
=======
               cfs_cap_t cap_effective, __u64 rdev,
               struct ptlrpc_request **request);
>>>>>>> 03b71240
int mdc_unlink(struct obd_export *exp, struct mdc_op_data *data,
               struct ptlrpc_request **request);
int mdc_link(struct obd_export *exp, struct mdc_op_data *data,
             struct ptlrpc_request **);
int mdc_rename(struct obd_export *exp, struct mdc_op_data *data,
               const char *old, int oldlen, const char *new, int newlen,
               struct ptlrpc_request **request);
int mdc_sync(struct obd_export *exp, struct ll_fid *fid,
             struct ptlrpc_request **);
int mdc_create_client(struct obd_uuid uuid, struct ptlrpc_client *cl);
int mdc_resource_get_unused(struct obd_export *exp, struct ll_fid *fid,
                            struct list_head *cancels, ldlm_mode_t mode,
                            __u64 bits);

/* Store the generation of a newly-created inode in |req| for replay. */
void mdc_store_inode_generation(struct ptlrpc_request *req, int reqoff,
                                int repoff);
int mdc_llog_process(struct obd_export *, char *logname, llog_cb_t, void *data);
<<<<<<< HEAD
int mdc_done_writing(struct obd_export *, struct mdc_op_data *, struct obdo *);

static inline void ll_pack_fid(struct ll_fid *fid, obd_id ino, __u32 gen,
                               int type)
=======
int mdc_done_writing(struct obd_export *exp, struct obdo *);

static inline void mdc_pack_fid(struct ll_fid *fid, obd_id ino, __u32 gen,
                                int type)
>>>>>>> 03b71240
{
        fid->id = ino;
        fid->generation = gen;
        fid->f_type = type;
}

static inline int it_to_lock_mode(struct lookup_intent *it)
{
        /* CREAT needs to be tested before open (both could be set) */
        if (it->it_op & IT_CREAT)
                return LCK_CW;
        else if (it->it_op & (IT_READDIR | IT_GETATTR | IT_OPEN | IT_LOOKUP))
                return LCK_CR;

        LBUG();
        return -EINVAL;
}

/* ioctls for trying requests */
#define IOC_REQUEST_TYPE                   'f'
#define IOC_REQUEST_MIN_NR                 30

#define IOC_REQUEST_GETATTR             _IOWR('f', 30, long)
#define IOC_REQUEST_READPAGE            _IOWR('f', 31, long)
#define IOC_REQUEST_SETATTR             _IOWR('f', 32, long)
#define IOC_REQUEST_CREATE              _IOWR('f', 33, long)
#define IOC_REQUEST_OPEN                _IOWR('f', 34, long)
#define IOC_REQUEST_CLOSE               _IOWR('f', 35, long)
#define IOC_REQUEST_MAX_NR               35

/* metadata stat-ahead */
typedef int (* md_enqueue_cb_t)(struct obd_export *exp,
                                struct ptlrpc_request *req,
                                struct md_enqueue_info *minfo,
                                int rc);

struct md_enqueue_info {
        struct mdc_op_data      mi_data;
        struct lookup_intent    mi_it;
        struct lustre_handle    mi_lockh;
        struct dentry          *mi_dentry;
        md_enqueue_cb_t         mi_cb;
        unsigned int            mi_generation;
        void                   *mi_cbdata;
};

#endif<|MERGE_RESOLUTION|>--- conflicted
+++ resolved
@@ -203,23 +203,14 @@
 void mdc_set_open_replay_data(struct obd_client_handle *och,
                               struct ptlrpc_request *open_req);
 void mdc_clear_open_replay_data(struct obd_client_handle *och);
-<<<<<<< HEAD
-int mdc_close(struct obd_export *, struct mdc_op_data *, struct obdo *,
-              struct obd_client_handle *, struct ptlrpc_request **);
-=======
 int mdc_close(struct obd_export *, struct obdo *, struct obd_client_handle *,
               struct ptlrpc_request **);
->>>>>>> 03b71240
 int mdc_readpage(struct obd_export *exp, struct ll_fid *mdc_fid, __u64 offset,
                  struct page *, struct ptlrpc_request **);
 int mdc_create(struct obd_export *exp, struct mdc_op_data *op_data,
                const void *data, int datalen, int mode, __u32 uid, __u32 gid,
-<<<<<<< HEAD
-               __u32 cap_effective, __u64 rdev,struct ptlrpc_request **request);
-=======
                cfs_cap_t cap_effective, __u64 rdev,
                struct ptlrpc_request **request);
->>>>>>> 03b71240
 int mdc_unlink(struct obd_export *exp, struct mdc_op_data *data,
                struct ptlrpc_request **request);
 int mdc_link(struct obd_export *exp, struct mdc_op_data *data,
@@ -238,17 +229,10 @@
 void mdc_store_inode_generation(struct ptlrpc_request *req, int reqoff,
                                 int repoff);
 int mdc_llog_process(struct obd_export *, char *logname, llog_cb_t, void *data);
-<<<<<<< HEAD
-int mdc_done_writing(struct obd_export *, struct mdc_op_data *, struct obdo *);
-
-static inline void ll_pack_fid(struct ll_fid *fid, obd_id ino, __u32 gen,
-                               int type)
-=======
 int mdc_done_writing(struct obd_export *exp, struct obdo *);
 
 static inline void mdc_pack_fid(struct ll_fid *fid, obd_id ino, __u32 gen,
                                 int type)
->>>>>>> 03b71240
 {
         fid->id = ino;
         fid->generation = gen;
