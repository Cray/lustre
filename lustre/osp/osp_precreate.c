/*
 * GPL HEADER START
 *
 * DO NOT ALTER OR REMOVE COPYRIGHT NOTICES OR THIS FILE HEADER.
 *
 * This program is free software; you can redistribute it and/or modify
 * it under the terms of the GNU General Public License version 2 only,
 * as published by the Free Software Foundation.
 *
 * This program is distributed in the hope that it will be useful, but
 * WITHOUT ANY WARRANTY; without even the implied warranty of
 * MERCHANTABILITY or FITNESS FOR A PARTICULAR PURPOSE.  See the GNU
 * General Public License version 2 for more details (a copy is included
 * in the LICENSE file that accompanied this code).
 *
 * You should have received a copy of the GNU General Public License
 * version 2 along with this program; If not, see
 * http://www.sun.com/software/products/lustre/docs/GPLv2.pdf
 *
 * Please contact Sun Microsystems, Inc., 4150 Network Circle, Santa Clara,
 * CA 95054 USA or visit www.sun.com if you need additional information or
 * have any questions.
 *
 * GPL HEADER END
 */
/*
 * Copyright (c) 2007, 2010, Oracle and/or its affiliates. All rights reserved.
 * Use is subject to license terms.
 *
 * Copyright (c) 2012, 2014, Intel Corporation.
 */
/*
 * This file is part of Lustre, http://www.lustre.org/
 * Lustre is a trademark of Sun Microsystems, Inc.
 *
 * lustre/osp/osp_sync.c
 *
 * Lustre OST Proxy Device
 *
 * Author: Alex Zhuravlev <alexey.zhuravlev@intel.com>
 * Author: Mikhail Pershin <mike.pershin@intel.com>
 * Author: Di Wang <di.wang@intel.com>
 */

#define DEBUG_SUBSYSTEM S_MDS

#include "osp_internal.h"

/*
 * there are two specific states to take care about:
 *
 * = import is disconnected =
 *
 * = import is inactive =
 *   in this case osp_declare_object_create() returns an error
 *
 */

/*
 **
 * Check whether statfs data is expired
 *
 * OSP device caches statfs data for the target, the function checks
 * whether the data is expired or not.
 *
 * \param[in] d		OSP device
 *
 * \retval		0 - not expired, 1 - expired
 */
static inline int osp_statfs_need_update(struct osp_device *d)
{
	return !cfs_time_before(cfs_time_current(),
				d->opd_statfs_fresh_till);
}

/*
 * OSP tries to maintain pool of available objects so that calls to create
 * objects don't block most of time
 *
 * each time OSP gets connected to OST, we should start from precreation cleanup
 */
static inline bool osp_precreate_running(struct osp_device *d)
{
	return !!(d->opd_pre_thread.t_flags & SVC_RUNNING);
}

static inline bool osp_precreate_stopped(struct osp_device *d)
{
	return !!(d->opd_pre_thread.t_flags & SVC_STOPPED);
}

static void osp_statfs_timer_cb(unsigned long _d)
{
	struct osp_device *d = (struct osp_device *) _d;

	LASSERT(d);
	if (d->opd_pre != NULL && osp_precreate_running(d))
		wake_up(&d->opd_pre_waitq);
}

/**
 * RPC interpret callback for OST_STATFS RPC
 *
 * An interpretation callback called by ptlrpc for OST_STATFS RPC when it is
 * replied by the target. It's used to maintain statfs cache for the target.
 * The function fills data from the reply if succesfull and schedules another
 * update.
 *
 * \param[in] env	LU environment provided by the caller
 * \param[in] req	RPC replied
 * \param[in] aa	callback data
 * \param[in] rc	RPC result
 *
 * \retval 0		on success
 * \retval negative	negated errno on error
 */
static int osp_statfs_interpret(const struct lu_env *env,
				struct ptlrpc_request *req,
				union ptlrpc_async_args *aa, int rc)
{
	struct obd_import	*imp = req->rq_import;
	struct obd_statfs	*msfs;
	struct osp_device	*d;

	ENTRY;

	aa = ptlrpc_req_async_args(req);
	d = aa->pointer_arg[0];
	LASSERT(d);

	if (rc != 0)
		GOTO(out, rc);

	msfs = req_capsule_server_get(&req->rq_pill, &RMF_OBD_STATFS);
	if (msfs == NULL)
		GOTO(out, rc = -EPROTO);

	d->opd_statfs = *msfs;

	osp_pre_update_status(d, rc);

	/* schedule next update */
	d->opd_statfs_fresh_till = cfs_time_shift(d->opd_statfs_maxage);
	cfs_timer_arm(&d->opd_statfs_timer, d->opd_statfs_fresh_till);
	d->opd_statfs_update_in_progress = 0;

	CDEBUG(D_CACHE, "updated statfs %p\n", d);

	RETURN(0);
out:
	/* couldn't update statfs, try again as soon as possible */
	if (d->opd_pre != NULL && osp_precreate_running(d))
		wake_up(&d->opd_pre_waitq);

	if (req->rq_import_generation == imp->imp_generation)
		CDEBUG(D_CACHE, "%s: couldn't update statfs: rc = %d\n",
		       d->opd_obd->obd_name, rc);
	RETURN(rc);
}

/**
 * Send OST_STATFS RPC
 *
 * Sends OST_STATFS RPC to refresh cached statfs data for the target.
 * Also disables scheduled updates as times OSP may need to refresh
 * statfs data before expiration. The function doesn't block, instead
 * an interpretation callback osp_statfs_interpret() is used.
 *
 * \param[in] d		OSP device
 */
static int osp_statfs_update(struct osp_device *d)
{
	struct ptlrpc_request	*req;
	struct obd_import	*imp;
	union ptlrpc_async_args	*aa;
	int			 rc;

	ENTRY;

	CDEBUG(D_CACHE, "going to update statfs\n");

	imp = d->opd_obd->u.cli.cl_import;
	LASSERT(imp);

	req = ptlrpc_request_alloc(imp, &RQF_OST_STATFS);
	if (req == NULL)
		RETURN(-ENOMEM);

	rc = ptlrpc_request_pack(req, LUSTRE_OST_VERSION, OST_STATFS);
	if (rc) {
		ptlrpc_request_free(req);
		RETURN(rc);
	}
	ptlrpc_request_set_replen(req);
	req->rq_request_portal = OST_CREATE_PORTAL;
	ptlrpc_at_set_req_timeout(req);

	req->rq_interpret_reply = (ptlrpc_interpterer_t)osp_statfs_interpret;
	aa = ptlrpc_req_async_args(req);
	aa->pointer_arg[0] = d;

	/*
	 * no updates till reply
	 */
	cfs_timer_disarm(&d->opd_statfs_timer);
	d->opd_statfs_fresh_till = cfs_time_shift(obd_timeout * 1000);
	d->opd_statfs_update_in_progress = 1;

	ptlrpcd_add_req(req);

	RETURN(0);
}

/**
 * Schedule an immediate update for statfs data
 *
 * If cached statfs data claim no free space, but OSP has got a request to
 * destroy an object (so release some space probably), then we may need to
 * refresh cached statfs data sooner than planned. The function checks there
 * is no statfs update going and schedules immediate update if so.
 * XXX: there might be a case where removed object(s) do not add free space (empty
 * object). If the number of such deletions is high, then we can start to update
 * statfs too often causing a RPC storm. some throttling is needed...
 *
 * \param[in] d		OSP device where statfs data needs to be refreshed
 */
void osp_statfs_need_now(struct osp_device *d)
{
	if (!d->opd_statfs_update_in_progress) {
		/*
		 * if current status is -ENOSPC (lack of free space on OST)
		 * then we should poll OST immediately once object destroy
		 * is replied
		 */
		d->opd_statfs_fresh_till = cfs_time_shift(-1);
		cfs_timer_disarm(&d->opd_statfs_timer);
		wake_up(&d->opd_pre_waitq);
	}
}

/**
 * Return number of precreated objects
 *
 * A simple helper to calculate the number of precreated objects on the device.
 *
 * \param[in] env	LU environment provided by the caller
 * \param[in] osp	OSP device
 *
 * \retval		the number of the precreated objects
 */
static inline int osp_objs_precreated(const struct lu_env *env,
				      struct osp_device *osp)
{
	return osp_fid_diff(&osp->opd_pre_last_created_fid,
			    &osp->opd_pre_used_fid);
}

/**
 * Check pool of precreated objects is nearly empty
 *
 * We should not wait till the pool of the precreated objects is exhausted,
 * because then there will be a long period of OSP being unavailable for the
 * new creations due to lenghty precreate RPC. Instead we ask for another
 * precreation ahead and hopefully have it ready before the current pool is
 * empty. Notice this function relies on an external locking.
 *
 * \param[in] env	LU environment provided by the caller
 * \param[in] d		OSP device
 *
 * \retval		0 - current pool is good enough, 1 - time to precreate
 */
static inline int osp_precreate_near_empty_nolock(const struct lu_env *env,
						  struct osp_device *d)
{
	int window = osp_objs_precreated(env, d);

	/* don't consider new precreation till OST is healty and
	 * has free space */
	return ((window - d->opd_pre_reserved < d->opd_pre_create_count / 2) &&
		(d->opd_pre_status == 0));
}

/**
 * Check pool of precreated objects
 *
 * This is protected version of osp_precreate_near_empty_nolock(), check that
 * for the details.
 *
 * \param[in] env	LU environment provided by the caller
 * \param[in] d		OSP device
 *
 * \retval		0 - current pool is good enough, 1 - time to precreate
 */
static inline int osp_precreate_near_empty(const struct lu_env *env,
					   struct osp_device *d)
{
	int rc;

	/* XXX: do we really need locking here? */
	spin_lock(&d->opd_pre_lock);
	rc = osp_precreate_near_empty_nolock(env, d);
	spin_unlock(&d->opd_pre_lock);
	return rc;
}

/**
 * Check given sequence is empty
 *
 * Returns a binary result whether the given sequence has some IDs left
 * or not. Find the details in osp_fid_end_seq(). This is a lock protected
 * version of that function.
 *
 * \param[in] env	LU environment provided by the caller
 * \param[in] osp	OSP device
 *
 * \retval		0 - current sequence has no IDs, 1 - otherwise
 */
static inline int osp_create_end_seq(const struct lu_env *env,
				     struct osp_device *osp)
{
	struct lu_fid *fid = &osp->opd_pre_used_fid;
	int rc;

	spin_lock(&osp->opd_pre_lock);
	rc = osp_fid_end_seq(env, fid);
	spin_unlock(&osp->opd_pre_lock);
	return rc;
}

/**
 * Write FID into into last_oid/last_seq file
 *
 * The function stores the sequence and the in-sequence id into two dedicated
 * files. The sync argument can be used to request synchronous commit, so the
 * function won't return until the updates are committed.
 *
 * \param[in] env	LU environment provided by the caller
 * \param[in] osp	OSP device
 * \param[in] fid	fid where sequence/id is taken
 * \param[in] sync	update mode: 0 - asynchronously, 1 - synchronously
 *
 * \retval 0		on success
 * \retval negative	negated errno on error
 **/
int osp_write_last_oid_seq_files(struct lu_env *env, struct osp_device *osp,
				 struct lu_fid *fid, int sync)
{
	struct osp_thread_info  *oti = osp_env_info(env);
	struct lu_buf	   *lb_oid = &oti->osi_lb;
	struct lu_buf	   *lb_oseq = &oti->osi_lb2;
	loff_t		   oid_off;
	loff_t		   oseq_off;
	struct thandle	  *th;
	int		      rc;
	ENTRY;

	/* Note: through f_oid is only 32bits, it will also write
	 * 64 bits for oid to keep compatiblity with the previous
	 * version. */
	lb_oid->lb_buf = &fid->f_oid;
	lb_oid->lb_len = sizeof(obd_id);
	oid_off = sizeof(obd_id) * osp->opd_index;

	lb_oseq->lb_buf = &fid->f_seq;
	lb_oseq->lb_len = sizeof(obd_id);
	oseq_off = sizeof(obd_id) * osp->opd_index;

	th = dt_trans_create(env, osp->opd_storage);
	if (IS_ERR(th))
		RETURN(PTR_ERR(th));

	th->th_sync |= sync;
	rc = dt_declare_record_write(env, osp->opd_last_used_oid_file,
				     lb_oid, oid_off, th);
	if (rc != 0)
		GOTO(out, rc);

	rc = dt_declare_record_write(env, osp->opd_last_used_seq_file,
				     lb_oseq, oseq_off, th);
	if (rc != 0)
		GOTO(out, rc);

	rc = dt_trans_start_local(env, osp->opd_storage, th);
	if (rc != 0)
		GOTO(out, rc);

	rc = dt_record_write(env, osp->opd_last_used_oid_file, lb_oid,
			     &oid_off, th);
	if (rc != 0) {
		CERROR("%s: can not write to last seq file: rc = %d\n",
			osp->opd_obd->obd_name, rc);
		GOTO(out, rc);
	}
	rc = dt_record_write(env, osp->opd_last_used_seq_file, lb_oseq,
			     &oseq_off, th);
	if (rc) {
		CERROR("%s: can not write to last seq file: rc = %d\n",
			osp->opd_obd->obd_name, rc);
		GOTO(out, rc);
	}
out:
	dt_trans_stop(env, osp->opd_storage, th);
	RETURN(rc);
}

/**
 * Switch to another sequence
 *
 * When a current sequence has no available IDs left, OSP has to switch to
 * another new sequence. OSP requests it using the regular FLDB protocol
 * and stores synchronously before that is used in precreated. This is needed
 * to basically have the sequences referenced (not orphaned), otherwise it's
 * possible that OST has some objects precreated and the clients have data
 * written to it, but after MDT failover nobody refers those objects and OSP
 * has no idea that the sequence need cleanup to be done.
 * While this is very expensive operation, it's supposed to happen very very
 * infrequently because sequence has 2^32 or 2^48 objects (depending on type)
 *
 * \param[in] env	LU environment provided by the caller
 * \param[in] osp	OSP device
 *
 * \retval 0		on success
 * \retval negative	negated errno on error
 */
static int osp_precreate_rollover_new_seq(struct lu_env *env,
					  struct osp_device *osp)
{
	struct lu_fid	*fid = &osp_env_info(env)->osi_fid;
	struct lu_fid	*last_fid = &osp->opd_last_used_fid;
	int		rc;
	ENTRY;

	rc = seq_client_get_seq(env, osp->opd_obd->u.cli.cl_seq, &fid->f_seq);
	if (rc != 0) {
		CERROR("%s: alloc fid error: rc = %d\n",
		       osp->opd_obd->obd_name, rc);
		RETURN(rc);
	}

	fid->f_oid = 1;
	fid->f_ver = 0;
	LASSERTF(fid_seq(fid) != fid_seq(last_fid),
		 "fid "DFID", last_fid "DFID"\n", PFID(fid),
		 PFID(last_fid));

	rc = osp_write_last_oid_seq_files(env, osp, fid, 1);
	if (rc != 0) {
		CERROR("%s: Can not update oid/seq file: rc = %d\n",
		       osp->opd_obd->obd_name, rc);
		RETURN(rc);
	}

	LCONSOLE_INFO("%s: update sequence from "LPX64" to "LPX64"\n",
		      osp->opd_obd->obd_name, fid_seq(last_fid),
		      fid_seq(fid));
	/* Update last_xxx to the new seq */
	spin_lock(&osp->opd_pre_lock);
	osp->opd_last_used_fid = *fid;
	osp->opd_gap_start_fid = *fid;
	osp->opd_pre_used_fid = *fid;
	osp->opd_pre_last_created_fid = *fid;
	spin_unlock(&osp->opd_pre_lock);

	RETURN(rc);
}

/**
 * Find IDs available in current sequence
 *
 * The function calculates the highest possible ID and the number of IDs
 * available in the current sequence OSP is using. The number is limited
 * artifically by the caller (grow param) and the number of IDs available
 * in the sequence by nature. The function doesn't require an external
 * locking.
 *
 * \param[in] env	LU environment provided by the caller
 * \param[in] osp	OSP device
 * \param[in] fid	FID the caller wants to start with
 * \param[in] grow	how many the caller wants
 * \param[out] fid	the highest calculated FID
 * \param[out] grow	the number of available IDs calculated
 *
 * \retval		0 on success, 1 - the sequence is empty
 */
static int osp_precreate_fids(const struct lu_env *env, struct osp_device *osp,
			      struct lu_fid *fid, int *grow)
{
	struct osp_thread_info	*osi = osp_env_info(env);
	__u64			end;
	int			i = 0;

	if (fid_is_idif(fid)) {
		struct lu_fid	*last_fid;
		struct ost_id	*oi = &osi->osi_oi;

		spin_lock(&osp->opd_pre_lock);
		last_fid = &osp->opd_pre_last_created_fid;
		fid_to_ostid(last_fid, oi);
		end = min(ostid_id(oi) + *grow, IDIF_MAX_OID);
		*grow = end - ostid_id(oi);
		ostid_set_id(oi, ostid_id(oi) + *grow);
		spin_unlock(&osp->opd_pre_lock);

		if (*grow == 0)
			return 1;

		ostid_to_fid(fid, oi, osp->opd_index);
		return 0;
	}

	spin_lock(&osp->opd_pre_lock);
	*fid = osp->opd_pre_last_created_fid;
	end = fid->f_oid;
	end = min((end + *grow), (__u64)LUSTRE_DATA_SEQ_MAX_WIDTH);
	*grow = end - fid->f_oid;
	fid->f_oid += end - fid->f_oid;
	spin_unlock(&osp->opd_pre_lock);

	CDEBUG(D_INFO, "Expect %d, actual %d ["DFID" -- "DFID"]\n",
	       *grow, i, PFID(fid), PFID(&osp->opd_pre_last_created_fid));

	return *grow > 0 ? 0 : 1;
}

/**
 * Prepare and send precreate RPC
 *
 * The function finds how many objects should be precreated.  Then allocates,
 * prepares and schedules precreate RPC synchronously. Upon reply the function
 * wake ups the threads waiting for the new objects on this target. If the
 * target wasn't able to create all the objects requested, then the next
 * precreate will be asking less objects (i.e. slow precreate down).
 *
 * \param[in] env	LU environment provided by the caller
 * \param[in] d		OSP device
 *
 * \retval 0		on success
 * \retval negative	negated errno on error
 **/
static int osp_precreate_send(const struct lu_env *env, struct osp_device *d)
{
	struct osp_thread_info	*oti = osp_env_info(env);
	struct ptlrpc_request	*req;
	struct obd_import	*imp;
	struct ost_body		*body;
	int			 rc, grow, diff;
	struct lu_fid		*fid = &oti->osi_fid;
	ENTRY;

	/* don't precreate new objects till OST healthy and has free space */
	if (unlikely(d->opd_pre_status)) {
		CDEBUG(D_INFO, "%s: don't send new precreate: rc = %d\n",
		       d->opd_obd->obd_name, d->opd_pre_status);
		RETURN(0);
	}

	/*
	 * if not connection/initialization is compeleted, ignore
	 */
	imp = d->opd_obd->u.cli.cl_import;
	LASSERT(imp);

	req = ptlrpc_request_alloc(imp, &RQF_OST_CREATE);
	if (req == NULL)
		RETURN(-ENOMEM);
	req->rq_request_portal = OST_CREATE_PORTAL;
	/* we should not resend create request - anyway we will have delorphan
	 * and kill these objects */
	req->rq_no_delay = req->rq_no_resend = 1;

	rc = ptlrpc_request_pack(req, LUSTRE_OST_VERSION, OST_CREATE);
	if (rc) {
		ptlrpc_request_free(req);
		RETURN(rc);
	}

	LASSERT(d->opd_pre->osp_pre_delorphan_sent != 0);
	spin_lock(&d->opd_pre_lock);
	if (d->opd_pre_create_count > d->opd_pre_max_create_count / 2)
		d->opd_pre_create_count = d->opd_pre_max_create_count / 2;
	grow = d->opd_pre_create_count;
	spin_unlock(&d->opd_pre_lock);

	body = req_capsule_client_get(&req->rq_pill, &RMF_OST_BODY);
	LASSERT(body);

	*fid = d->opd_pre_last_created_fid;
	rc = osp_precreate_fids(env, d, fid, &grow);
	if (rc == 1) {
		/* Current seq has been used up*/
		if (!osp_is_fid_client(d)) {
			osp_pre_update_status(d, -ENOSPC);
			rc = -ENOSPC;
		}
		wake_up(&d->opd_pre_waitq);
		GOTO(out_req, rc);
	}

	if (!osp_is_fid_client(d)) {
		/* Non-FID client will always send seq 0 because of
		 * compatiblity */
		LASSERTF(fid_is_idif(fid), "Invalid fid "DFID"\n", PFID(fid));
		fid->f_seq = 0;
	}

	fid_to_ostid(fid, &body->oa.o_oi);
	body->oa.o_valid = OBD_MD_FLGROUP;

	ptlrpc_request_set_replen(req);

	rc = ptlrpc_queue_wait(req);
	if (rc) {
		CERROR("%s: can't precreate: rc = %d\n", d->opd_obd->obd_name,
		       rc);
		GOTO(out_req, rc);
	}
	LASSERT(req->rq_transno == 0);

	body = req_capsule_server_get(&req->rq_pill, &RMF_OST_BODY);
	if (body == NULL)
		GOTO(out_req, rc = -EPROTO);

	ostid_to_fid(fid, &body->oa.o_oi, d->opd_index);
	if (osp_fid_diff(fid, &d->opd_pre_used_fid) <= 0) {
		CERROR("%s: precreate fid "DFID" < local used fid "DFID
		       ": rc = %d\n", d->opd_obd->obd_name,
		       PFID(fid), PFID(&d->opd_pre_used_fid), -ESTALE);
		GOTO(out_req, rc = -ESTALE);
	}

	diff = osp_fid_diff(fid, &d->opd_pre_last_created_fid);

	spin_lock(&d->opd_pre_lock);
	if (diff < grow) {
		/* the OST has not managed to create all the
		 * objects we asked for */
		d->opd_pre_create_count = max(diff, OST_MIN_PRECREATE);
		d->opd_pre_create_slow = 1;
	} else {
		/* the OST is able to keep up with the work,
		 * we could consider increasing create_count
		 * next time if needed */
		d->opd_pre_create_slow = 0;
	}

	body = req_capsule_client_get(&req->rq_pill, &RMF_OST_BODY);
	fid_to_ostid(fid, &body->oa.o_oi);

	d->opd_pre_last_created_fid = *fid;
	spin_unlock(&d->opd_pre_lock);

	CDEBUG(D_HA, "%s: current precreated pool: "DFID"-"DFID"\n",
	       d->opd_obd->obd_name, PFID(&d->opd_pre_used_fid),
	       PFID(&d->opd_pre_last_created_fid));
out_req:
	/* now we can wakeup all users awaiting for objects */
	osp_pre_update_status(d, rc);
	wake_up(&d->opd_pre_user_waitq);

	ptlrpc_req_finished(req);
	RETURN(rc);
}

/**
 * Get last precreated object from target (OST)
 *
 * Sends synchronous RPC to the target (OST) to learn the last precreated
 * object. This later is used to remove all unused objects (cleanup orphan
 * procedure). Also, the next object after one we got will be used as a
 * starting point for the new precreates.
 *
 * \param[in] env	LU environment provided by the caller
 * \param[in] d		OSP device
 *
 * \retval 0		on success
 * \retval negative	negated errno on error
 **/
static int osp_get_lastfid_from_ost(const struct lu_env *env,
				    struct osp_device *d)
{
	struct ptlrpc_request	*req = NULL;
	struct obd_import	*imp;
	struct lu_fid		*last_fid;
	char			*tmp;
	int			rc;
	ENTRY;

	imp = d->opd_obd->u.cli.cl_import;
	LASSERT(imp);

	req = ptlrpc_request_alloc(imp, &RQF_OST_GET_INFO_LAST_FID);
	if (req == NULL)
		RETURN(-ENOMEM);

	req_capsule_set_size(&req->rq_pill, &RMF_GETINFO_KEY, RCL_CLIENT,
			     sizeof(KEY_LAST_FID));

	rc = ptlrpc_request_pack(req, LUSTRE_OST_VERSION, OST_GET_INFO);
	if (rc) {
		ptlrpc_request_free(req);
		RETURN(rc);
	}

	tmp = req_capsule_client_get(&req->rq_pill, &RMF_GETINFO_KEY);
	memcpy(tmp, KEY_LAST_FID, sizeof(KEY_LAST_FID));

	req->rq_no_delay = req->rq_no_resend = 1;
	last_fid = req_capsule_client_get(&req->rq_pill, &RMF_FID);
	fid_cpu_to_le(last_fid, &d->opd_last_used_fid);

	ptlrpc_request_set_replen(req);

	rc = ptlrpc_queue_wait(req);
	if (rc) {
		/* bad-bad OST.. let sysadm sort this out */
		if (rc == -ENOTSUPP) {
			CERROR("%s: server does not support FID: rc = %d\n",
			       d->opd_obd->obd_name, -ENOTSUPP);
		}
		ptlrpc_set_import_active(imp, 0);
		GOTO(out, rc);
	}

	last_fid = req_capsule_server_get(&req->rq_pill, &RMF_FID);
	if (last_fid == NULL) {
		CERROR("%s: Got last_fid failed.\n", d->opd_obd->obd_name);
		GOTO(out, rc = -EPROTO);
	}

	if (!fid_is_sane(last_fid)) {
		CERROR("%s: Got insane last_fid "DFID"\n",
		       d->opd_obd->obd_name, PFID(last_fid));
		GOTO(out, rc = -EPROTO);
	}

	/* Only update the last used fid, if the OST has objects for
	 * this sequence, i.e. fid_oid > 0 */
	if (fid_oid(last_fid) > 0)
		d->opd_last_used_fid = *last_fid;

	CDEBUG(D_HA, "%s: Got last_fid "DFID"\n", d->opd_obd->obd_name,
	       PFID(last_fid));

out:
	ptlrpc_req_finished(req);
	RETURN(rc);
}

/**
 * Cleanup orphans on OST
 *
 * This function is called in a contex of a dedicated thread handling
 * all the precreation suff. The function waits till local recovery
 * is complete, then identify all the unreferenced objects (orphans)
 * using the highest ID referenced by a local and the highest object
 * precreated by the target. The found range is a subject to removal
 * using specially flagged RPC. During this process OSP is marked
 * unavailable for new objects.
 *
 * \param[in] env	LU environment provided by the caller
 * \param[in] d		OSP device
 *
 * \retval 0		on success
 * \retval negative	negated errno on error
 */
static int osp_precreate_cleanup_orphans(struct lu_env *env,
					 struct osp_device *d)
{
	struct osp_thread_info	*osi = osp_env_info(env);
	struct lu_fid		*last_fid = &osi->osi_fid;
	struct ptlrpc_request	*req = NULL;
	struct obd_import	*imp;
	struct ost_body		*body;
	struct l_wait_info	 lwi = { 0 };
	int			 update_status = 0;
	int			 rc;
	int			 diff;
	struct lu_fid		 fid;

	ENTRY;

	/*
	 * wait for local recovery to finish, so we can cleanup orphans.
	 * orphans are all objects since "last used" (assigned).
	 * consider reserved objects as created otherwise we can get into
	 * a livelock when one blocked thread holding a reservation can
	 * block recovery. see LU-8367 for the details. in some cases this
	 * can result in gaps (i.e. leaked objects), but we've got LFSCK...
	 *
	 * do not allow new reservations because they may end up getting
	 * orphans being cleaned up below. so we block new reservations.
	 */
	spin_lock(&d->opd_pre_lock);
	d->opd_pre_recovering = 1;
	spin_unlock(&d->opd_pre_lock);
	/*
	 * The locking above makes sure the opd_pre_reserved check below will
	 * catch all osp_precreate_reserve() calls who find
	 * "!opd_pre_recovering".
	 */
	l_wait_event(d->opd_pre_waitq, d->opd_recovery_completed ||
		     !osp_precreate_running(d) || d->opd_got_disconnected,
		     &lwi);
	if (!osp_precreate_running(d) || d->opd_got_disconnected)
		GOTO(out, rc = -EAGAIN);

	*last_fid = d->opd_last_used_fid;
	/* The OSP should already get the valid seq now */
	LASSERT(!fid_is_zero(last_fid));
	if (fid_oid(&d->opd_last_used_fid) < 2) {
		/* lastfid looks strange... ask OST */
		rc = osp_get_lastfid_from_ost(env, d);
		if (rc)
			GOTO(out, rc);
	}

	imp = d->opd_obd->u.cli.cl_import;
	LASSERT(imp);

	req = ptlrpc_request_alloc(imp, &RQF_OST_CREATE);
	if (req == NULL)
		GOTO(out, rc = -ENOMEM);

	rc = ptlrpc_request_pack(req, LUSTRE_OST_VERSION, OST_CREATE);
	if (rc) {
		ptlrpc_request_free(req);
		req = NULL;
		GOTO(out, rc);
	}

	body = req_capsule_client_get(&req->rq_pill, &RMF_OST_BODY);
	if (body == NULL)
		GOTO(out, rc = -EPROTO);

	body->oa.o_flags = OBD_FL_DELORPHAN;
	body->oa.o_valid = OBD_MD_FLFLAGS | OBD_MD_FLGROUP;

	/* unless this is the very first DELORPHAN (when we really
	 * can destroy some orphans), just tell OST to recreate
	 * missing objects in our precreate pool */
	spin_lock(&d->opd_pre_lock);
	if (d->opd_pre->osp_pre_delorphan_sent)
		fid = d->opd_pre_last_created_fid;
	else
		fid = d->opd_last_used_fid;
	spin_unlock(&d->opd_pre_lock);
	fid_to_ostid(&fid, &body->oa.o_oi);

	CDEBUG(D_HA, "%s: going to cleanup orphans since "DFID"\n",
	       d->opd_obd->obd_name, PFID(&fid));

	ptlrpc_request_set_replen(req);

	/* Don't resend the delorphan req */
	req->rq_no_resend = req->rq_no_delay = 1;

	rc = ptlrpc_queue_wait(req);
	if (rc) {
		update_status = 1;
		GOTO(out, rc);
	}

	body = req_capsule_server_get(&req->rq_pill, &RMF_OST_BODY);
	if (body == NULL)
		GOTO(out, rc = -EPROTO);

	/*
	 * OST provides us with id new pool starts from in body->oa.o_id
	 */
	ostid_to_fid(last_fid, &body->oa.o_oi, d->opd_index);

	spin_lock(&d->opd_pre_lock);
	diff = osp_fid_diff(&fid, last_fid);
	if (diff > 0) {
		d->opd_pre_create_count = OST_MIN_PRECREATE + diff;
<<<<<<< HEAD
		d->opd_pre_last_created_fid = *last_fid;
=======
		d->opd_pre_last_created_fid = d->opd_last_used_fid;
>>>>>>> 59fb370f
	} else {
		d->opd_pre_create_count = OST_MIN_PRECREATE;
		d->opd_pre_last_created_fid = *last_fid;
	}
	/*
	 * This empties the pre-creation pool and effectively blocks any new
	 * reservations.
	 */
	LASSERT(fid_oid(&d->opd_pre_last_created_fid) <=
		LUSTRE_DATA_SEQ_MAX_WIDTH);
<<<<<<< HEAD
	if (d->opd_pre->osp_pre_delorphan_sent == 0)
		d->opd_pre_used_fid = d->opd_pre_last_created_fid;
=======
	d->opd_pre_used_fid = d->opd_pre_last_created_fid;
>>>>>>> 59fb370f
	d->opd_pre_create_slow = 0;
	spin_unlock(&d->opd_pre_lock);
	d->opd_pre->osp_pre_delorphan_sent = 1;

	CDEBUG(D_HA, "%s: Got last_id "DFID" from OST, last_created "DFID
	       "last_used is "DFID"\n", d->opd_obd->obd_name, PFID(last_fid),
	       PFID(&d->opd_pre_last_created_fid), PFID(&d->opd_last_used_fid));
out:
	if (req)
		ptlrpc_req_finished(req);

	/*
	 * If rc is zero, the pre-creation window should have been emptied.
	 * Since waking up the herd would be useless without pre-created
	 * objects, we defer the signal to osp_precreate_send() in that case.
	 */
	if (rc != 0) {
		if (update_status) {
			CERROR("%s: cannot cleanup orphans: rc = %d\n",
			       d->opd_obd->obd_name, rc);
			/* we can't proceed from here, OST seem to
			 * be in a bad shape, better to wait for
			 * a new instance of the server and repeat
			 * from the beginning. notify possible waiters
			 * this OSP isn't quite functional yet */
			osp_pre_update_status(d, rc);
		} else {
			wake_up(&d->opd_pre_user_waitq);
		}
	} else {
		spin_lock(&d->opd_pre_lock);
		d->opd_pre_recovering = 0;
		spin_unlock(&d->opd_pre_lock);
	}

	RETURN(rc);
}

/**
 * Update precreate status using statfs data
 *
 * The function decides whether this OSP should be used for new objects.
 * IOW, whether this OST is used up or has some free space. Cached statfs
 * data is used to make this decision. If the latest result of statfs
 * request (rc argument) is not success, then just mark OSP unavailable
 * right away.

 * Add a bit of hysteresis so this flag isn't continually flapping,
 * and ensure that new files don't get extremely fragmented due to
 * only a small amount of available space in the filesystem.
 * We want to set the ENOSPC when there is less than reserved size
 * free and clear it when there is at least 2*reserved size free space.
 * the function updates current precreation status used: functional or not
 *
 * \param[in] d		OSP device
 * \param[in] rc	new precreate status for device \a d
 *
 * \retval 0		on success
 * \retval negative	negated errno on error
 */
void osp_pre_update_status(struct osp_device *d, int rc)
{
	struct obd_statfs	*msfs = &d->opd_statfs;
	int			 old = d->opd_pre_status;
	__u64			 available;

	d->opd_pre_status = rc;
	if (rc)
		goto out;

	if (likely(msfs->os_type)) {
		if (unlikely(d->opd_reserved_mb_high == 0 &&
			     d->opd_reserved_mb_low == 0)) {
			/* Use ~0.1% by default to disable object allocation,
			 * and ~0.2% to enable, size in MB, set both watermark
			 */
			spin_lock(&d->opd_pre_lock);
			if (d->opd_reserved_mb_high == 0 &&
			    d->opd_reserved_mb_low == 0) {
				d->opd_reserved_mb_low =
					((msfs->os_bsize >> 10) *
					msfs->os_blocks) >> 20;
				if (d->opd_reserved_mb_low == 0)
					d->opd_reserved_mb_low = 1;
				d->opd_reserved_mb_high =
					(d->opd_reserved_mb_low << 1) + 1;
			}
			spin_unlock(&d->opd_pre_lock);
		}
		/* in MB */
		available = (msfs->os_bavail * (msfs->os_bsize >> 10)) >> 10;
		if (msfs->os_ffree < 32)
			msfs->os_state |= OS_STATE_ENOINO;
		else if (msfs->os_ffree > 64)
			msfs->os_state &= ~OS_STATE_ENOINO;

		if (available < d->opd_reserved_mb_low)
			msfs->os_state |= OS_STATE_ENOSPC;
		else if (available > d->opd_reserved_mb_high)
			msfs->os_state &= ~OS_STATE_ENOSPC;
		if (msfs->os_state & (OS_STATE_ENOINO | OS_STATE_ENOSPC)) {
			d->opd_pre_status = -ENOSPC;
			if (old != -ENOSPC)
				CDEBUG(D_INFO, "%s: status: %llu blocks, %llu "
				       "free, %llu avail, %llu MB avail, %u "
				       "hwm -> %d: rc = %d\n",
				       d->opd_obd->obd_name, msfs->os_blocks,
				       msfs->os_bfree, msfs->os_bavail,
				       available, d->opd_reserved_mb_high,
				       d->opd_pre_status, rc);
			CDEBUG(D_INFO,
			       "non-commited changes: %lu, in progress: %u\n",
			       d->opd_syn_changes, d->opd_syn_rpc_in_progress);
		} else if (unlikely(old == -ENOSPC)) {
			d->opd_pre_status = 0;
			spin_lock(&d->opd_pre_lock);
			d->opd_pre_create_slow = 0;
			d->opd_pre_create_count = OST_MIN_PRECREATE;
			spin_unlock(&d->opd_pre_lock);
			wake_up(&d->opd_pre_waitq);

			CDEBUG(D_INFO, "%s: space available: %llu blocks, %llu"
			       " free, %llu avail, %lluMB avail, %u lwm"
			       " -> %d: rc = %d\n", d->opd_obd->obd_name,
			       msfs->os_blocks, msfs->os_bfree, msfs->os_bavail,
			       available, d->opd_reserved_mb_low,
			       d->opd_pre_status, rc);
		}
	}
out:
	wake_up(&d->opd_pre_user_waitq);
}

/**
 * Initialize FID for precreation
 *
 * For a just created new target, a new sequence should be taken.
 * The function checks there is no IDIF in use (if the target was
 * added with the older version of Lustre), then requests a new
 * sequence from FLDB using the regular protocol. Then this new
 * sequence is stored on a persisten storage synchronously to prevent
 * possible object leakage (for the detail see the description for
 * osp_precreate_rollover_new_seq()).
 *
 * \param[in] osp	OSP device
 *
 * \retval 0		on success
 * \retval negative	negated errno on error
 */
int osp_init_pre_fid(struct osp_device *osp)
{
	struct lu_env		env;
	struct osp_thread_info	*osi;
	struct lu_client_seq	*cli_seq;
	struct lu_fid		*last_fid;
	int			rc;
	ENTRY;

	LASSERT(osp->opd_pre != NULL);

	/* Return if last_used fid has been initialized */
	if (!fid_is_zero(&osp->opd_last_used_fid))
		RETURN(0);

	rc = lu_env_init(&env, osp->opd_dt_dev.dd_lu_dev.ld_type->ldt_ctx_tags);
	if (rc) {
		CERROR("%s: init env error: rc = %d\n",
		       osp->opd_obd->obd_name, rc);
		RETURN(rc);
	}

	osi = osp_env_info(&env);
	last_fid = &osi->osi_fid;
	fid_zero(last_fid);
	/* For a freshed fs, it will allocate a new sequence first */
	if (osp_is_fid_client(osp) && osp->opd_group != 0) {
		cli_seq = osp->opd_obd->u.cli.cl_seq;
		rc = seq_client_get_seq(&env, cli_seq, &last_fid->f_seq);
		if (rc != 0) {
			CERROR("%s: alloc fid error: rc = %d\n",
			       osp->opd_obd->obd_name, rc);
			GOTO(out, rc);
		}
	} else {
		last_fid->f_seq = fid_idif_seq(0, osp->opd_index);
	}
	last_fid->f_oid = 1;
	last_fid->f_ver = 0;

	spin_lock(&osp->opd_pre_lock);
	osp->opd_last_used_fid = *last_fid;
	osp->opd_pre_used_fid = *last_fid;
	osp->opd_pre_last_created_fid = *last_fid;
	spin_unlock(&osp->opd_pre_lock);
	rc = osp_write_last_oid_seq_files(&env, osp, last_fid, 1);
	if (rc != 0) {
		CERROR("%s: write fid error: rc = %d\n",
		       osp->opd_obd->obd_name, rc);
		GOTO(out, rc);
	}
out:
	lu_env_fini(&env);
	RETURN(rc);
}

/**
 * The core of precreate functionality
 *
 * The function implements the main precreation loop. Basically it
 * involves connecting to the target, precerate FID initialization,
 * identifying and removing orphans, then serving precreation. As
 * part of the latter, the thread is responsible for statfs data
 * updates. The precreation is mostly driven by another threads
 * asking for new OST objects - those askers wake the thread when
 * the number of precreated objects reach low watermark.
 * After a disconnect, the sequence above repeats. This is keep going
 * until the thread is requested to stop.
 *
 * \param[in] _arg	private data the thread (OSP device to handle)
 *
 * \retval 0		on success
 * \retval negative	negated errno on error
 */
static int osp_precreate_thread(void *_arg)
{
	struct osp_device	*d = _arg;
	struct ptlrpc_thread	*thread = &d->opd_pre_thread;
	struct l_wait_info	 lwi = { 0 };
	struct lu_env		 env;
	int			 rc;

	ENTRY;

	rc = lu_env_init(&env, d->opd_dt_dev.dd_lu_dev.ld_type->ldt_ctx_tags);
	if (rc) {
		CERROR("%s: init env error: rc = %d\n", d->opd_obd->obd_name,
		       rc);
		RETURN(rc);
	}

	spin_lock(&d->opd_pre_lock);
	thread->t_flags = SVC_RUNNING;
	spin_unlock(&d->opd_pre_lock);
	wake_up(&thread->t_ctl_waitq);

	while (osp_precreate_running(d)) {
		/*
		 * need to be connected to OST
		 */
		while (osp_precreate_running(d)) {
			if (d->opd_pre_recovering &&
			    d->opd_imp_connected &&
			    !d->opd_got_disconnected)
				break;
			l_wait_event(d->opd_pre_waitq,
				     !osp_precreate_running(d) ||
				     d->opd_new_connection,
				     &lwi);

			if (!d->opd_new_connection)
				continue;

			d->opd_new_connection = 0;
			d->opd_got_disconnected = 0;
			break;
		}

		if (!osp_precreate_running(d))
			break;

		LASSERT(d->opd_obd->u.cli.cl_seq != NULL);
		/* Sigh, fid client is not ready yet */
		if (d->opd_obd->u.cli.cl_seq->lcs_exp == NULL)
			continue;

		/* Init fid for osp_precreate if necessary */
		rc = osp_init_pre_fid(d);
		if (rc != 0) {
			class_export_put(d->opd_exp);
			d->opd_obd->u.cli.cl_seq->lcs_exp = NULL;
			CERROR("%s: init pre fid error: rc = %d\n",
			       d->opd_obd->obd_name, rc);
			continue;
		}

		osp_statfs_update(d);

		/*
		 * Clean up orphans or recreate missing objects.
		 */
		rc = osp_precreate_cleanup_orphans(&env, d);
		if (rc != 0) {
			schedule_timeout_interruptible(cfs_time_seconds(1));
			continue;
		}
		/*
		 * connected, can handle precreates now
		 */
		while (osp_precreate_running(d)) {
			l_wait_event(d->opd_pre_waitq,
				     !osp_precreate_running(d) ||
				     osp_precreate_near_empty(&env, d) ||
				     osp_statfs_need_update(d) ||
				     d->opd_got_disconnected, &lwi);

			if (!osp_precreate_running(d))
				break;

			/* something happened to the connection
			 * have to start from the beginning */
			if (d->opd_got_disconnected)
				break;

			if (osp_statfs_need_update(d))
				osp_statfs_update(d);

			/* To avoid handling different seq in precreate/orphan
			 * cleanup, it will hold precreate until current seq is
			 * used up. */
			if (unlikely(osp_precreate_end_seq(&env, d) &&
			    !osp_create_end_seq(&env, d)))
				continue;

			if (unlikely(osp_precreate_end_seq(&env, d) &&
				     osp_create_end_seq(&env, d))) {
				LCONSOLE_INFO("%s:"LPX64" is used up."
					      " Update to new seq\n",
					      d->opd_obd->obd_name,
					 fid_seq(&d->opd_pre_last_created_fid));
				rc = osp_precreate_rollover_new_seq(&env, d);
				if (rc)
					continue;
			}

			if (osp_precreate_near_empty(&env, d)) {
				rc = osp_precreate_send(&env, d);
				/* osp_precreate_send() sets opd_pre_status
				 * in case of error, that prevent the using of
				 * failed device. */
				if (rc < 0 && rc != -ENOSPC &&
				    rc != -ETIMEDOUT && rc != -ENOTCONN)
					CERROR("%s: cannot precreate objects:"
					       " rc = %d\n",
					       d->opd_obd->obd_name, rc);
			}
		}
	}

	thread->t_flags = SVC_STOPPED;
	lu_env_fini(&env);
	wake_up(&thread->t_ctl_waitq);

	RETURN(0);
}

/**
 * Check when to stop to wait for precreate objects.
 *
 * The caller wanting a new OST object can't wait undefinitely. The
 * function checks for few conditions including available new OST
 * objects, disconnected OST, lack of space with no pending destroys,
 * etc. IOW, it checks whether the current OSP state is good to keep
 * waiting or it's better to give up.
 *
 * \param[in] env	LU environment provided by the caller
 * \param[in] d		OSP device
 *
 * \retval		0 - keep waiting, 1 - no luck
 */
static int osp_precreate_ready_condition(const struct lu_env *env,
					 struct osp_device *d)
{
	if (d->opd_pre_recovering)
		return 0;

	/* ready if got enough precreated objects */
	/* we need to wait for others (opd_pre_reserved) and our object (+1) */
	if (d->opd_pre_reserved + 1 < osp_objs_precreated(env, d))
		return 1;

	/* ready if OST reported no space and no destroys in progress */
	if (d->opd_syn_changes + d->opd_syn_rpc_in_progress == 0 &&
	    d->opd_pre_status == -ENOSPC)
		return 1;

	/* Bail out I/O fails to OST */
	if (d->opd_pre_status != 0 &&
	    d->opd_pre_status != -EAGAIN &&
	    d->opd_pre_status != -ENODEV &&
	    d->opd_pre_status != -ENOTCONN &&
	    d->opd_pre_status != -ENOSPC) {
		/* DEBUG LU-3230 */
		if (d->opd_pre_status != -EIO)
			CERROR("%s: precreate failed opd_pre_status %d\n",
			       d->opd_obd->obd_name, d->opd_pre_status);
		return 1;
	}

	return 0;
}

static int osp_precreate_timeout_condition(void *data)
{
	struct osp_device *d = data;

	CDEBUG(D_HA, "%s: slow creates, last="DFID", next="DFID", "
	      "reserved="LPU64", syn_changes=%lu, "
	      "syn_rpc_in_progress=%d, status=%d\n",
	      d->opd_obd->obd_name, PFID(&d->opd_pre_last_created_fid),
	      PFID(&d->opd_pre_used_fid), d->opd_pre_reserved,
	      d->opd_syn_changes, d->opd_syn_rpc_in_progress,
	      d->opd_pre_status);

	return 1;
}

/**
 * Reserve object in precreate pool
 *
 * When the caller wants to create a new object on this target (target
 * represented by the given OSP), it should declare this intention using
 * a regular ->dt_declare_create() OSD API method. Then OSP will be trying
 * to reserve an object in the existing precreated pool or wait up to
 * obd_timeout for the available object to appear in the pool (a dedicated
 * thread will be doing real precreation in background). The object can be
 * consumed later with osp_precreate_get_fid() or be released with call to
 * lu_object_put(). Notice the function doesn't reserve a specific ID, just
 * some ID. The actual ID assignment happen in osp_precreate_get_fid().
 * If the space on the target is short and there is a pending object destroy,
 * then the function forces local commit to speedup space release (see
 * osp_sync.c for the details).
 *
 * \param[in] env	LU environment provided by the caller
 * \param[in] d		OSP device
 *
 * \retval		0 on success
 * \retval		-ENOSPC when no space on OST
 * \retval		-EAGAIN try later, slow precreation in progress
 * \retval		-EIO when no access to OST
 */
int osp_precreate_reserve(const struct lu_env *env, struct osp_device *d)
{
	struct l_wait_info	 lwi;
	cfs_time_t		 expire = cfs_time_shift(obd_timeout);
	int			 precreated, rc;

	ENTRY;

	LASSERTF(osp_objs_precreated(env, d) >= 0, "Last created FID "DFID
		 "Next FID "DFID"\n", PFID(&d->opd_pre_last_created_fid),
		 PFID(&d->opd_pre_used_fid));

	/* opd_pre_max_create_count 0 to not use specified OST. */
	if (d->opd_pre_max_create_count == 0)
		RETURN(-ENOBUFS);

	if (OBD_FAIL_PRECHECK(OBD_FAIL_MDS_OSP_PRECREATE_WAIT)) {
		if (d->opd_index == cfs_fail_val)
			OBD_FAIL_TIMEOUT(OBD_FAIL_MDS_OSP_PRECREATE_WAIT,
					 obd_timeout);
	}

	/*
	 * wait till:
	 *  - preallocation is done
	 *  - no free space expected soon
	 *  - can't connect to OST for too long (obd_timeout)
	 *  - OST can allocate fid sequence.
	 */
	while ((rc = d->opd_pre_status) == 0 || rc == -ENOSPC ||
		rc == -ENODEV || rc == -EAGAIN || rc == -ENOTCONN) {

		/*
		 * increase number of precreations
		 */
		precreated = osp_objs_precreated(env, d);
		if (d->opd_pre_create_count < d->opd_pre_max_create_count &&
		    d->opd_pre_create_slow == 0 &&
		    precreated <= (d->opd_pre_create_count / 4 + 1)) {
			spin_lock(&d->opd_pre_lock);
			d->opd_pre_create_slow = 1;
			d->opd_pre_create_count *= 2;
			spin_unlock(&d->opd_pre_lock);
		}

		spin_lock(&d->opd_pre_lock);
		precreated = osp_objs_precreated(env, d);
		if (precreated > d->opd_pre_reserved &&
		    !d->opd_pre_recovering) {
			d->opd_pre_reserved++;
			spin_unlock(&d->opd_pre_lock);
			rc = 0;

			/* XXX: don't wake up if precreation is in progress */
			if (osp_precreate_near_empty_nolock(env, d) &&
			   !osp_precreate_end_seq_nolock(env, d))
				wake_up(&d->opd_pre_waitq);

			break;
		}
		spin_unlock(&d->opd_pre_lock);

		/*
		 * all precreated objects have been used and no-space
		 * status leave us no chance to succeed very soon
		 * but if there is destroy in progress, then we should
		 * wait till that is done - some space might be released
		 */
		if (unlikely(rc == -ENOSPC)) {
			if (d->opd_syn_changes) {
				/* force local commit to release space */
				dt_commit_async(env, d->opd_storage);
			}
			if (d->opd_syn_rpc_in_progress) {
				/* just wait till destroys are done */
				/* see l_wait_even() few lines below */
			}
			if (d->opd_syn_changes +
			    d->opd_syn_rpc_in_progress == 0) {
				/* no hope for free space */
				break;
			}
		}

		/* XXX: don't wake up if precreation is in progress */
		wake_up(&d->opd_pre_waitq);

		lwi = LWI_TIMEOUT(expire - cfs_time_current(),
				osp_precreate_timeout_condition, d);
		if (cfs_time_aftereq(cfs_time_current(), expire)) {
			rc = -ETIMEDOUT;
			break;
		}

		l_wait_event(d->opd_pre_user_waitq,
			     osp_precreate_ready_condition(env, d), &lwi);
	}

	RETURN(rc);
}

/**
 * Get a FID from precreation pool
 *
 * The function is a companion for osp_precreate_reserve() - it assigns
 * a specific FID from the precreate. The function should be called only
 * if the call to osp_precreate_reserve() was successful. The function
 * updates a local storage to remember the highest object ID referenced
 * by the node in the given sequence.
 *
 * A very importan details: this is supposed to be called once the
 * transaction is started, so on-disk update will be atomic with the
 * data (like LOVEA) refering this object. Then the object won't be leaked:
 * either it's referenced by the committed transaction or it's a subject
 * to the orphan cleanup procedure.
 *
 * \param[in] env	LU environment provided by the caller
 * \param[in] d		OSP device
 * \param[out] fid	generated FID
 *
 * \retval 0		on success
 * \retval negative	negated errno on error
 */
int osp_precreate_get_fid(const struct lu_env *env, struct osp_device *d,
			  struct lu_fid *fid)
{
	/* grab next id from the pool */
	spin_lock(&d->opd_pre_lock);

	LASSERTF(osp_fid_diff(&d->opd_pre_used_fid,
			     &d->opd_pre_last_created_fid) < 0,
		 "next fid "DFID" last created fid "DFID"\n",
		 PFID(&d->opd_pre_used_fid),
		 PFID(&d->opd_pre_last_created_fid));

	d->opd_pre_used_fid.f_oid++;
	memcpy(fid, &d->opd_pre_used_fid, sizeof(*fid));
	d->opd_pre_reserved--;
	/*
	 * last_used_id must be changed along with getting new id otherwise
	 * we might miscalculate gap causing object loss or leak
	 */
	osp_update_last_fid(d, fid);
	spin_unlock(&d->opd_pre_lock);

	/*
	 * probably main thread suspended orphan cleanup till
	 * all reservations are released, see comment in
	 * osp_precreate_thread() just before orphan cleanup
	 */
	if (unlikely(d->opd_pre_reserved == 0 && d->opd_pre_status))
		wake_up(&d->opd_pre_waitq);

	return 0;
}

/*
 * Set size regular attribute on a object
 *
 * When a striping is created late, it's possible that size is already
 * initialized on the file. Then the new striping should inherit size
 * from the file. The function sets size on the object using the regular
 * protocol (OST_PUNCH).
 * XXX: should be re-implemented using OUT ?
 *
 * \param[in] env	LU environment provided by the caller
 * \param[in] dt	object
 * \param[in] size	size to set.
 *
 * \retval 0		on success
 * \retval negative	negated errno on error
 */
int osp_object_truncate(const struct lu_env *env, struct dt_object *dt,
			__u64 size)
{
	struct osp_device	*d = lu2osp_dev(dt->do_lu.lo_dev);
	struct ptlrpc_request	*req = NULL;
	struct obd_import	*imp;
	struct ost_body		*body;
	struct obdo		*oa = NULL;
	int			 rc;

	ENTRY;

	imp = d->opd_obd->u.cli.cl_import;
	LASSERT(imp);

	req = ptlrpc_request_alloc(imp, &RQF_OST_PUNCH);
	if (req == NULL)
		RETURN(-ENOMEM);

	/* XXX: capa support? */
	/* osc_set_capa_size(req, &RMF_CAPA1, capa); */
	rc = ptlrpc_request_pack(req, LUSTRE_OST_VERSION, OST_PUNCH);
	if (rc) {
		ptlrpc_request_free(req);
		RETURN(rc);
	}

	/*
	 * XXX: decide how do we do here with resend
	 * if we don't resend, then client may see wrong file size
	 * if we do resend, then MDS thread can get stuck for quite long
	 * and if we don't resend, then client will also get -EWOULDBLOCK !!
	 * (see LU-7975 and sanity/test_27F use cases)
	 * but let's decide not to resend/delay this truncate request to OST
	 * and allow Client to decide to resend, in a less agressive way from
	 * after_reply(), by returning -EINPROGRESS instead of
	 * -EAGAIN/-EWOULDBLOCK upon return from ptlrpc_queue_wait() at the
	 * end of this routine
	 */
	req->rq_no_resend = req->rq_no_delay = 1;

	req->rq_request_portal = OST_IO_PORTAL; /* bug 7198 */
	ptlrpc_at_set_req_timeout(req);

	OBD_ALLOC_PTR(oa);
	if (oa == NULL)
		GOTO(out, rc = -ENOMEM);

	rc = fid_to_ostid(lu_object_fid(&dt->do_lu), &oa->o_oi);
	LASSERT(rc == 0);
	oa->o_size = size;
	oa->o_blocks = OBD_OBJECT_EOF;
	oa->o_valid = OBD_MD_FLSIZE | OBD_MD_FLBLOCKS |
		      OBD_MD_FLID | OBD_MD_FLGROUP;

	body = req_capsule_client_get(&req->rq_pill, &RMF_OST_BODY);
	LASSERT(body);
	lustre_set_wire_obdo(&req->rq_import->imp_connect_data, &body->oa, oa);

	/* XXX: capa support? */
	/* osc_pack_capa(req, body, capa); */

	ptlrpc_request_set_replen(req);

	rc = ptlrpc_queue_wait(req);
	if (rc) {
		/* -EWOULDBLOCK/-EAGAIN means OST is unreachable at the moment
		 * since we have decided not to resend/delay, but this could
		 * lead to wrong size to be seen at Client side and even process
		 * trying to open to exit/fail if not itself handling -EAGAIN.
		 * So it should be better to return -EINPROGRESS instead and
		 * leave the decision to resend at Client side in after_reply()
		 */
		if (rc == -EWOULDBLOCK) {
			rc = -EINPROGRESS;
			CDEBUG(D_HA, "returning -EINPROGRESS instead of "
			       "-EWOULDBLOCK/-EAGAIN to allow Client to "
			       "resend\n");
		} else {
			CERROR("can't punch object: %d\n", rc);
		}
	}
out:
	ptlrpc_req_finished(req);
	if (oa)
		OBD_FREE_PTR(oa);
	RETURN(rc);
}

/**
 * Initialize precreation functionality of OSP
 *
 * Prepares all the internal structures and starts the precreate thread
 *
 * \param[in] d		OSP device
 *
 * \retval 0		on success
 * \retval negative	negated errno on error
 */
int osp_init_precreate(struct osp_device *d)
{
	struct l_wait_info	 lwi = { 0 };
	struct task_struct		*task;

	ENTRY;

	OBD_ALLOC_PTR(d->opd_pre);
	if (d->opd_pre == NULL)
		RETURN(-ENOMEM);

	/* initially precreation isn't ready */
	d->opd_pre_status = -EAGAIN;
	fid_zero(&d->opd_pre_used_fid);
	d->opd_pre_used_fid.f_oid = 1;
	fid_zero(&d->opd_pre_last_created_fid);
	d->opd_pre_last_created_fid.f_oid = 1;
	d->opd_pre_reserved = 0;
	d->opd_got_disconnected = 1;
	d->opd_pre_create_slow = 0;
	d->opd_pre_create_count = OST_MIN_PRECREATE;
	d->opd_pre_min_create_count = OST_MIN_PRECREATE;
	d->opd_pre_max_create_count = OST_MAX_PRECREATE;
	d->opd_reserved_mb_high = 0;
	d->opd_reserved_mb_low = 0;

	spin_lock_init(&d->opd_pre_lock);
	init_waitqueue_head(&d->opd_pre_waitq);
	init_waitqueue_head(&d->opd_pre_user_waitq);
	init_waitqueue_head(&d->opd_pre_thread.t_ctl_waitq);

	/*
	 * Initialize statfs-related things
	 */
	d->opd_statfs_maxage = 5; /* default update interval */
	d->opd_statfs_fresh_till = cfs_time_shift(-1000);
	CDEBUG(D_OTHER, "current %llu, fresh till %llu\n",
	       (unsigned long long)cfs_time_current(),
	       (unsigned long long)d->opd_statfs_fresh_till);
	cfs_timer_init(&d->opd_statfs_timer, osp_statfs_timer_cb, d);

	if (d->opd_storage->dd_rdonly)
		RETURN(0);

	/*
	 * start thread handling precreation and statfs updates
	 */
	task = kthread_run(osp_precreate_thread, d,
			   "osp-pre-%u-%u", d->opd_index, d->opd_group);
	if (IS_ERR(task)) {
		CERROR("can't start precreate thread %ld\n", PTR_ERR(task));
		RETURN(PTR_ERR(task));
	}

	d->opd_precreate_init = 1;
	l_wait_event(d->opd_pre_thread.t_ctl_waitq,
		     osp_precreate_running(d) || osp_precreate_stopped(d),
		     &lwi);

	RETURN(0);
}

/**
 * Finish precreate functionality of OSP
 *
 *
 * Asks all the activity (the thread, update timer) to stop, then
 * wait till that is done.
 *
 * \param[in] d		OSP device
 */
void osp_precreate_fini(struct osp_device *d)
{
	ENTRY;

	cfs_timer_disarm(&d->opd_statfs_timer);

	if (d->opd_pre == NULL)
		RETURN_EXIT;

	if (d->opd_precreate_init) {
		struct ptlrpc_thread *thread = &d->opd_pre_thread;

		thread->t_flags = SVC_STOPPING;
		wake_up(&d->opd_pre_waitq);
		wait_event(thread->t_ctl_waitq, thread_is_stopped(thread));
	}

	OBD_FREE_PTR(d->opd_pre);
	d->opd_pre = NULL;

	EXIT;
}
<|MERGE_RESOLUTION|>--- conflicted
+++ resolved
@@ -574,7 +574,6 @@
 		RETURN(rc);
 	}
 
-	LASSERT(d->opd_pre->osp_pre_delorphan_sent != 0);
 	spin_lock(&d->opd_pre_lock);
 	if (d->opd_pre_create_count > d->opd_pre_max_create_count / 2)
 		d->opd_pre_create_count = d->opd_pre_max_create_count / 2;
@@ -775,20 +774,18 @@
 	int			 update_status = 0;
 	int			 rc;
 	int			 diff;
-	struct lu_fid		 fid;
 
 	ENTRY;
 
 	/*
-	 * wait for local recovery to finish, so we can cleanup orphans.
-	 * orphans are all objects since "last used" (assigned).
-	 * consider reserved objects as created otherwise we can get into
-	 * a livelock when one blocked thread holding a reservation can
-	 * block recovery. see LU-8367 for the details. in some cases this
-	 * can result in gaps (i.e. leaked objects), but we've got LFSCK...
-	 *
-	 * do not allow new reservations because they may end up getting
-	 * orphans being cleaned up below. so we block new reservations.
+	 * wait for local recovery to finish, so we can cleanup orphans
+	 * orphans are all objects since "last used" (assigned), but
+	 * there might be objects reserved and in some cases they won't
+	 * be used. we can't cleanup them till we're sure they won't be
+	 * used. also can't we allow new reservations because they may
+	 * end up getting orphans being cleaned up below. so we block
+	 * new reservations and wait till all reserved objects either
+	 * user or released.
 	 */
 	spin_lock(&d->opd_pre_lock);
 	d->opd_pre_recovering = 1;
@@ -798,11 +795,15 @@
 	 * catch all osp_precreate_reserve() calls who find
 	 * "!opd_pre_recovering".
 	 */
-	l_wait_event(d->opd_pre_waitq, d->opd_recovery_completed ||
+	l_wait_event(d->opd_pre_waitq,
+		     (!d->opd_pre_reserved && d->opd_recovery_completed) ||
 		     !osp_precreate_running(d) || d->opd_got_disconnected,
 		     &lwi);
 	if (!osp_precreate_running(d) || d->opd_got_disconnected)
 		GOTO(out, rc = -EAGAIN);
+
+	CDEBUG(D_HA, "%s: going to cleanup orphans since "DFID"\n",
+	       d->opd_obd->obd_name, PFID(&d->opd_last_used_fid));
 
 	*last_fid = d->opd_last_used_fid;
 	/* The OSP should already get the valid seq now */
@@ -835,19 +836,7 @@
 	body->oa.o_flags = OBD_FL_DELORPHAN;
 	body->oa.o_valid = OBD_MD_FLFLAGS | OBD_MD_FLGROUP;
 
-	/* unless this is the very first DELORPHAN (when we really
-	 * can destroy some orphans), just tell OST to recreate
-	 * missing objects in our precreate pool */
-	spin_lock(&d->opd_pre_lock);
-	if (d->opd_pre->osp_pre_delorphan_sent)
-		fid = d->opd_pre_last_created_fid;
-	else
-		fid = d->opd_last_used_fid;
-	spin_unlock(&d->opd_pre_lock);
-	fid_to_ostid(&fid, &body->oa.o_oi);
-
-	CDEBUG(D_HA, "%s: going to cleanup orphans since "DFID"\n",
-	       d->opd_obd->obd_name, PFID(&fid));
+	fid_to_ostid(&d->opd_last_used_fid, &body->oa.o_oi);
 
 	ptlrpc_request_set_replen(req);
 
@@ -870,14 +859,10 @@
 	ostid_to_fid(last_fid, &body->oa.o_oi, d->opd_index);
 
 	spin_lock(&d->opd_pre_lock);
-	diff = osp_fid_diff(&fid, last_fid);
+	diff = osp_fid_diff(&d->opd_last_used_fid, last_fid);
 	if (diff > 0) {
 		d->opd_pre_create_count = OST_MIN_PRECREATE + diff;
-<<<<<<< HEAD
-		d->opd_pre_last_created_fid = *last_fid;
-=======
 		d->opd_pre_last_created_fid = d->opd_last_used_fid;
->>>>>>> 59fb370f
 	} else {
 		d->opd_pre_create_count = OST_MIN_PRECREATE;
 		d->opd_pre_last_created_fid = *last_fid;
@@ -888,15 +873,9 @@
 	 */
 	LASSERT(fid_oid(&d->opd_pre_last_created_fid) <=
 		LUSTRE_DATA_SEQ_MAX_WIDTH);
-<<<<<<< HEAD
-	if (d->opd_pre->osp_pre_delorphan_sent == 0)
-		d->opd_pre_used_fid = d->opd_pre_last_created_fid;
-=======
 	d->opd_pre_used_fid = d->opd_pre_last_created_fid;
->>>>>>> 59fb370f
 	d->opd_pre_create_slow = 0;
 	spin_unlock(&d->opd_pre_lock);
-	d->opd_pre->osp_pre_delorphan_sent = 1;
 
 	CDEBUG(D_HA, "%s: Got last_id "DFID" from OST, last_created "DFID
 	       "last_used is "DFID"\n", d->opd_obd->obd_name, PFID(last_fid),
@@ -1350,12 +1329,6 @@
 	if (d->opd_pre_max_create_count == 0)
 		RETURN(-ENOBUFS);
 
-	if (OBD_FAIL_PRECHECK(OBD_FAIL_MDS_OSP_PRECREATE_WAIT)) {
-		if (d->opd_index == cfs_fail_val)
-			OBD_FAIL_TIMEOUT(OBD_FAIL_MDS_OSP_PRECREATE_WAIT,
-					 obd_timeout);
-	}
-
 	/*
 	 * wait till:
 	 *  - preallocation is done
