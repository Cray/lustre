/* -*- mode: c; c-basic-offset: 8; indent-tabs-mode: nil; -*-
 * vim:expandtab:shiftwidth=8:tabstop=8:
 *
 * GPL HEADER START
 *
 * DO NOT ALTER OR REMOVE COPYRIGHT NOTICES OR THIS FILE HEADER.
 *
 * This program is free software; you can redistribute it and/or modify
 * it under the terms of the GNU General Public License version 2 only,
 * as published by the Free Software Foundation.
 *
 * This program is distributed in the hope that it will be useful, but
 * WITHOUT ANY WARRANTY; without even the implied warranty of
 * MERCHANTABILITY or FITNESS FOR A PARTICULAR PURPOSE.  See the GNU
 * General Public License version 2 for more details (a copy is included
 * in the LICENSE file that accompanied this code).
 *
 * You should have received a copy of the GNU General Public License
 * version 2 along with this program; If not, see
 * http://www.sun.com/software/products/lustre/docs/GPLv2.pdf
 *
 * Please contact Sun Microsystems, Inc., 4150 Network Circle, Santa Clara,
 * CA 95054 USA or visit www.sun.com if you need additional information or
 * have any questions.
 *
 * GPL HEADER END
 */
/*
 * Copyright  2008 Sun Microsystems, Inc. All rights reserved
 * Use is subject to license terms.
 */
/*
 * This file is part of Lustre, http://www.lustre.org/
 * Lustre is a trademark of Sun Microsystems, Inc.
 *
 * lustre/llite/llite_nfs.c
 *
 * NFS export of Lustre Light File System
 */

#define DEBUG_SUBSYSTEM S_LLITE
#include <lustre_lite.h>
#include "llite_internal.h"
#ifdef HAVE_LINUX_EXPORTFS_H
#include <linux/exportfs.h>
#endif

__u32 get_uuid2int(const char *name, int len)
{
        __u32 key0 = 0x12a3fe2d, key1 = 0x37abe8f9;
        while (len--) {
                __u32 key = key1 + (key0 ^ (*name++ * 7152373));
                if (key & 0x80000000) key -= 0x7fffffff;
                key1 = key0;
                key0 = key;
        }
        return (key0 << 1);
}

#if (LINUX_VERSION_CODE < KERNEL_VERSION(2,5,0))
static int ll_nfs_test_inode(struct inode *inode, unsigned long ino, void *opaque)
#else
static int ll_nfs_test_inode(struct inode *inode, void *opaque)
#endif
{
        struct ll_fid *iid = opaque;

        if (inode->i_ino == iid->id && inode->i_generation == iid->generation)
                return 1;

        return 0;
}

static struct inode * search_inode_for_lustre(struct super_block *sb,
                                              unsigned long ino,
                                              unsigned long generation,
                                              int mode)
{
        struct ptlrpc_request *req = NULL;
        struct ll_sb_info *sbi = ll_s2sbi(sb);
        struct ll_fid fid;
        unsigned long valid = 0;
        int eadatalen = 0, rc;
        struct inode *inode = NULL;
        struct ll_fid iid = { .id = ino, .generation = generation };
        ENTRY;

        inode = ILOOKUP(sb, ino, ll_nfs_test_inode, &iid);

        if (inode)
                RETURN(inode);
        if (S_ISREG(mode)) {
                rc = ll_get_max_mdsize(sbi, &eadatalen);
                if (rc) 
                        RETURN(ERR_PTR(rc));
                valid |= OBD_MD_FLEASIZE;
        }
        fid.id = (__u64)ino;
        fid.generation = generation;
        fid.f_type = mode;

        rc = mdc_getattr(sbi->ll_mdc_exp, &fid, valid, eadatalen, &req);
        if (rc) {
                CERROR("failure %d inode %lu\n", rc, ino);
                RETURN(ERR_PTR(rc));
        }

        rc = ll_prep_inode(sbi->ll_osc_exp, &inode, req, REPLY_REC_OFF, sb);
        if (rc) {
                ptlrpc_req_finished(req);
                RETURN(ERR_PTR(rc));
        }
        ptlrpc_req_finished(req);

        RETURN(inode);
}

static struct dentry *ll_iget_for_nfs(struct super_block *sb, unsigned long ino,
                                      __u32 generation, umode_t mode)
{
        struct inode *inode;
        struct dentry *result;
#if (LINUX_VERSION_CODE < KERNEL_VERSION(2,5,0))
        struct list_head *lp;
#endif
        ENTRY;

        if (ino == 0)
                RETURN(ERR_PTR(-ESTALE));

        inode = search_inode_for_lustre(sb, ino, generation, mode);
        if (IS_ERR(inode)) {
                RETURN(ERR_PTR(PTR_ERR(inode)));
        }
        if (is_bad_inode(inode) ||
            (generation && inode->i_generation != generation)){
                /* we didn't find the right inode.. */
                CERROR("Inode %lu, Bad count: %lu %d or version  %u %u\n",
                       inode->i_ino, (unsigned long)inode->i_nlink,
                       atomic_read(&inode->i_count), inode->i_generation,
                       generation);
                iput(inode);
                RETURN(ERR_PTR(-ESTALE));
        }

#if (LINUX_VERSION_CODE > KERNEL_VERSION(2,5,0))
        result = d_alloc_anon(inode);
        if (!result) {
                iput(inode);
                RETURN(ERR_PTR(-ENOMEM));
        }
<<<<<<< HEAD
#else
        /* now to find a dentry.
         * If possible, get a well-connected one
         */
        spin_lock(&dcache_lock);
        for (lp = inode->i_dentry.next; lp != &inode->i_dentry ; lp=lp->next) {
                result = list_entry(lp,struct dentry, d_alias);
                lock_dentry(result);
                if (!(result->d_flags & DCACHE_DISCONNECTED)) {
                        dget_locked(result);
                        ll_set_dflags(result, DCACHE_REFERENCED);
                        unlock_dentry(result);
                        spin_unlock(&dcache_lock);
                        iput(inode);
                        RETURN(result);
                }
                unlock_dentry(result);
        }
        spin_unlock(&dcache_lock);
        result = d_alloc_root(inode);
        if (result == NULL) {
                iput(inode);
                RETURN(ERR_PTR(-ENOMEM));
        }
        result->d_flags |= DCACHE_DISCONNECTED;

#endif
        ll_set_dd(result);

        lock_dentry(result);
        if (unlikely(result->d_op == &ll_init_d_ops)) {
                result->d_op = &ll_d_ops;
                unlock_dentry(result);
                smp_wmb();
                ll_d_wakeup(result);
        } else {
                result->d_op = &ll_d_ops;
                unlock_dentry(result);
        }
=======
        ll_dops_init(result, 1);
>>>>>>> 03b71240

        RETURN(result);
}

struct dentry *ll_fh_to_dentry(struct super_block *sb, __u32 *data, int len,
                               int fhtype, int parent)
{
        switch (fhtype) {
                case 2:
                        if (len < 5)
                                break;
                        if (parent)
                                return ll_iget_for_nfs(sb, data[3], 0, data[4]);
                case 1:
                        if (len < 3)
                                break;
                        if (parent)
                                break;
                        return ll_iget_for_nfs(sb, data[0], data[1], data[2]);
                default: break;
        }
        return ERR_PTR(-EINVAL);
}

int ll_dentry_to_fh(struct dentry *dentry, __u32 *datap, int *lenp,
                    int need_parent)
{
        if (*lenp < 3)
                return 255;
        *datap++ = dentry->d_inode->i_ino;
        *datap++ = dentry->d_inode->i_generation;
        *datap++ = (__u32)(S_IFMT & dentry->d_inode->i_mode);

        if (*lenp == 3 || S_ISDIR(dentry->d_inode->i_mode)) {
                *lenp = 3;
                return 1;
        }
        if (dentry->d_parent) {
                *datap++ = dentry->d_parent->d_inode->i_ino;
                *datap++ = (__u32)(S_IFMT & dentry->d_parent->d_inode->i_mode);

                *lenp = 5;
                return 2;
        }
        *lenp = 3;
        return 1;
}

<<<<<<< HEAD
#if (LINUX_VERSION_CODE > KERNEL_VERSION(2,5,0))
=======
#if THREAD_SIZE >= 8192
>>>>>>> 03b71240
struct dentry *ll_get_dentry(struct super_block *sb, void *data)
{
        __u32 *inump = (__u32*)data;
        return ll_iget_for_nfs(sb, inump[0], inump[1], S_IFREG);
}

struct dentry *ll_get_parent(struct dentry *dchild)
{
        struct ptlrpc_request *req = NULL;
        struct inode *dir = dchild->d_inode;
        struct ll_sb_info *sbi;
        struct dentry *result = NULL;
        struct ll_fid fid;
        struct mds_body *body;
        char dotdot[] = "..";
        int  rc = 0;
        ENTRY;
        
        LASSERT(dir && S_ISDIR(dir->i_mode));
        
        sbi = ll_s2sbi(dir->i_sb);       
 
        fid.id = (__u64)dir->i_ino;
        fid.generation = dir->i_generation;
        fid.f_type = S_IFDIR;

        rc = mdc_getattr_name(sbi->ll_mdc_exp, &fid, dotdot, strlen(dotdot) + 1,
                              0, 0, &req);
        if (rc) {
                CERROR("failure %d inode %lu get parent\n", rc, dir->i_ino);
                return ERR_PTR(rc);
        }
        body = lustre_msg_buf(req->rq_repmsg, REPLY_REC_OFF, sizeof (*body)); 
       
        LASSERT((body->valid & OBD_MD_FLGENER) && (body->valid & OBD_MD_FLID));
        
        result = ll_iget_for_nfs(dir->i_sb, body->ino, body->generation, S_IFDIR);

        if (IS_ERR(result))
                rc = PTR_ERR(result);

        ptlrpc_req_finished(req);
        if (rc)
                return ERR_PTR(rc);
        RETURN(result);
} 

struct export_operations lustre_export_operations = {
       .get_parent = ll_get_parent,
       .get_dentry = ll_get_dentry, 
};
#endif<|MERGE_RESOLUTION|>--- conflicted
+++ resolved
@@ -57,11 +57,7 @@
         return (key0 << 1);
 }
 
-#if (LINUX_VERSION_CODE < KERNEL_VERSION(2,5,0))
-static int ll_nfs_test_inode(struct inode *inode, unsigned long ino, void *opaque)
-#else
 static int ll_nfs_test_inode(struct inode *inode, void *opaque)
-#endif
 {
         struct ll_fid *iid = opaque;
 
@@ -120,9 +116,6 @@
 {
         struct inode *inode;
         struct dentry *result;
-#if (LINUX_VERSION_CODE < KERNEL_VERSION(2,5,0))
-        struct list_head *lp;
-#endif
         ENTRY;
 
         if (ino == 0)
@@ -143,55 +136,12 @@
                 RETURN(ERR_PTR(-ESTALE));
         }
 
-#if (LINUX_VERSION_CODE > KERNEL_VERSION(2,5,0))
         result = d_alloc_anon(inode);
         if (!result) {
                 iput(inode);
                 RETURN(ERR_PTR(-ENOMEM));
         }
-<<<<<<< HEAD
-#else
-        /* now to find a dentry.
-         * If possible, get a well-connected one
-         */
-        spin_lock(&dcache_lock);
-        for (lp = inode->i_dentry.next; lp != &inode->i_dentry ; lp=lp->next) {
-                result = list_entry(lp,struct dentry, d_alias);
-                lock_dentry(result);
-                if (!(result->d_flags & DCACHE_DISCONNECTED)) {
-                        dget_locked(result);
-                        ll_set_dflags(result, DCACHE_REFERENCED);
-                        unlock_dentry(result);
-                        spin_unlock(&dcache_lock);
-                        iput(inode);
-                        RETURN(result);
-                }
-                unlock_dentry(result);
-        }
-        spin_unlock(&dcache_lock);
-        result = d_alloc_root(inode);
-        if (result == NULL) {
-                iput(inode);
-                RETURN(ERR_PTR(-ENOMEM));
-        }
-        result->d_flags |= DCACHE_DISCONNECTED;
-
-#endif
-        ll_set_dd(result);
-
-        lock_dentry(result);
-        if (unlikely(result->d_op == &ll_init_d_ops)) {
-                result->d_op = &ll_d_ops;
-                unlock_dentry(result);
-                smp_wmb();
-                ll_d_wakeup(result);
-        } else {
-                result->d_op = &ll_d_ops;
-                unlock_dentry(result);
-        }
-=======
         ll_dops_init(result, 1);
->>>>>>> 03b71240
 
         RETURN(result);
 }
@@ -240,11 +190,7 @@
         return 1;
 }
 
-<<<<<<< HEAD
-#if (LINUX_VERSION_CODE > KERNEL_VERSION(2,5,0))
-=======
 #if THREAD_SIZE >= 8192
->>>>>>> 03b71240
 struct dentry *ll_get_dentry(struct super_block *sb, void *data)
 {
         __u32 *inump = (__u32*)data;
