--- conflicted
+++ resolved
@@ -5,10 +5,4 @@
 
 lustre-objs += rw26.o super25.o
 
-<<<<<<< HEAD
-EXTRA_DIST := $(lustre-objs:.o=.c) llite_internal.h rw26.c super25.c
-EXTRA_DIST += $(llite_lloop-objs:.o=.c)
-
-=======
->>>>>>> d5360e75
 @INCLUDE_RULES@