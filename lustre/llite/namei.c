--- conflicted
+++ resolved
@@ -51,8 +51,6 @@
 #include "llite_internal.h"
 
 /* methods */
-<<<<<<< HEAD
-=======
 
 /* called from iget{4,5_locked}->find_inode() under inode_lock spinlock */
 #if (LINUX_VERSION_CODE < KERNEL_VERSION(2,5,0))
@@ -114,7 +112,6 @@
                 ll_update_inode(inode, md);
         return 1;
 }
->>>>>>> 03b71240
 
 int ll_unlock(__u32 mode, struct lustre_handle *lockh)
 {
@@ -128,89 +125,26 @@
 /* Get an inode by inode number (already instantiated by the intent lookup).
  * Returns inode or NULL
  */
-<<<<<<< HEAD
-
-static inline __u64 fid_flatten(const struct lu_fid *fid)
-{                      
-        return (fid_seq(fid) - 1) * LUSTRE_SEQ_MAX_WIDTH + fid_oid(fid);
-}
-/* Build inode number on passed @fid */
-ino_t ll_fid_build_ino(struct ll_sb_info *sbi,
-                       struct ll_fid *fid)
-{
-        ino_t ino;
-        ENTRY;
-
-        if (fid_is_igif((struct lu_fid*)fid)) {
-                ino = lu_igif_ino((struct lu_fid*)fid);
-                RETURN(ino);
-        }
-
-        /*
-         * Very stupid and having many downsides inode allocation algorithm
-         * based on fid.
-         */
-        ino = fid_flatten((struct lu_fid*)fid) & 0xFFFFFFFF;
-
-        if (unlikely(ino == 0))
-                /* the first result ino is 0xFFC001, so this is rarely used */
-                ino = 0xffbcde;
-        ino = ino | 0x80000000;
-        RETURN(ino);
-
-}
-
-/* called from iget5_locked->find_inode() under inode_lock spinlock */
-static int fid_test_inode(struct inode *inode, void *opaque)
-{
-        struct lustre_md     *md = opaque;
-
-        if (unlikely(!(md->body->valid & OBD_MD_FLID))) {
-                CERROR("MDS body missing FID\n");
-                return 0;
-        }
-
-        return lu_fid_eq(ll_inode_lu_fid(inode),
-                         (struct lu_fid*)&md->body->fid1);
-}
-
-static int fid_set_inode(struct inode *inode, void *opaque)
-{
-        struct lustre_md     *md  = opaque;
-
-        *ll_inode_lu_fid(inode) = *((struct lu_fid*)&md->body->fid1);
-=======
 #if (LINUX_VERSION_CODE >= KERNEL_VERSION(2,5,0))
 int ll_set_inode(struct inode *inode, void *opaque)
 {
         ll_read_inode2(inode, opaque);
->>>>>>> 03b71240
         return 0;
 }
 
 struct inode *ll_iget(struct super_block *sb, ino_t hash,
-                          struct lustre_md *md)
+                      struct lustre_md *md)
 {
         struct inode *inode;
 
         LASSERT(hash != 0);
-        inode = iget5_locked(sb, hash, fid_test_inode, fid_set_inode, md);
+        inode = iget5_locked(sb, hash, ll_test_inode, ll_set_inode, md);
 
         if (inode) {
                 if (inode->i_state & I_NEW)
                         unlock_new_inode(inode);
-<<<<<<< HEAD
-                } else {
-                        if (!(inode->i_state & (I_FREEING | I_CLEAR)))
-                                ll_update_inode(inode, md);
-                }
-                CDEBUG(D_VFSTRACE, "got inode: %lu/%u(%p) for "DFID"\n",
-                       inode->i_ino, inode->i_generation, inode,
-                       PFID(ll_inode_lu_fid(inode)));
-=======
                 CDEBUG(D_VFSTRACE, "inode: %lu/%u(%p)\n", inode->i_ino,
                        inode->i_generation, inode);
->>>>>>> 03b71240
         }
 
         return inode;
@@ -281,8 +215,6 @@
                 if (inode == NULL)
                         break;
 
-                fid = ll_inode_lu_fid(inode);;
-
                 LASSERT(lock->l_flags & LDLM_FL_CANCELING);
                 if ((bits & MDS_INODELOCK_LOOKUP) &&
                     ll_have_md_lock(inode, MDS_INODELOCK_LOOKUP))
@@ -293,14 +225,9 @@
                 if ((bits & MDS_INODELOCK_OPEN) &&
                     ll_have_md_lock(inode, MDS_INODELOCK_OPEN))
                         bits &= ~MDS_INODELOCK_OPEN;
-<<<<<<< HEAD
-
-                if (!fid_res_name_eq(fid, &lock->l_resource->lr_name)) {
-=======
                 
                 if (lock->l_resource->lr_name.name[0] != inode->i_ino ||
                     lock->l_resource->lr_name.name[1] != inode->i_generation) {
->>>>>>> 03b71240
                         LDLM_ERROR(lock, "data mismatch with ino %lu/%u (%p)",
                                    inode->i_ino, inode->i_generation, inode);
                 }
@@ -357,19 +284,11 @@
 int ll_mdc_cancel_unused(struct lustre_handle *conn, struct inode *inode,
                          int flags, void *opaque)
 {
-<<<<<<< HEAD
-        struct ldlm_res_id res_id;
-        struct obd_device *obddev = class_conn2obd(conn);
-        ENTRY;
-
-        fid_build_reg_res_name(ll_inode_lu_fid(inode), &res_id);
-=======
         struct ldlm_res_id res_id =
                 { .name = {inode->i_ino, inode->i_generation} };
         struct obd_device *obddev = class_conn2obd(conn);
         ENTRY;
 
->>>>>>> 03b71240
         RETURN(ldlm_cli_cancel_unused(obddev->obd_namespace, &res_id, flags,
                                       opaque));
 }
@@ -476,10 +395,7 @@
         struct dentry *dentry;
         struct dentry *last_discon = NULL;
 
-<<<<<<< HEAD
-=======
         spin_lock(&ll_lookup_lock);
->>>>>>> 03b71240
         spin_lock(&dcache_lock);
         list_for_each(tmp, &inode->i_dentry) {
                 dentry = list_entry(tmp, struct dentry, d_alias);
@@ -526,18 +442,11 @@
                        de->d_parent, de->d_inode, atomic_read(&de->d_count));
                 return dentry;
         }
+
         if (last_discon) {
-                 CDEBUG(D_DENTRY, "Reuse disconnected dentry %p inode %p "
+                CDEBUG(D_DENTRY, "Reuse disconnected dentry %p inode %p "
                         "refc %d\n", last_discon, last_discon->d_inode,
                         atomic_read(&last_discon->d_count));
-<<<<<<< HEAD
-                 dget_locked(last_discon);
-                 spin_unlock(&dcache_lock);
-                 d_rehash(de);
-                 d_move(last_discon, de);
-                 iput(inode);
-                 return last_discon;
-=======
                 dget_locked(last_discon);
                 spin_unlock(&dcache_lock);
                 spin_unlock(&ll_lookup_lock);
@@ -546,7 +455,6 @@
                 d_move(last_discon, de);
                 iput(inode);
                 return last_discon;
->>>>>>> 03b71240
         }
 
         ll_d_add(de, inode);
@@ -568,16 +476,6 @@
         int rc;
         ENTRY;
 
-<<<<<<< HEAD
-        lock_dentry(*de);
-        if (likely((*de)->d_op != &ll_d_ops)) {
-                (*de)->d_op = &ll_init_d_ops;
-                set = 1;
-        }
-        unlock_dentry(*de);
-
-=======
->>>>>>> 03b71240
         /* NB 1 request reference will be taken away by ll_intent_lock()
          * when I return */
         if (!it_disposition(it, DISP_LOOKUP_NEG)) {
@@ -585,22 +483,7 @@
 
                 rc = ll_prep_inode(sbi->ll_osc_exp, &inode, request, offset,
                                    (*de)->d_sb);
-<<<<<<< HEAD
-                if (rc) {
-                        if (set) {
-                                lock_dentry(*de);
-                                if (likely((*de)->d_op == &ll_init_d_ops)) {
-                                        (*de)->d_op = &ll_fini_d_ops;
-                                        unlock_dentry(*de);
-                                        smp_wmb();
-                                        ll_d_wakeup(*de);
-                                } else {
-                                        unlock_dentry(*de);
-                                }
-                        }
-=======
                 if (rc)
->>>>>>> 03b71240
                         RETURN(rc);
 
                 CDEBUG(D_DLMTRACE, "setting l_data to inode %p (%lu/%u)\n",
@@ -615,18 +498,6 @@
                    Everybody else who needs correct file size would call
                    ll_glimpse_size or some equivalent themselves anyway.
                    Also see bug 7198. */
-<<<<<<< HEAD
-                *de = ll_find_alias(inode, *de);
-                if (set && *de != save) {
-                        lock_dentry(save);
-                        if (likely(save->d_op == &ll_init_d_ops)) {
-                                save->d_op = &ll_fini_d_ops;
-                                unlock_dentry(save);
-                                smp_wmb();
-                                ll_d_wakeup(save);
-                        } else {
-                                unlock_dentry(save);
-=======
 
                 ll_dops_init(*de, 1);
                 *de = ll_find_alias(inode, *de);
@@ -639,7 +510,6 @@
                                 lld = ll_d2d(*de);
                                 if (likely(lld != NULL))
                                         lld->lld_sa_generation = 0;
->>>>>>> 03b71240
                         }
                 }
         } else {
@@ -652,6 +522,7 @@
                         ll_d_add(*de, inode);
                         spin_unlock(&dcache_lock);
                 } else {
+                        (*de)->d_inode = NULL;
                         /* We do not want to hash the dentry if don`t have a
                          * lock, but if this dentry is later used in d_move,
                          * we'd hit uninitialised list head d_hash, so we just
@@ -662,22 +533,6 @@
                 }
         }
 
-<<<<<<< HEAD
-        ll_set_dd(*de);
-
-        lock_dentry(*de);
-        if (likely((*de)->d_op == &ll_init_d_ops)) {
-                (*de)->d_op = &ll_d_ops;
-                unlock_dentry(*de);
-                smp_wmb();
-                ll_d_wakeup(*de);
-        } else {
-                (*de)->d_op = &ll_d_ops;
-                unlock_dentry(*de);
-        }
-
-=======
->>>>>>> 03b71240
         RETURN(0);
 }
 
@@ -685,19 +540,11 @@
                                    struct lookup_intent *it, int lookup_flags)
 {
         struct dentry *save = dentry, *retval;
-<<<<<<< HEAD
-        struct mdc_op_data op_data = { { 0 } };
-        struct it_cb_data icbd;
-        struct ptlrpc_request *req = NULL;
-        struct lookup_intent lookup_it = { .it_op = IT_LOOKUP };
-        int rc;
-=======
         struct mdc_op_data op_data;
         struct it_cb_data icbd;
         struct ptlrpc_request *req = NULL;
         struct lookup_intent lookup_it = { .it_op = IT_LOOKUP };
         int rc, first = 0;
->>>>>>> 03b71240
         ENTRY;
 
         CDEBUG(D_VFSTRACE, "VFS Op:name=%.*s,dir=%lu/%u(%p),intent=%s\n",
@@ -769,7 +616,6 @@
         return retval;
 }
 
-#if (LINUX_VERSION_CODE > KERNEL_VERSION(2,5,0))
 #ifdef HAVE_VFS_INTENT_PATCHES
 static struct dentry *ll_lookup_nd(struct inode *parent, struct dentry *dentry,
                                    struct nameidata *nd)
@@ -898,7 +744,6 @@
         RETURN(de);
 }
 #endif
-#endif
 
 /* We depend on "mode" being set with the proper file type/umask by now */
 static struct inode *ll_create_node(struct inode *dir, const char *name,
@@ -1016,11 +861,7 @@
         struct ptlrpc_request *request = NULL;
         struct inode *inode = NULL;
         struct ll_sb_info *sbi = ll_i2sbi(dir);
-<<<<<<< HEAD
-        struct mdc_op_data op_data = { { 0 } };
-=======
         struct mdc_op_data op_data;
->>>>>>> 03b71240
         int tgt_len = 0;
         int err;
 
@@ -1035,11 +876,7 @@
 
         err = mdc_create(sbi->ll_mdc_exp, &op_data, tgt, tgt_len,
                          mode, current->fsuid, current->fsgid,
-<<<<<<< HEAD
-                         current->cap_effective, rdev, &request);
-=======
                          cfs_curproc_cap_pack(), rdev, &request);
->>>>>>> 03b71240
         if (err)
                 GOTO(err_exit, err);
 
@@ -1093,7 +930,6 @@
         RETURN(err);
 }
 
-#if (LINUX_VERSION_CODE > KERNEL_VERSION(2,5,0))
 #ifndef HAVE_VFS_INTENT_PATCHES
 static int ll_create_nd(struct inode *dir, struct dentry *dentry, int mode, struct nameidata *nd)
 {
@@ -1138,7 +974,6 @@
         return ll_create_it(dir, dentry, mode, &nd->intent);
 }
 #endif
-#endif
 
 static int ll_symlink_generic(struct inode *dir, struct qstr *name,
                               const char *tgt, struct dentry *dchild)
@@ -1159,11 +994,7 @@
                            struct qstr *name, struct dentry *dchild)
 {
         struct ptlrpc_request *request = NULL;
-<<<<<<< HEAD
-        struct mdc_op_data op_data = { { 0 } };
-=======
         struct mdc_op_data op_data;
->>>>>>> 03b71240
         int err;
         struct ll_sb_info *sbi = ll_i2sbi(dir);
 
@@ -1228,11 +1059,7 @@
                             struct qstr *name)
 {
         struct ptlrpc_request *request = NULL;
-<<<<<<< HEAD
-        struct mdc_op_data op_data = { { 0 } };
-=======
         struct mdc_op_data op_data = {{0}};
->>>>>>> 03b71240
         struct dentry *dentry;
         int rc;
         ENTRY;
@@ -1318,11 +1145,7 @@
 
         oa->o_id = lsm->lsm_object_id;
         oa->o_mode = body->mode & S_IFMT;
-<<<<<<< HEAD
-        oa->o_valid = OBD_MD_FLID | OBD_MD_FLGROUP | OBD_MD_FLTYPE;
-=======
         oa->o_valid = OBD_MD_FLID | OBD_MD_FLTYPE;
->>>>>>> 03b71240
 
         if (body->valid & OBD_MD_FLCOOKIE) {
                 oa->o_valid |= OBD_MD_FLCOOKIE;
@@ -1339,8 +1162,8 @@
         rc = obd_destroy(ll_i2obdexp(dir), oa, lsm, &oti, ll_i2mdcexp(dir));
         OBDO_FREE(oa);
         if (rc)
-                CERROR("obd destroy objid "LPX64"@"LPX64" error %d\n",
-                       lsm->lsm_object_id, lsm->lsm_object_gr, rc);
+                CERROR("obd destroy objid "LPX64" error %d\n",
+                       lsm->lsm_object_id, rc);
  out_free_memmd:
         obd_free_memmd(ll_i2obdexp(dir), &lsm);
  out:
@@ -1350,11 +1173,7 @@
 static int ll_unlink_generic(struct inode * dir, struct qstr *name)
 {
         struct ptlrpc_request *request = NULL;
-<<<<<<< HEAD
-        struct mdc_op_data op_data = { { 0 } };
-=======
         struct mdc_op_data op_data = {{0}};
->>>>>>> 03b71240
         int rc;
         ENTRY;
 
@@ -1363,7 +1182,6 @@
 
         rc = ll_prepare_mdc_op_data(&op_data, dir, NULL, name->name,
                                     name->len, 0, NULL);
-<<<<<<< HEAD
         if (rc)
                 GOTO(out, rc);
 
@@ -1372,16 +1190,6 @@
         if (rc)
                 GOTO(out, rc);
 
-=======
-        if (rc)
-                GOTO(out, rc);
-
-        ll_get_child_fid(dir, name, &op_data.fid3);
-        rc = mdc_unlink(ll_i2sbi(dir)->ll_mdc_exp, &op_data, &request);
-        if (rc)
-                GOTO(out, rc);
-
->>>>>>> 03b71240
         ll_update_times(request, REPLY_REC_OFF, dir);
 
         rc = ll_objects_destroy(request, dir);
@@ -1398,11 +1206,7 @@
 {
         struct ptlrpc_request *request = NULL;
         struct ll_sb_info *sbi = ll_i2sbi(src);
-<<<<<<< HEAD
-        struct mdc_op_data op_data = { { 0 } };
-=======
         struct mdc_op_data op_data = {{0}};
->>>>>>> 03b71240
         int err;
 
         ENTRY;
@@ -1475,7 +1279,6 @@
                                 old_encode_dev(rdev), dchild);
 }
 
-#if (LINUX_VERSION_CODE > KERNEL_VERSION(2,5,0))
 static int ll_unlink(struct inode * dir, struct dentry *dentry)
 {
         return ll_unlink_generic(dir, &dentry->d_name);
@@ -1513,7 +1316,6 @@
         }
         return err;
 }
-#endif
 
 struct inode_operations ll_dir_inode_operations = {
 #ifdef HAVE_VFS_INTENT_PATCHES
@@ -1528,11 +1330,6 @@
         .setattr_raw        = ll_setattr_raw,
 #endif
         .mknod              = ll_mknod,
-#if (LINUX_VERSION_CODE < KERNEL_VERSION(2,5,0))
-        .create_it          = ll_create_it,
-        .lookup_it          = ll_lookup_it,
-        .revalidate_it      = ll_inode_revalidate_it,
-#else
         .lookup             = ll_lookup_nd,
         .create             = ll_create_nd,
         /* We need all these non-raw things for NFSD, to not patch it. */
@@ -1544,7 +1341,6 @@
         .rename             = ll_rename,
         .setattr            = ll_setattr,
         .getattr            = ll_getattr,
-#endif
         .permission         = ll_inode_permission,
         .setxattr           = ll_setxattr,
         .getxattr           = ll_getxattr,
@@ -1557,11 +1353,7 @@
         .setattr_raw    = ll_setattr_raw,
 #endif
         .setattr        = ll_setattr,
-#if (LINUX_VERSION_CODE > KERNEL_VERSION(2,5,0))
         .getattr        = ll_getattr,
-#else
-        .revalidate_it  = ll_inode_revalidate_it,
-#endif
         .permission     = ll_inode_permission,
         .setxattr       = ll_setxattr,
         .getxattr       = ll_getxattr,
