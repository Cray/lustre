--- conflicted
+++ resolved
@@ -94,39 +94,19 @@
         RETURN(ino);
 
 }
-<<<<<<< HEAD
-
-__u32 ll_fid_build_gen(struct ll_sb_info *sbi, struct ll_fid *fid)
-{
-        __u32 gen = 0;
-        ENTRY;
-
-        if (fid_is_igif((struct lu_fid*)fid)) {
-                gen = lu_igif_gen((struct lu_fid*)fid);
-        }
-        RETURN(gen);
-}
-=======
->>>>>>> d5360e75
 
 /* called from iget5_locked->find_inode() under inode_lock spinlock */
 static int fid_test_inode(struct inode *inode, void *opaque)
 {
         struct lustre_md     *md = opaque;
-        struct lu_fid        *fid = (struct lu_fid*)&md->body->fid1;
 
         if (unlikely(!(md->body->valid & OBD_MD_FLID))) {
                 CERROR("MDS body missing FID\n");
                 return 0;
         }
 
-<<<<<<< HEAD
-        return fid_seq(ll_inode_lu_fid(inode)) == fid_seq(fid) &&
-               fid_oid(ll_inode_lu_fid(inode)) == fid_oid(fid);
-=======
         return lu_fid_eq(ll_inode_lu_fid(inode),
                          (struct lu_fid*)&md->body->fid1);
->>>>>>> d5360e75
 }
 
 static int fid_set_inode(struct inode *inode, void *opaque)
@@ -140,6 +120,7 @@
 struct inode *ll_iget(struct super_block *sb, ino_t hash,
                           struct lustre_md *md)
 {
+        struct ll_inode_info *lli;
         struct inode         *inode;
         ENTRY;
 
@@ -147,6 +128,7 @@
         inode = iget5_locked(sb, hash, fid_test_inode, fid_set_inode, md);
 
         if (inode) {
+                lli = ll_i2info(inode);
                 if (inode->i_state & I_NEW) {
                         ll_read_inode2(inode, md);
                         unlock_new_inode(inode);
@@ -408,7 +390,7 @@
                 }
 
                 if (dentry->d_flags & DCACHE_DISCONNECTED) {
-                        /* LASSERT(last_discon == NULL); see bug 20055 */
+                        LASSERT(last_discon == NULL);
                         last_discon = dentry;
                         continue;
                 }
@@ -429,6 +411,9 @@
                 dget_locked(dentry);
                 lock_dentry(dentry);
                 __d_drop(dentry);
+#ifdef DCACHE_LUSTRE_INVALID
+                dentry->d_flags &= ~DCACHE_LUSTRE_INVALID;
+#endif
                 unlock_dentry(dentry);
                 ll_dops_init(dentry, 0);
                 d_rehash_cond(dentry, 0); /* avoid taking dcache_lock inside */
@@ -446,7 +431,6 @@
                         "refc %d\n", last_discon, last_discon->d_inode,
                         atomic_read(&last_discon->d_count));
                 dget_locked(last_discon);
-                last_discon->d_flags |= DCACHE_LUSTRE_INVALID;
                 spin_unlock(&dcache_lock);
                 spin_unlock(&ll_lookup_lock);
                 ll_dops_init(last_discon, 1);
@@ -456,7 +440,6 @@
                 return last_discon;
         }
 
-        de->d_flags |= DCACHE_LUSTRE_INVALID;
         ll_d_add(de, inode);
 
         spin_unlock(&dcache_lock);
@@ -480,7 +463,6 @@
          * when I return */
         if (!it_disposition(it, DISP_LOOKUP_NEG)) {
                 struct dentry *save = *de;
-                __u32 bits;
 
                 rc = ll_prep_inode(sbi->ll_osc_exp, &inode, request, offset,
                                    (*de)->d_sb);
@@ -489,11 +471,7 @@
 
                 CDEBUG(D_DLMTRACE, "setting l_data to inode %p (%lu/%u)\n",
                        inode, inode->i_ino, inode->i_generation);
-<<<<<<< HEAD
-                mdc_set_lock_data(&it->d.lustre.it_lock_handle, inode, &bits);
-=======
                 mdc_set_lock_data(&it->d.lustre.it_lock_handle, inode);
->>>>>>> d5360e75
 
                 /* We used to query real size from OSTs here, but actually
                    this is not needed. For stat() calls size would be updated
@@ -516,12 +494,6 @@
                                 if (likely(lld != NULL))
                                         lld->lld_sa_generation = 0;
                         }
-                }
-                /* we have lookup look - unhide dentry */
-                if (bits & MDS_INODELOCK_LOOKUP) {
-                        lock_dentry(*de);
-                        (*de)->d_flags &= ~(DCACHE_LUSTRE_INVALID);
-                        unlock_dentry(*de);
                 }
         } else {
                 ll_dops_init(*de, 1);
@@ -533,12 +505,6 @@
                         ll_d_add(*de, inode);
                         spin_unlock(&dcache_lock);
                 } else {
-                        /* negative lookup - and don't have update lock to
-                         * parent */
-                        lock_dentry(*de);
-                        (*de)->d_flags |= DCACHE_LUSTRE_INVALID;
-                        unlock_dentry(*de);
-
                         (*de)->d_inode = NULL;
                         /* We do not want to hash the dentry if don`t have a
                          * lock, but if this dentry is later used in d_move,
@@ -585,7 +551,7 @@
         if (it->it_op == IT_GETATTR) {
                 first = ll_statahead_enter(parent, &dentry, 1);
                 if (first >= 0) {
-                        ll_statahead_exit(parent, dentry, first);
+                        ll_statahead_exit(dentry, first);
                         if (first == 1)
                                 RETURN(retval = dentry);
                 }
@@ -614,7 +580,7 @@
         }
 
         if (first == -EEXIST)
-                ll_statahead_mark(parent, dentry);
+                ll_statahead_mark(dentry);
 
         if ((it->it_op & IT_OPEN) && dentry->d_inode &&
             !S_ISREG(dentry->d_inode->i_mode) &&
@@ -699,12 +665,6 @@
                         it = ll_d2d(dentry)->lld_it;
                         ll_d2d(dentry)->lld_it = NULL;
                 } else {
-                        if ((nd->flags & LOOKUP_CREATE ) && !(nd->flags & LOOKUP_OPEN)) {
-                                /* We are sure this is new dentry, so we need to create
-                                   our private data and set the dentry ops */ 
-                                ll_dops_init(dentry, 1);
-                                RETURN(NULL);
-                        }
                         it = ll_convert_intent(&nd->intent.open, nd->flags);
                         if (IS_ERR(it))
                                 RETURN((struct dentry *)it);
@@ -724,23 +684,19 @@
                                                        (struct ptlrpc_request *)
                                                           it->d.lustre.it_data);
                                 } else {
+                                        struct file *filp;
+                                        nd->intent.open.file->private_data = it;
+                                        filp =lookup_instantiate_filp(nd,dentry,
+                                                                      NULL);
 #if (LINUX_VERSION_CODE < KERNEL_VERSION(2,6,17))
 /* 2.6.1[456] have a bug in open_namei() that forgets to check
  * nd->intent.open.file for error, so we need to return it as lookup's result
  * instead */
-                                        struct file *filp;
-                                        nd->intent.open.file->private_data = it;
-                                        filp =lookup_instantiate_filp(nd,dentry,
-                                                                      NULL);
                                         if (IS_ERR(filp)) {
                                                 if (de)
                                                         dput(de);
                                                 de = (struct dentry *) filp;
                                         }
-#else
-                                        nd->intent.open.file->private_data = it;
-                                        (void)lookup_instantiate_filp(nd,dentry,
-                                                                      NULL);
 #endif
 
                                 }
@@ -801,11 +757,7 @@
          * stuff it in the lock. */
         CDEBUG(D_DLMTRACE, "setting l_ast_data to inode %p (%lu/%u)\n",
                inode, inode->i_ino, inode->i_generation);
-<<<<<<< HEAD
-        mdc_set_lock_data(&it->d.lustre.it_lock_handle, inode, NULL);
-=======
         mdc_set_lock_data(&it->d.lustre.it_lock_handle, inode);
->>>>>>> d5360e75
         EXIT;
  out:
         ptlrpc_req_finished(request);
@@ -900,11 +852,7 @@
                 GOTO(err_exit, err);
 
         err = mdc_create(sbi->ll_mdc_exp, &op_data, tgt, tgt_len,
-<<<<<<< HEAD
-                         mode, cfs_curproc_fsuid(), cfs_curproc_fsgid(),
-=======
                          mode, current->fsuid, current->fsgid,
->>>>>>> d5360e75
                          cfs_curproc_cap_pack(), rdev, &request);
         if (err)
                 GOTO(err_exit, err);
