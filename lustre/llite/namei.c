--- conflicted
+++ resolved
@@ -130,35 +130,22 @@
         if (inode) {
                 lli = ll_i2info(inode);
                 if (inode->i_state & I_NEW) {
-                        int rc;
-
                         ll_read_inode2(inode, md);
-                        rc = cl_inode_init(inode, md);
-                        if (rc != 0) {
-                                md->lsm = NULL;
-                                make_bad_inode(inode);
-                                unlock_new_inode(inode);
-                                iput(inode);
-                                inode = ERR_PTR(rc);
-                        } else
-                                unlock_new_inode(inode);
-                } else if (!(inode->i_state & (I_FREEING | I_CLEAR)))
+                        unlock_new_inode(inode);
+                } else {
+                        if (!(inode->i_state & (I_FREEING | I_CLEAR)))
                                 ll_update_inode(inode, md);
-<<<<<<< HEAD
                 }
                 CDEBUG(D_VFSTRACE, "got inode: %lu/%u(%p) for "DFID"\n",
                        inode->i_ino, inode->i_generation, inode,
                        PFID(ll_inode_lu_fid(inode)));
-=======
-                CDEBUG(D_VFSTRACE, "got inode: %p for "DFID"\n",
-                       inode, PFID(&md->body->fid1));
->>>>>>> 7df8d1be
-        }
+        }
+
         RETURN(inode);
 }
 
 static void ll_drop_negative_dentry(struct inode *dir)
-{
+{ 
         struct dentry *dentry, *tmp_alias, *tmp_subdir;
 
         spin_lock(&ll_lookup_lock);
@@ -461,11 +448,7 @@
         return de;
 }
 
-<<<<<<< HEAD
 int lookup_it_finish(struct ptlrpc_request *request, int offset,
-=======
-int ll_lookup_it_finish(struct ptlrpc_request *request,
->>>>>>> 7df8d1be
                      struct lookup_intent *it, void *data)
 {
         struct it_cb_data *icbd = data;
@@ -481,12 +464,8 @@
         if (!it_disposition(it, DISP_LOOKUP_NEG)) {
                 struct dentry *save = *de;
 
-<<<<<<< HEAD
                 rc = ll_prep_inode(sbi->ll_osc_exp, &inode, request, offset,
                                    (*de)->d_sb);
-=======
-                rc = ll_prep_inode(&inode, request, (*de)->d_sb);
->>>>>>> 7df8d1be
                 if (rc)
                         RETURN(rc);
 
@@ -500,7 +479,7 @@
                    2.4 and
                    vfs_getattr_it->ll_getattr()->ll_inode_revalidate_it() in 2.6
                    Everybody else who needs correct file size would call
-                   cl_glimpse_size or some equivalent themselves anyway.
+                   ll_glimpse_size or some equivalent themselves anyway.
                    Also see bug 7198. */
 
                 ll_dops_init(*de, 1);
@@ -523,7 +502,7 @@
                    might get picked up later when UPDATE lock will appear */
                 if (ll_have_md_lock(parent, MDS_INODELOCK_UPDATE)) {
                         spin_lock(&dcache_lock);
-                        ll_d_add(*de, NULL);
+                        ll_d_add(*de, inode);
                         spin_unlock(&dcache_lock);
                 } else {
                         (*de)->d_inode = NULL;
@@ -546,12 +525,8 @@
         struct dentry *save = dentry, *retval;
         struct mdc_op_data op_data = { { 0 } };
         struct it_cb_data icbd;
-<<<<<<< HEAD
         struct ptlrpc_request *req = NULL;
         struct lookup_intent lookup_it = { .it_op = IT_LOOKUP };
-=======
-        __u32 opc;
->>>>>>> 7df8d1be
         int rc, first = 0;
         ENTRY;
 
@@ -624,7 +599,6 @@
         return retval;
 }
 
-#if (LINUX_VERSION_CODE > KERNEL_VERSION(2,5,0))
 #ifdef HAVE_VFS_INTENT_PATCHES
 static struct dentry *ll_lookup_nd(struct inode *parent, struct dentry *dentry,
                                    struct nameidata *nd)
@@ -753,7 +727,6 @@
         RETURN(de);
 }
 #endif
-#endif
 
 /* We depend on "mode" being set with the proper file type/umask by now */
 static struct inode *ll_create_node(struct inode *dir, const char *name,
@@ -934,7 +907,6 @@
         RETURN(err);
 }
 
-#if (LINUX_VERSION_CODE > KERNEL_VERSION(2,5,0))
 #ifndef HAVE_VFS_INTENT_PATCHES
 static int ll_create_nd(struct inode *dir, struct dentry *dentry, int mode, struct nameidata *nd)
 {
@@ -978,7 +950,6 @@
 
         return ll_create_it(dir, dentry, mode, &nd->intent);
 }
-#endif
 #endif
 
 static int ll_symlink_generic(struct inode *dir, struct qstr *name,
@@ -1051,7 +1022,7 @@
                              struct ll_fid *fid)
 {
         struct dentry *parent, *child;
-
+        
         parent = list_entry(dir->i_dentry.next, struct dentry, d_alias);
         child = d_lookup(parent, name);
         if (child) {
@@ -1069,10 +1040,6 @@
         struct dentry *dentry;
         int rc;
         ENTRY;
-<<<<<<< HEAD
-=======
-
->>>>>>> 7df8d1be
         CDEBUG(D_VFSTRACE, "VFS Op:name=%.*s,dir=%lu/%u(%p)\n",
                name->len, name->name, dir->i_ino, dir->i_generation, dir);
 
@@ -1161,16 +1128,9 @@
         if (body->valid & OBD_MD_FLCOOKIE) {
                 oa->o_valid |= OBD_MD_FLCOOKIE;
                 oti.oti_logcookies =
-<<<<<<< HEAD
                         lustre_msg_buf(request->rq_repmsg, REPLY_REC_OFF + 2,
                                        sizeof(struct llog_cookie) *
                                        lsm->lsm_stripe_count);
-=======
-                        req_capsule_server_sized_get(&request->rq_pill,
-                                                     &RMF_LOGCOOKIES,
-                                                   sizeof(struct llog_cookie) *
-                                                     lsm->lsm_stripe_count);
->>>>>>> 7df8d1be
                 if (oti.oti_logcookies == NULL) {
                         oa->o_valid &= ~OBD_MD_FLCOOKIE;
                         body->valid &= ~OBD_MD_FLCOOKIE;
@@ -1297,7 +1257,6 @@
                                 old_encode_dev(rdev), dchild);
 }
 
-#if (LINUX_VERSION_CODE > KERNEL_VERSION(2,5,0))
 static int ll_unlink(struct inode * dir, struct dentry *dentry)
 {
         return ll_unlink_generic(dir, &dentry->d_name);
@@ -1335,7 +1294,6 @@
         }
         return err;
 }
-#endif
 
 struct inode_operations ll_dir_inode_operations = {
 #ifdef HAVE_VFS_INTENT_PATCHES
@@ -1350,11 +1308,6 @@
         .setattr_raw        = ll_setattr_raw,
 #endif
         .mknod              = ll_mknod,
-#if (LINUX_VERSION_CODE < KERNEL_VERSION(2,5,0))
-        .create_it          = ll_create_it,
-        .lookup_it          = ll_lookup_it,
-        .revalidate_it      = ll_inode_revalidate_it,
-#else
         .lookup             = ll_lookup_nd,
         .create             = ll_create_nd,
         /* We need all these non-raw things for NFSD, to not patch it. */
@@ -1366,7 +1319,6 @@
         .rename             = ll_rename,
         .setattr            = ll_setattr,
         .getattr            = ll_getattr,
-#endif
         .permission         = ll_inode_permission,
         .setxattr           = ll_setxattr,
         .getxattr           = ll_getxattr,
@@ -1379,11 +1331,7 @@
         .setattr_raw    = ll_setattr_raw,
 #endif
         .setattr        = ll_setattr,
-#if (LINUX_VERSION_CODE > KERNEL_VERSION(2,5,0))
         .getattr        = ll_getattr,
-#else
-        .revalidate_it  = ll_inode_revalidate_it,
-#endif
         .permission     = ll_inode_permission,
         .setxattr       = ll_setxattr,
         .getxattr       = ll_getxattr,
