--- conflicted
+++ resolved
@@ -105,9 +105,6 @@
                       struct lustre_md *md)
 {
         struct inode *inode;
-        struct timeval tstart, now;
-
-        do_gettimeofday(&tstart);
 
         LASSERT(hash != 0);
         inode = iget5_locked(sb, hash, ll_test_inode, ll_set_inode, md);
@@ -117,16 +114,6 @@
                         unlock_new_inode(inode);
                 CDEBUG(D_VFSTRACE, "inode: %lu/%u(%p)\n", inode->i_ino,
                        inode->i_generation, inode);
-        }
-
-        /* XXX: debugging for 7346 -bzzz */
-        do_gettimeofday(&now);
-        if (now.tv_sec - tstart.tv_sec > obd_timeout / 2) {
-                struct ll_inode_info *lli = ll_i2info(inode);
-                CDEBUG(D_ERROR, "waiting for inode 0x%p "DLID4" took %ds\n",
-                       inode, OLID4(&lli->lli_id),
-                       (int) (now.tv_sec - tstart.tv_sec));
-                portals_debug_dumplog();
         }
 
         return inode;
@@ -183,11 +170,6 @@
                         truncate_inode_pages(inode->i_mapping, 0);
                 }
 
-<<<<<<< HEAD
-=======
-                ll_inode_invalidate_acl(inode);
-
->>>>>>> 5702f13f
                 if (inode->i_sb->s_root &&
                     inode != inode->i_sb->s_root->d_inode)
                         ll_unhash_aliases(inode);
@@ -213,6 +195,45 @@
                                       opaque));
 }
 
+/* Pack the required supplementary groups into the supplied groups array.
+ * If we don't need to use the groups from the target inode(s) then we
+ * instead pack one or more groups from the user's supplementary group
+ * array in case it might be useful.  Not needed if doing an MDS-side upcall. */
+void ll_i2gids(__u32 *suppgids, struct inode *i1, struct inode *i2)
+{
+        int i;
+
+        LASSERT(i1 != NULL);
+        LASSERT(suppgids != NULL);
+
+        if (in_group_p(i1->i_gid))
+                suppgids[0] = i1->i_gid;
+        else
+                suppgids[0] = -1;
+
+        if (i2) {
+                if (in_group_p(i2->i_gid))
+                        suppgids[1] = i2->i_gid;
+                else
+                        suppgids[1] = -1;
+        } else {
+                suppgids[1] = -1;
+        }
+
+        for (i = 0; i < current_ngroups; i++) {
+                if (suppgids[0] == -1) {
+                        if (current_groups[i] != suppgids[1])
+                                suppgids[0] = current_groups[i];
+                        continue;
+                }
+                if (suppgids[1] == -1) {
+                        if (current_groups[i] != suppgids[0])
+                                suppgids[1] = current_groups[i];
+                        continue;
+                }
+                break;
+        }
+}
 
 void ll_prepare_mdc_op_data(struct mdc_op_data *data, struct inode *i1,
                             struct inode *i2, const char *name, int namelen,
@@ -220,11 +241,13 @@
 {
         LASSERT(i1);
 
-        ll_i2uctxt(&data->ctxt, i1, i2);
+        ll_i2gids(data->suppgids, i1, i2);
         ll_inode2fid(&data->fid1, i1);
 
         if (i2)
                 ll_inode2fid(&data->fid2, i2);
+        else
+                memset(&data->fid2, 0, sizeof(data->fid2));
 
         data->name = name;
         data->namelen = namelen;
@@ -329,23 +352,14 @@
                        inode, inode->i_ino, inode->i_generation);
                 mdc_set_lock_data(&it->d.lustre.it_lock_handle, inode);
 
-                /* If this is a stat, get the authoritative file size */
-                if (it->it_op == IT_GETATTR && S_ISREG(inode->i_mode) &&
-                    ll_i2info(inode)->lli_smd != NULL) {
-                        struct lov_stripe_md *lsm = ll_i2info(inode)->lli_smd;
-                        ldlm_error_t rc;
-
-                        LASSERT(lsm->lsm_object_id != 0);
-
-                        /* bug 2334: drop MDS lock before acquiring OST lock */
-                        ll_intent_drop_lock(it);
-
-                        rc = ll_glimpse_size(inode);
-                        if (rc) {
-                                iput(inode);
-                                RETURN(rc);
-                        }
-                }
+                /* We used to query real size from OSTs here, but actually
+                   this is not needed. For stat() calls size would be updated
+                   from subsequent do_revalidate()->ll_inode_revalidate_it() in
+                   2.4 and
+                   vfs_getattr_it->ll_getattr()->ll_inode_revalidate_it() in 2.6
+                   Everybody else who needs correct file size would call
+                   ll_glimpse_size or some equivalent themselves anyway.
+                   Also see bug 7198. */
 
                 *de = ll_find_alias(inode, *de);
         } else {
@@ -366,8 +380,7 @@
                                    struct lookup_intent *it, int lookup_flags)
 {
         struct dentry *save = dentry, *retval;
-        struct ll_fid pfid;
-        struct ll_uctxt ctxt;
+        struct mdc_op_data op_data;
         struct it_cb_data icbd;
         struct ptlrpc_request *req = NULL;
         struct lookup_intent lookup_it = { .it_op = IT_LOOKUP };
@@ -388,26 +401,15 @@
 
         icbd.icbd_childp = &dentry;
         icbd.icbd_parent = parent;
-        ll_inode2fid(&pfid, parent);
-        ll_i2uctxt(&ctxt, parent, NULL);
+
+        ll_prepare_mdc_op_data(&op_data, parent, NULL, dentry->d_name.name,
+                               dentry->d_name.len, lookup_flags);
 
         it->it_create_mode &= ~current->fs->umask;
 
-<<<<<<< HEAD
-        rc = mdc_intent_lock(ll_i2mdcexp(parent), &ctxt, &pfid,
-                             dentry->d_name.name, dentry->d_name.len, NULL, 0,
-                             NULL, it, lookup_flags, &req, ll_mdc_blocking_ast);
-=======
-        /*ONLY need key for open_create file*/
-        rc = ll_crypto_init_it_key(parent, it);
-        if (rc != 0) 
-                GOTO(out, retval = ERR_PTR(rc)); 
-        
-        rc = md_intent_lock(ll_i2mdexp(parent), &pid,
-                            (char *)dentry->d_name.name, dentry->d_name.len,
-                            NULL, 0, NULL, it, flags, &req,
-                            ll_mdc_blocking_ast);
->>>>>>> 5702f13f
+        rc = mdc_intent_lock(ll_i2mdcexp(parent), &op_data, NULL, 0, it,
+                             lookup_flags, &req, ll_mdc_blocking_ast);
+
         if (rc < 0)
                 GOTO(out, retval = ERR_PTR(rc));
 
@@ -549,14 +551,8 @@
         struct ptlrpc_request *request = NULL;
         struct inode *dir = nd->dentry->d_inode;
         struct ll_sb_info *sbi = ll_i2sbi(dir);
-<<<<<<< HEAD
         struct mdc_op_data op_data;
         int err;
-=======
-        struct mdc_op_data *op_data;
-        int err = -EMLINK, key_size = 0;
-        void *key = NULL;
->>>>>>> 5702f13f
         ENTRY;
 
         CDEBUG(D_VFSTRACE, "VFS Op:name=%.*s,dir=%lu/%u(%p) mode %o dev %x\n",
@@ -567,31 +563,17 @@
 
         switch (mode & S_IFMT) {
         case 0:
-        case S_IFREG: 
+        case S_IFREG:
                 mode |= S_IFREG; /* for mode = 0 case, fallthrough */
-                ll_crypto_create_key(dir, mode, &key, &key_size);
         case S_IFCHR:
         case S_IFBLK:
         case S_IFIFO:
         case S_IFSOCK:
-<<<<<<< HEAD
                 ll_prepare_mdc_op_data(&op_data, dir, NULL, nd->last.name,
                                        nd->last.len, 0);
                 err = mdc_create(sbi->ll_mdc_exp, &op_data, NULL, 0, mode,
                                  current->fsuid, current->fsgid,
-                                 rdev, &request);
-=======
-                OBD_ALLOC(op_data, sizeof(*op_data));
-                if (op_data == NULL)
-                        RETURN(-ENOMEM);
-                ll_prepare_mdc_data(op_data, dir, NULL,
-                                    (char *)nd->last.name, 
-				    nd->last.len, 0);
-                err = md_create(sbi->ll_md_exp, op_data, key, key_size, mode,
-                                current->fsuid, current->fsgid, rdev,
-                                &request);
-                OBD_FREE(op_data, sizeof(*op_data));
->>>>>>> 5702f13f
+                                 current->cap_effective, rdev, &request);
                 if (err == 0)
                         ll_update_times(request, 0, dir);
                 ptlrpc_req_finished(request);
@@ -602,8 +584,6 @@
         default:
                 err = -EINVAL;
         }
-        if (key && key_size)
-                OBD_FREE(key, key_size);
         RETURN(err);
 }
 
@@ -627,7 +607,6 @@
         case 0:
         case S_IFREG:
                 mode |= S_IFREG; /* for mode = 0 case, fallthrough */
-                
         case S_IFCHR:
         case S_IFBLK:
         case S_IFIFO:
@@ -636,7 +615,7 @@
                                        dchild->d_name.len, 0);
                 err = mdc_create(sbi->ll_mdc_exp, &op_data, NULL, 0, mode,
                                  current->fsuid, current->fsgid,
-                                 rdev, &request);
+                                 current->cap_effective, rdev, &request);
                 if (err)
                         GOTO(out_err, err);
 
@@ -677,7 +656,8 @@
                                nd->last.len, 0);
         err = mdc_create(sbi->ll_mdc_exp, &op_data,
                          tgt, strlen(tgt) + 1, S_IFLNK | S_IRWXUGO,
-                         current->fsuid, current->fsgid, 0, &request);
+                         current->fsuid, current->fsgid, current->cap_effective,
+                         0, &request);
         if (err == 0)
                 ll_update_times(request, 0, dir);
 
@@ -727,7 +707,8 @@
         ll_prepare_mdc_op_data(&op_data, dir, NULL, nd->last.name,
                                nd->last.len, 0);
         err = mdc_create(sbi->ll_mdc_exp, &op_data, NULL, 0, mode,
-                         current->fsuid, current->fsgid, 0, &request);
+                         current->fsuid, current->fsgid, current->cap_effective,
+                         0, &request);
         if (err == 0)
                 ll_update_times(request, 0, dir);
 
