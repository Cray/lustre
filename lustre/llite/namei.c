/* -*- mode: c; c-basic-offset: 8; indent-tabs-mode: nil; -*-
 * vim:expandtab:shiftwidth=8:tabstop=8:
 *
 *  Copyright (c) 2002, 2003 Cluster File Systems, Inc.
 *
 *   This file is part of Lustre, http://www.lustre.org.
 *
 *   Lustre is free software; you can redistribute it and/or
 *   modify it under the terms of version 2 of the GNU General Public
 *   License as published by the Free Software Foundation.
 *
 *   Lustre is distributed in the hope that it will be useful,
 *   but WITHOUT ANY WARRANTY; without even the implied warranty of
 *   MERCHANTABILITY or FITNESS FOR A PARTICULAR PURPOSE.  See the
 *   GNU General Public License for more details.
 *
 *   You should have received a copy of the GNU General Public License
 *   along with Lustre; if not, write to the Free Software
 *   Foundation, Inc., 675 Mass Ave, Cambridge, MA 02139, USA.
 */

#include <linux/fs.h>
#include <linux/sched.h>
#include <linux/mm.h>
#include <linux/smp_lock.h>
#include <linux/quotaops.h>
#include <linux/highmem.h>
#include <linux/pagemap.h>

#define DEBUG_SUBSYSTEM S_LLITE

#include <obd_support.h>
#include <lustre_lite.h>
#include <lustre_dlm.h>
#include <linux/lustre_version.h>
#include "llite_internal.h"

<<<<<<< HEAD
/* methods */

/* called from iget{4,5_locked}->find_inode() under inode_lock spinlock */
#if (LINUX_VERSION_CODE < KERNEL_VERSION(2,5,0))
static int ll_test_inode(struct inode *inode, unsigned long ino, void *opaque)
#else
static int ll_test_inode(struct inode *inode, void *opaque)
#endif
=======
/*
 * Check if we have something mounted at the named dchild.
 * In such a case there would always be dentry present.
 */
static int ll_d_mountpoint(struct dentry *dparent, struct dentry *dchild,
                           struct qstr *name)
>>>>>>> 7bbcc3c5
{
        static int last_ino, last_gen, last_count;
        struct lustre_md *md = opaque;

        if (!(md->body->valid & (OBD_MD_FLGENER | OBD_MD_FLID))) {
                CERROR("MDS body missing inum or generation\n");
                return 0;
        }

        if (last_ino == md->body->ino && last_gen == md->body->generation &&
            last_count < 500) {
                last_count++;
        } else {
                if (last_count > 1)
                        CDEBUG(D_VFSTRACE, "compared %u/%u %u times\n",
                               last_ino, last_gen, last_count);
                last_count = 0;
                last_ino = md->body->ino;
                last_gen = md->body->generation;
                CDEBUG(D_VFSTRACE,
                       "comparing inode %p ino %lu/%u to body "LPU64"/%u\n",
                       inode, inode->i_ino, inode->i_generation,
                       md->body->ino, md->body->generation);
        }

#if (LINUX_VERSION_CODE > KERNEL_VERSION(2,5,0))
        if (inode->i_ino != md->body->ino)
                return 0;
#endif
        if (inode->i_generation != md->body->generation) {
#ifdef HAVE_EXPORT___IGET
                if (inode->i_state & (I_FREEING | I_CLEAR))
                        return 0;
                if (inode->i_nlink == 0)
                        return 0;

                /* add "duplicate" inode into deathrow for destroy */
                spin_lock(&ll_i2sbi(inode)->ll_deathrow_lock);
                if (list_empty(&ll_i2info(inode)->lli_dead_list)) {
                        __iget(inode);
                        list_add(&ll_i2info(inode)->lli_dead_list,
                                 &ll_i2sbi(inode)->ll_deathrow);
                }
                spin_unlock(&ll_i2sbi(inode)->ll_deathrow_lock);
#endif

                return 0;
        }

        /* Apply the attributes in 'opaque' to this inode */
        if (!(inode->i_state & (I_FREEING | I_CLEAR)))
                ll_update_inode(inode, md);
        return 1;
}

int ll_unlock(__u32 mode, struct lustre_handle *lockh)
{
        ENTRY;

        ldlm_lock_decref(lockh, mode);

        RETURN(0);
}

<<<<<<< HEAD
/* Get an inode by inode number (already instantiated by the intent lookup).
=======

/* called from iget5_locked->find_inode() under inode_lock spinlock */
static int ll_test_inode(struct inode *inode, void *opaque)
{
        struct ll_inode_info *lli = ll_i2info(inode);
        struct lustre_md     *md = opaque;

        if (unlikely(!(md->body->valid & OBD_MD_FLID))) {
                CERROR("MDS body missing FID\n");
                return 0;
        }

        if (!lu_fid_eq(&lli->lli_fid, &md->body->fid1))
                return 0;

        return 1;
}

static int ll_set_inode(struct inode *inode, void *opaque)
{
        return 0;
}


/*
 * Get an inode by inode number (already instantiated by the intent lookup).
>>>>>>> 7bbcc3c5
 * Returns inode or NULL
 */
#if (LINUX_VERSION_CODE >= KERNEL_VERSION(2,5,0))
int ll_set_inode(struct inode *inode, void *opaque)
{
        ll_read_inode2(inode, opaque);
        return 0;
}

struct inode *ll_iget(struct super_block *sb, ino_t hash,
                      struct lustre_md *md)
{
<<<<<<< HEAD
        struct inode *inode;
=======
        struct ll_inode_info *lli;
        struct inode         *inode;
        ENTRY;
>>>>>>> 7bbcc3c5

        LASSERT(hash != 0);
        inode = iget5_locked(sb, hash, ll_test_inode, ll_set_inode, md);

        if (inode) {
<<<<<<< HEAD
                if (inode->i_state & I_NEW)
                        unlock_new_inode(inode);
                CDEBUG(D_VFSTRACE, "inode: %lu/%u(%p)\n", inode->i_ino,
                       inode->i_generation, inode);
=======
                lli = ll_i2info(inode);
                if (inode->i_state & I_NEW) {
                        ll_read_inode2(inode, md);
                        unlock_new_inode(inode);
                } else {
                        if (!(inode->i_state & (I_FREEING | I_CLEAR)))
                                ll_update_inode(inode, md);
                }
                CDEBUG(D_VFSTRACE, "got inode: %lu/%u(%p) for "DFID"\n",
                       inode->i_ino, inode->i_generation, inode,
                       PFID(&lli->lli_fid));
>>>>>>> 7bbcc3c5
        }

        RETURN(inode);
}
#else
struct inode *ll_iget(struct super_block *sb, ino_t hash,
                      struct lustre_md *md)
{
        struct inode *inode;
        LASSERT(hash != 0);
        inode = iget4(sb, hash, ll_test_inode, md);
        if (inode)
                CDEBUG(D_VFSTRACE, "inode: %lu/%u(%p)\n", inode->i_ino,
                       inode->i_generation, inode);
        return inode;
}
#endif

static void ll_drop_negative_dentry(struct inode *dir)
{ 
        struct dentry *dentry, *tmp_alias, *tmp_subdir;

        spin_lock(&dcache_lock);
restart:
        list_for_each_entry_safe(dentry, tmp_alias,
                                 &dir->i_dentry,d_alias) {
                if (!list_empty(&dentry->d_subdirs)) {
                        struct dentry *child;
                        list_for_each_entry_safe(child, tmp_subdir,
                                                 &dentry->d_subdirs,
                                                 d_child) {
                                /* XXX Print some debug here? */
                                if (!child->d_inode)
                                /* Negative dentry. If we were
                                   dropping dcache lock, go
                                   throught the list again */
                                        if (ll_drop_dentry(child))
                                                goto restart;
                        }
                }
        }
        spin_unlock(&dcache_lock);
}

int ll_mdc_blocking_ast(struct ldlm_lock *lock, struct ldlm_lock_desc *desc,
                        void *data, int flag)
{
        int rc;
        struct lustre_handle lockh;
        ENTRY;

        switch (flag) {
        case LDLM_CB_BLOCKING:
                ldlm_lock2handle(lock, &lockh);
                rc = ldlm_cli_cancel(&lockh);
                if (rc < 0) {
                        CDEBUG(D_INODE, "ldlm_cli_cancel: %d\n", rc);
                        RETURN(rc);
                }
                break;
        case LDLM_CB_CANCELING: {
                struct inode *inode = ll_inode_from_lock(lock);
                __u64 bits = lock->l_policy_data.l_inodebits.bits;

                /* Invalidate all dentries associated with this inode */
                if (inode == NULL)
                        break;

                LASSERT(lock->l_flags & LDLM_FL_CANCELING);
                if ((bits & MDS_INODELOCK_LOOKUP) &&
                    ll_have_md_lock(inode, MDS_INODELOCK_LOOKUP))
                        bits &= ~MDS_INODELOCK_LOOKUP;
                if ((bits & MDS_INODELOCK_UPDATE) &&
                    ll_have_md_lock(inode, MDS_INODELOCK_UPDATE))
                        bits &= ~MDS_INODELOCK_UPDATE;
                if ((bits & MDS_INODELOCK_OPEN) &&
                    ll_have_md_lock(inode, MDS_INODELOCK_OPEN))
                        bits &= ~MDS_INODELOCK_OPEN;
                
                if (lock->l_resource->lr_name.name[0] != inode->i_ino ||
                    lock->l_resource->lr_name.name[1] != inode->i_generation) {
                        LDLM_ERROR(lock, "data mismatch with ino %lu/%u (%p)",
                                   inode->i_ino, inode->i_generation, inode);
                }

                if (bits & MDS_INODELOCK_OPEN) {
                        int flags = 0;
                        switch (lock->l_req_mode) {
                        case LCK_CW:
                                flags = FMODE_WRITE;
                                break;
                        case LCK_PR:
                                flags = FMODE_EXEC;
                                if (!FMODE_EXEC)
                                        CERROR("open PR lock without FMODE_EXEC\n");
                                break;
                        case LCK_CR:
                                flags = FMODE_READ;
                                break;
                        default:
                                CERROR("Unexpected lock mode for OPEN lock "
                                       "%d, inode %ld\n", lock->l_req_mode,
                                       inode->i_ino);
                        }
                        ll_mdc_real_close(inode, flags);
                }

                if (bits & MDS_INODELOCK_UPDATE)
                        clear_bit(LLI_F_HAVE_MDS_SIZE_LOCK,
                                  &(ll_i2info(inode)->lli_flags));

                if (S_ISDIR(inode->i_mode) &&
                     (bits & MDS_INODELOCK_UPDATE)) {
                        CDEBUG(D_INODE, "invalidating inode %lu\n",
                               inode->i_ino);
                        truncate_inode_pages(inode->i_mapping, 0);
                        ll_drop_negative_dentry(inode);
                        inode->i_version++; /* XXX: remove with inode version*/
                }

                if (inode->i_sb->s_root &&
                    inode != inode->i_sb->s_root->d_inode &&
                    (bits & MDS_INODELOCK_LOOKUP))
                        ll_unhash_aliases(inode);
                iput(inode);
                break;
        }
        default:
                LBUG();
        }

        RETURN(0);
}

int ll_mdc_cancel_unused(struct lustre_handle *conn, struct inode *inode,
                         int flags, void *opaque)
{
        struct ldlm_res_id res_id =
                { .name = {inode->i_ino, inode->i_generation} };
        struct obd_device *obddev = class_conn2obd(conn);
        ENTRY;

        RETURN(ldlm_cli_cancel_unused(obddev->obd_namespace, &res_id, flags,
                                      opaque));
}

/* Pack the required supplementary groups into the supplied groups array.
 * If we don't need to use the groups from the target inode(s) then we
 * instead pack one or more groups from the user's supplementary group
 * array in case it might be useful.  Not needed if doing an MDS-side upcall. */
void ll_i2gids(__u32 *suppgids, struct inode *i1, struct inode *i2)
{
        int i;

        LASSERT(i1 != NULL);
        LASSERT(suppgids != NULL);

        if (in_group_p(i1->i_gid))
                suppgids[0] = i1->i_gid;
        else
                suppgids[0] = -1;

        if (i2) {
                if (in_group_p(i2->i_gid))
                        suppgids[1] = i2->i_gid;
                else
                        suppgids[1] = -1;
        } else {
                suppgids[1] = -1;
        }

        for (i = 0; i < current_ngroups; i++) {
                if (suppgids[0] == -1) {
                        if (current_groups[i] != suppgids[1])
                                suppgids[0] = current_groups[i];
                        continue;
                }
                if (suppgids[1] == -1) {
                        if (current_groups[i] != suppgids[0])
                                suppgids[1] = current_groups[i];
                        continue;
                }
                break;
        }
}

int ll_prepare_mdc_op_data(struct mdc_op_data *op_data, struct inode *i1,
                            struct inode *i2, const char *name, int namelen,
                            int mode, void *data)
{
        LASSERT(i1);

        if (namelen > ll_i2sbi(i1)->ll_namelen)
                return -ENAMETOOLONG;
        ll_i2gids(op_data->suppgids, i1, i2);
        ll_inode2fid(&op_data->fid1, i1);

        if (i2)
                ll_inode2fid(&op_data->fid2, i2);
        else
                memset(&op_data->fid2, 0, sizeof(op_data->fid2));

        op_data->name = name;
        op_data->namelen = namelen;
        op_data->create_mode = mode;
        op_data->mod_time = CURRENT_SECONDS;
        op_data->data = data;

        return 0;
}

static void ll_d_add(struct dentry *de, struct inode *inode)
{
        CDEBUG(D_DENTRY, "adding inode %p to dentry %p\n", inode, de);
        /* d_instantiate */
        if (!list_empty(&de->d_alias)) {
                spin_unlock(&dcache_lock);
                CERROR("dentry %.*s %p alias next %p, prev %p\n",
                       de->d_name.len, de->d_name.name, de,
                       de->d_alias.next, de->d_alias.prev);
                LBUG();
        }
        if (inode)
                list_add(&de->d_alias, &inode->i_dentry);
        de->d_inode = inode;

        /* d_rehash */
        if (!d_unhashed(de)) {
                spin_unlock(&dcache_lock);
                CERROR("dentry %.*s %p hash next %p\n",
                       de->d_name.len, de->d_name.name, de, de->d_hash.next);
                LBUG();
        }
        d_rehash_cond(de, 0);
}

/* Search "inode"'s alias list for a dentry that has the same name and parent
 * as de.  If found, return it.  If not found, return de.
 * Lustre can't use d_add_unique because don't unhash aliases for directory
 * in ll_revalidate_it.  After revaliadate inode will be have hashed aliases
 * and it triggers BUG_ON in d_instantiate_unique (bug #10954).
 */
static struct dentry *ll_find_alias(struct inode *inode, struct dentry *de)
{
        struct list_head *tmp;
        struct dentry *dentry;
        struct dentry *last_discon = NULL;

        spin_lock(&dcache_lock);
        list_for_each(tmp, &inode->i_dentry) {
                dentry = list_entry(tmp, struct dentry, d_alias);

                /* We are called here with 'de' already on the aliases list. */
                if (unlikely(dentry == de)) {
                        CERROR("whoops\n");
                        continue;
                }

                if (dentry->d_flags & DCACHE_DISCONNECTED) {
                        LASSERT(last_discon == NULL);
                        last_discon = dentry;
                        continue;
                }

                if (dentry->d_parent != de->d_parent)
                        continue;

                if (dentry->d_name.hash != de->d_name.hash)
                        continue;

                if (dentry->d_name.len != de->d_name.len)
                        continue;

                if (memcmp(dentry->d_name.name, de->d_name.name,
                           de->d_name.len) != 0)
                        continue;

                dget_locked(dentry);
                lock_dentry(dentry);
                __d_drop(dentry);
#ifdef DCACHE_LUSTRE_INVALID
                dentry->d_flags &= ~DCACHE_LUSTRE_INVALID;
#endif
                unlock_dentry(dentry);
                d_rehash_cond(dentry, 0); /* avoid taking dcache_lock inside */
                spin_unlock(&dcache_lock);
                iput(inode);
                CDEBUG(D_DENTRY, "alias dentry %.*s (%p) parent %p inode %p "
                       "refc %d\n", de->d_name.len, de->d_name.name, de,
                       de->d_parent, de->d_inode, atomic_read(&de->d_count));
                return dentry;
        }
        if (last_discon) {
                 CDEBUG(D_DENTRY, "Reuse disconnected dentry %p inode %p "
                        "refc %d\n", last_discon, last_discon->d_inode,
                        atomic_read(&last_discon->d_count));
                 dget_locked(last_discon);
                 spin_unlock(&dcache_lock);
                 d_rehash(de);
                 d_move(last_discon, de);
                 iput(inode);
                 return last_discon;
        }

        ll_d_add(de, inode);

        spin_unlock(&dcache_lock);

        return de;
}

<<<<<<< HEAD
int lookup_it_finish(struct ptlrpc_request *request, int offset,
=======
static inline void ll_dop_init(struct dentry *de, int *set)
{
        lock_dentry(de);
        if (likely(de->d_op != &ll_d_ops)) {
                de->d_op = &ll_init_d_ops;
                *set = 1;
        }
        unlock_dentry(de);
}

static inline void ll_dop_fini(struct dentry *de, int succ)
{
        lock_dentry(de);
        if (likely(de->d_op == &ll_init_d_ops)) {
                if (succ)
                        de->d_op = &ll_d_ops;
                else
                        de->d_op = &ll_fini_d_ops;
                unlock_dentry(de);
                smp_wmb();
                ll_d_wakeup(de);
        } else {
                if (succ)
                        de->d_op = &ll_d_ops;
                unlock_dentry(de);
        }
}

int ll_lookup_it_finish(struct ptlrpc_request *request,
>>>>>>> 7bbcc3c5
                     struct lookup_intent *it, void *data)
{
        struct it_cb_data *icbd = data;
        struct dentry **de = icbd->icbd_childp;
        struct inode *parent = icbd->icbd_parent;
        struct ll_sb_info *sbi = ll_i2sbi(parent);
        struct inode *inode = NULL;
        int set = 0, rc;
        ENTRY;

<<<<<<< HEAD
        lock_dentry(*de);
        if (likely((*de)->d_op != &ll_d_ops)) {
                (*de)->d_op = &ll_init_d_ops;
                set = 1;
        }
        unlock_dentry(*de);
=======
        ll_dop_init(*de, &set);
>>>>>>> 7bbcc3c5

        /* NB 1 request reference will be taken away by ll_intent_lock()
         * when I return */
        if (!it_disposition(it, DISP_LOOKUP_NEG)) {
                struct dentry *save = *de;

<<<<<<< HEAD
                rc = ll_prep_inode(sbi->ll_osc_exp, &inode, request, offset,
                                   (*de)->d_sb);
                if (rc) {
                        if (set) {
                                lock_dentry(*de);
                                if (likely((*de)->d_op == &ll_init_d_ops)) {
                                        (*de)->d_op = &ll_fini_d_ops;
                                        unlock_dentry(*de);
                                        smp_wmb();
                                        ll_d_wakeup(*de);
                                } else {
                                        unlock_dentry(*de);
                                }
                        }
=======
                rc = ll_prep_inode(&inode, request, (*de)->d_sb);
                if (rc) {
                        if (set)
                                ll_dop_fini(*de, 0);
>>>>>>> 7bbcc3c5
                        RETURN(rc);
                }

                CDEBUG(D_DLMTRACE, "setting l_data to inode %p (%lu/%u)\n",
                       inode, inode->i_ino, inode->i_generation);
                mdc_set_lock_data(&it->d.lustre.it_lock_handle, inode);

                /* We used to query real size from OSTs here, but actually
                   this is not needed. For stat() calls size would be updated
                   from subsequent do_revalidate()->ll_inode_revalidate_it() in
                   2.4 and
                   vfs_getattr_it->ll_getattr()->ll_inode_revalidate_it() in 2.6
                   Everybody else who needs correct file size would call
                   ll_glimpse_size or some equivalent themselves anyway.
                   Also see bug 7198. */
                *de = ll_find_alias(inode, *de);
<<<<<<< HEAD
                if (set && *de != save) {
                        lock_dentry(save);
                        if (likely(save->d_op == &ll_init_d_ops)) {
                                save->d_op = &ll_fini_d_ops;
                                unlock_dentry(save);
                                smp_wmb();
                                ll_d_wakeup(save);
                        } else {
                                unlock_dentry(save);
                        }
                }
=======
                if (set && *de != save)
                        ll_dop_fini(save, 0);
>>>>>>> 7bbcc3c5
        } else {
                /* Check that parent has UPDATE lock. If there is none, we
                   cannot afford to hash this dentry (done by ll_d_add) as it
                   might get picked up later when UPDATE lock will appear */
                if (ll_have_md_lock(parent, MDS_INODELOCK_UPDATE)) {
                        spin_lock(&dcache_lock);
                        ll_d_add(*de, inode);
                        spin_unlock(&dcache_lock);
                } else {
                        /* We do not want to hash the dentry if don`t have a
                         * lock, but if this dentry is later used in d_move,
                         * we'd hit uninitialised list head d_hash, so we just
                         * do this to init d_hash field but leave dentry
                         * unhashed. (bug 10796). */
                        d_rehash(*de);
                        d_drop(*de);
                }
        }

        ll_set_dd(*de);

<<<<<<< HEAD
        lock_dentry(*de);
        if (likely((*de)->d_op == &ll_init_d_ops)) {
                (*de)->d_op = &ll_d_ops;
                unlock_dentry(*de);
                smp_wmb();
                ll_d_wakeup(*de);
        } else {
                (*de)->d_op = &ll_d_ops;
                unlock_dentry(*de);
        }
=======
        ll_dop_fini(*de, 1);
>>>>>>> 7bbcc3c5

        RETURN(0);
}

static struct dentry *ll_lookup_it(struct inode *parent, struct dentry *dentry,
                                   struct lookup_intent *it, int lookup_flags)
{
        struct dentry *save = dentry, *retval;
        struct mdc_op_data op_data;
        struct it_cb_data icbd;
        struct ptlrpc_request *req = NULL;
        struct lookup_intent lookup_it = { .it_op = IT_LOOKUP };
        int rc;
        ENTRY;

        CDEBUG(D_VFSTRACE, "VFS Op:name=%.*s,dir=%lu/%u(%p),intent=%s\n",
               dentry->d_name.len, dentry->d_name.name, parent->i_ino,
               parent->i_generation, parent, LL_IT2STR(it));

        if (d_mountpoint(dentry))
                CERROR("Tell Peter, lookup on mtpt, it %s\n", LL_IT2STR(it));

        ll_frob_intent(&it, &lookup_it);

        /* As do_lookup is called before follow_mount, root dentry may be left
         * not valid, revalidate it here. */
        if (parent->i_sb->s_root && (parent->i_sb->s_root->d_inode == parent) &&
            (it->it_op & (IT_OPEN | IT_CREAT))) {
                rc = ll_inode_revalidate_it(parent->i_sb->s_root, it);
                if (rc)
                        RETURN(ERR_PTR(rc));
        }

        if (it->it_op == IT_GETATTR) {
                rc = ll_statahead_enter(parent, &dentry, 1);
                if (rc >= 0) {
                        ll_statahead_exit(dentry, rc);
                        if (rc == 1)
                                RETURN(retval = dentry);
                }
        }
<<<<<<< HEAD
=======

        icbd.icbd_childp = &dentry;
        icbd.icbd_parent = parent;
>>>>>>> 7bbcc3c5

        icbd.icbd_parent = parent;
        icbd.icbd_childp = &dentry;

        rc = ll_prepare_mdc_op_data(&op_data, parent, NULL, dentry->d_name.name,
                                    dentry->d_name.len, lookup_flags, NULL);
        if (rc)
                RETURN(ERR_PTR(rc));

        it->it_create_mode &= ~current->fs->umask;

        rc = mdc_intent_lock(ll_i2mdcexp(parent), &op_data, NULL, 0, it,
                             lookup_flags, &req, ll_mdc_blocking_ast, 0);

        if (rc < 0)
                GOTO(out, retval = ERR_PTR(rc));

<<<<<<< HEAD
        rc = lookup_it_finish(req, DLM_REPLY_REC_OFF, it, &icbd);
=======
        rc = ll_lookup_it_finish(req, it, &icbd);
>>>>>>> 7bbcc3c5
        if (rc != 0) {
                ll_intent_release(it);
                GOTO(out, retval = ERR_PTR(rc));
        }

        if ((it->it_op & IT_OPEN) && dentry->d_inode &&
            !S_ISREG(dentry->d_inode->i_mode) &&
            !S_ISDIR(dentry->d_inode->i_mode)) {
                ll_release_openhandle(dentry, it);
        }
        ll_lookup_finish_locks(it, dentry);

        if (dentry == save)
                GOTO(out, retval = NULL);
        else
                GOTO(out, retval = dentry);
 out:
        if (req)
                ptlrpc_req_finished(req);
        return retval;
}

#if (LINUX_VERSION_CODE > KERNEL_VERSION(2,5,0))
#ifdef HAVE_VFS_INTENT_PATCHES
static struct dentry *ll_lookup_nd(struct inode *parent, struct dentry *dentry,
                                   struct nameidata *nd)
{
        struct dentry *de;
        ENTRY;

        if (nd && nd->flags & LOOKUP_LAST && !(nd->flags & LOOKUP_LINK_NOTLAST))
                de = ll_lookup_it(parent, dentry, &nd->intent, nd->flags);
        else
                de = ll_lookup_it(parent, dentry, NULL, 0);

        RETURN(de);
}
#else
struct lookup_intent *ll_convert_intent(struct open_intent *oit,
                                        int lookup_flags)
{
        struct lookup_intent *it;

        OBD_ALLOC(it, sizeof(*it));
        if (!it)
                return ERR_PTR(-ENOMEM);

        if (lookup_flags & LOOKUP_OPEN) {
                it->it_op = IT_OPEN;
                if (lookup_flags & LOOKUP_CREATE)
                        it->it_op |= IT_CREAT;
                it->it_create_mode = oit->create_mode;
                it->it_flags = oit->flags;
        } else {
                it->it_op = IT_GETATTR;
        }

#ifndef HAVE_FILE_IN_STRUCT_INTENT
                /* Since there is no way to pass our intent to ll_file_open,
                 * just check the file is there. Actual open will be done
                 * in ll_file_open */
                if (it->it_op & IT_OPEN)
                        it->it_op = IT_LOOKUP;
#endif

        return it;
}

static struct dentry *ll_lookup_nd(struct inode *parent, struct dentry *dentry,
                                   struct nameidata *nd)
{
        struct dentry *de;
        ENTRY;

        if (nd && !(nd->flags & (LOOKUP_CONTINUE|LOOKUP_PARENT))) {
                struct lookup_intent *it;

#if defined(HAVE_FILE_IN_STRUCT_INTENT) && (LINUX_VERSION_CODE < KERNEL_VERSION(2,6,17))
                /* Did we came here from failed revalidate just to propagate
                 * its error? */
                if (nd->flags & LOOKUP_OPEN)
                        if (IS_ERR(nd->intent.open.file))
                                RETURN((struct dentry *)nd->intent.open.file);
#endif

                if (ll_d2d(dentry) && ll_d2d(dentry)->lld_it) {
                        it = ll_d2d(dentry)->lld_it;
                        ll_d2d(dentry)->lld_it = NULL;
                } else {
                        it = ll_convert_intent(&nd->intent.open, nd->flags);
                        if (IS_ERR(it))
                                RETURN((struct dentry *)it);
                }

                de = ll_lookup_it(parent, dentry, it, nd->flags);
                if (de)
                        dentry = de;
                if ((nd->flags & LOOKUP_OPEN) && !IS_ERR(dentry)) { /* Open */
                        if (dentry->d_inode &&
                            it_disposition(it, DISP_OPEN_OPEN)) { /* nocreate */
#ifdef HAVE_FILE_IN_STRUCT_INTENT
                                if (S_ISFIFO(dentry->d_inode->i_mode)) {
                                        // We cannot call open here as it would
                                        // deadlock.
                                        ptlrpc_req_finished(
                                                       (struct ptlrpc_request *)
                                                          it->d.lustre.it_data);
                                } else {
                                        struct file *filp;
                                        nd->intent.open.file->private_data = it;
                                        filp =lookup_instantiate_filp(nd,dentry,
                                                                      NULL);
#if (LINUX_VERSION_CODE < KERNEL_VERSION(2,6,17))
/* 2.6.1[456] have a bug in open_namei() that forgets to check
 * nd->intent.open.file for error, so we need to return it as lookup's result
 * instead */
                                        if (IS_ERR(filp)) {
                                                if (de)
                                                        dput(de);
                                                de = (struct dentry *) filp;
                                        }
#endif

                                }
#else /* HAVE_FILE_IN_STRUCT_INTENT */
                                /* Release open handle as we have no way to
                                 * pass it to ll_file_open */
                                ll_release_openhandle(dentry, it);
#endif /* HAVE_FILE_IN_STRUCT_INTENT */
                        } else if (it_disposition(it, DISP_OPEN_CREATE)) {
                                // XXX This can only reliably work on assumption
                                // that there are NO hashed negative dentries.
                                ll_d2d(dentry)->lld_it = it;
                                it = NULL; /* Will be freed in ll_create_nd */
                                /* We absolutely depend on ll_create_nd to be
                                 * called to not leak this intent and possible
                                 * data attached to it */
                        }
                }

                if (it) {
                        ll_intent_release(it);
                        OBD_FREE(it, sizeof(*it));
                }
        } else {
                de = ll_lookup_it(parent, dentry, NULL, 0);
        }

        RETURN(de);
}
#endif
#endif

/* We depend on "mode" being set with the proper file type/umask by now */
static struct inode *ll_create_node(struct inode *dir, const char *name,
                                    int namelen, const void *data, int datalen,
                                    int mode, __u64 extra,
                                    struct lookup_intent *it)
{
        struct inode *inode = NULL;
        struct ptlrpc_request *request = NULL;
        struct ll_sb_info *sbi = ll_i2sbi(dir);
        int rc;
        ENTRY;

        LASSERT(it && it->d.lustre.it_disposition);

        LASSERT(it_disposition(it, DISP_ENQ_CREATE_REF));
        request = it->d.lustre.it_data;
        it_clear_disposition(it, DISP_ENQ_CREATE_REF);
        rc = ll_prep_inode(sbi->ll_osc_exp, &inode, request, DLM_REPLY_REC_OFF,
                           dir->i_sb);
        if (rc)
                GOTO(out, inode = ERR_PTR(rc));

        LASSERT(list_empty(&inode->i_dentry));

        /* We asked for a lock on the directory, but were granted a
         * lock on the inode.  Since we finally have an inode pointer,
         * stuff it in the lock. */
        CDEBUG(D_DLMTRACE, "setting l_ast_data to inode %p (%lu/%u)\n",
               inode, inode->i_ino, inode->i_generation);
        mdc_set_lock_data(&it->d.lustre.it_lock_handle, inode);
        EXIT;
 out:
        ptlrpc_req_finished(request);
        return inode;
}

/*
 * By the time this is called, we already have created the directory cache
 * entry for the new file, but it is so far negative - it has no inode.
 *
 * We defer creating the OBD object(s) until open, to keep the intent and
 * non-intent code paths similar, and also because we do not have the MDS
 * inode number before calling ll_create_node() (which is needed for LOV),
 * so we would need to do yet another RPC to the MDS to store the LOV EA
 * data on the MDS.  If needed, we would pass the PACKED lmm as data and
 * lmm_size in datalen (the MDS still has code which will handle that).
 *
 * If the create succeeds, we fill in the inode information
 * with d_instantiate().
 */
static int ll_create_it(struct inode *dir, struct dentry *dentry, int mode,
                        struct lookup_intent *it)
{
        struct inode *inode;
        struct ptlrpc_request *request = it->d.lustre.it_data;
        int rc = 0;
        ENTRY;

        CDEBUG(D_VFSTRACE, "VFS Op:name=%.*s,dir=%lu/%u(%p),intent=%s\n",
               dentry->d_name.len, dentry->d_name.name, dir->i_ino,
               dir->i_generation, dir, LL_IT2STR(it));

        rc = it_open_error(DISP_OPEN_CREATE, it);
        if (rc)
                RETURN(rc);

        mdc_store_inode_generation(request, DLM_INTENT_REC_OFF,
                                   DLM_REPLY_REC_OFF);
        inode = ll_create_node(dir, dentry->d_name.name, dentry->d_name.len,
                               NULL, 0, mode, 0, it);
        if (IS_ERR(inode)) {
                RETURN(PTR_ERR(inode));
        }

        d_instantiate(dentry, inode);
        /* Negative dentry may be unhashed if parent does not have UPDATE lock,
         * but some callers, e.g. do_coredump, expect dentry to be hashed after
         * successful create. Hash it here. */
        spin_lock(&dcache_lock);
        if (d_unhashed(dentry))
                d_rehash_cond(dentry, 0);
        spin_unlock(&dcache_lock);
        RETURN(0);
}

static void ll_update_times(struct ptlrpc_request *request, int offset,
                            struct inode *inode)
{
        struct mds_body *body = lustre_msg_buf(request->rq_repmsg, offset,
                                               sizeof(*body));
        LASSERT(body);

        /* mtime is always updated with ctime, but can be set in past.
           As write and utime(2) may happen within 1 second, and utime's
           mtime has a priority over write's one, so take mtime from mds
           for the same ctimes. */
        if (body->valid & OBD_MD_FLCTIME &&
            body->ctime >= LTIME_S(inode->i_ctime)) {
                LTIME_S(inode->i_ctime) = body->ctime;

                if (body->valid & OBD_MD_FLMTIME) {
                        CDEBUG(D_INODE, "setting ino %lu mtime from %lu "
                               "to "LPU64"\n", inode->i_ino,
                               LTIME_S(inode->i_mtime), body->mtime);
                        LTIME_S(inode->i_mtime) = body->mtime;
                }
        }
}

static int ll_new_node(struct inode *dir, struct qstr *name,
                       const char *tgt, int mode,
                       int rdev, struct dentry *dchild)
{
        struct ptlrpc_request *request = NULL;
        struct inode *inode = NULL;
        struct ll_sb_info *sbi = ll_i2sbi(dir);
        struct mdc_op_data op_data;
        int tgt_len = 0;
        int err;

        ENTRY;
        if (unlikely(tgt != NULL))
                tgt_len = strlen(tgt)+1;

        err = ll_prepare_mdc_op_data(&op_data, dir, NULL, name->name,
                                     name->len, 0, NULL);
        if (err)
                GOTO(err_exit, err);

        err = mdc_create(sbi->ll_mdc_exp, &op_data, tgt, tgt_len,
                         mode, current->fsuid, current->fsgid,
                         current->cap_effective, rdev, &request);
        if (err)
                GOTO(err_exit, err);

        ll_update_times(request, REPLY_REC_OFF, dir);

        if (dchild) {
                err = ll_prep_inode(sbi->ll_osc_exp, &inode, request,
                                    REPLY_REC_OFF, dchild->d_sb);
                if (err)
                     GOTO(err_exit, err);

                d_drop(dchild);
                d_instantiate(dchild, inode);
                EXIT;
        }
err_exit:
        ptlrpc_req_finished(request);

        return err;
}


static int ll_mknod_generic(struct inode *dir, struct qstr *name, int mode,
                            unsigned rdev, struct dentry *dchild)
{
        int err;
        ENTRY;

        CDEBUG(D_VFSTRACE, "VFS Op:name=%.*s,dir=%lu/%u(%p) mode %o dev %x\n",
               name->len, name->name, dir->i_ino, dir->i_generation, dir,
               mode, rdev);

        mode &= ~current->fs->umask;

        switch (mode & S_IFMT) {
        case 0:
                mode |= S_IFREG; /* for mode = 0 case, fallthrough */
        case S_IFREG:
        case S_IFCHR:
        case S_IFBLK:
        case S_IFIFO:
        case S_IFSOCK:
                err = ll_new_node(dir, name, NULL, mode, rdev, dchild);
                break;
        case S_IFDIR:
                err = -EPERM;
                break;
        default:
                err = -EINVAL;
        }
        RETURN(err);
}

#if (LINUX_VERSION_CODE > KERNEL_VERSION(2,5,0))
#ifndef HAVE_VFS_INTENT_PATCHES
static int ll_create_nd(struct inode *dir, struct dentry *dentry, int mode, struct nameidata *nd)
{
        struct lookup_intent *it = ll_d2d(dentry)->lld_it;
        int rc;

        if (!it)
                return ll_mknod_generic(dir, &dentry->d_name, mode, 0, dentry);

        ll_d2d(dentry)->lld_it = NULL;

        /* Was there an error? Propagate it! */
        if (it->d.lustre.it_status) {
                rc = it->d.lustre.it_status;
                goto out;
        }

        rc = ll_create_it(dir, dentry, mode, it);
#ifdef HAVE_FILE_IN_STRUCT_INTENT
        if (nd && (nd->flags & LOOKUP_OPEN) && dentry->d_inode) { /* Open */
                nd->intent.open.file->private_data = it;
                lookup_instantiate_filp(nd, dentry, NULL);
        }
#else
        ll_release_openhandle(dentry,it);
#endif

out:
        ll_intent_release(it);
        OBD_FREE(it, sizeof(*it));

        return rc;
}
#else
static int ll_create_nd(struct inode *dir, struct dentry *dentry, int mode, struct nameidata *nd)
{

        if (!nd || !nd->intent.d.lustre.it_disposition)
                /* No saved request? Just mknod the file */
                return ll_mknod_generic(dir, &dentry->d_name, mode, 0, dentry);

        return ll_create_it(dir, dentry, mode, &nd->intent);
}
#endif
#endif

static int ll_symlink_generic(struct inode *dir, struct qstr *name,
                              const char *tgt, struct dentry *dchild)
{
        int err;
        ENTRY;

        CDEBUG(D_VFSTRACE, "VFS Op:name=%.*s,dir=%lu/%u(%p),target=%.*s\n",
               name->len, name->name, dir->i_ino, dir->i_generation,
               dir, 3000, tgt);

        err = ll_new_node(dir, name, (char *)tgt, S_IFLNK | S_IRWXUGO,
                          0, dchild);
        RETURN(err);
}

static int ll_link_generic(struct inode *src,  struct inode *dir,
                           struct qstr *name, struct dentry *dchild)
{
        struct ptlrpc_request *request = NULL;
        struct mdc_op_data op_data;
        int err;
        struct ll_sb_info *sbi = ll_i2sbi(dir);

        ENTRY;
        CDEBUG(D_VFSTRACE,
               "VFS Op: inode=%lu/%u(%p), dir=%lu/%u(%p), target=%.*s\n",
               src->i_ino, src->i_generation, src, dir->i_ino,
               dir->i_generation, dir, name->len, name->name);

        err = ll_prepare_mdc_op_data(&op_data, src, dir, name->name,
                                     name->len, 0, NULL);
        if (err)
                GOTO(out, err);
        err = mdc_link(sbi->ll_mdc_exp, &op_data, &request);
        if (err)
               GOTO(out, err);

        if (dchild) {
                d_drop(dchild);
        }
        ll_update_times(request, REPLY_REC_OFF, dir);

        EXIT;
out:
        ptlrpc_req_finished(request);
        RETURN(err);
}

static int ll_mkdir_generic(struct inode *dir, struct qstr *name, int mode,
                            struct dentry *dchild)

{
        int err;

        ENTRY;
        CDEBUG(D_VFSTRACE, "VFS Op:name=%.*s,dir=%lu/%u(%p)\n",
               name->len, name->name, dir->i_ino, dir->i_generation, dir);

        mode = (mode & (S_IRWXUGO|S_ISVTX) & ~current->fs->umask) | S_IFDIR;
        err = ll_new_node(dir, name, NULL, mode, 0, dchild);

        RETURN(err);
}

/* Try to find the child dentry by its name.
   If found, put the result fid into @fid. */
static void ll_get_child_fid(struct inode * dir, struct qstr *name,
                             struct ll_fid *fid)
{
        struct dentry *parent, *child;
        
        parent = list_entry(dir->i_dentry.next, struct dentry, d_alias);
        child = d_lookup(parent, name);
        if (child) {
                if (child->d_inode)
                        ll_inode2fid(fid, child->d_inode);
                dput(child);
        }
}

static int ll_rmdir_generic(struct inode *dir, struct dentry *dparent,
                            struct qstr *name)
{
        struct ptlrpc_request *request = NULL;
        struct mdc_op_data op_data = {{0}};
        struct dentry *dentry;
        int rc;
        ENTRY;
        CDEBUG(D_VFSTRACE, "VFS Op:name=%.*s,dir=%lu/%u(%p)\n",
               name->len, name->name, dir->i_ino, dir->i_generation, dir);

        /* Check if we have something mounted at the dir we are going to delete
         * In such a case there would always be dentry present. */
        if (dparent) {
                dentry = d_lookup(dparent, name);
                if (dentry) {
                        int mounted = d_mountpoint(dentry);
                        dput(dentry);
                        if (mounted)
                                GOTO(out, rc = -EBUSY);
                }
        }

        rc = ll_prepare_mdc_op_data(&op_data, dir, NULL, name->name,
                                    name->len, S_IFDIR, NULL);
        if (rc)
                GOTO(out, rc);
        
        ll_get_child_fid(dir, name, &op_data.fid3);
        rc = mdc_unlink(ll_i2sbi(dir)->ll_mdc_exp, &op_data, &request);
        if (rc)
                GOTO(out, rc);
        ll_update_times(request, REPLY_REC_OFF, dir);

        EXIT;
out:
        ptlrpc_req_finished(request);
        return(rc);
}

int ll_objects_destroy(struct ptlrpc_request *request, struct inode *dir)
{
        struct mds_body *body;
        struct lov_mds_md *eadata;
        struct lov_stripe_md *lsm = NULL;
        struct obd_trans_info oti = { 0 };
        struct obdo *oa;
        int rc;
        ENTRY;

        /* req is swabbed so this is safe */
        body = lustre_msg_buf(request->rq_repmsg, REPLY_REC_OFF, sizeof(*body));

        if (!(body->valid & OBD_MD_FLEASIZE))
                RETURN(0);

        if (body->eadatasize == 0) {
                CERROR("OBD_MD_FLEASIZE set but eadatasize zero\n");
                GOTO(out, rc = -EPROTO);
        }

        /* The MDS sent back the EA because we unlinked the last reference
         * to this file. Use this EA to unlink the objects on the OST.
         * It's opaque so we don't swab here; we leave it to obd_unpackmd() to
         * check it is complete and sensible. */
        eadata = lustre_swab_repbuf(request, REPLY_REC_OFF + 1,
                                    body->eadatasize, NULL);
        LASSERT(eadata != NULL);
        if (eadata == NULL) {
                CERROR("Can't unpack MDS EA data\n");
                GOTO(out, rc = -EPROTO);
        }

        rc = obd_unpackmd(ll_i2obdexp(dir), &lsm, eadata, body->eadatasize);
        if (rc < 0) {
                CERROR("obd_unpackmd: %d\n", rc);
                GOTO(out, rc);
        }
        LASSERT(rc >= sizeof(*lsm));

        rc = obd_checkmd(ll_i2obdexp(dir), ll_i2mdcexp(dir), lsm);
        if (rc)
                GOTO(out_free_memmd, rc);

        OBDO_ALLOC(oa);
        if (oa == NULL)
                GOTO(out_free_memmd, rc = -ENOMEM);

        oa->o_id = lsm->lsm_object_id;
        oa->o_mode = body->mode & S_IFMT;
        oa->o_valid = OBD_MD_FLID | OBD_MD_FLTYPE;

        if (body->valid & OBD_MD_FLCOOKIE) {
                oa->o_valid |= OBD_MD_FLCOOKIE;
                oti.oti_logcookies =
                        lustre_msg_buf(request->rq_repmsg, REPLY_REC_OFF + 2,
                                       sizeof(struct llog_cookie) *
                                       lsm->lsm_stripe_count);
                if (oti.oti_logcookies == NULL) {
                        oa->o_valid &= ~OBD_MD_FLCOOKIE;
                        body->valid &= ~OBD_MD_FLCOOKIE;
                }
        }

        rc = obd_destroy(ll_i2obdexp(dir), oa, lsm, &oti, ll_i2mdcexp(dir));
        OBDO_FREE(oa);
        if (rc)
                CERROR("obd destroy objid "LPX64" error %d\n",
                       lsm->lsm_object_id, rc);
 out_free_memmd:
        obd_free_memmd(ll_i2obdexp(dir), &lsm);
 out:
        return rc;
}

static int ll_unlink_generic(struct inode * dir, struct qstr *name)
{
        struct ptlrpc_request *request = NULL;
        struct mdc_op_data op_data = {{0}};
        int rc;
        ENTRY;

        CDEBUG(D_VFSTRACE, "VFS Op:name=%.*s,dir=%lu/%u(%p)\n",
               name->len, name->name, dir->i_ino, dir->i_generation, dir);

        rc = ll_prepare_mdc_op_data(&op_data, dir, NULL, name->name,
                                    name->len, 0, NULL);
        if (rc)
                GOTO(out, rc);

        ll_get_child_fid(dir, name, &op_data.fid3);
        rc = mdc_unlink(ll_i2sbi(dir)->ll_mdc_exp, &op_data, &request);
        if (rc)
                GOTO(out, rc);

        ll_update_times(request, REPLY_REC_OFF, dir);

        rc = ll_objects_destroy(request, dir);
        if (rc)
                GOTO(out, rc);
        EXIT;
 out:
        ptlrpc_req_finished(request);
        return(rc);
}

static int ll_rename_generic(struct inode *src, struct qstr *src_name,
                             struct inode *tgt, struct qstr *tgt_name)
{
        struct ptlrpc_request *request = NULL;
        struct ll_sb_info *sbi = ll_i2sbi(src);
        struct mdc_op_data op_data = {{0}};
        int err;

        ENTRY;
        CDEBUG(D_VFSTRACE,"VFS Op:oldname=%.*s,src_dir=%lu/%u(%p),newname=%.*s,"
               "tgt_dir=%lu/%u(%p)\n", src_name->len, src_name->name,
               src->i_ino, src->i_generation, src, tgt_name->len,
               tgt_name->name, tgt->i_ino, tgt->i_generation, tgt);

        err = ll_prepare_mdc_op_data(&op_data, src, tgt, NULL, 0, 0, NULL);
        if (err)
                GOTO(out, err);
        
        ll_get_child_fid(src, src_name, &op_data.fid3);
        ll_get_child_fid(tgt, tgt_name, &op_data.fid4);
        err = mdc_rename(sbi->ll_mdc_exp, &op_data,
                         src_name->name, src_name->len,
                         tgt_name->name, tgt_name->len, &request);
        if (err)
                GOTO(out, err);
        ll_update_times(request, REPLY_REC_OFF, src);
        ll_update_times(request, REPLY_REC_OFF, tgt);
        err = ll_objects_destroy(request, src);
        if (err)
                GOTO(out, err);

        EXIT;
out:
        ptlrpc_req_finished(request);

        return(err);
}

#ifdef HAVE_VFS_INTENT_PATCHES
static int ll_mknod_raw(struct nameidata *nd, int mode, dev_t rdev)
{
        return ll_mknod_generic(nd->dentry->d_inode, &nd->last, mode,rdev,NULL);
}
static int ll_rename_raw(struct nameidata *srcnd, struct nameidata *tgtnd)
{
        return ll_rename_generic(srcnd->dentry->d_inode, &srcnd->last,
                                 tgtnd->dentry->d_inode, &tgtnd->last);
}
static int ll_link_raw(struct nameidata *srcnd, struct nameidata *tgtnd)
{
        return ll_link_generic(srcnd->dentry->d_inode, tgtnd->dentry->d_inode,
                               &tgtnd->last, NULL);
}
static int ll_symlink_raw(struct nameidata *nd, const char *tgt)
{
        return ll_symlink_generic(nd->dentry->d_inode, &nd->last, tgt, NULL);
}
static int ll_rmdir_raw(struct nameidata *nd)
{
        return ll_rmdir_generic(nd->dentry->d_inode, nd->dentry, &nd->last);
}
static int ll_mkdir_raw(struct nameidata *nd, int mode)
{
        return ll_mkdir_generic(nd->dentry->d_inode, &nd->last, mode, NULL);
}
static int ll_unlink_raw(struct nameidata *nd)
{
        return ll_unlink_generic(nd->dentry->d_inode, &nd->last);
}
#endif

static int ll_mknod(struct inode *dir, struct dentry *dchild, int mode,
                    ll_dev_t rdev)
{
        return ll_mknod_generic(dir, &dchild->d_name, mode,
                                old_encode_dev(rdev), dchild);
}

#if (LINUX_VERSION_CODE > KERNEL_VERSION(2,5,0))
static int ll_unlink(struct inode * dir, struct dentry *dentry)
{
        return ll_unlink_generic(dir, &dentry->d_name);
}
static int ll_mkdir(struct inode *dir, struct dentry *dentry, int mode)
{
        return ll_mkdir_generic(dir, &dentry->d_name, mode, dentry);
}
static int ll_rmdir(struct inode *dir, struct dentry *dentry)
{
        return ll_rmdir_generic(dir, NULL, &dentry->d_name);
}
static int ll_symlink(struct inode *dir, struct dentry *dentry,
                      const char *oldname)
{
        return ll_symlink_generic(dir, &dentry->d_name, oldname, dentry);
}
static int ll_link(struct dentry *old_dentry, struct inode *dir,
                   struct dentry *new_dentry)
{
        return ll_link_generic(old_dentry->d_inode, dir,
                               &new_dentry->d_name, new_dentry);
}
static int ll_rename(struct inode *old_dir, struct dentry *old_dentry,
                     struct inode *new_dir, struct dentry *new_dentry)
{
<<<<<<< HEAD
        return ll_rename_generic(old_dir, &old_dentry->d_name, new_dir,
=======
        int err;
        err = ll_rename_generic(old_dir, NULL,
                                 old_dentry, &old_dentry->d_name,
                                 new_dir, NULL, new_dentry,
>>>>>>> 7bbcc3c5
                                 &new_dentry->d_name);
        if (!err) {
#ifndef HAVE_FS_RENAME_DOES_D_MOVE
                if (!S_ISDIR(old_dentry->d_inode->i_mode))
#endif
                        d_move(old_dentry, new_dentry);
        }
        return err;
}
#endif

struct inode_operations ll_dir_inode_operations = {
#ifdef HAVE_VFS_INTENT_PATCHES
        .link_raw           = ll_link_raw,
        .unlink_raw         = ll_unlink_raw,
        .symlink_raw        = ll_symlink_raw,
        .mkdir_raw          = ll_mkdir_raw,
        .rmdir_raw          = ll_rmdir_raw,
        .mknod_raw          = ll_mknod_raw,
        .rename_raw         = ll_rename_raw,
        .setattr            = ll_setattr,
        .setattr_raw        = ll_setattr_raw,
#endif
        .mknod              = ll_mknod,
#if (LINUX_VERSION_CODE < KERNEL_VERSION(2,5,0))
        .create_it          = ll_create_it,
        .lookup_it          = ll_lookup_it,
        .revalidate_it      = ll_inode_revalidate_it,
#else
        .lookup             = ll_lookup_nd,
        .create             = ll_create_nd,
        /* We need all these non-raw things for NFSD, to not patch it. */
        .unlink             = ll_unlink,
        .mkdir              = ll_mkdir,
        .rmdir              = ll_rmdir,
        .symlink            = ll_symlink,
        .link               = ll_link,
        .rename             = ll_rename,
        .setattr            = ll_setattr,
        .getattr            = ll_getattr,
#endif
        .permission         = ll_inode_permission,
        .setxattr           = ll_setxattr,
        .getxattr           = ll_getxattr,
        .listxattr          = ll_listxattr,
        .removexattr        = ll_removexattr,
};

struct inode_operations ll_special_inode_operations = {
#ifdef HAVE_VFS_INTENT_PATCHES
        .setattr_raw    = ll_setattr_raw,
#endif
        .setattr        = ll_setattr,
#if (LINUX_VERSION_CODE > KERNEL_VERSION(2,5,0))
        .getattr        = ll_getattr,
#else
        .revalidate_it  = ll_inode_revalidate_it,
#endif
        .permission     = ll_inode_permission,
        .setxattr       = ll_setxattr,
        .getxattr       = ll_getxattr,
        .listxattr      = ll_listxattr,
        .removexattr    = ll_removexattr,
};<|MERGE_RESOLUTION|>--- conflicted
+++ resolved
@@ -35,95 +35,54 @@
 #include <linux/lustre_version.h>
 #include "llite_internal.h"
 
-<<<<<<< HEAD
 /* methods */
 
-/* called from iget{4,5_locked}->find_inode() under inode_lock spinlock */
-#if (LINUX_VERSION_CODE < KERNEL_VERSION(2,5,0))
-static int ll_test_inode(struct inode *inode, unsigned long ino, void *opaque)
-#else
-static int ll_test_inode(struct inode *inode, void *opaque)
-#endif
-=======
-/*
- * Check if we have something mounted at the named dchild.
- * In such a case there would always be dentry present.
+int ll_unlock(__u32 mode, struct lustre_handle *lockh)
+{
+        ENTRY;
+
+        ldlm_lock_decref(lockh, mode);
+
+        RETURN(0);
+}
+
+/* Get an inode by inode number (already instantiated by the intent lookup).
+ * Returns inode or NULL
  */
-static int ll_d_mountpoint(struct dentry *dparent, struct dentry *dchild,
-                           struct qstr *name)
->>>>>>> 7bbcc3c5
-{
-        static int last_ino, last_gen, last_count;
-        struct lustre_md *md = opaque;
-
-        if (!(md->body->valid & (OBD_MD_FLGENER | OBD_MD_FLID))) {
-                CERROR("MDS body missing inum or generation\n");
-                return 0;
-        }
-
-        if (last_ino == md->body->ino && last_gen == md->body->generation &&
-            last_count < 500) {
-                last_count++;
-        } else {
-                if (last_count > 1)
-                        CDEBUG(D_VFSTRACE, "compared %u/%u %u times\n",
-                               last_ino, last_gen, last_count);
-                last_count = 0;
-                last_ino = md->body->ino;
-                last_gen = md->body->generation;
-                CDEBUG(D_VFSTRACE,
-                       "comparing inode %p ino %lu/%u to body "LPU64"/%u\n",
-                       inode, inode->i_ino, inode->i_generation,
-                       md->body->ino, md->body->generation);
-        }
-
-#if (LINUX_VERSION_CODE > KERNEL_VERSION(2,5,0))
-        if (inode->i_ino != md->body->ino)
-                return 0;
-#endif
-        if (inode->i_generation != md->body->generation) {
-#ifdef HAVE_EXPORT___IGET
-                if (inode->i_state & (I_FREEING | I_CLEAR))
-                        return 0;
-                if (inode->i_nlink == 0)
-                        return 0;
-
-                /* add "duplicate" inode into deathrow for destroy */
-                spin_lock(&ll_i2sbi(inode)->ll_deathrow_lock);
-                if (list_empty(&ll_i2info(inode)->lli_dead_list)) {
-                        __iget(inode);
-                        list_add(&ll_i2info(inode)->lli_dead_list,
-                                 &ll_i2sbi(inode)->ll_deathrow);
-                }
-                spin_unlock(&ll_i2sbi(inode)->ll_deathrow_lock);
-#endif
-
-                return 0;
-        }
-
-        /* Apply the attributes in 'opaque' to this inode */
-        if (!(inode->i_state & (I_FREEING | I_CLEAR)))
-                ll_update_inode(inode, md);
-        return 1;
-}
-
-int ll_unlock(__u32 mode, struct lustre_handle *lockh)
-{
-        ENTRY;
-
-        ldlm_lock_decref(lockh, mode);
-
-        RETURN(0);
-}
-
-<<<<<<< HEAD
-/* Get an inode by inode number (already instantiated by the intent lookup).
-=======
+
+static inline __u64 fid_flatten(const struct lu_fid *fid)
+{                      
+        return (fid_seq(fid) - 1) * LUSTRE_SEQ_MAX_WIDTH + fid_oid(fid);
+}
+/* Build inode number on passed @fid */
+ino_t ll_fid_build_ino(struct ll_sb_info *sbi,
+                       struct ll_fid *fid)
+{
+        ino_t ino;
+        ENTRY;
+
+        if (fid_is_igif((struct lu_fid*)fid)) {
+                ino = lu_igif_ino((struct lu_fid*)fid);
+                RETURN(ino);
+        }
+
+        /*
+         * Very stupid and having many downsides inode allocation algorithm
+         * based on fid.
+         */
+        ino = fid_flatten((struct lu_fid*)fid);
+
+        if (unlikely(ino == 0))
+                /* the first result ino is 0xFFC001, so this is rarely used */
+                ino = 0xffbcde;
+        ino = ino | 0x80000000;
+        RETURN(ino);
+
+}
 
 /* called from iget5_locked->find_inode() under inode_lock spinlock */
-static int ll_test_inode(struct inode *inode, void *opaque)
-{
-        struct ll_inode_info *lli = ll_i2info(inode);
+static int fid_test_inode(struct inode *inode, void *opaque)
+{
         struct lustre_md     *md = opaque;
 
         if (unlikely(!(md->body->valid & OBD_MD_FLID))) {
@@ -131,51 +90,29 @@
                 return 0;
         }
 
-        if (!lu_fid_eq(&lli->lli_fid, &md->body->fid1))
-                return 0;
-
-        return 1;
-}
-
-static int ll_set_inode(struct inode *inode, void *opaque)
-{
+        return lu_fid_eq(ll_inode_lu_fid(inode),
+                         (struct lu_fid*)&md->body->fid1);
+}
+
+static int fid_set_inode(struct inode *inode, void *opaque)
+{
+        struct lustre_md     *md  = opaque;
+
+        *ll_inode_lu_fid(inode) = *((struct lu_fid*)&md->body->fid1);
         return 0;
 }
 
-
-/*
- * Get an inode by inode number (already instantiated by the intent lookup).
->>>>>>> 7bbcc3c5
- * Returns inode or NULL
- */
-#if (LINUX_VERSION_CODE >= KERNEL_VERSION(2,5,0))
-int ll_set_inode(struct inode *inode, void *opaque)
-{
-        ll_read_inode2(inode, opaque);
-        return 0;
-}
-
 struct inode *ll_iget(struct super_block *sb, ino_t hash,
-                      struct lustre_md *md)
-{
-<<<<<<< HEAD
-        struct inode *inode;
-=======
+                          struct lustre_md *md)
+{
         struct ll_inode_info *lli;
         struct inode         *inode;
         ENTRY;
->>>>>>> 7bbcc3c5
 
         LASSERT(hash != 0);
-        inode = iget5_locked(sb, hash, ll_test_inode, ll_set_inode, md);
+        inode = iget5_locked(sb, hash, fid_test_inode, fid_set_inode, md);
 
         if (inode) {
-<<<<<<< HEAD
-                if (inode->i_state & I_NEW)
-                        unlock_new_inode(inode);
-                CDEBUG(D_VFSTRACE, "inode: %lu/%u(%p)\n", inode->i_ino,
-                       inode->i_generation, inode);
-=======
                 lli = ll_i2info(inode);
                 if (inode->i_state & I_NEW) {
                         ll_read_inode2(inode, md);
@@ -186,25 +123,11 @@
                 }
                 CDEBUG(D_VFSTRACE, "got inode: %lu/%u(%p) for "DFID"\n",
                        inode->i_ino, inode->i_generation, inode,
-                       PFID(&lli->lli_fid));
->>>>>>> 7bbcc3c5
+                       PFID(ll_inode_lu_fid(inode)));
         }
 
         RETURN(inode);
 }
-#else
-struct inode *ll_iget(struct super_block *sb, ino_t hash,
-                      struct lustre_md *md)
-{
-        struct inode *inode;
-        LASSERT(hash != 0);
-        inode = iget4(sb, hash, ll_test_inode, md);
-        if (inode)
-                CDEBUG(D_VFSTRACE, "inode: %lu/%u(%p)\n", inode->i_ino,
-                       inode->i_generation, inode);
-        return inode;
-}
-#endif
 
 static void ll_drop_negative_dentry(struct inode *dir)
 { 
@@ -251,10 +174,13 @@
         case LDLM_CB_CANCELING: {
                 struct inode *inode = ll_inode_from_lock(lock);
                 __u64 bits = lock->l_policy_data.l_inodebits.bits;
+                struct lu_fid *fid;
 
                 /* Invalidate all dentries associated with this inode */
                 if (inode == NULL)
                         break;
+
+                fid = ll_inode_lu_fid(inode);;
 
                 LASSERT(lock->l_flags & LDLM_FL_CANCELING);
                 if ((bits & MDS_INODELOCK_LOOKUP) &&
@@ -266,9 +192,8 @@
                 if ((bits & MDS_INODELOCK_OPEN) &&
                     ll_have_md_lock(inode, MDS_INODELOCK_OPEN))
                         bits &= ~MDS_INODELOCK_OPEN;
-                
-                if (lock->l_resource->lr_name.name[0] != inode->i_ino ||
-                    lock->l_resource->lr_name.name[1] != inode->i_generation) {
+
+                if (!fid_res_name_eq(fid, &lock->l_resource->lr_name)) {
                         LDLM_ERROR(lock, "data mismatch with ino %lu/%u (%p)",
                                    inode->i_ino, inode->i_generation, inode);
                 }
@@ -325,11 +250,11 @@
 int ll_mdc_cancel_unused(struct lustre_handle *conn, struct inode *inode,
                          int flags, void *opaque)
 {
-        struct ldlm_res_id res_id =
-                { .name = {inode->i_ino, inode->i_generation} };
+        struct ldlm_res_id res_id;
         struct obd_device *obddev = class_conn2obd(conn);
         ENTRY;
 
+        fid_build_reg_res_name(ll_inode_lu_fid(inode), &res_id);
         RETURN(ldlm_cli_cancel_unused(obddev->obd_namespace, &res_id, flags,
                                       opaque));
 }
@@ -499,39 +424,7 @@
         return de;
 }
 
-<<<<<<< HEAD
 int lookup_it_finish(struct ptlrpc_request *request, int offset,
-=======
-static inline void ll_dop_init(struct dentry *de, int *set)
-{
-        lock_dentry(de);
-        if (likely(de->d_op != &ll_d_ops)) {
-                de->d_op = &ll_init_d_ops;
-                *set = 1;
-        }
-        unlock_dentry(de);
-}
-
-static inline void ll_dop_fini(struct dentry *de, int succ)
-{
-        lock_dentry(de);
-        if (likely(de->d_op == &ll_init_d_ops)) {
-                if (succ)
-                        de->d_op = &ll_d_ops;
-                else
-                        de->d_op = &ll_fini_d_ops;
-                unlock_dentry(de);
-                smp_wmb();
-                ll_d_wakeup(de);
-        } else {
-                if (succ)
-                        de->d_op = &ll_d_ops;
-                unlock_dentry(de);
-        }
-}
-
-int ll_lookup_it_finish(struct ptlrpc_request *request,
->>>>>>> 7bbcc3c5
                      struct lookup_intent *it, void *data)
 {
         struct it_cb_data *icbd = data;
@@ -542,23 +435,18 @@
         int set = 0, rc;
         ENTRY;
 
-<<<<<<< HEAD
         lock_dentry(*de);
         if (likely((*de)->d_op != &ll_d_ops)) {
                 (*de)->d_op = &ll_init_d_ops;
                 set = 1;
         }
         unlock_dentry(*de);
-=======
-        ll_dop_init(*de, &set);
->>>>>>> 7bbcc3c5
 
         /* NB 1 request reference will be taken away by ll_intent_lock()
          * when I return */
         if (!it_disposition(it, DISP_LOOKUP_NEG)) {
                 struct dentry *save = *de;
 
-<<<<<<< HEAD
                 rc = ll_prep_inode(sbi->ll_osc_exp, &inode, request, offset,
                                    (*de)->d_sb);
                 if (rc) {
@@ -573,12 +461,6 @@
                                         unlock_dentry(*de);
                                 }
                         }
-=======
-                rc = ll_prep_inode(&inode, request, (*de)->d_sb);
-                if (rc) {
-                        if (set)
-                                ll_dop_fini(*de, 0);
->>>>>>> 7bbcc3c5
                         RETURN(rc);
                 }
 
@@ -595,7 +477,6 @@
                    ll_glimpse_size or some equivalent themselves anyway.
                    Also see bug 7198. */
                 *de = ll_find_alias(inode, *de);
-<<<<<<< HEAD
                 if (set && *de != save) {
                         lock_dentry(save);
                         if (likely(save->d_op == &ll_init_d_ops)) {
@@ -607,10 +488,6 @@
                                 unlock_dentry(save);
                         }
                 }
-=======
-                if (set && *de != save)
-                        ll_dop_fini(save, 0);
->>>>>>> 7bbcc3c5
         } else {
                 /* Check that parent has UPDATE lock. If there is none, we
                    cannot afford to hash this dentry (done by ll_d_add) as it
@@ -632,7 +509,6 @@
 
         ll_set_dd(*de);
 
-<<<<<<< HEAD
         lock_dentry(*de);
         if (likely((*de)->d_op == &ll_init_d_ops)) {
                 (*de)->d_op = &ll_d_ops;
@@ -643,9 +519,6 @@
                 (*de)->d_op = &ll_d_ops;
                 unlock_dentry(*de);
         }
-=======
-        ll_dop_fini(*de, 1);
->>>>>>> 7bbcc3c5
 
         RETURN(0);
 }
@@ -654,7 +527,7 @@
                                    struct lookup_intent *it, int lookup_flags)
 {
         struct dentry *save = dentry, *retval;
-        struct mdc_op_data op_data;
+        struct mdc_op_data op_data = { { 0 } };
         struct it_cb_data icbd;
         struct ptlrpc_request *req = NULL;
         struct lookup_intent lookup_it = { .it_op = IT_LOOKUP };
@@ -687,12 +560,6 @@
                                 RETURN(retval = dentry);
                 }
         }
-<<<<<<< HEAD
-=======
-
-        icbd.icbd_childp = &dentry;
-        icbd.icbd_parent = parent;
->>>>>>> 7bbcc3c5
 
         icbd.icbd_parent = parent;
         icbd.icbd_childp = &dentry;
@@ -710,11 +577,7 @@
         if (rc < 0)
                 GOTO(out, retval = ERR_PTR(rc));
 
-<<<<<<< HEAD
         rc = lookup_it_finish(req, DLM_REPLY_REC_OFF, it, &icbd);
-=======
-        rc = ll_lookup_it_finish(req, it, &icbd);
->>>>>>> 7bbcc3c5
         if (rc != 0) {
                 ll_intent_release(it);
                 GOTO(out, retval = ERR_PTR(rc));
@@ -984,7 +847,7 @@
         struct ptlrpc_request *request = NULL;
         struct inode *inode = NULL;
         struct ll_sb_info *sbi = ll_i2sbi(dir);
-        struct mdc_op_data op_data;
+        struct mdc_op_data op_data = { { 0 } };
         int tgt_len = 0;
         int err;
 
@@ -1119,7 +982,7 @@
                            struct qstr *name, struct dentry *dchild)
 {
         struct ptlrpc_request *request = NULL;
-        struct mdc_op_data op_data;
+        struct mdc_op_data op_data = { { 0 } };
         int err;
         struct ll_sb_info *sbi = ll_i2sbi(dir);
 
@@ -1184,7 +1047,7 @@
                             struct qstr *name)
 {
         struct ptlrpc_request *request = NULL;
-        struct mdc_op_data op_data = {{0}};
+        struct mdc_op_data op_data = { { 0 } };
         struct dentry *dentry;
         int rc;
         ENTRY;
@@ -1269,8 +1132,9 @@
                 GOTO(out_free_memmd, rc = -ENOMEM);
 
         oa->o_id = lsm->lsm_object_id;
+        oa->o_gr = lsm->lsm_object_gr;
         oa->o_mode = body->mode & S_IFMT;
-        oa->o_valid = OBD_MD_FLID | OBD_MD_FLTYPE;
+        oa->o_valid = OBD_MD_FLID | OBD_MD_FLGROUP | OBD_MD_FLTYPE;
 
         if (body->valid & OBD_MD_FLCOOKIE) {
                 oa->o_valid |= OBD_MD_FLCOOKIE;
@@ -1287,8 +1151,8 @@
         rc = obd_destroy(ll_i2obdexp(dir), oa, lsm, &oti, ll_i2mdcexp(dir));
         OBDO_FREE(oa);
         if (rc)
-                CERROR("obd destroy objid "LPX64" error %d\n",
-                       lsm->lsm_object_id, rc);
+                CERROR("obd destroy objid "LPX64"@"LPX64" error %d\n",
+                       lsm->lsm_object_id, lsm->lsm_object_gr, rc);
  out_free_memmd:
         obd_free_memmd(ll_i2obdexp(dir), &lsm);
  out:
@@ -1298,7 +1162,7 @@
 static int ll_unlink_generic(struct inode * dir, struct qstr *name)
 {
         struct ptlrpc_request *request = NULL;
-        struct mdc_op_data op_data = {{0}};
+        struct mdc_op_data op_data = { { 0 } };
         int rc;
         ENTRY;
 
@@ -1331,7 +1195,7 @@
 {
         struct ptlrpc_request *request = NULL;
         struct ll_sb_info *sbi = ll_i2sbi(src);
-        struct mdc_op_data op_data = {{0}};
+        struct mdc_op_data op_data = { { 0 } };
         int err;
 
         ENTRY;
@@ -1431,15 +1295,9 @@
 static int ll_rename(struct inode *old_dir, struct dentry *old_dentry,
                      struct inode *new_dir, struct dentry *new_dentry)
 {
-<<<<<<< HEAD
-        return ll_rename_generic(old_dir, &old_dentry->d_name, new_dir,
-=======
         int err;
-        err = ll_rename_generic(old_dir, NULL,
-                                 old_dentry, &old_dentry->d_name,
-                                 new_dir, NULL, new_dentry,
->>>>>>> 7bbcc3c5
-                                 &new_dentry->d_name);
+        err = ll_rename_generic(old_dir, &old_dentry->d_name, new_dir,
+                                &new_dentry->d_name);
         if (!err) {
 #ifndef HAVE_FS_RENAME_DOES_D_MOVE
                 if (!S_ISDIR(old_dentry->d_inode->i_mode))
