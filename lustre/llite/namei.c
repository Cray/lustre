--- conflicted
+++ resolved
@@ -130,35 +130,22 @@
         if (inode) {
                 lli = ll_i2info(inode);
                 if (inode->i_state & I_NEW) {
-                        int rc;
-
                         ll_read_inode2(inode, md);
-                        rc = cl_inode_init(inode, md);
-                        if (rc != 0) {
-                                md->lsm = NULL;
-                                make_bad_inode(inode);
-                                unlock_new_inode(inode);
-                                iput(inode);
-                                inode = ERR_PTR(rc);
-                        } else
-                                unlock_new_inode(inode);
-                } else if (!(inode->i_state & (I_FREEING | I_CLEAR)))
+                        unlock_new_inode(inode);
+                } else {
+                        if (!(inode->i_state & (I_FREEING | I_CLEAR)))
                                 ll_update_inode(inode, md);
-<<<<<<< HEAD
                 }
                 CDEBUG(D_VFSTRACE, "got inode: %lu/%u(%p) for "DFID"\n",
                        inode->i_ino, inode->i_generation, inode,
                        PFID(ll_inode_lu_fid(inode)));
-=======
-                CDEBUG(D_VFSTRACE, "got inode: %p for "DFID"\n",
-                       inode, PFID(&md->body->fid1));
->>>>>>> 7df8d1be
-        }
+        }
+
         RETURN(inode);
 }
 
 static void ll_drop_negative_dentry(struct inode *dir)
-{
+{ 
         struct dentry *dentry, *tmp_alias, *tmp_subdir;
 
         spin_lock(&ll_lookup_lock);
@@ -391,10 +378,7 @@
         struct dentry *dentry;
         struct dentry *last_discon = NULL;
 
-<<<<<<< HEAD
-=======
         spin_lock(&ll_lookup_lock);
->>>>>>> 7df8d1be
         spin_lock(&dcache_lock);
         list_for_each(tmp, &inode->i_dentry) {
                 dentry = list_entry(tmp, struct dentry, d_alias);
@@ -441,18 +425,11 @@
                        de->d_parent, de->d_inode, atomic_read(&de->d_count));
                 return dentry;
         }
+
         if (last_discon) {
-                 CDEBUG(D_DENTRY, "Reuse disconnected dentry %p inode %p "
+                CDEBUG(D_DENTRY, "Reuse disconnected dentry %p inode %p "
                         "refc %d\n", last_discon, last_discon->d_inode,
                         atomic_read(&last_discon->d_count));
-<<<<<<< HEAD
-                 dget_locked(last_discon);
-                 spin_unlock(&dcache_lock);
-                 d_rehash(de);
-                 d_move(last_discon, de);
-                 iput(inode);
-                 return last_discon;
-=======
                 dget_locked(last_discon);
                 spin_unlock(&dcache_lock);
                 spin_unlock(&ll_lookup_lock);
@@ -461,7 +438,6 @@
                 d_move(last_discon, de);
                 iput(inode);
                 return last_discon;
->>>>>>> 7df8d1be
         }
 
         ll_d_add(de, inode);
@@ -472,11 +448,7 @@
         return de;
 }
 
-<<<<<<< HEAD
 int lookup_it_finish(struct ptlrpc_request *request, int offset,
-=======
-int ll_lookup_it_finish(struct ptlrpc_request *request,
->>>>>>> 7df8d1be
                      struct lookup_intent *it, void *data)
 {
         struct it_cb_data *icbd = data;
@@ -487,40 +459,14 @@
         int rc;
         ENTRY;
 
-<<<<<<< HEAD
-        lock_dentry(*de);
-        if (likely((*de)->d_op != &ll_d_ops)) {
-                (*de)->d_op = &ll_init_d_ops;
-                set = 1;
-        }
-        unlock_dentry(*de);
-
-=======
->>>>>>> 7df8d1be
         /* NB 1 request reference will be taken away by ll_intent_lock()
          * when I return */
         if (!it_disposition(it, DISP_LOOKUP_NEG)) {
                 struct dentry *save = *de;
 
-<<<<<<< HEAD
                 rc = ll_prep_inode(sbi->ll_osc_exp, &inode, request, offset,
                                    (*de)->d_sb);
-                if (rc) {
-                        if (set) {
-                                lock_dentry(*de);
-                                if (likely((*de)->d_op == &ll_init_d_ops)) {
-                                        (*de)->d_op = &ll_fini_d_ops;
-                                        unlock_dentry(*de);
-                                        smp_wmb();
-                                        ll_d_wakeup(*de);
-                                } else {
-                                        unlock_dentry(*de);
-                                }
-                        }
-=======
-                rc = ll_prep_inode(&inode, request, (*de)->d_sb);
                 if (rc)
->>>>>>> 7df8d1be
                         RETURN(rc);
 
                 CDEBUG(D_DLMTRACE, "setting l_data to inode %p (%lu/%u)\n",
@@ -533,20 +479,8 @@
                    2.4 and
                    vfs_getattr_it->ll_getattr()->ll_inode_revalidate_it() in 2.6
                    Everybody else who needs correct file size would call
-                   cl_glimpse_size or some equivalent themselves anyway.
+                   ll_glimpse_size or some equivalent themselves anyway.
                    Also see bug 7198. */
-<<<<<<< HEAD
-                *de = ll_find_alias(inode, *de);
-                if (set && *de != save) {
-                        lock_dentry(save);
-                        if (likely(save->d_op == &ll_init_d_ops)) {
-                                save->d_op = &ll_fini_d_ops;
-                                unlock_dentry(save);
-                                smp_wmb();
-                                ll_d_wakeup(save);
-                        } else {
-                                unlock_dentry(save);
-=======
 
                 ll_dops_init(*de, 1);
                 *de = ll_find_alias(inode, *de);
@@ -559,7 +493,6 @@
                                 lld = ll_d2d(*de);
                                 if (likely(lld != NULL))
                                         lld->lld_sa_generation = 0;
->>>>>>> 7df8d1be
                         }
                 }
         } else {
@@ -569,9 +502,10 @@
                    might get picked up later when UPDATE lock will appear */
                 if (ll_have_md_lock(parent, MDS_INODELOCK_UPDATE)) {
                         spin_lock(&dcache_lock);
-                        ll_d_add(*de, NULL);
+                        ll_d_add(*de, inode);
                         spin_unlock(&dcache_lock);
                 } else {
+                        (*de)->d_inode = NULL;
                         /* We do not want to hash the dentry if don`t have a
                          * lock, but if this dentry is later used in d_move,
                          * we'd hit uninitialised list head d_hash, so we just
@@ -582,22 +516,6 @@
                 }
         }
 
-<<<<<<< HEAD
-        ll_set_dd(*de);
-
-        lock_dentry(*de);
-        if (likely((*de)->d_op == &ll_init_d_ops)) {
-                (*de)->d_op = &ll_d_ops;
-                unlock_dentry(*de);
-                smp_wmb();
-                ll_d_wakeup(*de);
-        } else {
-                (*de)->d_op = &ll_d_ops;
-                unlock_dentry(*de);
-        }
-
-=======
->>>>>>> 7df8d1be
         RETURN(0);
 }
 
@@ -607,14 +525,9 @@
         struct dentry *save = dentry, *retval;
         struct mdc_op_data op_data = { { 0 } };
         struct it_cb_data icbd;
-<<<<<<< HEAD
         struct ptlrpc_request *req = NULL;
         struct lookup_intent lookup_it = { .it_op = IT_LOOKUP };
-        int rc;
-=======
-        __u32 opc;
         int rc, first = 0;
->>>>>>> 7df8d1be
         ENTRY;
 
         CDEBUG(D_VFSTRACE, "VFS Op:name=%.*s,dir=%lu/%u(%p),intent=%s\n",
@@ -686,7 +599,6 @@
         return retval;
 }
 
-#if (LINUX_VERSION_CODE > KERNEL_VERSION(2,5,0))
 #ifdef HAVE_VFS_INTENT_PATCHES
 static struct dentry *ll_lookup_nd(struct inode *parent, struct dentry *dentry,
                                    struct nameidata *nd)
@@ -815,7 +727,6 @@
         RETURN(de);
 }
 #endif
-#endif
 
 /* We depend on "mode" being set with the proper file type/umask by now */
 static struct inode *ll_create_node(struct inode *dir, const char *name,
@@ -909,21 +820,15 @@
                                                sizeof(*body));
         LASSERT(body);
 
-        /* mtime is always updated with ctime, but can be set in past.
-           As write and utime(2) may happen within 1 second, and utime's
-           mtime has a priority over write's one, so take mtime from mds
-           for the same ctimes. */
+        if (body->valid & OBD_MD_FLMTIME &&
+            body->mtime > LTIME_S(inode->i_mtime)) {
+                CDEBUG(D_INODE, "setting ino %lu mtime from %lu to "LPU64"\n",
+                       inode->i_ino, LTIME_S(inode->i_mtime), body->mtime);
+                LTIME_S(inode->i_mtime) = body->mtime;
+        }
         if (body->valid & OBD_MD_FLCTIME &&
-            body->ctime >= LTIME_S(inode->i_ctime)) {
+            body->ctime > LTIME_S(inode->i_ctime))
                 LTIME_S(inode->i_ctime) = body->ctime;
-
-                if (body->valid & OBD_MD_FLMTIME) {
-                        CDEBUG(D_INODE, "setting ino %lu mtime from %lu "
-                               "to "LPU64"\n", inode->i_ino,
-                               LTIME_S(inode->i_mtime), body->mtime);
-                        LTIME_S(inode->i_mtime) = body->mtime;
-                }
-        }
 }
 
 static int ll_new_node(struct inode *dir, struct qstr *name,
@@ -946,16 +851,9 @@
         if (err)
                 GOTO(err_exit, err);
 
-<<<<<<< HEAD
         err = mdc_create(sbi->ll_mdc_exp, &op_data, tgt, tgt_len,
                          mode, current->fsuid, current->fsgid,
-                         current->cap_effective, rdev, &request);
-=======
-        err = md_create(sbi->ll_md_exp, op_data, tgt, tgt_len, mode,
-                        current->fsuid, current->fsgid,
-                        cfs_curproc_cap_pack(), rdev, &request);
-        ll_finish_md_op_data(op_data);
->>>>>>> 7df8d1be
+                         cfs_curproc_cap_pack(), rdev, &request);
         if (err)
                 GOTO(err_exit, err);
 
@@ -1009,7 +907,6 @@
         RETURN(err);
 }
 
-#if (LINUX_VERSION_CODE > KERNEL_VERSION(2,5,0))
 #ifndef HAVE_VFS_INTENT_PATCHES
 static int ll_create_nd(struct inode *dir, struct dentry *dentry, int mode, struct nameidata *nd)
 {
@@ -1053,7 +950,6 @@
 
         return ll_create_it(dir, dentry, mode, &nd->intent);
 }
-#endif
 #endif
 
 static int ll_symlink_generic(struct inode *dir, struct qstr *name,
@@ -1126,7 +1022,7 @@
                              struct ll_fid *fid)
 {
         struct dentry *parent, *child;
-
+        
         parent = list_entry(dir->i_dentry.next, struct dentry, d_alias);
         child = d_lookup(parent, name);
         if (child) {
@@ -1144,10 +1040,6 @@
         struct dentry *dentry;
         int rc;
         ENTRY;
-<<<<<<< HEAD
-=======
-
->>>>>>> 7df8d1be
         CDEBUG(D_VFSTRACE, "VFS Op:name=%.*s,dir=%lu/%u(%p)\n",
                name->len, name->name, dir->i_ino, dir->i_generation, dir);
 
@@ -1236,16 +1128,9 @@
         if (body->valid & OBD_MD_FLCOOKIE) {
                 oa->o_valid |= OBD_MD_FLCOOKIE;
                 oti.oti_logcookies =
-<<<<<<< HEAD
                         lustre_msg_buf(request->rq_repmsg, REPLY_REC_OFF + 2,
                                        sizeof(struct llog_cookie) *
                                        lsm->lsm_stripe_count);
-=======
-                        req_capsule_server_sized_get(&request->rq_pill,
-                                                     &RMF_LOGCOOKIES,
-                                                   sizeof(struct llog_cookie) *
-                                                     lsm->lsm_stripe_count);
->>>>>>> 7df8d1be
                 if (oti.oti_logcookies == NULL) {
                         oa->o_valid &= ~OBD_MD_FLCOOKIE;
                         body->valid &= ~OBD_MD_FLCOOKIE;
@@ -1372,7 +1257,6 @@
                                 old_encode_dev(rdev), dchild);
 }
 
-#if (LINUX_VERSION_CODE > KERNEL_VERSION(2,5,0))
 static int ll_unlink(struct inode * dir, struct dentry *dentry)
 {
         return ll_unlink_generic(dir, &dentry->d_name);
@@ -1410,7 +1294,6 @@
         }
         return err;
 }
-#endif
 
 struct inode_operations ll_dir_inode_operations = {
 #ifdef HAVE_VFS_INTENT_PATCHES
@@ -1425,11 +1308,6 @@
         .setattr_raw        = ll_setattr_raw,
 #endif
         .mknod              = ll_mknod,
-#if (LINUX_VERSION_CODE < KERNEL_VERSION(2,5,0))
-        .create_it          = ll_create_it,
-        .lookup_it          = ll_lookup_it,
-        .revalidate_it      = ll_inode_revalidate_it,
-#else
         .lookup             = ll_lookup_nd,
         .create             = ll_create_nd,
         /* We need all these non-raw things for NFSD, to not patch it. */
@@ -1441,7 +1319,6 @@
         .rename             = ll_rename,
         .setattr            = ll_setattr,
         .getattr            = ll_getattr,
-#endif
         .permission         = ll_inode_permission,
         .setxattr           = ll_setxattr,
         .getxattr           = ll_getxattr,
@@ -1454,11 +1331,7 @@
         .setattr_raw    = ll_setattr_raw,
 #endif
         .setattr        = ll_setattr,
-#if (LINUX_VERSION_CODE > KERNEL_VERSION(2,5,0))
         .getattr        = ll_getattr,
-#else
-        .revalidate_it  = ll_inode_revalidate_it,
-#endif
         .permission     = ll_inode_permission,
         .setxattr       = ll_setxattr,
         .getxattr       = ll_getxattr,
