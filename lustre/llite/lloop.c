/* -*- mode: c; c-basic-offset: 8; indent-tabs-mode: nil; -*-
 * vim:expandtab:shiftwidth=8:tabstop=8:
 *
 * GPL HEADER START
 *
 * DO NOT ALTER OR REMOVE COPYRIGHT NOTICES OR THIS FILE HEADER.
 *
 * This program is free software; you can redistribute it and/or modify
 * it under the terms of the GNU General Public License version 2 only,
 * as published by the Free Software Foundation.
 *
 * This program is distributed in the hope that it will be useful, but
 * WITHOUT ANY WARRANTY; without even the implied warranty of
 * MERCHANTABILITY or FITNESS FOR A PARTICULAR PURPOSE.  See the GNU
 * General Public License version 2 for more details (a copy is included
 * in the LICENSE file that accompanied this code).
 *
 * You should have received a copy of the GNU General Public License
 * version 2 along with this program; If not, see
 * http://www.sun.com/software/products/lustre/docs/GPLv2.pdf
 *
 * Please contact Sun Microsystems, Inc., 4150 Network Circle, Santa Clara,
 * CA 95054 USA or visit www.sun.com if you need additional information or
 * have any questions.
 *
 * GPL HEADER END
 */
/*
 * Copyright  2008 Sun Microsystems, Inc. All rights reserved
 * Use is subject to license terms.
 */
/*
 * This file is part of Lustre, http://www.lustre.org/
 * Lustre is a trademark of Sun Microsystems, Inc.
 */

/*
 *  linux/drivers/block/loop.c
 *
 *  Written by Theodore Ts'o, 3/29/93
 *
 * Copyright 1993 by Theodore Ts'o.  Redistribution of this file is
 * permitted under the GNU General Public License.
 *
 * Modularized and updated for 1.1.16 kernel - Mitch Dsouza 28th May 1994
 * Adapted for 1.3.59 kernel - Andries Brouwer, 1 Feb 1996
 *
 * Fixed do_loop_request() re-entrancy - Vincent.Renardias@waw.com Mar 20, 1997
 *
 * Added devfs support - Richard Gooch <rgooch@atnf.csiro.au> 16-Jan-1998
 *
 * Handle sparse backing files correctly - Kenn Humborg, Jun 28, 1998
 *
 * Loadable modules and other fixes by AK, 1998
 *
 * Maximum number of loop devices now dynamic via max_loop module parameter.
 * Russell Kroll <rkroll@exploits.org> 19990701
 *
 * Maximum number of loop devices when compiled-in now selectable by passing
 * max_loop=<1-255> to the kernel on boot.
 * Erik I. Bols?, <eriki@himolde.no>, Oct 31, 1999
 *
 * Completely rewrite request handling to be make_request_fn style and
 * non blocking, pushing work to a helper thread. Lots of fixes from
 * Al Viro too.
 * Jens Axboe <axboe@suse.de>, Nov 2000
 *
 * Support up to 256 loop devices
 * Heinz Mauelshagen <mge@sistina.com>, Feb 2002
 *
 * Support for falling back on the write file operation when the address space
 * operations prepare_write and/or commit_write are not available on the
 * backing filesystem.
 * Anton Altaparmakov, 16 Feb 2005
 *
 * Still To Fix:
 * - Advisory locking is ignored here.
 * - Should use an own CAP_* category instead of CAP_SYS_ADMIN
 *
 */

#ifndef AUTOCONF_INCLUDED
#include <linux/config.h>
#endif
#include <linux/module.h>

#include <linux/sched.h>
#include <linux/fs.h>
#include <linux/file.h>
#include <linux/stat.h>
#include <linux/errno.h>
#include <linux/major.h>
#include <linux/wait.h>
#include <linux/blkdev.h>
#include <linux/blkpg.h>
#include <linux/init.h>
#include <linux/smp_lock.h>
#include <linux/swap.h>
#include <linux/slab.h>
#include <linux/suspend.h>
#include <linux/writeback.h>
#include <linux/buffer_head.h>                /* for invalidate_bdev() */
#include <linux/completion.h>
#include <linux/highmem.h>
#include <linux/gfp.h>
#include <linux/swap.h>
#include <linux/pagevec.h>

#include <asm/uaccess.h>

#include <lustre_lib.h>
#include <lustre_lite.h>
#include "llite_internal.h"

#define LLOOP_MAX_SEGMENTS    PTLRPC_MAX_BRW_PAGES

/* Possible states of device */
enum {
        LLOOP_UNBOUND,
        LLOOP_BOUND,
        LLOOP_RUNDOWN,
};

struct lloop_device {
        int                lo_number;
        int                lo_refcnt;
        loff_t             lo_offset;
        loff_t             lo_sizelimit;
        int                lo_flags;
        int                (*ioctl)(struct lloop_device *, int cmd,
                                    unsigned long arg);

        struct file *      lo_backing_file;
        struct block_device *lo_device;
        unsigned           lo_blocksize;

        int                old_gfp_mask;

        spinlock_t         lo_lock;
        struct bio         *lo_bio;
        struct bio         *lo_biotail;
        int                lo_state;
        struct semaphore   lo_sem;
        struct semaphore   lo_ctl_mutex;
        atomic_t           lo_pending;
        wait_queue_head_t  lo_bh_wait;

        struct request_queue  *lo_queue;

        /* data to handle bio for lustre. */
        struct lo_request_data {
                struct brw_page    lrd_pages[LLOOP_MAX_SEGMENTS];
                struct obdo        lrd_oa;
        } lo_requests[1];
};

/*
 * Loop flags
 */
enum {
        LO_FLAGS_READ_ONLY       = 1,
};

#define MAX_LOOP_DEFAULT  16
static int lloop_major;
static int max_loop = MAX_LOOP_DEFAULT;
static struct lloop_device *loop_dev;
static struct gendisk **disks;
static struct semaphore lloop_mutex;
static void *ll_iocontrol_magic = NULL;

static loff_t get_loop_size(struct lloop_device *lo, struct file *file)
{
        loff_t size, offset, loopsize;

        /* Compute loopsize in bytes */
        size = i_size_read(file->f_mapping->host);
        offset = lo->lo_offset;
        loopsize = size - offset;
        if (lo->lo_sizelimit > 0 && lo->lo_sizelimit < loopsize)
                loopsize = lo->lo_sizelimit;

        /*
         * Unfortunately, if we want to do I/O on the device,
         * the number of 512-byte sectors has to fit into a sector_t.
         */
        return loopsize >> 9;
}

static int do_bio_lustrebacked(struct lloop_device *lo, struct bio *head)
{
        struct inode *inode = lo->lo_backing_file->f_dentry->d_inode;
        struct ll_inode_info *lli = ll_i2info(inode);
        struct lov_stripe_md *lsm = lli->lli_smd;
        struct obd_info oinfo = {{{0}}};
        struct brw_page *pg = lo->lo_requests[0].lrd_pages;
        struct obdo *oa = &lo->lo_requests[0].lrd_oa;
        pgoff_t offset;
        int ret, i, rw;
        obd_count page_count = 0;
        struct bio_vec *bvec;
        struct bio *bio;
<<<<<<< HEAD

        LASSERT(head != NULL);

        rw = head->bi_rw;
        for (bio = head; bio != NULL; bio = bio->bi_next) {
                LASSERT(rw == bio->bi_rw);

                offset = (pgoff_t)(bio->bi_sector << 9) + lo->lo_offset;
                bio_for_each_segment(bvec, bio, i) {
                        BUG_ON(bvec->bv_offset != 0);
                        BUG_ON(bvec->bv_len != CFS_PAGE_SIZE);

                        pg->pg = bvec->bv_page;
                        pg->off = offset;
                        pg->count = bvec->bv_len;
                        pg->flag = OBD_BRW_SRVLOCK;

=======

        LASSERT(head != NULL);

        rw = head->bi_rw;
        for (bio = head; bio != NULL; bio = bio->bi_next) {
                LASSERT(rw == bio->bi_rw);

                offset = (pgoff_t)(bio->bi_sector << 9) + lo->lo_offset;
                bio_for_each_segment(bvec, bio, i) {
                        BUG_ON(bvec->bv_offset != 0);
                        BUG_ON(bvec->bv_len != CFS_PAGE_SIZE);

                        pg->pg = bvec->bv_page;
                        pg->off = offset;
                        pg->count = bvec->bv_len;
                        pg->flag = OBD_BRW_SRVLOCK;

>>>>>>> d5360e75
                        CDEBUG(D_INFO, "index %lu offset "LPU64", count %u\n",
                               pg->pg->index, pg->off, pg->count);
                        pg++;
                        page_count++;
                        offset += bvec->bv_len;
                }
                LASSERT(page_count <= LLOOP_MAX_SEGMENTS);
        }

        ll_stats_ops_tally(ll_i2sbi(inode),
                        (rw == WRITE) ? LPROC_LL_BRW_WRITE : LPROC_LL_BRW_READ,
                        page_count << PAGE_CACHE_SHIFT);

        oa->o_mode = inode->i_mode;
        oa->o_id = lsm->lsm_object_id;
        oa->o_gr = lsm->lsm_object_gr;
        oa->o_valid = OBD_MD_FLID   | OBD_MD_FLGROUP |
                      OBD_MD_FLMODE | OBD_MD_FLTYPE;
        obdo_from_inode(oa, inode, OBD_MD_FLFID | OBD_MD_FLGENER);

        oinfo.oi_oa = oa;
        oinfo.oi_md = lsm;
        ret = obd_brw((rw == WRITE) ? OBD_BRW_WRITE : OBD_BRW_READ,
                      ll_i2obdexp(inode), &oinfo, (obd_count)page_count,
                      lo->lo_requests[0].lrd_pages, NULL);
        if (ret == 0)
                obdo_to_inode(inode, oa, OBD_MD_FLBLOCKS);
        return ret;
}


/*
 * Add bio to back of pending list
 */
static void loop_add_bio(struct lloop_device *lo, struct bio *bio)
{
        unsigned long flags;

        spin_lock_irqsave(&lo->lo_lock, flags);
        if (lo->lo_biotail) {
                lo->lo_biotail->bi_next = bio;
                lo->lo_biotail = bio;
        } else
                lo->lo_bio = lo->lo_biotail = bio;
        spin_unlock_irqrestore(&lo->lo_lock, flags);

        atomic_inc(&lo->lo_pending);
        if (waitqueue_active(&lo->lo_bh_wait))
                wake_up(&lo->lo_bh_wait);
}

/*
 * Grab first pending buffer
 */
static unsigned int loop_get_bio(struct lloop_device *lo, struct bio **req)
{
        struct bio *first;
        struct bio **bio;
        unsigned int count = 0;
        unsigned int page_count = 0;
        int rw;

        spin_lock_irq(&lo->lo_lock);
        first = lo->lo_bio;
        if (unlikely(first == NULL)) {
                spin_unlock_irq(&lo->lo_lock);
                return 0;
        }

        /* TODO: need to split the bio, too bad. */
        LASSERT(first->bi_vcnt <= LLOOP_MAX_SEGMENTS);

        rw = first->bi_rw;
        bio = &lo->lo_bio;
        while (*bio && (*bio)->bi_rw == rw) {
                CDEBUG(D_INFO, "bio sector %llu size %u count %u vcnt%u \n",
                       (unsigned long long)(*bio)->bi_sector, (*bio)->bi_size,
                       page_count, (*bio)->bi_vcnt);
                if (page_count + (*bio)->bi_vcnt > LLOOP_MAX_SEGMENTS)
                        break;


                page_count += (*bio)->bi_vcnt;
                count++;
                bio = &(*bio)->bi_next;
        }
        if (*bio) {
                /* Some of bios can't be mergable. */
                lo->lo_bio = *bio;
                *bio = NULL;
        } else {
                /* Hit the end of queue */
                lo->lo_biotail = NULL;
                lo->lo_bio = NULL;
        }
        *req = first;
        spin_unlock_irq(&lo->lo_lock);
        return count;
}

static int loop_make_request(struct request_queue *q, struct bio *old_bio)
{
        struct lloop_device *lo = q->queuedata;
        int rw = bio_rw(old_bio);
        int inactive;

        if (!lo)
                goto err;

        CDEBUG(D_INFO, "submit bio sector %llu size %u\n",
               (unsigned long long)old_bio->bi_sector, old_bio->bi_size);

        spin_lock_irq(&lo->lo_lock);
        inactive = (lo->lo_state != LLOOP_BOUND);
        spin_unlock_irq(&lo->lo_lock);
        if (inactive)
                goto err;

        if (rw == WRITE) {
                if (lo->lo_flags & LO_FLAGS_READ_ONLY)
                        goto err;
        } else if (rw == READA) {
                rw = READ;
        } else if (rw != READ) {
                CERROR("lloop: unknown command (%x)\n", rw);
                goto err;
        }
        loop_add_bio(lo, old_bio);
        return 0;
err:
<<<<<<< HEAD
        cfs_bio_io_error(old_bio, old_bio->bi_size);
=======
        bio_io_error(old_bio, old_bio->bi_size);
>>>>>>> d5360e75
        return 0;
}

/*
 * kick off io on the underlying address space
 */
static void loop_unplug(struct request_queue *q)
{
        struct lloop_device *lo = q->queuedata;

        clear_bit(QUEUE_FLAG_PLUGGED, &q->queue_flags);
        blk_run_address_space(lo->lo_backing_file->f_mapping);
}

static inline void loop_handle_bio(struct lloop_device *lo, struct bio *bio)
{
        int ret;
        ret = do_bio_lustrebacked(lo, bio);
        while (bio) {
                struct bio *tmp = bio->bi_next;
                bio->bi_next = NULL;
<<<<<<< HEAD
                cfs_bio_endio(bio, bio->bi_size, ret);
=======
                bio_endio(bio, bio->bi_size, ret);
>>>>>>> d5360e75
                bio = tmp;
        }
}

static inline int loop_active(struct lloop_device *lo)
{
        return atomic_read(&lo->lo_pending) || (lo->lo_state == LLOOP_RUNDOWN);
}

/*
 * worker thread that handles reads/writes to file backed loop devices,
 * to avoid blocking in our make_request_fn.
 */
static int loop_thread(void *data)
{
        struct lloop_device *lo = data;
        struct bio *bio;
        unsigned int count;
        unsigned long times = 0;
        unsigned long total_count = 0;

        daemonize("lloop%d", lo->lo_number);

        set_user_nice(current, -20);

        lo->lo_state = LLOOP_BOUND;

        /*
         * up sem, we are running
         */
        up(&lo->lo_sem);

        for (;;) {
                wait_event(lo->lo_bh_wait, loop_active(lo));
                if (!atomic_read(&lo->lo_pending)) {
                        int exiting = 0;
                        spin_lock_irq(&lo->lo_lock);
                        exiting = (lo->lo_state == LLOOP_RUNDOWN);
                        spin_unlock_irq(&lo->lo_lock);
                        if (exiting)
                                break;
                }

                bio = NULL;
                count = loop_get_bio(lo, &bio);
                if (!count) {
                        CWARN("lloop(minor: %d): missing bio\n", lo->lo_number);
                        continue;
                }

                total_count += count;
                if (total_count < count) {      /* overflow */
                        total_count = count;
                        times = 1;
                } else {
                        times++;
                }
                if ((times & 127) == 0) {
                        CDEBUG(D_INFO, "total: %lu, count: %lu, avg: %lu\n",
                               total_count, times, total_count / times);
                }

                LASSERT(bio != NULL);
                LASSERT(count <= atomic_read(&lo->lo_pending));
                loop_handle_bio(lo, bio);
                atomic_sub(count, &lo->lo_pending);
        }

        up(&lo->lo_sem);
        return 0;
}

static int loop_set_fd(struct lloop_device *lo, struct file *unused,
                       struct block_device *bdev, struct file *file)
{
        struct inode         *inode;
        struct address_space *mapping;
        int                   lo_flags = 0;
        int                   error;
        loff_t                size;

        if (!try_module_get(THIS_MODULE))
                return -ENODEV;

        error = -EBUSY;
        if (lo->lo_state != LLOOP_UNBOUND)
                goto out;

        mapping = file->f_mapping;
        inode = mapping->host;

        error = -EINVAL;
        if (!S_ISREG(inode->i_mode) || inode->i_sb->s_magic != LL_SUPER_MAGIC)
                goto out;

        if (!(file->f_mode & FMODE_WRITE))
                lo_flags |= LO_FLAGS_READ_ONLY;

        size = get_loop_size(lo, file);

        if ((loff_t)(sector_t)size != size) {
                error = -EFBIG;
                goto out;
        }

        /* remove all pages in cache so as dirty pages not to be existent. */
        truncate_inode_pages(mapping, 0);

        set_device_ro(bdev, (lo_flags & LO_FLAGS_READ_ONLY) != 0);

        lo->lo_blocksize = CFS_PAGE_SIZE;
        lo->lo_device = bdev;
        lo->lo_flags = lo_flags;
        lo->lo_backing_file = file;
        lo->ioctl = NULL;
        lo->lo_sizelimit = 0;
        lo->old_gfp_mask = mapping_gfp_mask(mapping);
        mapping_set_gfp_mask(mapping, lo->old_gfp_mask & ~(__GFP_IO|__GFP_FS));

        lo->lo_bio = lo->lo_biotail = NULL;

        /*
         * set queue make_request_fn, and add limits based on lower level
         * device
         */
        blk_queue_make_request(lo->lo_queue, loop_make_request);
        lo->lo_queue->queuedata = lo;
        lo->lo_queue->unplug_fn = loop_unplug;

        /* queue parameters */
        blk_queue_hardsect_size(lo->lo_queue, CFS_PAGE_SIZE);
        blk_queue_max_sectors(lo->lo_queue,
                              LLOOP_MAX_SEGMENTS << (CFS_PAGE_SHIFT - 9));
        blk_queue_max_phys_segments(lo->lo_queue, LLOOP_MAX_SEGMENTS);
        blk_queue_max_hw_segments(lo->lo_queue, LLOOP_MAX_SEGMENTS);

        set_capacity(disks[lo->lo_number], size);
        bd_set_size(bdev, size << 9);

        set_blocksize(bdev, lo->lo_blocksize);

        kernel_thread(loop_thread, lo, CLONE_KERNEL);
        down(&lo->lo_sem);
        return 0;

 out:
        /* This is safe: open() is still holding a reference. */
        module_put(THIS_MODULE);
        return error;
}

static int loop_clr_fd(struct lloop_device *lo, struct block_device *bdev,
                       int count)
{
        struct file *filp = lo->lo_backing_file;
        int gfp = lo->old_gfp_mask;

        if (lo->lo_state != LLOOP_BOUND)
                return -ENXIO;

        if (lo->lo_refcnt > count)        /* we needed one fd for the ioctl */
                return -EBUSY;

        if (filp == NULL)
                return -EINVAL;

        spin_lock_irq(&lo->lo_lock);
        lo->lo_state = LLOOP_RUNDOWN;
        spin_unlock_irq(&lo->lo_lock);
        wake_up(&lo->lo_bh_wait);

        down(&lo->lo_sem);
        lo->lo_backing_file = NULL;
        lo->ioctl = NULL;
        lo->lo_device = NULL;
        lo->lo_offset = 0;
        lo->lo_sizelimit = 0;
        lo->lo_flags = 0;
        ll_invalidate_bdev(bdev, 0);
        set_capacity(disks[lo->lo_number], 0);
        bd_set_size(bdev, 0);
        mapping_set_gfp_mask(filp->f_mapping, gfp);
        lo->lo_state = LLOOP_UNBOUND;
        fput(filp);
        /* This is safe: open() is still holding a reference. */
        module_put(THIS_MODULE);
        return 0;
}

#ifdef HAVE_BLKDEV_PUT_2ARGS
static int lo_open(struct block_device *bdev, fmode_t mode)
{
        struct lloop_device *lo = bdev->bd_disk->private_data;
#else
static int lo_open(struct inode *inode, struct file *file)
{
        struct lloop_device *lo = inode->i_bdev->bd_disk->private_data;
#endif

        down(&lo->lo_ctl_mutex);
        lo->lo_refcnt++;
        up(&lo->lo_ctl_mutex);

        return 0;
}

#ifdef HAVE_BLKDEV_PUT_2ARGS
static int lo_release(struct gendisk *disk, fmode_t mode)
{
        struct lloop_device *lo = disk->private_data;
#else
static int lo_release(struct inode *inode, struct file *file)
{
        struct lloop_device *lo = inode->i_bdev->bd_disk->private_data;
#endif

        down(&lo->lo_ctl_mutex);
        --lo->lo_refcnt;
        up(&lo->lo_ctl_mutex);

        return 0;
}

/* lloop device node's ioctl function. */
#ifdef HAVE_BLKDEV_PUT_2ARGS
static int lo_ioctl(struct block_device *bdev, fmode_t mode,
                    unsigned int cmd, unsigned long arg)
{
        struct lloop_device *lo = bdev->bd_disk->private_data;
#else
static int lo_ioctl(struct inode *inode, struct file *unused,
                    unsigned int cmd, unsigned long arg)
{
        struct lloop_device *lo = inode->i_bdev->bd_disk->private_data;
        struct block_device *bdev = inode->i_bdev;
#endif
        int err = 0;

        down(&lloop_mutex);
        switch (cmd) {
        case LL_IOC_LLOOP_DETACH: {
                err = loop_clr_fd(lo, bdev, 2);
                if (err == 0)
                        ll_blkdev_put(bdev, 0); /* grabbed in LLOOP_ATTACH */
                break;
        }

        case LL_IOC_LLOOP_INFO: {
                __u64 ino = 0;

                if (lo->lo_state == LLOOP_BOUND)
                        ino = lo->lo_backing_file->f_dentry->d_inode->i_ino;

                if (put_user(ino, (__u64 *)arg))
                        err = -EFAULT;
                break;
        }

        default:
                err = -EINVAL;
                break;
        }
        up(&lloop_mutex);

        return err;
}

static struct block_device_operations lo_fops = {
        .owner =        THIS_MODULE,
        .open =         lo_open,
        .release =      lo_release,
        .ioctl =        lo_ioctl,
};

/* dynamic iocontrol callback.
 * This callback is registered in lloop_init and will be called by
 * ll_iocontrol_call.
 *
 * This is a llite regular file ioctl function. It takes the responsibility
 * of attaching a file, and detaching a file by a lloop's device numner.
 */
static enum llioc_iter lloop_ioctl(struct inode *unused, struct file *file,
                                   unsigned int cmd, unsigned long arg,
                                   void *magic, int *rcp)
{
        struct lloop_device *lo = NULL;
        struct block_device *bdev = NULL;
        int err = 0;
        dev_t dev;

        if (magic != ll_iocontrol_magic)
                return LLIOC_CONT;

        if (disks == NULL)
                GOTO(out1, err = -ENODEV);

        down(&lloop_mutex);
        switch (cmd) {
        case LL_IOC_LLOOP_ATTACH: {
                struct lloop_device *lo_free = NULL;
                int i;

                for (i = 0; i < max_loop; i++, lo = NULL) {
                        lo = &loop_dev[i];
                        if (lo->lo_state == LLOOP_UNBOUND) {
                                if (!lo_free)
                                        lo_free = lo;
                                continue;
                        }
                        if (lo->lo_backing_file->f_dentry->d_inode ==
                            file->f_dentry->d_inode)
                                break;
                }
                if (lo || !lo_free)
                        GOTO(out, err = -EBUSY);

                lo = lo_free;
                dev = MKDEV(lloop_major, lo->lo_number);

                /* quit if the used pointer is writable */
                if (put_user((long)old_encode_dev(dev), (long*)arg))
                        GOTO(out, err = -EFAULT);

                bdev = open_by_devnum(dev, file->f_mode);
                if (IS_ERR(bdev))
                        GOTO(out, err = PTR_ERR(bdev));

                get_file(file);
                err = loop_set_fd(lo, NULL, bdev, file);
                if (err) {
                        fput(file);
                        ll_blkdev_put(bdev, 0);
                }

                break;
        }

        case LL_IOC_LLOOP_DETACH_BYDEV: {
                int minor;

                dev = old_decode_dev(arg);
                if (MAJOR(dev) != lloop_major)
                        GOTO(out, err = -EINVAL);

                minor = MINOR(dev);
                if (minor > max_loop - 1)
                        GOTO(out, err = -EINVAL);

                lo = &loop_dev[minor];
                if (lo->lo_state != LLOOP_BOUND)
                        GOTO(out, err = -EINVAL);

                bdev = lo->lo_device;
                err = loop_clr_fd(lo, bdev, 1);
                if (err == 0)
                        ll_blkdev_put(bdev, 0); /* grabbed in LLOOP_ATTACH */

                break;
        }

        default:
                err = -EINVAL;
                break;
        }

out:
        up(&lloop_mutex);
out1:
        if (rcp)
                *rcp = err;
        return LLIOC_STOP;
}

static int __init lloop_init(void)
{
        int        i;
        unsigned int cmdlist[] = {
                LL_IOC_LLOOP_ATTACH,
                LL_IOC_LLOOP_DETACH_BYDEV,
        };

        if (max_loop < 1 || max_loop > 256) {
                max_loop = MAX_LOOP_DEFAULT;
                CWARN("lloop: invalid max_loop (must be between"
                      " 1 and 256), using default (%u)\n", max_loop);
        }

        lloop_major = register_blkdev(0, "lloop");
        if (lloop_major < 0)
                return -EIO;

        CDEBUG(D_CONFIG, "registered lloop major %d with %u minors\n",
               lloop_major, max_loop);

        ll_iocontrol_magic = ll_iocontrol_register(lloop_ioctl, 2, cmdlist);
        if (ll_iocontrol_magic == NULL)
                goto out_mem1;

        OBD_ALLOC_WAIT(loop_dev, max_loop * sizeof(*loop_dev));
        if (!loop_dev)
                goto out_mem1;

        OBD_ALLOC_WAIT(disks, max_loop * sizeof(*disks));
        if (!disks)
                goto out_mem2;

        for (i = 0; i < max_loop; i++) {
                disks[i] = alloc_disk(1);
                if (!disks[i])
                        goto out_mem3;
        }

        init_MUTEX(&lloop_mutex);

        for (i = 0; i < max_loop; i++) {
                struct lloop_device *lo = &loop_dev[i];
                struct gendisk *disk = disks[i];

                lo->lo_queue = blk_alloc_queue(GFP_KERNEL);
                if (!lo->lo_queue)
                        goto out_mem4;

                init_MUTEX(&lo->lo_ctl_mutex);
                init_MUTEX_LOCKED(&lo->lo_sem);
                init_waitqueue_head(&lo->lo_bh_wait);
                lo->lo_number = i;
                spin_lock_init(&lo->lo_lock);
                disk->major = lloop_major;
                disk->first_minor = i;
                disk->fops = &lo_fops;
                sprintf(disk->disk_name, "lloop%d", i);
                disk->private_data = lo;
                disk->queue = lo->lo_queue;
        }

        /* We cannot fail after we call this, so another loop!*/
        for (i = 0; i < max_loop; i++)
                add_disk(disks[i]);
        return 0;

out_mem4:
        while (i--)
                blk_cleanup_queue(loop_dev[i].lo_queue);
        i = max_loop;
out_mem3:
        while (i--)
                put_disk(disks[i]);
        OBD_FREE(disks, max_loop * sizeof(*disks));
out_mem2:
        OBD_FREE(loop_dev, max_loop * sizeof(*loop_dev));
out_mem1:
        unregister_blkdev(lloop_major, "lloop");
        ll_iocontrol_unregister(ll_iocontrol_magic);
        CERROR("lloop: ran out of memory\n");
        return -ENOMEM;
}

static void lloop_exit(void)
{
        int i;

        ll_iocontrol_unregister(ll_iocontrol_magic);
        for (i = 0; i < max_loop; i++) {
                del_gendisk(disks[i]);
                blk_cleanup_queue(loop_dev[i].lo_queue);
                put_disk(disks[i]);
        }
        if (ll_unregister_blkdev(lloop_major, "lloop"))
                CWARN("lloop: cannot unregister blkdev\n");
        else
                CDEBUG(D_CONFIG, "unregistered lloop major %d\n", lloop_major);

        OBD_FREE(disks, max_loop * sizeof(*disks));
        OBD_FREE(loop_dev, max_loop * sizeof(*loop_dev));
}

module_init(lloop_init);
module_exit(lloop_exit);

CFS_MODULE_PARM(max_loop, "i", int, 0444, "maximum of lloop_device");
MODULE_AUTHOR("Sun Microsystems, Inc. <http://www.lustre.org/>");
MODULE_DESCRIPTION("Lustre virtual block device");
MODULE_LICENSE("GPL");<|MERGE_RESOLUTION|>--- conflicted
+++ resolved
@@ -145,7 +145,7 @@
         atomic_t           lo_pending;
         wait_queue_head_t  lo_bh_wait;
 
-        struct request_queue  *lo_queue;
+        request_queue_t    *lo_queue;
 
         /* data to handle bio for lustre. */
         struct lo_request_data {
@@ -200,7 +200,6 @@
         obd_count page_count = 0;
         struct bio_vec *bvec;
         struct bio *bio;
-<<<<<<< HEAD
 
         LASSERT(head != NULL);
 
@@ -218,25 +217,6 @@
                         pg->count = bvec->bv_len;
                         pg->flag = OBD_BRW_SRVLOCK;
 
-=======
-
-        LASSERT(head != NULL);
-
-        rw = head->bi_rw;
-        for (bio = head; bio != NULL; bio = bio->bi_next) {
-                LASSERT(rw == bio->bi_rw);
-
-                offset = (pgoff_t)(bio->bi_sector << 9) + lo->lo_offset;
-                bio_for_each_segment(bvec, bio, i) {
-                        BUG_ON(bvec->bv_offset != 0);
-                        BUG_ON(bvec->bv_len != CFS_PAGE_SIZE);
-
-                        pg->pg = bvec->bv_page;
-                        pg->off = offset;
-                        pg->count = bvec->bv_len;
-                        pg->flag = OBD_BRW_SRVLOCK;
-
->>>>>>> d5360e75
                         CDEBUG(D_INFO, "index %lu offset "LPU64", count %u\n",
                                pg->pg->index, pg->off, pg->count);
                         pg++;
@@ -337,7 +317,7 @@
         return count;
 }
 
-static int loop_make_request(struct request_queue *q, struct bio *old_bio)
+static int loop_make_request(request_queue_t *q, struct bio *old_bio)
 {
         struct lloop_device *lo = q->queuedata;
         int rw = bio_rw(old_bio);
@@ -367,18 +347,14 @@
         loop_add_bio(lo, old_bio);
         return 0;
 err:
-<<<<<<< HEAD
-        cfs_bio_io_error(old_bio, old_bio->bi_size);
-=======
         bio_io_error(old_bio, old_bio->bi_size);
->>>>>>> d5360e75
         return 0;
 }
 
 /*
  * kick off io on the underlying address space
  */
-static void loop_unplug(struct request_queue *q)
+static void loop_unplug(request_queue_t *q)
 {
         struct lloop_device *lo = q->queuedata;
 
@@ -393,11 +369,7 @@
         while (bio) {
                 struct bio *tmp = bio->bi_next;
                 bio->bi_next = NULL;
-<<<<<<< HEAD
-                cfs_bio_endio(bio, bio->bi_size, ret);
-=======
                 bio_endio(bio, bio->bi_size, ret);
->>>>>>> d5360e75
                 bio = tmp;
         }
 }
@@ -587,15 +559,9 @@
         return 0;
 }
 
-#ifdef HAVE_BLKDEV_PUT_2ARGS
-static int lo_open(struct block_device *bdev, fmode_t mode)
-{
-        struct lloop_device *lo = bdev->bd_disk->private_data;
-#else
 static int lo_open(struct inode *inode, struct file *file)
 {
         struct lloop_device *lo = inode->i_bdev->bd_disk->private_data;
-#endif
 
         down(&lo->lo_ctl_mutex);
         lo->lo_refcnt++;
@@ -604,15 +570,9 @@
         return 0;
 }
 
-#ifdef HAVE_BLKDEV_PUT_2ARGS
-static int lo_release(struct gendisk *disk, fmode_t mode)
-{
-        struct lloop_device *lo = disk->private_data;
-#else
 static int lo_release(struct inode *inode, struct file *file)
 {
         struct lloop_device *lo = inode->i_bdev->bd_disk->private_data;
-#endif
 
         down(&lo->lo_ctl_mutex);
         --lo->lo_refcnt;
@@ -622,18 +582,11 @@
 }
 
 /* lloop device node's ioctl function. */
-#ifdef HAVE_BLKDEV_PUT_2ARGS
-static int lo_ioctl(struct block_device *bdev, fmode_t mode,
-                    unsigned int cmd, unsigned long arg)
-{
-        struct lloop_device *lo = bdev->bd_disk->private_data;
-#else
 static int lo_ioctl(struct inode *inode, struct file *unused,
                     unsigned int cmd, unsigned long arg)
 {
         struct lloop_device *lo = inode->i_bdev->bd_disk->private_data;
         struct block_device *bdev = inode->i_bdev;
-#endif
         int err = 0;
 
         down(&lloop_mutex);
@@ -641,7 +594,7 @@
         case LL_IOC_LLOOP_DETACH: {
                 err = loop_clr_fd(lo, bdev, 2);
                 if (err == 0)
-                        ll_blkdev_put(bdev, 0); /* grabbed in LLOOP_ATTACH */
+                        blkdev_put(bdev); /* grabbed in LLOOP_ATTACH */
                 break;
         }
 
@@ -729,7 +682,7 @@
                 err = loop_set_fd(lo, NULL, bdev, file);
                 if (err) {
                         fput(file);
-                        ll_blkdev_put(bdev, 0);
+                        blkdev_put(bdev);
                 }
 
                 break;
@@ -753,7 +706,7 @@
                 bdev = lo->lo_device;
                 err = loop_clr_fd(lo, bdev, 1);
                 if (err == 0)
-                        ll_blkdev_put(bdev, 0); /* grabbed in LLOOP_ATTACH */
+                        blkdev_put(bdev); /* grabbed in LLOOP_ATTACH */
 
                 break;
         }
@@ -840,7 +793,7 @@
 
 out_mem4:
         while (i--)
-                blk_cleanup_queue(loop_dev[i].lo_queue);
+                blk_put_queue(loop_dev[i].lo_queue);
         i = max_loop;
 out_mem3:
         while (i--)
@@ -862,7 +815,7 @@
         ll_iocontrol_unregister(ll_iocontrol_magic);
         for (i = 0; i < max_loop; i++) {
                 del_gendisk(disks[i]);
-                blk_cleanup_queue(loop_dev[i].lo_queue);
+                blk_put_queue(loop_dev[i].lo_queue);
                 put_disk(disks[i]);
         }
         if (ll_unregister_blkdev(lloop_major, "lloop"))
