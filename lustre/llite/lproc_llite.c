/* -*- mode: c; c-basic-offset: 8; indent-tabs-mode: nil; -*-
 * vim:expandtab:shiftwidth=8:tabstop=8:
 *
 * GPL HEADER START
 *
 * DO NOT ALTER OR REMOVE COPYRIGHT NOTICES OR THIS FILE HEADER.
 *
 * This program is free software; you can redistribute it and/or modify
 * it under the terms of the GNU General Public License version 2 only,
 * as published by the Free Software Foundation.
 *
 * This program is distributed in the hope that it will be useful, but
 * WITHOUT ANY WARRANTY; without even the implied warranty of
 * MERCHANTABILITY or FITNESS FOR A PARTICULAR PURPOSE.  See the GNU
 * General Public License version 2 for more details (a copy is included
 * in the LICENSE file that accompanied this code).
 *
 * You should have received a copy of the GNU General Public License
 * version 2 along with this program; If not, see
 * http://www.sun.com/software/products/lustre/docs/GPLv2.pdf
 *
 * Please contact Sun Microsystems, Inc., 4150 Network Circle, Santa Clara,
 * CA 95054 USA or visit www.sun.com if you need additional information or
 * have any questions.
 *
 * GPL HEADER END
 */
/*
 * Copyright  2008 Sun Microsystems, Inc. All rights reserved
 * Use is subject to license terms.
 */
/*
 * This file is part of Lustre, http://www.lustre.org/
 * Lustre is a trademark of Sun Microsystems, Inc.
 */
#define DEBUG_SUBSYSTEM S_LLITE

#include <linux/version.h>
#include <lustre_lite.h>
#include <lprocfs_status.h>
#include <linux/seq_file.h>
#include <obd_support.h>

#include "llite_internal.h"

struct proc_dir_entry *proc_lustre_fs_root;

#ifdef LPROCFS
/* /proc/lustre/llite mount point registration */
struct file_operations llite_dump_pgcache_fops;
struct file_operations ll_rw_extents_stats_fops;
struct file_operations ll_rw_extents_stats_pp_fops;
struct file_operations ll_rw_offset_stats_fops;

static int ll_rd_blksize(char *page, char **start, off_t off, int count,
                         int *eof, void *data)
{
        struct super_block *sb = (struct super_block *)data;
        struct obd_statfs osfs;
        int rc;

        LASSERT(sb != NULL);
        rc = ll_statfs_internal(sb, &osfs, cfs_time_current_64() - HZ,
                                OBD_STATFS_NODELAY);
        if (!rc) {
              *eof = 1;
              rc = snprintf(page, count, "%u\n", osfs.os_bsize);
        }

        return rc;
}

static int ll_rd_kbytestotal(char *page, char **start, off_t off, int count,
                             int *eof, void *data)
{
        struct super_block *sb = (struct super_block *)data;
        struct obd_statfs osfs;
        int rc;

        LASSERT(sb != NULL);
        rc = ll_statfs_internal(sb, &osfs, cfs_time_current_64() - HZ,
                                OBD_STATFS_NODELAY);
        if (!rc) {
                __u32 blk_size = osfs.os_bsize >> 10;
                __u64 result = osfs.os_blocks;

                while (blk_size >>= 1)
                        result <<= 1;

                *eof = 1;
                rc = snprintf(page, count, LPU64"\n", result);
        }
        return rc;

}

static int ll_rd_kbytesfree(char *page, char **start, off_t off, int count,
                            int *eof, void *data)
{
        struct super_block *sb = (struct super_block *)data;
        struct obd_statfs osfs;
        int rc;

        LASSERT(sb != NULL);
        rc = ll_statfs_internal(sb, &osfs, cfs_time_current_64() - HZ,
                                OBD_STATFS_NODELAY);
        if (!rc) {
                __u32 blk_size = osfs.os_bsize >> 10;
                __u64 result = osfs.os_bfree;

                while (blk_size >>= 1)
                        result <<= 1;

                *eof = 1;
                rc = snprintf(page, count, LPU64"\n", result);
        }
        return rc;
}

static int ll_rd_kbytesavail(char *page, char **start, off_t off, int count,
                             int *eof, void *data)
{
        struct super_block *sb = (struct super_block *)data;
        struct obd_statfs osfs;
        int rc;

        LASSERT(sb != NULL);
        rc = ll_statfs_internal(sb, &osfs, cfs_time_current_64() - HZ,
                                OBD_STATFS_NODELAY);
        if (!rc) {
                __u32 blk_size = osfs.os_bsize >> 10;
                __u64 result = osfs.os_bavail;

                while (blk_size >>= 1)
                        result <<= 1;

                *eof = 1;
                rc = snprintf(page, count, LPU64"\n", result);
        }
        return rc;
}

static int ll_rd_filestotal(char *page, char **start, off_t off, int count,
                            int *eof, void *data)
{
        struct super_block *sb = (struct super_block *)data;
        struct obd_statfs osfs;
        int rc;

        LASSERT(sb != NULL);
        rc = ll_statfs_internal(sb, &osfs, cfs_time_current_64() - HZ,
                                OBD_STATFS_NODELAY);
        if (!rc) {
                 *eof = 1;
                 rc = snprintf(page, count, LPU64"\n", osfs.os_files);
        }
        return rc;
}

static int ll_rd_filesfree(char *page, char **start, off_t off, int count,
                           int *eof, void *data)
{
        struct super_block *sb = (struct super_block *)data;
        struct obd_statfs osfs;
        int rc;

        LASSERT(sb != NULL);
        rc = ll_statfs_internal(sb, &osfs, cfs_time_current_64() - HZ,
                                OBD_STATFS_NODELAY);
        if (!rc) {
                 *eof = 1;
                 rc = snprintf(page, count, LPU64"\n", osfs.os_ffree);
        }
        return rc;

}

static int ll_rd_fstype(char *page, char **start, off_t off, int count,
                        int *eof, void *data)
{
        struct super_block *sb = (struct super_block*)data;

        LASSERT(sb != NULL);
        *eof = 1;
        return snprintf(page, count, "%s\n", sb->s_type->name);
}

static int ll_rd_sb_uuid(char *page, char **start, off_t off, int count,
                         int *eof, void *data)
{
        struct super_block *sb = (struct super_block *)data;

        LASSERT(sb != NULL);
        *eof = 1;
        return snprintf(page, count, "%s\n", ll_s2sbi(sb)->ll_sb_uuid.uuid);
}

static int ll_rd_max_readahead_mb(char *page, char **start, off_t off,
                                   int count, int *eof, void *data)
{
        struct super_block *sb = data;
        struct ll_sb_info *sbi = ll_s2sbi(sb);
        long pages_number;
        int mult;

        spin_lock(&sbi->ll_lock);
        pages_number = sbi->ll_ra_info.ra_max_pages;
        spin_unlock(&sbi->ll_lock);

        mult = 1 << (20 - CFS_PAGE_SHIFT);
        return lprocfs_read_frac_helper(page, count, pages_number, mult);
}

static int ll_wr_max_readahead_mb(struct file *file, const char *buffer,
                                   unsigned long count, void *data)
{
        struct super_block *sb = data;
        struct ll_sb_info *sbi = ll_s2sbi(sb);
        int mult, rc, pages_number;

        mult = 1 << (20 - CFS_PAGE_SHIFT);
        rc = lprocfs_write_frac_helper(buffer, count, &pages_number, mult);
        if (rc)
                return rc;

        if (pages_number < 0 || pages_number > num_physpages / 2) {
                CERROR("can't set file readahead more than %lu MB\n",
                        num_physpages >> (20 - CFS_PAGE_SHIFT + 1)); /*1/2 of RAM*/
                return -ERANGE;
        }

        spin_lock(&sbi->ll_lock);
        sbi->ll_ra_info.ra_max_pages = pages_number;
        spin_unlock(&sbi->ll_lock);

        return count;
}

static int ll_rd_max_readahead_per_file_mb(char *page, char **start, off_t off,
                                          int count, int *eof, void *data)
{
        struct super_block *sb = data;
        struct ll_sb_info *sbi = ll_s2sbi(sb);
        long pages_number;
        int mult;

        spin_lock(&sbi->ll_lock);
        pages_number = sbi->ll_ra_info.ra_max_pages_per_file;
        spin_unlock(&sbi->ll_lock);

        mult = 1 << (20 - CFS_PAGE_SHIFT);
        return lprocfs_read_frac_helper(page, count, pages_number, mult);
}

static int ll_wr_max_readahead_per_file_mb(struct file *file, const char *buffer,
                                          unsigned long count, void *data)
{
        struct super_block *sb = data;
        struct ll_sb_info *sbi = ll_s2sbi(sb);
        int mult, rc, pages_number;

        mult = 1 << (20 - CFS_PAGE_SHIFT);
        rc = lprocfs_write_frac_helper(buffer, count, &pages_number, mult);
        if (rc)
                return rc;

        if (pages_number < 0 ||
                pages_number > sbi->ll_ra_info.ra_max_pages) {
                CERROR("can't set file readahead more than"
                       "max_read_ahead_mb %lu MB\n", sbi->ll_ra_info.ra_max_pages);
                return -ERANGE;
        }

        spin_lock(&sbi->ll_lock);
        sbi->ll_ra_info.ra_max_pages_per_file = pages_number;
        spin_unlock(&sbi->ll_lock);

        return count;
}

static int ll_rd_max_read_ahead_whole_mb(char *page, char **start, off_t off,
                                       int count, int *eof, void *data)
{
        struct super_block *sb = data;
        struct ll_sb_info *sbi = ll_s2sbi(sb);
        long pages_number;
        int mult;

        spin_lock(&sbi->ll_lock);
        pages_number = sbi->ll_ra_info.ra_max_read_ahead_whole_pages;
        spin_unlock(&sbi->ll_lock);

        mult = 1 << (20 - CFS_PAGE_SHIFT);
        return lprocfs_read_frac_helper(page, count, pages_number, mult);
}

static int ll_wr_max_read_ahead_whole_mb(struct file *file, const char *buffer,
                                       unsigned long count, void *data)
{
        struct super_block *sb = data;
        struct ll_sb_info *sbi = ll_s2sbi(sb);
        int mult, rc, pages_number;

        mult = 1 << (20 - CFS_PAGE_SHIFT);
        rc = lprocfs_write_frac_helper(buffer, count, &pages_number, mult);
        if (rc)
                return rc;

        /* Cap this at the current max readahead window size, the readahead
         * algorithm does this anyway so it's pointless to set it larger. */
        if (pages_number < 0 ||
            pages_number > sbi->ll_ra_info.ra_max_pages_per_file) {
                CERROR("can't set max_read_ahead_whole_mb more than "
                       "max_read_ahead_per_file_mb: %lu\n",
                        sbi->ll_ra_info.ra_max_pages_per_file >> (20 - CFS_PAGE_SHIFT));
                return -ERANGE;
        }

        spin_lock(&sbi->ll_lock);
        sbi->ll_ra_info.ra_max_read_ahead_whole_pages = pages_number;
        spin_unlock(&sbi->ll_lock);

        return count;
}

static int ll_rd_max_cached_mb(char *page, char **start, off_t off,
                               int count, int *eof, void *data)
{
        struct super_block *sb = data;
        struct ll_sb_info *sbi = ll_s2sbi(sb);
        long pages_number;
        int mult;

        spin_lock(&sbi->ll_lock);
        pages_number = sbi->ll_async_page_max;
        spin_unlock(&sbi->ll_lock);

        mult = 1 << (20 - CFS_PAGE_SHIFT);
        return lprocfs_read_frac_helper(page, count, pages_number, mult);;
}

static int ll_wr_max_cached_mb(struct file *file, const char *buffer,
                                  unsigned long count, void *data)
{
        struct super_block *sb = data;
        struct ll_sb_info *sbi = ll_s2sbi(sb);
        unsigned long budget;
        int mult, rc, pages_number, cpu;

        mult = 1 << (20 - CFS_PAGE_SHIFT);
        rc = lprocfs_write_frac_helper(buffer, count, &pages_number, mult);
        if (rc)
                return rc;

        if (pages_number < 0 || pages_number > num_physpages) {
                CERROR("can't set max cache more than %lu MB\n",
                        num_physpages >> (20 - CFS_PAGE_SHIFT));
                return -ERANGE;
        }

        spin_lock(&sbi->ll_lock);
        sbi->ll_async_page_max = pages_number ;
        spin_unlock(&sbi->ll_lock);

        if (!sbi->ll_osc_exp)
                /* Not set up yet, don't call llap_shrink_cache */
                return count;

        spin_lock(&sbi->ll_async_page_reblnc_lock);
        budget = sbi->ll_async_page_max / num_online_cpus();
        for_each_online_cpu(cpu)
                LL_PGLIST_DATA_CPU(sbi, cpu)->llpd_budget = budget;
        spin_unlock(&sbi->ll_async_page_reblnc_lock);

        if (lcounter_read_positive(&sbi->ll_async_page_count) >=
            sbi->ll_async_page_max)
                llap_shrink_cache(sbi, -1);

        return count;
}

static int ll_rd_pgcache_balance(char *page, char **start, off_t off,
                                 int count, int *eof, void *data)
{
        struct super_block *sb = data;
        struct ll_sb_info *sbi = ll_s2sbi(sb);
        struct ll_pglist_data *pd;
        unsigned long total_budget = 0;
        int n = 0, cpu;

        n += snprintf(page +n, count - n, "cpu\tpage count\tbudget"
                      "\t\treblnc count\tgen\thit\tmiss\tcross\n");
        for_each_online_cpu(cpu) {
                pd = LL_PGLIST_DATA_CPU(sbi, cpu);
                n += snprintf(page + n, count - n,
                              "%d\t%-8lu\t%-8lu\t%-8lu\t%lu\t%lu\t%lu\t%lu\n",
                              cpu, pd->llpd_count, pd->llpd_budget,
                              pd->llpd_reblnc_count, pd->llpd_gen,
                              pd->llpd_hit, pd->llpd_miss, pd->llpd_cross);
                total_budget += pd->llpd_budget;
        }
        n += snprintf(page + n, count - n,
                      "Total budget: %lu, page max: %lu, rebalance cnt: %lu\n",
                      total_budget, sbi->ll_async_page_max,
                      sbi->ll_async_page_reblnc_count);
        *eof = 1;
        return n;
}

static int ll_rd_checksum(char *page, char **start, off_t off,
                          int count, int *eof, void *data)
{
        struct super_block *sb = data;
        struct ll_sb_info *sbi = ll_s2sbi(sb);

        return snprintf(page, count, "%u\n",
                        (sbi->ll_flags & LL_SBI_LLITE_CHECKSUM) ? 1 : 0);
}

static int ll_wr_checksum(struct file *file, const char *buffer,
                          unsigned long count, void *data)
{
        struct super_block *sb = data;
        struct ll_sb_info *sbi = ll_s2sbi(sb);
        int val, rc;

        if (!sbi->ll_osc_exp)
                /* Not set up yet */
                return -EAGAIN;

        rc = lprocfs_write_helper(buffer, count, &val);
        if (rc)
                return rc;
        if (val)
                sbi->ll_flags |=  (LL_SBI_LLITE_CHECKSUM|LL_SBI_DATA_CHECKSUM);
        else
                sbi->ll_flags &= ~(LL_SBI_LLITE_CHECKSUM|LL_SBI_DATA_CHECKSUM);

        rc = obd_set_info_async(sbi->ll_osc_exp, sizeof(KEY_CHECKSUM), KEY_CHECKSUM,
                                sizeof(val), &val, NULL);
        if (rc)
                CWARN("Failed to set OSC checksum flags: %d\n", rc);

        return count;
}

static int ll_rd_max_rw_chunk(char *page, char **start, off_t off,
                          int count, int *eof, void *data)
{
        struct super_block *sb = data;

        return snprintf(page, count, "%lu\n", ll_s2sbi(sb)->ll_max_rw_chunk);
}

static int ll_wr_max_rw_chunk(struct file *file, const char *buffer,
                          unsigned long count, void *data)
{
        struct super_block *sb = data;
        int rc, val;

        rc = lprocfs_write_helper(buffer, count, &val);
        if (rc)
                return rc;
        ll_s2sbi(sb)->ll_max_rw_chunk = val;
        return count;
}

static int ll_rd_track_id(char *page, int count, void *data,
                          enum stats_track_type type)
{
        struct super_block *sb = data;

        if (ll_s2sbi(sb)->ll_stats_track_type == type) {
                return snprintf(page, count, "%d\n",
                                ll_s2sbi(sb)->ll_stats_track_id);

        } else if (ll_s2sbi(sb)->ll_stats_track_type == STATS_TRACK_ALL) {
                return snprintf(page, count, "0 (all)\n");
        } else {
                return snprintf(page, count, "untracked\n");
        }
}

static int ll_wr_track_id(const char *buffer, unsigned long count, void *data,
                          enum stats_track_type type)
{
        struct super_block *sb = data;
        int rc, pid;

        rc = lprocfs_write_helper(buffer, count, &pid);
        if (rc)
                return rc;
        ll_s2sbi(sb)->ll_stats_track_id = pid;
        if (pid == 0)
                ll_s2sbi(sb)->ll_stats_track_type = STATS_TRACK_ALL;
        else
                ll_s2sbi(sb)->ll_stats_track_type = type;
        lprocfs_clear_stats(ll_s2sbi(sb)->ll_stats);
        return count;
}

static int ll_rd_track_pid(char *page, char **start, off_t off,
                          int count, int *eof, void *data)
{
        return (ll_rd_track_id(page, count, data, STATS_TRACK_PID));
}

static int ll_wr_track_pid(struct file *file, const char *buffer,
                          unsigned long count, void *data)
{
        return (ll_wr_track_id(buffer, count, data, STATS_TRACK_PID));
}

static int ll_rd_track_ppid(char *page, char **start, off_t off,
                          int count, int *eof, void *data)
{
        return (ll_rd_track_id(page, count, data, STATS_TRACK_PPID));
}

static int ll_wr_track_ppid(struct file *file, const char *buffer,
                          unsigned long count, void *data)
{
        return (ll_wr_track_id(buffer, count, data, STATS_TRACK_PPID));
}

static int ll_rd_track_gid(char *page, char **start, off_t off,
                          int count, int *eof, void *data)
{
        return (ll_rd_track_id(page, count, data, STATS_TRACK_GID));
}

static int ll_wr_track_gid(struct file *file, const char *buffer,
                          unsigned long count, void *data)
{
        return (ll_wr_track_id(buffer, count, data, STATS_TRACK_GID));
}

static int ll_rd_contention_time(char *page, char **start, off_t off,
                                 int count, int *eof, void *data)
{
        struct super_block *sb = data;

        *eof = 1;
        return snprintf(page, count, "%u\n", ll_s2sbi(sb)->ll_contention_time);

}

static int ll_wr_contention_time(struct file *file, const char *buffer,
                                 unsigned long count, void *data)
{
        struct super_block *sb = data;
        struct ll_sb_info *sbi = ll_s2sbi(sb);

        return lprocfs_write_helper(buffer, count,&sbi->ll_contention_time) ?:
                count;
}

static int ll_rd_lockless_truncate(char *page, char **start, off_t off,
                                   int count, int *eof, void *data)
{
        struct super_block *sb = data;

        *eof = 1;
        return snprintf(page, count, "%u\n",
                        ll_s2sbi(sb)->ll_lockless_truncate_enable);
}

static int ll_wr_lockless_truncate(struct file *file, const char *buffer,
                                   unsigned long count, void *data)
{
        struct super_block *sb = data;
        struct ll_sb_info *sbi = ll_s2sbi(sb);

        return lprocfs_write_helper(buffer, count,
                                    &sbi->ll_lockless_truncate_enable)
                ?: count;
}

<<<<<<< HEAD
static int ll_rd_direct_io_default(char *page, char **start, off_t off,
                                     int count, int *eof, void *data)
{
        struct super_block *sb = data;

        *eof = 1;
        return snprintf(page, count, "%u\n",
                        ll_s2sbi(sb)->ll_direct_io_default);
}

static int ll_wr_direct_io_default(struct file *file, const char *buffer,
                                     unsigned long count, void *data)
{
        struct super_block *sb = data;
        struct ll_sb_info *sbi = ll_s2sbi(sb);

        return lprocfs_write_helper(buffer, count,
                                    &sbi->ll_direct_io_default)
                ?: count;
}

=======
>>>>>>> d5360e75
static int ll_rd_statahead_max(char *page, char **start, off_t off,
                               int count, int *eof, void *data)
{
        struct super_block *sb = data;
        struct ll_sb_info *sbi = ll_s2sbi(sb);

        return snprintf(page, count, "%u\n", sbi->ll_sa_max);
}

static int ll_wr_statahead_max(struct file *file, const char *buffer,
                               unsigned long count, void *data)
{
        struct super_block *sb = data;
        struct ll_sb_info *sbi = ll_s2sbi(sb);
        int val, rc;

        rc = lprocfs_write_helper(buffer, count, &val);
        if (rc)
                return rc;

        if (val >= 0 && val <= LL_SA_RPC_MAX)
                sbi->ll_sa_max = val;
        else
                CERROR("Bad statahead_max value %d. Valid values are in the "
                       "range [0, %d]\n", val, LL_SA_RPC_MAX);

        return count;
}

static int ll_rd_statahead_stats(char *page, char **start, off_t off,
                                 int count, int *eof, void *data)
{
        struct super_block *sb = data;
        struct ll_sb_info *sbi = ll_s2sbi(sb);

        return snprintf(page, count,
                        "statahead wrong: %u\n"
                        "statahead total: %u\n"
                        "ls blocked:      %llu\n"
                        "ls cached:       %llu\n"
                        "hit count:       %llu\n"
                        "miss count:      %llu\n",
                        sbi->ll_sa_wrong,
                        sbi->ll_sa_total,
                        sbi->ll_sa_blocked,
                        sbi->ll_sa_cached,
                        sbi->ll_sa_hit,
                        sbi->ll_sa_miss);
}

static int ll_rd_lazystatfs(char *page, char **start, off_t off,
                            int count, int *eof, void *data)
{
        struct super_block *sb = data;
        struct ll_sb_info *sbi = ll_s2sbi(sb);

        return snprintf(page, count, "%u\n",
                        (sbi->ll_flags & LL_SBI_LAZYSTATFS) ? 1 : 0);
}

static int ll_wr_lazystatfs(struct file *file, const char *buffer,
                            unsigned long count, void *data)
{
        struct super_block *sb = data;
        struct ll_sb_info *sbi = ll_s2sbi(sb);
        int val, rc;

        rc = lprocfs_write_helper(buffer, count, &val);
        if (rc)
                return rc;

        if (val)
                sbi->ll_flags |= LL_SBI_LAZYSTATFS;
        else
                sbi->ll_flags &= ~LL_SBI_LAZYSTATFS;

        return count;
}

static struct lprocfs_vars lprocfs_llite_obd_vars[] = {
        { "uuid",         ll_rd_sb_uuid,          0, 0 },
        //{ "mntpt_path",   ll_rd_path,             0, 0 },
        { "fstype",       ll_rd_fstype,           0, 0 },
        { "blocksize",    ll_rd_blksize,          0, 0 },
        { "kbytestotal",  ll_rd_kbytestotal,      0, 0 },
        { "kbytesfree",   ll_rd_kbytesfree,       0, 0 },
        { "kbytesavail",  ll_rd_kbytesavail,      0, 0 },
        { "filestotal",   ll_rd_filestotal,       0, 0 },
        { "filesfree",    ll_rd_filesfree,        0, 0 },
        //{ "filegroups",   lprocfs_rd_filegroups,  0, 0 },
        { "max_read_ahead_mb", ll_rd_max_readahead_mb,
                               ll_wr_max_readahead_mb, 0 },
        { "max_read_ahead_per_file_mb", ll_rd_max_readahead_per_file_mb,
                                        ll_wr_max_readahead_per_file_mb, 0 },
        { "max_read_ahead_whole_mb", ll_rd_max_read_ahead_whole_mb,
                                     ll_wr_max_read_ahead_whole_mb, 0 },
        { "max_cached_mb",  ll_rd_max_cached_mb, ll_wr_max_cached_mb, 0 },
        { "pgcache_balance",ll_rd_pgcache_balance, 0, 0 },
        { "checksum_pages", ll_rd_checksum, ll_wr_checksum, 0 },
        { "max_rw_chunk",   ll_rd_max_rw_chunk, ll_wr_max_rw_chunk, 0 },
        { "stats_track_pid",  ll_rd_track_pid, ll_wr_track_pid, 0 },
        { "stats_track_ppid", ll_rd_track_ppid, ll_wr_track_ppid, 0 },
        { "stats_track_gid",  ll_rd_track_gid, ll_wr_track_gid, 0 },
        { "contention_seconds", ll_rd_contention_time,
                                ll_wr_contention_time, 0},
        { "lockless_truncate", ll_rd_lockless_truncate,
                               ll_wr_lockless_truncate, 0},
<<<<<<< HEAD
        { "direct_io_default", ll_rd_direct_io_default,
                               ll_wr_direct_io_default, 0},
=======
>>>>>>> d5360e75
        { "statahead_max",      ll_rd_statahead_max, ll_wr_statahead_max, 0 },
        { "statahead_stats",    ll_rd_statahead_stats, 0, 0 },
        { "lazystatfs",         ll_rd_lazystatfs, ll_wr_lazystatfs, 0 },
        { 0 }
};

#define MAX_STRING_SIZE 128

struct llite_file_opcode {
        __u32       opcode;
        __u32       type;
        const char *opname;
} llite_opcode_table[LPROC_LL_FILE_OPCODES] = {
        /* file operation */
        { LPROC_LL_DIRTY_HITS,     LPROCFS_TYPE_REGS, "dirty_pages_hits" },
        { LPROC_LL_DIRTY_MISSES,   LPROCFS_TYPE_REGS, "dirty_pages_misses" },
        { LPROC_LL_WB_WRITEPAGE,   LPROCFS_CNTR_AVGMINMAX|LPROCFS_TYPE_PAGES,
                                   "writeback_from_writepage" },
        { LPROC_LL_WB_PRESSURE,    LPROCFS_CNTR_AVGMINMAX|LPROCFS_TYPE_PAGES,
                                   "writeback_from_pressure" },
        { LPROC_LL_WB_OK,          LPROCFS_CNTR_AVGMINMAX|LPROCFS_TYPE_PAGES,
                                   "writeback_ok_pages" },
        { LPROC_LL_WB_FAIL,        LPROCFS_CNTR_AVGMINMAX|LPROCFS_TYPE_PAGES,
                                   "writeback_failed_pages" },
        { LPROC_LL_READ_BYTES,     LPROCFS_CNTR_AVGMINMAX|LPROCFS_TYPE_BYTES,
                                   "read_bytes" },
        { LPROC_LL_WRITE_BYTES,    LPROCFS_CNTR_AVGMINMAX|LPROCFS_TYPE_BYTES,
                                   "write_bytes" },
        { LPROC_LL_BRW_READ,       LPROCFS_CNTR_AVGMINMAX|LPROCFS_TYPE_PAGES,
                                   "brw_read" },
        { LPROC_LL_BRW_WRITE,      LPROCFS_CNTR_AVGMINMAX|LPROCFS_TYPE_PAGES,
                                   "brw_write" },

        { LPROC_LL_IOCTL,          LPROCFS_TYPE_REGS, "ioctl" },
        { LPROC_LL_OPEN,           LPROCFS_TYPE_REGS, "open" },
        { LPROC_LL_RELEASE,        LPROCFS_TYPE_REGS, "close" },
        { LPROC_LL_MAP,            LPROCFS_TYPE_REGS, "mmap" },
        { LPROC_LL_LLSEEK,         LPROCFS_TYPE_REGS, "seek" },
        { LPROC_LL_FSYNC,          LPROCFS_TYPE_REGS, "fsync" },
        /* inode operation */
        { LPROC_LL_SETATTR,        LPROCFS_TYPE_REGS, "setattr" },
        { LPROC_LL_TRUNC,          LPROCFS_TYPE_REGS, "truncate" },
        { LPROC_LL_LOCKLESS_TRUNC, LPROCFS_TYPE_REGS, "lockless_truncate" },
        { LPROC_LL_FLOCK,          LPROCFS_TYPE_REGS, "flock" },
        { LPROC_LL_GETATTR,        LPROCFS_TYPE_REGS, "getattr" },
        /* special inode operation */
        { LPROC_LL_STAFS,          LPROCFS_TYPE_REGS, "statfs" },
        { LPROC_LL_ALLOC_INODE,    LPROCFS_TYPE_REGS, "alloc_inode" },
        { LPROC_LL_SETXATTR,       LPROCFS_TYPE_REGS, "setxattr" },
        { LPROC_LL_GETXATTR,       LPROCFS_TYPE_REGS, "getxattr" },
        { LPROC_LL_LISTXATTR,      LPROCFS_TYPE_REGS, "listxattr" },
        { LPROC_LL_REMOVEXATTR,    LPROCFS_TYPE_REGS, "removexattr" },
        { LPROC_LL_INODE_PERM,     LPROCFS_TYPE_REGS, "inode_permission" },
        { LPROC_LL_DIRECT_READ,    LPROCFS_CNTR_AVGMINMAX|LPROCFS_TYPE_PAGES,
                                   "direct_read" },
        { LPROC_LL_DIRECT_WRITE,   LPROCFS_CNTR_AVGMINMAX|LPROCFS_TYPE_PAGES,
                                   "direct_write" },
        { LPROC_LL_LOCKLESS_READ,  LPROCFS_CNTR_AVGMINMAX|LPROCFS_TYPE_BYTES,
                                   "lockless_read_bytes" },
        { LPROC_LL_LOCKLESS_WRITE, LPROCFS_CNTR_AVGMINMAX|LPROCFS_TYPE_BYTES,
                                   "lockless_write_bytes" },

};

void ll_stats_ops_tally(struct ll_sb_info *sbi, int op, int count)
{
        if (!sbi->ll_stats)
                return;
        if (sbi->ll_stats_track_type == STATS_TRACK_ALL)
                lprocfs_counter_add(sbi->ll_stats, op, count);
        else if (sbi->ll_stats_track_type == STATS_TRACK_PID &&
                 sbi->ll_stats_track_id == current->pid)
                lprocfs_counter_add(sbi->ll_stats, op, count);
        else if (sbi->ll_stats_track_type == STATS_TRACK_PPID &&
                 sbi->ll_stats_track_id == current->parent->pid)
                lprocfs_counter_add(sbi->ll_stats, op, count);
        else if (sbi->ll_stats_track_type == STATS_TRACK_GID &&
                 sbi->ll_stats_track_id == cfs_curproc_gid())
                lprocfs_counter_add(sbi->ll_stats, op, count);
}
EXPORT_SYMBOL(ll_stats_ops_tally);

int lprocfs_register_mountpoint(struct proc_dir_entry *parent,
                                struct super_block *sb, char *osc, char *mdc)
{
        struct lprocfs_vars lvars[2];
        struct lustre_sb_info *lsi = s2lsi(sb);
        struct ll_sb_info *sbi = ll_s2sbi(sb);
        struct obd_device *obd;
        char name[MAX_STRING_SIZE + 1], *ptr;
        int err, id, len;
        struct proc_dir_entry *entry;
        static const char *ra_stats_string[] = LL_RA_STAT_STRINGS;
        ENTRY;

        memset(lvars, 0, sizeof(lvars));

        name[MAX_STRING_SIZE] = '\0';
        lvars[0].name = name;

        LASSERT(sbi != NULL);
        LASSERT(mdc != NULL);
        LASSERT(osc != NULL);

        /* Get fsname */
        len = strlen(lsi->lsi_lmd->lmd_profile);
        ptr = strrchr(lsi->lsi_lmd->lmd_profile, '-');
        if (ptr && (strcmp(ptr, "-client") == 0))
                len -= 7;

        /* Mount info */
        snprintf(name, MAX_STRING_SIZE, "%.*s-%p", len,
                 lsi->lsi_lmd->lmd_profile, sb);

        sbi->ll_proc_root = lprocfs_register(name, parent, NULL, NULL);
        if (IS_ERR(sbi->ll_proc_root)) {
                err = PTR_ERR(sbi->ll_proc_root);
                sbi->ll_proc_root = NULL;
                RETURN(err);
        }

        entry = create_proc_entry("dump_page_cache", 0444, sbi->ll_proc_root);
        if (entry == NULL)
                GOTO(out, err = -ENOMEM);
        entry->proc_fops = &llite_dump_pgcache_fops;
        entry->data = sbi;

        sbi->ll_ra_stats = lprocfs_alloc_stats(LL_RA_STAT,
<<<<<<< HEAD
                                               LPROCFS_STATS_FLAG_NONE);
=======
                                               LPROCFS_STATS_FLAG_PERCPU);
>>>>>>> d5360e75
        for (id = 0; id < LL_RA_STAT; id++)
                lprocfs_counter_init(sbi->ll_ra_stats, id, 0,
                        ra_stats_string[id], "pages");
        lprocfs_register_stats(sbi->ll_proc_root, "read_ahead_stats",
                sbi->ll_ra_stats);

        entry = create_proc_entry("extents_stats", 0644, sbi->ll_proc_root);
        if (entry == NULL)
                 GOTO(out, err = -ENOMEM);
        entry->proc_fops = &ll_rw_extents_stats_fops;
        entry->data = sbi;

        entry = create_proc_entry("extents_stats_per_process", 0644,
                                  sbi->ll_proc_root);
        if (entry == NULL)
                 GOTO(out, err = -ENOMEM);
        entry->proc_fops = &ll_rw_extents_stats_pp_fops;
        entry->data = sbi;

        entry = create_proc_entry("offset_stats", 0644, sbi->ll_proc_root);
        if (entry == NULL)
                GOTO(out, err = -ENOMEM);
        entry->proc_fops = &ll_rw_offset_stats_fops;
        entry->data = sbi;

        /* File operations stats */
        sbi->ll_stats = lprocfs_alloc_stats(LPROC_LL_FILE_OPCODES,
                                            LPROCFS_STATS_FLAG_NONE);
        if (sbi->ll_stats == NULL)
                GOTO(out, err = -ENOMEM);
        /* do counter init */
        for (id = 0; id < LPROC_LL_FILE_OPCODES; id++) {
                __u32 type = llite_opcode_table[id].type;
                void *ptr = NULL;
                if (type & LPROCFS_TYPE_REGS)
                        ptr = "regs";
                else if (type & LPROCFS_TYPE_BYTES)
                        ptr = "bytes";
                else if (type & LPROCFS_TYPE_PAGES)
                        ptr = "pages";
                lprocfs_counter_init(sbi->ll_stats,
                                     llite_opcode_table[id].opcode,
                                     (type & LPROCFS_CNTR_AVGMINMAX),
                                     llite_opcode_table[id].opname, ptr);
        }
        err = lprocfs_register_stats(sbi->ll_proc_root, "stats", sbi->ll_stats);
        if (err)
                GOTO(out, err);

        err = lprocfs_add_vars(sbi->ll_proc_root, lprocfs_llite_obd_vars, sb);
        if (err)
                GOTO(out, err);

        /* MDC info */
        obd = class_name2obd(mdc);

        LASSERT(obd != NULL);
        LASSERT(obd->obd_magic == OBD_DEVICE_MAGIC);
        LASSERT(obd->obd_type->typ_name != NULL);

        snprintf(name, MAX_STRING_SIZE, "%s/common_name",
                 obd->obd_type->typ_name);
        lvars[0].read_fptr = lprocfs_rd_name;
        err = lprocfs_add_vars(sbi->ll_proc_root, lvars, obd);
        if (err)
                GOTO(out, err);

        snprintf(name, MAX_STRING_SIZE, "%s/uuid", obd->obd_type->typ_name);
        lvars[0].read_fptr = lprocfs_rd_uuid;
        err = lprocfs_add_vars(sbi->ll_proc_root, lvars, obd);
        if (err)
                GOTO(out, err);

        /* OSC */
        obd = class_name2obd(osc);

        LASSERT(obd != NULL);
        LASSERT(obd->obd_magic == OBD_DEVICE_MAGIC);
        LASSERT(obd->obd_type->typ_name != NULL);

        snprintf(name, MAX_STRING_SIZE, "%s/common_name",
                 obd->obd_type->typ_name);
        lvars[0].read_fptr = lprocfs_rd_name;
        err = lprocfs_add_vars(sbi->ll_proc_root, lvars, obd);
        if (err)
                GOTO(out, err);

        snprintf(name, MAX_STRING_SIZE, "%s/uuid", obd->obd_type->typ_name);
        lvars[0].read_fptr = lprocfs_rd_uuid;
        err = lprocfs_add_vars(sbi->ll_proc_root, lvars, obd);
out:
        if (err) {
                lprocfs_remove(&sbi->ll_proc_root);
                lprocfs_free_stats(&sbi->ll_stats);
        }
        RETURN(err);
}

void lprocfs_unregister_mountpoint(struct ll_sb_info *sbi)
{
        if (sbi->ll_proc_root) {
                lprocfs_remove(&sbi->ll_proc_root);
                lprocfs_free_stats(&sbi->ll_ra_stats);
                lprocfs_free_stats(&sbi->ll_stats);
        }
}
#undef MAX_STRING_SIZE

#define seq_page_flag(seq, page, flag, has_flags) do {                  \
                if (test_bit(PG_##flag, &(page)->flags)) {              \
                        if (!has_flags)                                 \
                                has_flags = 1;                          \
                        else                                            \
                                seq_putc(seq, '|');                     \
                        seq_puts(seq, #flag);                           \
                }                                                       \
<<<<<<< HEAD
        } while(0)
=======
        } while(0);
>>>>>>> d5360e75

static void *llite_dump_pgcache_seq_start(struct seq_file *seq, loff_t *pos)
{
        struct ll_async_page *dummy_llap = seq->private;

        if (dummy_llap->llap_magic == 2)
                return NULL;

        return (void *)1;
}

static int llite_dump_pgcache_seq_show(struct seq_file *seq, void *v)
{
        struct ll_async_page *llap, *dummy_llap = seq->private;
        struct ll_sb_info *sbi = dummy_llap->llap_cookie;
        struct ll_pglist_data *pd;
        int cpu = dummy_llap->llap_pglist_cpu;

        /* 2.4 doesn't seem to have SEQ_START_TOKEN, so we implement
         * it in our own state */
        if (dummy_llap->llap_magic == 0) {
                seq_printf(seq, "gener |  llap  cookie  origin wq du wb | page "
                                "inode index count [ page flags ]\n");
                return 0;
        }

        pd = ll_pglist_cpu_lock(sbi, cpu);
        llap = llite_pglist_next_llap(&pd->llpd_list,
                                      &dummy_llap->llap_pglist_item);
        if (llap != NULL)  {
                int has_flags = 0, i;
                struct page *page = llap->llap_page;
                unsigned long gen = 0UL;

                LASSERTF(llap->llap_origin < LLAP__ORIGIN_MAX, "%u\n",
                         llap->llap_origin);

                for_each_online_cpu(i)
                         gen += LL_PGLIST_DATA_CPU(sbi, i)->llpd_gen;

                seq_printf(seq," %5lu | %p %p %s %s %s %s | %p %lu/%u(%p) "
                           "%lu %u [",
                           gen,
                           llap, llap->llap_cookie,
                           llap_origins[llap->llap_origin],
                           llap->llap_write_queued ? "wq" : "- ",
                           llap->llap_defer_uptodate ? "du" : "- ",
                           PageWriteback(page) ? "wb" : "-",
                           page, page->mapping->host->i_ino,
                           page->mapping->host->i_generation,
                           page->mapping->host, page->index,
                           page_count(page));
                seq_page_flag(seq, page, locked, has_flags);
                seq_page_flag(seq, page, error, has_flags);
                seq_page_flag(seq, page, referenced, has_flags);
                seq_page_flag(seq, page, uptodate, has_flags);
                seq_page_flag(seq, page, dirty, has_flags);
#if (LINUX_VERSION_CODE <= KERNEL_VERSION(2,6,12))
                seq_page_flag(seq, page, highmem, has_flags);
#endif
                seq_page_flag(seq, page, writeback, has_flags);
                if (!has_flags)
                        seq_puts(seq, "-]\n");
                else
                        seq_puts(seq, "]\n");
        }
        ll_pglist_cpu_unlock(sbi, cpu);

        return 0;
}

static void *llite_dump_pgcache_seq_next(struct seq_file *seq, void *v,
                                         loff_t *pos)
{
        struct ll_async_page *llap, *dummy_llap = seq->private;
        struct ll_sb_info *sbi = dummy_llap->llap_cookie;
        struct ll_pglist_data *pd, *next;
        int cpu = dummy_llap->llap_pglist_cpu;

        /* bail if we just displayed the banner */
        if (dummy_llap->llap_magic == 0) {
                dummy_llap->llap_magic = 1;
                return dummy_llap;
        }

        /* we've just displayed the llap that is after us in the list.
         * we advance to a position beyond it, returning null if there
         * isn't another llap in the list beyond that new position. */
        pd = ll_pglist_cpu_lock(sbi, cpu);
        llap = llite_pglist_next_llap(&pd->llpd_list,
                        &dummy_llap->llap_pglist_item);
        list_del_init(&dummy_llap->llap_pglist_item);
        if (llap) {
                list_add(&dummy_llap->llap_pglist_item,&llap->llap_pglist_item);
                llap = llite_pglist_next_llap(&pd->llpd_list,
                                &dummy_llap->llap_pglist_item);
        }
        if (llap == NULL) {
                int i = cpu + 1;
                for (next = NULL; i < num_possible_cpus(); i++, next = NULL) {
                        next = ll_pglist_cpu_lock(sbi, i);
                        if (!list_empty(&next->llpd_list))
                                break;
                        ll_pglist_cpu_unlock(sbi, i);
                }
                if (next != NULL) {
                        list_move(&dummy_llap->llap_pglist_item,
                                  &next->llpd_list);
                        dummy_llap->llap_pglist_cpu = i;
                        ll_pglist_cpu_unlock(sbi, cpu);
                        llap = llite_pglist_next_llap(&next->llpd_list,
                                        &dummy_llap->llap_pglist_item);
                        LASSERT(llap);
                        cpu = i;
                }
        }
        ll_pglist_cpu_unlock(sbi, cpu);

        ++*pos;
        if (llap == NULL) {
                dummy_llap->llap_magic = 2;
                return NULL;
        }
        return dummy_llap;
}

static void null_stop(struct seq_file *seq, void *v)
{
}

struct seq_operations llite_dump_pgcache_seq_sops = {
        .start = llite_dump_pgcache_seq_start,
        .stop = null_stop,
        .next = llite_dump_pgcache_seq_next,
        .show = llite_dump_pgcache_seq_show,
};

/* we're displaying llaps in a list_head list.  we don't want to hold a lock
 * while we walk the entire list, and we don't want to have to seek into
 * the right position in the list as an app advances with many syscalls.  we
 * allocate a dummy llap and hang it off file->private.  its position in
 * the list records where the app is currently displaying.  this way our
 * seq .start and .stop don't actually do anything.  .next returns null
 * when the dummy hits the end of the list which eventually leads to .release
 * where we tear down.  this kind of displaying is super-racey, so we put
 * a generation counter on the list so the output shows when the list
 * changes between reads.
 */
static int llite_dump_pgcache_seq_open(struct inode *inode, struct file *file)
{
        struct proc_dir_entry *dp = PDE(inode);
        struct ll_async_page *dummy_llap;
        struct seq_file *seq;
        struct ll_sb_info *sbi = dp->data;
        struct ll_pglist_data *pd;
        int rc = -ENOMEM;

        LPROCFS_ENTRY_AND_CHECK(dp);

        OBD_ALLOC_PTR_WAIT(dummy_llap);
        if (dummy_llap == NULL)
                GOTO(out, rc);

        dummy_llap->llap_page = NULL;
        dummy_llap->llap_cookie = sbi;
        dummy_llap->llap_magic = 0;
        dummy_llap->llap_pglist_cpu = 0;

        rc = seq_open(file, &llite_dump_pgcache_seq_sops);
        if (rc) {
                OBD_FREE(dummy_llap, sizeof(*dummy_llap));
                GOTO(out, rc);
        }
        seq = file->private_data;
        seq->private = dummy_llap;

        pd = ll_pglist_cpu_lock(sbi, 0);
        list_add(&dummy_llap->llap_pglist_item, &pd->llpd_list);
        ll_pglist_cpu_unlock(sbi, 0);

out:
        if (rc)
                LPROCFS_EXIT();
        return rc;
}

static int llite_dump_pgcache_seq_release(struct inode *inode,
                                          struct file *file)
{
        struct seq_file *seq = file->private_data;
        struct ll_async_page *dummy_llap = seq->private;
        struct ll_sb_info *sbi = dummy_llap->llap_cookie;
        int cpu = dummy_llap->llap_pglist_cpu;

        ll_pglist_cpu_lock(sbi, cpu);
        if (!list_empty(&dummy_llap->llap_pglist_item))
                list_del_init(&dummy_llap->llap_pglist_item);
        ll_pglist_cpu_unlock(sbi, cpu);
        OBD_FREE(dummy_llap, sizeof(*dummy_llap));

        return lprocfs_seq_release(inode, file);
}

struct file_operations llite_dump_pgcache_fops = {
        .owner   = THIS_MODULE,
        .open    = llite_dump_pgcache_seq_open,
        .read    = seq_read,
        .release = llite_dump_pgcache_seq_release,
};

#define pct(a,b) (b ? a * 100 / b : 0)

static void ll_display_extents_info(struct ll_rw_extents_info *io_extents,
                                   struct seq_file *seq, int which)
{
        unsigned long read_tot = 0, write_tot = 0, read_cum, write_cum;
        unsigned long start, end, r, w;
        char *unitp = "KMGTPEZY";
        int i, units = 10;
        struct per_process_info *pp_info = &io_extents->pp_extents[which];

        read_cum = 0;
        write_cum = 0;
        start = 0;

        for(i = 0; i < LL_HIST_MAX; i++) {
                read_tot += pp_info->pp_r_hist.oh_buckets[i];
                write_tot += pp_info->pp_w_hist.oh_buckets[i];
        }

        for(i = 0; i < LL_HIST_MAX; i++) {
                r = pp_info->pp_r_hist.oh_buckets[i];
                w = pp_info->pp_w_hist.oh_buckets[i];
                read_cum += r;
                write_cum += w;
                end = 1 << (i + LL_HIST_START - units);
                seq_printf(seq, "%4lu%c - %4lu%c%c: %14lu %4lu %4lu  | "
                           "%14lu %4lu %4lu\n", start, *unitp, end, *unitp,
                           (i == LL_HIST_MAX - 1) ? '+' : ' ',
                           r, pct(r, read_tot), pct(read_cum, read_tot),
                           w, pct(w, write_tot), pct(write_cum, write_tot));
                start = end;
                if (start == 1<<10) {
                        start = 1;
                        units += 10;
                        unitp++;
                }
                if (read_cum == read_tot && write_cum == write_tot)
                        break;
        }
}

static int ll_rw_extents_stats_pp_seq_show(struct seq_file *seq, void *v)
{
        struct timeval now;
        struct ll_sb_info *sbi = seq->private;
        struct ll_rw_extents_info *io_extents = &sbi->ll_rw_extents_info;
        int k;

        do_gettimeofday(&now);

        if (!sbi->ll_rw_stats_on) {
                seq_printf(seq, "disabled\n"
                                "write anything in this file to activate, "
                                "then 0 or \"[D/d]isabled\" to deactivate\n");
                return 0;
        }
        seq_printf(seq, "snapshot_time:         %lu.%lu (secs.usecs)\n",
                   now.tv_sec, now.tv_usec);
        seq_printf(seq, "%15s %19s       | %20s\n", " ", "read", "write");
        seq_printf(seq, "%13s   %14s %4s %4s  | %14s %4s %4s\n",
                   "extents", "calls", "%", "cum%",
                   "calls", "%", "cum%");
        spin_lock(&sbi->ll_pp_extent_lock);
        for(k = 0; k < LL_PROCESS_HIST_MAX; k++) {
                if(io_extents->pp_extents[k].pid != 0) {
                        seq_printf(seq, "\nPID: %d\n",
                                   io_extents->pp_extents[k].pid);
                        ll_display_extents_info(io_extents, seq, k);
                }
        }
        spin_unlock(&sbi->ll_pp_extent_lock);
        return 0;
}

static ssize_t ll_rw_extents_stats_pp_seq_write(struct file *file,
                                                const char *buf, size_t len,
                                                loff_t *off)
{
        struct seq_file *seq = file->private_data;
        struct ll_sb_info *sbi = seq->private;
        struct ll_rw_extents_info *io_extents = &sbi->ll_rw_extents_info;
        int i;
        int value = 1, rc = 0;

        rc = lprocfs_write_helper(buf, len, &value);
        if (rc < 0 && (strcmp(buf, "disabled") == 0 ||
                       strcmp(buf, "Disabled") == 0))
                value = 0;

        if (value == 0)
                sbi->ll_rw_stats_on = 0;
        else
                sbi->ll_rw_stats_on = 1;

        spin_lock(&sbi->ll_pp_extent_lock);
        for(i = 0; i < LL_PROCESS_HIST_MAX; i++) {
                io_extents->pp_extents[i].pid = 0;
                lprocfs_oh_clear(&io_extents->pp_extents[i].pp_r_hist);
                lprocfs_oh_clear(&io_extents->pp_extents[i].pp_w_hist);
        }
        spin_unlock(&sbi->ll_pp_extent_lock);
        return len;
}

LPROC_SEQ_FOPS(ll_rw_extents_stats_pp);

static int ll_rw_extents_stats_seq_show(struct seq_file *seq, void *v)
{
        struct timeval now;
        struct ll_sb_info *sbi = seq->private;
        struct ll_rw_extents_info *io_extents = &sbi->ll_rw_extents_info;

        do_gettimeofday(&now);

        if (!sbi->ll_rw_stats_on) {
                seq_printf(seq, "disabled\n"
                                "write anything in this file to activate, "
                                "then 0 or \"[D/d]isabled\" to deactivate\n");
                return 0;
        }
        seq_printf(seq, "snapshot_time:         %lu.%lu (secs.usecs)\n",
                   now.tv_sec, now.tv_usec);

        seq_printf(seq, "%15s %19s       | %20s\n", " ", "read", "write");
        seq_printf(seq, "%13s   %14s %4s %4s  | %14s %4s %4s\n",
                   "extents", "calls", "%", "cum%",
                   "calls", "%", "cum%");
        spin_lock(&sbi->ll_lock);
        ll_display_extents_info(io_extents, seq, LL_PROCESS_HIST_MAX);
        spin_unlock(&sbi->ll_lock);

        return 0;
}

static ssize_t ll_rw_extents_stats_seq_write(struct file *file, const char *buf,
                                        size_t len, loff_t *off)
{
        struct seq_file *seq = file->private_data;
        struct ll_sb_info *sbi = seq->private;
        struct ll_rw_extents_info *io_extents = &sbi->ll_rw_extents_info;
        int i;
        int value = 1, rc = 0;

        rc = lprocfs_write_helper(buf, len, &value);
        if (rc < 0 && (strcmp(buf, "disabled") == 0 ||
                       strcmp(buf, "Disabled") == 0))
                value = 0;

        if (value == 0)
                sbi->ll_rw_stats_on = 0;
        else
                sbi->ll_rw_stats_on = 1;
        spin_lock(&sbi->ll_pp_extent_lock);
        for(i = 0; i <= LL_PROCESS_HIST_MAX; i++)
        {
                io_extents->pp_extents[i].pid = 0;
                lprocfs_oh_clear(&io_extents->pp_extents[i].pp_r_hist);
                lprocfs_oh_clear(&io_extents->pp_extents[i].pp_w_hist);
        }
        spin_unlock(&sbi->ll_pp_extent_lock);

        return len;
}

LPROC_SEQ_FOPS(ll_rw_extents_stats);

void ll_rw_stats_tally(struct ll_sb_info *sbi, pid_t pid, struct file
                               *file, size_t count, int rw)
{
        int i, cur = -1;
        struct ll_rw_process_info *process;
        struct ll_rw_process_info *offset;
        int *off_count = &sbi->ll_rw_offset_entry_count;
        int *process_count = &sbi->ll_offset_process_count;
        struct ll_rw_extents_info *io_extents = &sbi->ll_rw_extents_info;

        if(!sbi->ll_rw_stats_on)
                return;
        process = sbi->ll_rw_process_info;
        offset = sbi->ll_rw_offset_info;

        spin_lock(&sbi->ll_pp_extent_lock);
        /* Extent statistics */
        for(i = 0; i < LL_PROCESS_HIST_MAX; i++) {
                if(io_extents->pp_extents[i].pid == pid) {
                        cur = i;
                        break;
                }
        }

        if (cur == -1) {
                /* new process */
                sbi->ll_extent_process_count =
                        (sbi->ll_extent_process_count+1) % LL_PROCESS_HIST_MAX;
                cur = sbi->ll_extent_process_count;
                io_extents->pp_extents[cur].pid = pid;
                lprocfs_oh_clear(&io_extents->pp_extents[cur].pp_r_hist);
                lprocfs_oh_clear(&io_extents->pp_extents[cur].pp_w_hist);
        }

        for(i = 0; (count >= (1 << LL_HIST_START << i)) &&
             (i < (LL_HIST_MAX - 1)); i++);
        if (rw == 0) {
                io_extents->pp_extents[cur].pp_r_hist.oh_buckets[i]++;
                io_extents->pp_extents[LL_PROCESS_HIST_MAX].pp_r_hist.oh_buckets[i]++;
        } else {
                io_extents->pp_extents[cur].pp_w_hist.oh_buckets[i]++;
                io_extents->pp_extents[LL_PROCESS_HIST_MAX].pp_w_hist.oh_buckets[i]++;
        }
        spin_unlock(&sbi->ll_pp_extent_lock);

        spin_lock(&sbi->ll_process_lock);
        /* Offset statistics */
        for (i = 0; i < LL_PROCESS_HIST_MAX; i++) {
                if (process[i].rw_pid == pid) {
                        if (process[i].rw_last_file != file) {
                                process[i].rw_range_start = file->f_pos;
                                process[i].rw_last_file_pos =
                                                        file->f_pos + count;
                                process[i].rw_smallest_extent = count;
                                process[i].rw_largest_extent = count;
                                process[i].rw_offset = 0;
                                process[i].rw_last_file = file;
                                spin_unlock(&sbi->ll_process_lock);
                                return;
                        }
                        if (process[i].rw_last_file_pos != file->f_pos) {
                                *off_count =
                                    (*off_count + 1) % LL_OFFSET_HIST_MAX;
                                offset[*off_count].rw_op = process[i].rw_op;
                                offset[*off_count].rw_pid = pid;
                                offset[*off_count].rw_range_start =
                                        process[i].rw_range_start;
                                offset[*off_count].rw_range_end =
                                        process[i].rw_last_file_pos;
                                offset[*off_count].rw_smallest_extent =
                                        process[i].rw_smallest_extent;
                                offset[*off_count].rw_largest_extent =
                                        process[i].rw_largest_extent;
                                offset[*off_count].rw_offset =
                                        process[i].rw_offset;
                                process[i].rw_op = rw;
                                process[i].rw_range_start = file->f_pos;
                                process[i].rw_smallest_extent = count;
                                process[i].rw_largest_extent = count;
                                process[i].rw_offset = file->f_pos -
                                        process[i].rw_last_file_pos;
                        }
                        if(process[i].rw_smallest_extent > count)
                                process[i].rw_smallest_extent = count;
                        if(process[i].rw_largest_extent < count)
                                process[i].rw_largest_extent = count;
                        process[i].rw_last_file_pos = file->f_pos + count;
                        spin_unlock(&sbi->ll_process_lock);
                        return;
                }
        }
        *process_count = (*process_count + 1) % LL_PROCESS_HIST_MAX;
        process[*process_count].rw_pid = pid;
        process[*process_count].rw_op = rw;
        process[*process_count].rw_range_start = file->f_pos;
        process[*process_count].rw_last_file_pos = file->f_pos + count;
        process[*process_count].rw_smallest_extent = count;
        process[*process_count].rw_largest_extent = count;
        process[*process_count].rw_offset = 0;
        process[*process_count].rw_last_file = file;
        spin_unlock(&sbi->ll_process_lock);
}

char lpszt[] = LPSZ;

static int ll_rw_offset_stats_seq_show(struct seq_file *seq, void *v)
{
        struct timeval now;
        struct ll_sb_info *sbi = seq->private;
        struct ll_rw_process_info *offset = sbi->ll_rw_offset_info;
        struct ll_rw_process_info *process = sbi->ll_rw_process_info;
        char format[50];
        int i;

        do_gettimeofday(&now);

        if (!sbi->ll_rw_stats_on) {
                seq_printf(seq, "disabled\n"
                                "write anything in this file to activate, "
                                "then 0 or \"[D/d]isabled\" to deactivate\n");
                return 0;
        }
        spin_lock(&sbi->ll_process_lock);

        seq_printf(seq, "snapshot_time:         %lu.%lu (secs.usecs)\n",
                   now.tv_sec, now.tv_usec);
        seq_printf(seq, "%3s %10s %14s %14s %17s %17s %14s\n",
                   "R/W", "PID", "RANGE START", "RANGE END",
                   "SMALLEST EXTENT", "LARGEST EXTENT", "OFFSET");
        sprintf(format, "%s%s%s%s%s\n",
                "%3c %10d %14Lu %14Lu %17", lpszt+1, " %17", lpszt+1, " %14Ld");
        /* We stored the discontiguous offsets here; print them first */
        for(i = 0; i < LL_OFFSET_HIST_MAX; i++) {
                if (offset[i].rw_pid != 0)
                        /* Is there a way to snip the '%' off of LPSZ? */
                        seq_printf(seq, format,
                                   offset[i].rw_op ? 'W' : 'R',
                                   offset[i].rw_pid,
                                   offset[i].rw_range_start,
                                   offset[i].rw_range_end,
                                   offset[i].rw_smallest_extent,
                                   offset[i].rw_largest_extent,
                                   offset[i].rw_offset);
        }
        /* Then print the current offsets for each process */
        for(i = 0; i < LL_PROCESS_HIST_MAX; i++) {
                if (process[i].rw_pid != 0)
                        seq_printf(seq, format,
                                   process[i].rw_op ? 'W' : 'R',
                                   process[i].rw_pid,
                                   process[i].rw_range_start,
                                   process[i].rw_last_file_pos,
                                   process[i].rw_smallest_extent,
                                   process[i].rw_largest_extent,
                                   process[i].rw_offset);
        }
        spin_unlock(&sbi->ll_process_lock);

        return 0;
}

static ssize_t ll_rw_offset_stats_seq_write(struct file *file, const char *buf,
                                       size_t len, loff_t *off)
{
        struct seq_file *seq = file->private_data;
        struct ll_sb_info *sbi = seq->private;
        struct ll_rw_process_info *process_info = sbi->ll_rw_process_info;
        struct ll_rw_process_info *offset_info = sbi->ll_rw_offset_info;
        int value = 1, rc = 0;

        rc = lprocfs_write_helper(buf, len, &value);

        if (rc < 0 && (strcmp(buf, "disabled") == 0 ||
                           strcmp(buf, "Disabled") == 0))
                value = 0;

        if (value == 0)
                sbi->ll_rw_stats_on = 0;
        else
                sbi->ll_rw_stats_on = 1;

        spin_lock(&sbi->ll_process_lock);
        sbi->ll_offset_process_count = 0;
        sbi->ll_rw_offset_entry_count = 0;
        memset(process_info, 0, sizeof(struct ll_rw_process_info) *
               LL_PROCESS_HIST_MAX);
        memset(offset_info, 0, sizeof(struct ll_rw_process_info) *
               LL_OFFSET_HIST_MAX);
        spin_unlock(&sbi->ll_process_lock);

        return len;
}

LPROC_SEQ_FOPS(ll_rw_offset_stats);

void lprocfs_llite_init_vars(struct lprocfs_static_vars *lvars)
{
    lvars->module_vars  = NULL;
    lvars->obd_vars     = lprocfs_llite_obd_vars;
}
#endif /* LPROCFS */<|MERGE_RESOLUTION|>--- conflicted
+++ resolved
@@ -236,8 +236,8 @@
         return count;
 }
 
-static int ll_rd_max_readahead_per_file_mb(char *page, char **start, off_t off,
-                                          int count, int *eof, void *data)
+static int ll_rd_max_read_ahead_whole_mb(char *page, char **start, off_t off,
+                                       int count, int *eof, void *data)
 {
         struct super_block *sb = data;
         struct ll_sb_info *sbi = ll_s2sbi(sb);
@@ -245,15 +245,15 @@
         int mult;
 
         spin_lock(&sbi->ll_lock);
-        pages_number = sbi->ll_ra_info.ra_max_pages_per_file;
+        pages_number = sbi->ll_ra_info.ra_max_read_ahead_whole_pages;
         spin_unlock(&sbi->ll_lock);
 
         mult = 1 << (20 - CFS_PAGE_SHIFT);
         return lprocfs_read_frac_helper(page, count, pages_number, mult);
 }
 
-static int ll_wr_max_readahead_per_file_mb(struct file *file, const char *buffer,
-                                          unsigned long count, void *data)
+static int ll_wr_max_read_ahead_whole_mb(struct file *file, const char *buffer,
+                                       unsigned long count, void *data)
 {
         struct super_block *sb = data;
         struct ll_sb_info *sbi = ll_s2sbi(sb);
@@ -264,55 +264,12 @@
         if (rc)
                 return rc;
 
-        if (pages_number < 0 ||
-                pages_number > sbi->ll_ra_info.ra_max_pages) {
-                CERROR("can't set file readahead more than"
-                       "max_read_ahead_mb %lu MB\n", sbi->ll_ra_info.ra_max_pages);
-                return -ERANGE;
-        }
-
-        spin_lock(&sbi->ll_lock);
-        sbi->ll_ra_info.ra_max_pages_per_file = pages_number;
-        spin_unlock(&sbi->ll_lock);
-
-        return count;
-}
-
-static int ll_rd_max_read_ahead_whole_mb(char *page, char **start, off_t off,
-                                       int count, int *eof, void *data)
-{
-        struct super_block *sb = data;
-        struct ll_sb_info *sbi = ll_s2sbi(sb);
-        long pages_number;
-        int mult;
-
-        spin_lock(&sbi->ll_lock);
-        pages_number = sbi->ll_ra_info.ra_max_read_ahead_whole_pages;
-        spin_unlock(&sbi->ll_lock);
-
-        mult = 1 << (20 - CFS_PAGE_SHIFT);
-        return lprocfs_read_frac_helper(page, count, pages_number, mult);
-}
-
-static int ll_wr_max_read_ahead_whole_mb(struct file *file, const char *buffer,
-                                       unsigned long count, void *data)
-{
-        struct super_block *sb = data;
-        struct ll_sb_info *sbi = ll_s2sbi(sb);
-        int mult, rc, pages_number;
-
-        mult = 1 << (20 - CFS_PAGE_SHIFT);
-        rc = lprocfs_write_frac_helper(buffer, count, &pages_number, mult);
-        if (rc)
-                return rc;
-
         /* Cap this at the current max readahead window size, the readahead
          * algorithm does this anyway so it's pointless to set it larger. */
-        if (pages_number < 0 ||
-            pages_number > sbi->ll_ra_info.ra_max_pages_per_file) {
+        if (pages_number < 0 || pages_number > sbi->ll_ra_info.ra_max_pages) {
                 CERROR("can't set max_read_ahead_whole_mb more than "
-                       "max_read_ahead_per_file_mb: %lu\n",
-                        sbi->ll_ra_info.ra_max_pages_per_file >> (20 - CFS_PAGE_SHIFT));
+                       "max_read_ahead_mb: %lu\n",
+                       sbi->ll_ra_info.ra_max_pages >> (20 - CFS_PAGE_SHIFT));
                 return -ERANGE;
         }
 
@@ -576,30 +533,6 @@
                 ?: count;
 }
 
-<<<<<<< HEAD
-static int ll_rd_direct_io_default(char *page, char **start, off_t off,
-                                     int count, int *eof, void *data)
-{
-        struct super_block *sb = data;
-
-        *eof = 1;
-        return snprintf(page, count, "%u\n",
-                        ll_s2sbi(sb)->ll_direct_io_default);
-}
-
-static int ll_wr_direct_io_default(struct file *file, const char *buffer,
-                                     unsigned long count, void *data)
-{
-        struct super_block *sb = data;
-        struct ll_sb_info *sbi = ll_s2sbi(sb);
-
-        return lprocfs_write_helper(buffer, count,
-                                    &sbi->ll_direct_io_default)
-                ?: count;
-}
-
-=======
->>>>>>> d5360e75
 static int ll_rd_statahead_max(char *page, char **start, off_t off,
                                int count, int *eof, void *data)
 {
@@ -692,8 +625,6 @@
         //{ "filegroups",   lprocfs_rd_filegroups,  0, 0 },
         { "max_read_ahead_mb", ll_rd_max_readahead_mb,
                                ll_wr_max_readahead_mb, 0 },
-        { "max_read_ahead_per_file_mb", ll_rd_max_readahead_per_file_mb,
-                                        ll_wr_max_readahead_per_file_mb, 0 },
         { "max_read_ahead_whole_mb", ll_rd_max_read_ahead_whole_mb,
                                      ll_wr_max_read_ahead_whole_mb, 0 },
         { "max_cached_mb",  ll_rd_max_cached_mb, ll_wr_max_cached_mb, 0 },
@@ -707,11 +638,6 @@
                                 ll_wr_contention_time, 0},
         { "lockless_truncate", ll_rd_lockless_truncate,
                                ll_wr_lockless_truncate, 0},
-<<<<<<< HEAD
-        { "direct_io_default", ll_rd_direct_io_default,
-                               ll_wr_direct_io_default, 0},
-=======
->>>>>>> d5360e75
         { "statahead_max",      ll_rd_statahead_max, ll_wr_statahead_max, 0 },
         { "statahead_stats",    ll_rd_statahead_stats, 0, 0 },
         { "lazystatfs",         ll_rd_lazystatfs, ll_wr_lazystatfs, 0 },
@@ -786,10 +712,10 @@
                  sbi->ll_stats_track_id == current->pid)
                 lprocfs_counter_add(sbi->ll_stats, op, count);
         else if (sbi->ll_stats_track_type == STATS_TRACK_PPID &&
-                 sbi->ll_stats_track_id == current->parent->pid)
+                 sbi->ll_stats_track_id == current->p_pptr->pid)
                 lprocfs_counter_add(sbi->ll_stats, op, count);
         else if (sbi->ll_stats_track_type == STATS_TRACK_GID &&
-                 sbi->ll_stats_track_id == cfs_curproc_gid())
+                 sbi->ll_stats_track_id == current->gid)
                 lprocfs_counter_add(sbi->ll_stats, op, count);
 }
 EXPORT_SYMBOL(ll_stats_ops_tally);
@@ -840,11 +766,7 @@
         entry->data = sbi;
 
         sbi->ll_ra_stats = lprocfs_alloc_stats(LL_RA_STAT,
-<<<<<<< HEAD
-                                               LPROCFS_STATS_FLAG_NONE);
-=======
                                                LPROCFS_STATS_FLAG_PERCPU);
->>>>>>> d5360e75
         for (id = 0; id < LL_RA_STAT; id++)
                 lprocfs_counter_init(sbi->ll_ra_stats, id, 0,
                         ra_stats_string[id], "pages");
@@ -872,7 +794,7 @@
 
         /* File operations stats */
         sbi->ll_stats = lprocfs_alloc_stats(LPROC_LL_FILE_OPCODES,
-                                            LPROCFS_STATS_FLAG_NONE);
+                                            LPROCFS_STATS_FLAG_PERCPU);
         if (sbi->ll_stats == NULL)
                 GOTO(out, err = -ENOMEM);
         /* do counter init */
@@ -961,11 +883,7 @@
                                 seq_putc(seq, '|');                     \
                         seq_puts(seq, #flag);                           \
                 }                                                       \
-<<<<<<< HEAD
-        } while(0)
-=======
         } while(0);
->>>>>>> d5360e75
 
 static void *llite_dump_pgcache_seq_start(struct seq_file *seq, loff_t *pos)
 {
