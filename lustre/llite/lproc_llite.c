/* -*- mode: c; c-basic-offset: 8; indent-tabs-mode: nil; -*-
 * vim:expandtab:shiftwidth=8:tabstop=8:
 *
 * GPL HEADER START
 *
 * DO NOT ALTER OR REMOVE COPYRIGHT NOTICES OR THIS FILE HEADER.
 *
 * This program is free software; you can redistribute it and/or modify
 * it under the terms of the GNU General Public License version 2 only,
 * as published by the Free Software Foundation.
 *
 * This program is distributed in the hope that it will be useful, but
 * WITHOUT ANY WARRANTY; without even the implied warranty of
 * MERCHANTABILITY or FITNESS FOR A PARTICULAR PURPOSE.  See the GNU
 * General Public License version 2 for more details (a copy is included
 * in the LICENSE file that accompanied this code).
 *
 * You should have received a copy of the GNU General Public License
 * version 2 along with this program; If not, see
 * http://www.sun.com/software/products/lustre/docs/GPLv2.pdf
 *
 * Please contact Sun Microsystems, Inc., 4150 Network Circle, Santa Clara,
 * CA 95054 USA or visit www.sun.com if you need additional information or
 * have any questions.
 *
 * GPL HEADER END
 */
/*
 * Copyright  2008 Sun Microsystems, Inc. All rights reserved
 * Use is subject to license terms.
 */
/*
 * This file is part of Lustre, http://www.lustre.org/
 * Lustre is a trademark of Sun Microsystems, Inc.
 */
#define DEBUG_SUBSYSTEM S_LLITE

#include <linux/version.h>
#include <lustre_lite.h>
#include <lprocfs_status.h>
#include <linux/seq_file.h>
#include <obd_support.h>

#include "llite_internal.h"

struct proc_dir_entry *proc_lustre_fs_root;

#ifdef LPROCFS
/* /proc/lustre/llite mount point registration */
extern struct file_operations vvp_dump_pgcache_file_ops;
struct file_operations ll_rw_extents_stats_fops;
struct file_operations ll_rw_extents_stats_pp_fops;
struct file_operations ll_rw_offset_stats_fops;

static int ll_rd_blksize(char *page, char **start, off_t off, int count,
                         int *eof, void *data)
{
        struct super_block *sb = (struct super_block *)data;
        struct obd_statfs osfs;
        int rc;

        LASSERT(sb != NULL);
        rc = ll_statfs_internal(sb, &osfs, cfs_time_current_64() - HZ,
                                OBD_STATFS_NODELAY);
        if (!rc) {
              *eof = 1;
              rc = snprintf(page, count, "%u\n", osfs.os_bsize);
        }

        return rc;
}

static int ll_rd_kbytestotal(char *page, char **start, off_t off, int count,
                             int *eof, void *data)
{
        struct super_block *sb = (struct super_block *)data;
        struct obd_statfs osfs;
        int rc;

        LASSERT(sb != NULL);
        rc = ll_statfs_internal(sb, &osfs, cfs_time_current_64() - HZ,
                                OBD_STATFS_NODELAY);
        if (!rc) {
                __u32 blk_size = osfs.os_bsize >> 10;
                __u64 result = osfs.os_blocks;

                while (blk_size >>= 1)
                        result <<= 1;

                *eof = 1;
                rc = snprintf(page, count, LPU64"\n", result);
        }
        return rc;

}

static int ll_rd_kbytesfree(char *page, char **start, off_t off, int count,
                            int *eof, void *data)
{
        struct super_block *sb = (struct super_block *)data;
        struct obd_statfs osfs;
        int rc;

        LASSERT(sb != NULL);
        rc = ll_statfs_internal(sb, &osfs, cfs_time_current_64() - HZ,
                                OBD_STATFS_NODELAY);
        if (!rc) {
                __u32 blk_size = osfs.os_bsize >> 10;
                __u64 result = osfs.os_bfree;

                while (blk_size >>= 1)
                        result <<= 1;

                *eof = 1;
                rc = snprintf(page, count, LPU64"\n", result);
        }
        return rc;
}

static int ll_rd_kbytesavail(char *page, char **start, off_t off, int count,
                             int *eof, void *data)
{
        struct super_block *sb = (struct super_block *)data;
        struct obd_statfs osfs;
        int rc;

        LASSERT(sb != NULL);
        rc = ll_statfs_internal(sb, &osfs, cfs_time_current_64() - HZ,
                                OBD_STATFS_NODELAY);
        if (!rc) {
                __u32 blk_size = osfs.os_bsize >> 10;
                __u64 result = osfs.os_bavail;

                while (blk_size >>= 1)
                        result <<= 1;

                *eof = 1;
                rc = snprintf(page, count, LPU64"\n", result);
        }
        return rc;
}

static int ll_rd_filestotal(char *page, char **start, off_t off, int count,
                            int *eof, void *data)
{
        struct super_block *sb = (struct super_block *)data;
        struct obd_statfs osfs;
        int rc;

        LASSERT(sb != NULL);
        rc = ll_statfs_internal(sb, &osfs, cfs_time_current_64() - HZ,
                                OBD_STATFS_NODELAY);
        if (!rc) {
                 *eof = 1;
                 rc = snprintf(page, count, LPU64"\n", osfs.os_files);
        }
        return rc;
}

static int ll_rd_filesfree(char *page, char **start, off_t off, int count,
                           int *eof, void *data)
{
        struct super_block *sb = (struct super_block *)data;
        struct obd_statfs osfs;
        int rc;

        LASSERT(sb != NULL);
        rc = ll_statfs_internal(sb, &osfs, cfs_time_current_64() - HZ,
                                OBD_STATFS_NODELAY);
        if (!rc) {
                 *eof = 1;
                 rc = snprintf(page, count, LPU64"\n", osfs.os_ffree);
        }
        return rc;

}

static int ll_rd_fstype(char *page, char **start, off_t off, int count,
                        int *eof, void *data)
{
        struct super_block *sb = (struct super_block*)data;

        LASSERT(sb != NULL);
        *eof = 1;
        return snprintf(page, count, "%s\n", sb->s_type->name);
}

static int ll_rd_sb_uuid(char *page, char **start, off_t off, int count,
                         int *eof, void *data)
{
        struct super_block *sb = (struct super_block *)data;

        LASSERT(sb != NULL);
        *eof = 1;
        return snprintf(page, count, "%s\n", ll_s2sbi(sb)->ll_sb_uuid.uuid);
}

static int ll_rd_site_stats(char *page, char **start, off_t off,
                            int count, int *eof, void *data)
{
        struct super_block *sb = data;

        /*
         * See description of statistical counters in struct cl_site, and
         * struct lu_site.
         */
        return cl_site_stats_print(lu2cl_site(ll_s2sbi(sb)->ll_site),
                                   page, count);
}

static int ll_rd_max_readahead_mb(char *page, char **start, off_t off,
                                   int count, int *eof, void *data)
{
        struct super_block *sb = data;
        struct ll_sb_info *sbi = ll_s2sbi(sb);
        long pages_number;
        int mult;

        spin_lock(&sbi->ll_lock);
        pages_number = sbi->ll_ra_info.ra_max_pages;
        spin_unlock(&sbi->ll_lock);

        mult = 1 << (20 - CFS_PAGE_SHIFT);
        return lprocfs_read_frac_helper(page, count, pages_number, mult);
}

static int ll_wr_max_readahead_mb(struct file *file, const char *buffer,
                                   unsigned long count, void *data)
{
        struct super_block *sb = data;
        struct ll_sb_info *sbi = ll_s2sbi(sb);
        int mult, rc, pages_number;

        mult = 1 << (20 - CFS_PAGE_SHIFT);
        rc = lprocfs_write_frac_helper(buffer, count, &pages_number, mult);
        if (rc)
                return rc;

        if (pages_number < 0 || pages_number > num_physpages / 2) {
                CERROR("can't set file readahead more than %lu MB\n",
                        num_physpages >> (20 - CFS_PAGE_SHIFT + 1)); /*1/2 of RAM*/
                return -ERANGE;
        }

        spin_lock(&sbi->ll_lock);
        sbi->ll_ra_info.ra_max_pages = pages_number;
        spin_unlock(&sbi->ll_lock);

        return count;
}

static int ll_rd_max_read_ahead_whole_mb(char *page, char **start, off_t off,
                                       int count, int *eof, void *data)
{
        struct super_block *sb = data;
        struct ll_sb_info *sbi = ll_s2sbi(sb);
        long pages_number;
        int mult;

        spin_lock(&sbi->ll_lock);
        pages_number = sbi->ll_ra_info.ra_max_read_ahead_whole_pages;
        spin_unlock(&sbi->ll_lock);

        mult = 1 << (20 - CFS_PAGE_SHIFT);
        return lprocfs_read_frac_helper(page, count, pages_number, mult);
}

static int ll_wr_max_read_ahead_whole_mb(struct file *file, const char *buffer,
                                       unsigned long count, void *data)
{
        struct super_block *sb = data;
        struct ll_sb_info *sbi = ll_s2sbi(sb);
        int mult, rc, pages_number;

        mult = 1 << (20 - CFS_PAGE_SHIFT);
        rc = lprocfs_write_frac_helper(buffer, count, &pages_number, mult);
        if (rc)
                return rc;

        /* Cap this at the current max readahead window size, the readahead
         * algorithm does this anyway so it's pointless to set it larger. */
        if (pages_number < 0 || pages_number > sbi->ll_ra_info.ra_max_pages) {
                CERROR("can't set max_read_ahead_whole_mb more than "
                       "max_read_ahead_mb: %lu\n",
                       sbi->ll_ra_info.ra_max_pages >> (20 - CFS_PAGE_SHIFT));
                return -ERANGE;
        }

        spin_lock(&sbi->ll_lock);
        sbi->ll_ra_info.ra_max_read_ahead_whole_pages = pages_number;
        spin_unlock(&sbi->ll_lock);

        return count;
}

static int ll_rd_max_cached_mb(char *page, char **start, off_t off,
                               int count, int *eof, void *data)
{
        struct super_block *sb = data;
        struct ll_sb_info *sbi = ll_s2sbi(sb);
        long pages_number;
        int mult;

        spin_lock(&sbi->ll_lock);
        pages_number = sbi->ll_async_page_max;
        spin_unlock(&sbi->ll_lock);

        mult = 1 << (20 - CFS_PAGE_SHIFT);
        return lprocfs_read_frac_helper(page, count, pages_number, mult);;
}

static int ll_wr_max_cached_mb(struct file *file, const char *buffer,
                                  unsigned long count, void *data)
{
        struct super_block *sb = data;
        struct ll_sb_info *sbi = ll_s2sbi(sb);
        int mult, rc, pages_number;

        mult = 1 << (20 - CFS_PAGE_SHIFT);
        rc = lprocfs_write_frac_helper(buffer, count, &pages_number, mult);
        if (rc)
                return rc;

        if (pages_number < 0 || pages_number > num_physpages) {
                CERROR("can't set max cache more than %lu MB\n",
                        num_physpages >> (20 - CFS_PAGE_SHIFT));
                return -ERANGE;
        }

        spin_lock(&sbi->ll_lock);
        sbi->ll_async_page_max = pages_number ;
        spin_unlock(&sbi->ll_lock);

<<<<<<< HEAD
        if (!sbi->ll_osc_exp)
=======
        if (!sbi->ll_dt_exp)
>>>>>>> 7df8d1be
                /* Not set up yet, don't call llap_shrink_cache */
                return count;

        return count;
}

<<<<<<< HEAD
static int ll_rd_pgcache_balance(char *page, char **start, off_t off,
                                 int count, int *eof, void *data)
{
        struct super_block *sb = data;
        struct ll_sb_info *sbi = ll_s2sbi(sb);
        struct ll_pglist_data *pd;
        unsigned long total_budget = 0;
        int n = 0, cpu;

        n += snprintf(page +n, count - n, "cpu\tpage count\tbudget"
                      "\t\treblnc count\tgen\thit\tmiss\tcross\n");
        for_each_online_cpu(cpu) {
                pd = LL_PGLIST_DATA_CPU(sbi, cpu);
                n += snprintf(page + n, count - n,
                              "%d\t%-8lu\t%-8lu\t%-8lu\t%lu\t%lu\t%lu\t%lu\n",
                              cpu, pd->llpd_count, pd->llpd_budget,
                              pd->llpd_reblnc_count, pd->llpd_gen,
                              pd->llpd_hit, pd->llpd_miss, pd->llpd_cross);
                total_budget += pd->llpd_budget;
        }
        n += snprintf(page + n, count - n,
                      "Total budget: %lu, page max: %lu, rebalance cnt: %lu\n",
                      total_budget, sbi->ll_async_page_max,
                      sbi->ll_async_page_reblnc_count);
        *eof = 1;
        return n;
}

=======
>>>>>>> 7df8d1be
static int ll_rd_checksum(char *page, char **start, off_t off,
                          int count, int *eof, void *data)
{
        struct super_block *sb = data;
        struct ll_sb_info *sbi = ll_s2sbi(sb);

        return snprintf(page, count, "%u\n",
                        (sbi->ll_flags & LL_SBI_LLITE_CHECKSUM) ? 1 : 0);
}

static int ll_wr_checksum(struct file *file, const char *buffer,
                          unsigned long count, void *data)
{
        struct super_block *sb = data;
        struct ll_sb_info *sbi = ll_s2sbi(sb);
        int val, rc;

        if (!sbi->ll_osc_exp)
                /* Not set up yet */
                return -EAGAIN;

        rc = lprocfs_write_helper(buffer, count, &val);
        if (rc)
                return rc;
        if (val)
                sbi->ll_flags |=  (LL_SBI_LLITE_CHECKSUM|LL_SBI_DATA_CHECKSUM);
        else
                sbi->ll_flags &= ~(LL_SBI_LLITE_CHECKSUM|LL_SBI_DATA_CHECKSUM);

        rc = obd_set_info_async(sbi->ll_osc_exp, sizeof(KEY_CHECKSUM), KEY_CHECKSUM,
                                sizeof(val), &val, NULL);
        if (rc)
                CWARN("Failed to set OSC checksum flags: %d\n", rc);

        return count;
}

static int ll_rd_max_rw_chunk(char *page, char **start, off_t off,
                          int count, int *eof, void *data)
{
        struct super_block *sb = data;

        return snprintf(page, count, "%lu\n", ll_s2sbi(sb)->ll_max_rw_chunk);
}

static int ll_wr_max_rw_chunk(struct file *file, const char *buffer,
                          unsigned long count, void *data)
{
        struct super_block *sb = data;
        int rc, val;

        rc = lprocfs_write_helper(buffer, count, &val);
        if (rc)
                return rc;
        ll_s2sbi(sb)->ll_max_rw_chunk = val;
        return count;
}

static int ll_rd_track_id(char *page, int count, void *data,
                          enum stats_track_type type)
{
        struct super_block *sb = data;

        if (ll_s2sbi(sb)->ll_stats_track_type == type) {
                return snprintf(page, count, "%d\n",
                                ll_s2sbi(sb)->ll_stats_track_id);

        } else if (ll_s2sbi(sb)->ll_stats_track_type == STATS_TRACK_ALL) {
                return snprintf(page, count, "0 (all)\n");
        } else {
                return snprintf(page, count, "untracked\n");
        }
}

static int ll_wr_track_id(const char *buffer, unsigned long count, void *data,
                          enum stats_track_type type)
{
        struct super_block *sb = data;
        int rc, pid;

        rc = lprocfs_write_helper(buffer, count, &pid);
        if (rc)
                return rc;
        ll_s2sbi(sb)->ll_stats_track_id = pid;
        if (pid == 0)
                ll_s2sbi(sb)->ll_stats_track_type = STATS_TRACK_ALL;
        else
                ll_s2sbi(sb)->ll_stats_track_type = type;
        lprocfs_clear_stats(ll_s2sbi(sb)->ll_stats);
        return count;
}

static int ll_rd_track_pid(char *page, char **start, off_t off,
                          int count, int *eof, void *data)
{
        return (ll_rd_track_id(page, count, data, STATS_TRACK_PID));
}

static int ll_wr_track_pid(struct file *file, const char *buffer,
                          unsigned long count, void *data)
{
        return (ll_wr_track_id(buffer, count, data, STATS_TRACK_PID));
}

static int ll_rd_track_ppid(char *page, char **start, off_t off,
                          int count, int *eof, void *data)
{
        return (ll_rd_track_id(page, count, data, STATS_TRACK_PPID));
}

static int ll_wr_track_ppid(struct file *file, const char *buffer,
                          unsigned long count, void *data)
{
        return (ll_wr_track_id(buffer, count, data, STATS_TRACK_PPID));
}

static int ll_rd_track_gid(char *page, char **start, off_t off,
                          int count, int *eof, void *data)
{
        return (ll_rd_track_id(page, count, data, STATS_TRACK_GID));
}

static int ll_wr_track_gid(struct file *file, const char *buffer,
                          unsigned long count, void *data)
{
        return (ll_wr_track_id(buffer, count, data, STATS_TRACK_GID));
}

static int ll_rd_contention_time(char *page, char **start, off_t off,
                                 int count, int *eof, void *data)
{
        struct super_block *sb = data;

        *eof = 1;
        return snprintf(page, count, "%u\n", ll_s2sbi(sb)->ll_contention_time);

}

static int ll_wr_contention_time(struct file *file, const char *buffer,
                                 unsigned long count, void *data)
{
        struct super_block *sb = data;
        struct ll_sb_info *sbi = ll_s2sbi(sb);

        return lprocfs_write_helper(buffer, count,&sbi->ll_contention_time) ?:
                count;
}

static int ll_rd_lockless_truncate(char *page, char **start, off_t off,
                                   int count, int *eof, void *data)
{
        struct super_block *sb = data;

        *eof = 1;
        return snprintf(page, count, "%u\n",
                        ll_s2sbi(sb)->ll_lockless_truncate_enable);
}

static int ll_wr_lockless_truncate(struct file *file, const char *buffer,
                                   unsigned long count, void *data)
{
        struct super_block *sb = data;
        struct ll_sb_info *sbi = ll_s2sbi(sb);

        return lprocfs_write_helper(buffer, count,
                                    &sbi->ll_lockless_truncate_enable)
                ?: count;
}

static int ll_rd_statahead_max(char *page, char **start, off_t off,
                               int count, int *eof, void *data)
{
        struct super_block *sb = data;
        struct ll_sb_info *sbi = ll_s2sbi(sb);

        return snprintf(page, count, "%u\n", sbi->ll_sa_max);
}

static int ll_wr_statahead_max(struct file *file, const char *buffer,
                               unsigned long count, void *data)
{
        struct super_block *sb = data;
        struct ll_sb_info *sbi = ll_s2sbi(sb);
        int val, rc;

        rc = lprocfs_write_helper(buffer, count, &val);
        if (rc)
                return rc;

        if (val >= 0 && val <= LL_SA_RPC_MAX)
                sbi->ll_sa_max = val;
        else
                CERROR("Bad statahead_max value %d. Valid values are in the "
                       "range [0, %d]\n", val, LL_SA_RPC_MAX);

        return count;
}

static int ll_rd_statahead_stats(char *page, char **start, off_t off,
                                 int count, int *eof, void *data)
{
        struct super_block *sb = data;
        struct ll_sb_info *sbi = ll_s2sbi(sb);

        return snprintf(page, count,
                        "statahead wrong: %u\n"
                        "statahead total: %u\n"
                        "ls blocked:      %llu\n"
                        "ls cached:       %llu\n"
                        "hit count:       %llu\n"
                        "miss count:      %llu\n",
                        sbi->ll_sa_wrong,
                        sbi->ll_sa_total,
                        sbi->ll_sa_blocked,
                        sbi->ll_sa_cached,
                        sbi->ll_sa_hit,
                        sbi->ll_sa_miss);
}

static struct lprocfs_vars lprocfs_llite_obd_vars[] = {
        { "uuid",         ll_rd_sb_uuid,          0, 0 },
        //{ "mntpt_path",   ll_rd_path,             0, 0 },
        { "fstype",       ll_rd_fstype,           0, 0 },
        { "site",         ll_rd_site_stats,       0, 0 },
        { "blocksize",    ll_rd_blksize,          0, 0 },
        { "kbytestotal",  ll_rd_kbytestotal,      0, 0 },
        { "kbytesfree",   ll_rd_kbytesfree,       0, 0 },
        { "kbytesavail",  ll_rd_kbytesavail,      0, 0 },
        { "filestotal",   ll_rd_filestotal,       0, 0 },
        { "filesfree",    ll_rd_filesfree,        0, 0 },
        //{ "filegroups",   lprocfs_rd_filegroups,  0, 0 },
        { "max_read_ahead_mb", ll_rd_max_readahead_mb,
                               ll_wr_max_readahead_mb, 0 },
        { "max_read_ahead_whole_mb", ll_rd_max_read_ahead_whole_mb,
                                     ll_wr_max_read_ahead_whole_mb, 0 },
<<<<<<< HEAD
        { "max_cached_mb",  ll_rd_max_cached_mb, ll_wr_max_cached_mb, 0 },
        { "pgcache_balance",ll_rd_pgcache_balance, 0, 0 },
        { "checksum_pages", ll_rd_checksum, ll_wr_checksum, 0 },
        { "max_rw_chunk",   ll_rd_max_rw_chunk, ll_wr_max_rw_chunk, 0 },
        { "stats_track_pid",  ll_rd_track_pid, ll_wr_track_pid, 0 },
        { "stats_track_ppid", ll_rd_track_ppid, ll_wr_track_ppid, 0 },
        { "stats_track_gid",  ll_rd_track_gid, ll_wr_track_gid, 0 },
        { "contention_seconds", ll_rd_contention_time,
                                ll_wr_contention_time, 0},
        { "lockless_truncate", ll_rd_lockless_truncate,
                               ll_wr_lockless_truncate, 0},
        { "statahead_max",      ll_rd_statahead_max, ll_wr_statahead_max, 0 },
        { "statahead_stats",    ll_rd_statahead_stats, 0, 0 },
=======
        { "max_cached_mb",    ll_rd_max_cached_mb, ll_wr_max_cached_mb, 0 },
        { "checksum_pages",   ll_rd_checksum, ll_wr_checksum, 0 },
        { "max_rw_chunk",     ll_rd_max_rw_chunk, ll_wr_max_rw_chunk, 0 },
        { "stats_track_pid",  ll_rd_track_pid, ll_wr_track_pid, 0 },
        { "stats_track_ppid", ll_rd_track_ppid, ll_wr_track_ppid, 0 },
        { "stats_track_gid",  ll_rd_track_gid, ll_wr_track_gid, 0 },
        { "statahead_max",    ll_rd_statahead_max, ll_wr_statahead_max, 0 },
        { "statahead_stats",  ll_rd_statahead_stats, 0, 0 },
>>>>>>> 7df8d1be
        { 0 }
};

#define MAX_STRING_SIZE 128

struct llite_file_opcode {
        __u32       opcode;
        __u32       type;
        const char *opname;
} llite_opcode_table[LPROC_LL_FILE_OPCODES] = {
        /* file operation */
        { LPROC_LL_DIRTY_HITS,     LPROCFS_TYPE_REGS, "dirty_pages_hits" },
        { LPROC_LL_DIRTY_MISSES,   LPROCFS_TYPE_REGS, "dirty_pages_misses" },
        { LPROC_LL_WB_WRITEPAGE,   LPROCFS_CNTR_AVGMINMAX|LPROCFS_TYPE_PAGES,
                                   "writeback_from_writepage" },
        { LPROC_LL_WB_PRESSURE,    LPROCFS_CNTR_AVGMINMAX|LPROCFS_TYPE_PAGES,
                                   "writeback_from_pressure" },
        { LPROC_LL_WB_OK,          LPROCFS_CNTR_AVGMINMAX|LPROCFS_TYPE_PAGES,
                                   "writeback_ok_pages" },
        { LPROC_LL_WB_FAIL,        LPROCFS_CNTR_AVGMINMAX|LPROCFS_TYPE_PAGES,
                                   "writeback_failed_pages" },
        { LPROC_LL_READ_BYTES,     LPROCFS_CNTR_AVGMINMAX|LPROCFS_TYPE_BYTES,
                                   "read_bytes" },
        { LPROC_LL_WRITE_BYTES,    LPROCFS_CNTR_AVGMINMAX|LPROCFS_TYPE_BYTES,
                                   "write_bytes" },
        { LPROC_LL_BRW_READ,       LPROCFS_CNTR_AVGMINMAX|LPROCFS_TYPE_PAGES,
                                   "brw_read" },
        { LPROC_LL_BRW_WRITE,      LPROCFS_CNTR_AVGMINMAX|LPROCFS_TYPE_PAGES,
                                   "brw_write" },

        { LPROC_LL_IOCTL,          LPROCFS_TYPE_REGS, "ioctl" },
        { LPROC_LL_OPEN,           LPROCFS_TYPE_REGS, "open" },
        { LPROC_LL_RELEASE,        LPROCFS_TYPE_REGS, "close" },
        { LPROC_LL_MAP,            LPROCFS_TYPE_REGS, "mmap" },
        { LPROC_LL_LLSEEK,         LPROCFS_TYPE_REGS, "seek" },
        { LPROC_LL_FSYNC,          LPROCFS_TYPE_REGS, "fsync" },
        /* inode operation */
        { LPROC_LL_SETATTR,        LPROCFS_TYPE_REGS, "setattr" },
        { LPROC_LL_TRUNC,          LPROCFS_TYPE_REGS, "truncate" },
        { LPROC_LL_LOCKLESS_TRUNC, LPROCFS_TYPE_REGS, "lockless_truncate" },
        { LPROC_LL_FLOCK,          LPROCFS_TYPE_REGS, "flock" },
#if (LINUX_VERSION_CODE > KERNEL_VERSION(2,5,0))
        { LPROC_LL_GETATTR,        LPROCFS_TYPE_REGS, "getattr" },
#else
        { LPROC_LL_REVALIDATE,     LPROCFS_TYPE_REGS, "getattr" },
#endif
        /* special inode operation */
        { LPROC_LL_STAFS,          LPROCFS_TYPE_REGS, "statfs" },
        { LPROC_LL_ALLOC_INODE,    LPROCFS_TYPE_REGS, "alloc_inode" },
        { LPROC_LL_SETXATTR,       LPROCFS_TYPE_REGS, "setxattr" },
        { LPROC_LL_GETXATTR,       LPROCFS_TYPE_REGS, "getxattr" },
        { LPROC_LL_LISTXATTR,      LPROCFS_TYPE_REGS, "listxattr" },
        { LPROC_LL_REMOVEXATTR,    LPROCFS_TYPE_REGS, "removexattr" },
        { LPROC_LL_INODE_PERM,     LPROCFS_TYPE_REGS, "inode_permission" },
        { LPROC_LL_DIRECT_READ,    LPROCFS_CNTR_AVGMINMAX|LPROCFS_TYPE_PAGES,
                                   "direct_read" },
        { LPROC_LL_DIRECT_WRITE,   LPROCFS_CNTR_AVGMINMAX|LPROCFS_TYPE_PAGES,
                                   "direct_write" },
        { LPROC_LL_LOCKLESS_READ,  LPROCFS_CNTR_AVGMINMAX|LPROCFS_TYPE_BYTES,
                                   "lockless_read_bytes" },
        { LPROC_LL_LOCKLESS_WRITE, LPROCFS_CNTR_AVGMINMAX|LPROCFS_TYPE_BYTES,
                                   "lockless_write_bytes" },

};

void ll_stats_ops_tally(struct ll_sb_info *sbi, int op, int count)
{
        if (!sbi->ll_stats)
                return;
        if (sbi->ll_stats_track_type == STATS_TRACK_ALL)
                lprocfs_counter_add(sbi->ll_stats, op, count);
        else if (sbi->ll_stats_track_type == STATS_TRACK_PID &&
                 sbi->ll_stats_track_id == current->pid)
                lprocfs_counter_add(sbi->ll_stats, op, count);
        else if (sbi->ll_stats_track_type == STATS_TRACK_PPID &&
                 sbi->ll_stats_track_id == current->p_pptr->pid)
                lprocfs_counter_add(sbi->ll_stats, op, count);
        else if (sbi->ll_stats_track_type == STATS_TRACK_GID &&
                 sbi->ll_stats_track_id == current->gid)
                lprocfs_counter_add(sbi->ll_stats, op, count);
}
EXPORT_SYMBOL(ll_stats_ops_tally);

static const char *ra_stat_string[] = {
        [RA_STAT_HIT] = "hits",
        [RA_STAT_MISS] = "misses",
        [RA_STAT_DISTANT_READPAGE] = "readpage not consecutive",
        [RA_STAT_MISS_IN_WINDOW] = "miss inside window",
        [RA_STAT_FAILED_GRAB_PAGE] = "failed grab_cache_page",
        [RA_STAT_FAILED_MATCH] = "failed lock match",
        [RA_STAT_DISCARDED] = "read but discarded",
        [RA_STAT_ZERO_LEN] = "zero length file",
        [RA_STAT_ZERO_WINDOW] = "zero size window",
        [RA_STAT_EOF] = "read-ahead to EOF",
        [RA_STAT_MAX_IN_FLIGHT] = "hit max r-a issue",
        [RA_STAT_WRONG_GRAB_PAGE] = "wrong page from grab_cache_page",
};


int lprocfs_register_mountpoint(struct proc_dir_entry *parent,
                                struct super_block *sb, char *osc, char *mdc)
{
        struct lprocfs_vars lvars[2];
        struct lustre_sb_info *lsi = s2lsi(sb);
        struct ll_sb_info *sbi = ll_s2sbi(sb);
        struct obd_device *obd;
        char name[MAX_STRING_SIZE + 1], *ptr;
<<<<<<< HEAD
        int err, id, len;
        struct proc_dir_entry *entry;
        static const char *ra_stats_string[] = LL_RA_STAT_STRINGS;
=======
        int err, id, len, rc;
>>>>>>> 7df8d1be
        ENTRY;

        memset(lvars, 0, sizeof(lvars));

        name[MAX_STRING_SIZE] = '\0';
        lvars[0].name = name;

        LASSERT(sbi != NULL);
        LASSERT(mdc != NULL);
        LASSERT(osc != NULL);

        /* Get fsname */
        len = strlen(lsi->lsi_lmd->lmd_profile);
        ptr = strrchr(lsi->lsi_lmd->lmd_profile, '-');
        if (ptr && (strcmp(ptr, "-client") == 0))
                len -= 7;

        /* Mount info */
        snprintf(name, MAX_STRING_SIZE, "%.*s-%p", len,
                 lsi->lsi_lmd->lmd_profile, sb);

        sbi->ll_proc_root = lprocfs_register(name, parent, NULL, NULL);
        if (IS_ERR(sbi->ll_proc_root)) {
                err = PTR_ERR(sbi->ll_proc_root);
                sbi->ll_proc_root = NULL;
                RETURN(err);
        }

<<<<<<< HEAD
        entry = create_proc_entry("dump_page_cache", 0444, sbi->ll_proc_root);
        if (entry == NULL)
                GOTO(out, err = -ENOMEM);
        entry->proc_fops = &llite_dump_pgcache_fops;
        entry->data = sbi;

        sbi->ll_ra_stats = lprocfs_alloc_stats(LL_RA_STAT,
                                               LPROCFS_STATS_FLAG_PERCPU);
        for (id = 0; id < LL_RA_STAT; id++)
                lprocfs_counter_init(sbi->ll_ra_stats, id, 0,
                        ra_stats_string[id], "pages");
        lprocfs_register_stats(sbi->ll_proc_root, "read_ahead_stats",
                sbi->ll_ra_stats);

        entry = create_proc_entry("extents_stats", 0644, sbi->ll_proc_root);
        if (entry == NULL)
                 GOTO(out, err = -ENOMEM);
        entry->proc_fops = &ll_rw_extents_stats_fops;
        entry->data = sbi;

        entry = create_proc_entry("extents_stats_per_process", 0644,
                                  sbi->ll_proc_root);
        if (entry == NULL)
                 GOTO(out, err = -ENOMEM);
        entry->proc_fops = &ll_rw_extents_stats_pp_fops;
        entry->data = sbi;

        entry = create_proc_entry("offset_stats", 0644, sbi->ll_proc_root);
        if (entry == NULL)
                GOTO(out, err = -ENOMEM);
        entry->proc_fops = &ll_rw_offset_stats_fops;
        entry->data = sbi;
=======
        rc = lprocfs_seq_create(sbi->ll_proc_root, "dump_page_cache", 0444,
                                &vvp_dump_pgcache_file_ops, sbi);
        if (rc)
                CWARN("Error adding the dump_page_cache file\n");

        rc = lprocfs_seq_create(sbi->ll_proc_root, "extents_stats", 0644,
                                &ll_rw_extents_stats_fops, sbi);
        if (rc)
                CWARN("Error adding the extent_stats file\n");

        rc = lprocfs_seq_create(sbi->ll_proc_root, "extents_stats_per_process",
                                0644, &ll_rw_extents_stats_pp_fops, sbi);
        if (rc)
                CWARN("Error adding the extents_stats_per_process file\n");

        rc = lprocfs_seq_create(sbi->ll_proc_root, "offset_stats", 0644,
                                &ll_rw_offset_stats_fops, sbi);
        if (rc)
                CWARN("Error adding the offset_stats file\n");
>>>>>>> 7df8d1be

        /* File operations stats */
        sbi->ll_stats = lprocfs_alloc_stats(LPROC_LL_FILE_OPCODES,
                                            LPROCFS_STATS_FLAG_PERCPU);
        if (sbi->ll_stats == NULL)
                GOTO(out, err = -ENOMEM);
        /* do counter init */
        for (id = 0; id < LPROC_LL_FILE_OPCODES; id++) {
                __u32 type = llite_opcode_table[id].type;
                void *ptr = NULL;
                if (type & LPROCFS_TYPE_REGS)
                        ptr = "regs";
                else if (type & LPROCFS_TYPE_BYTES)
                        ptr = "bytes";
                else if (type & LPROCFS_TYPE_PAGES)
                        ptr = "pages";
                lprocfs_counter_init(sbi->ll_stats,
                                     llite_opcode_table[id].opcode,
                                     (type & LPROCFS_CNTR_AVGMINMAX),
                                     llite_opcode_table[id].opname, ptr);
        }
        err = lprocfs_register_stats(sbi->ll_proc_root, "stats", sbi->ll_stats);
        if (err)
                GOTO(out, err);

<<<<<<< HEAD
=======
        sbi->ll_ra_stats = lprocfs_alloc_stats(ARRAY_SIZE(ra_stat_string),
                                               LPROCFS_STATS_FLAG_PERCPU);
        if (sbi->ll_ra_stats == NULL)
                GOTO(out, err = -ENOMEM);

        for (id = 0; id < ARRAY_SIZE(ra_stat_string); id++)
                lprocfs_counter_init(sbi->ll_ra_stats, id, 0,
                                     ra_stat_string[id], "pages");
        err = lprocfs_register_stats(sbi->ll_proc_root, "read_ahead_stats",
                                     sbi->ll_ra_stats);
        if (err)
                GOTO(out, err);


>>>>>>> 7df8d1be
        err = lprocfs_add_vars(sbi->ll_proc_root, lprocfs_llite_obd_vars, sb);
        if (err)
                GOTO(out, err);

        /* MDC info */
        obd = class_name2obd(mdc);

        LASSERT(obd != NULL);
        LASSERT(obd->obd_magic == OBD_DEVICE_MAGIC);
        LASSERT(obd->obd_type->typ_name != NULL);

        snprintf(name, MAX_STRING_SIZE, "%s/common_name",
                 obd->obd_type->typ_name);
        lvars[0].read_fptr = lprocfs_rd_name;
        err = lprocfs_add_vars(sbi->ll_proc_root, lvars, obd);
        if (err)
                GOTO(out, err);

        snprintf(name, MAX_STRING_SIZE, "%s/uuid", obd->obd_type->typ_name);
        lvars[0].read_fptr = lprocfs_rd_uuid;
        err = lprocfs_add_vars(sbi->ll_proc_root, lvars, obd);
        if (err)
                GOTO(out, err);

        /* OSC */
        obd = class_name2obd(osc);

        LASSERT(obd != NULL);
        LASSERT(obd->obd_magic == OBD_DEVICE_MAGIC);
        LASSERT(obd->obd_type->typ_name != NULL);

        snprintf(name, MAX_STRING_SIZE, "%s/common_name",
                 obd->obd_type->typ_name);
        lvars[0].read_fptr = lprocfs_rd_name;
        err = lprocfs_add_vars(sbi->ll_proc_root, lvars, obd);
        if (err)
                GOTO(out, err);

        snprintf(name, MAX_STRING_SIZE, "%s/uuid", obd->obd_type->typ_name);
        lvars[0].read_fptr = lprocfs_rd_uuid;
        err = lprocfs_add_vars(sbi->ll_proc_root, lvars, obd);
out:
        if (err) {
                lprocfs_remove(&sbi->ll_proc_root);
                lprocfs_free_stats(&sbi->ll_stats);
        }
        RETURN(err);
}

void lprocfs_unregister_mountpoint(struct ll_sb_info *sbi)
{
        if (sbi->ll_proc_root) {
                lprocfs_remove(&sbi->ll_proc_root);
                lprocfs_free_stats(&sbi->ll_ra_stats);
                lprocfs_free_stats(&sbi->ll_stats);
        }
}
#undef MAX_STRING_SIZE

<<<<<<< HEAD
#define seq_page_flag(seq, page, flag, has_flags) do {                  \
                if (test_bit(PG_##flag, &(page)->flags)) {              \
                        if (!has_flags)                                 \
                                has_flags = 1;                          \
                        else                                            \
                                seq_putc(seq, '|');                     \
                        seq_puts(seq, #flag);                           \
                }                                                       \
        } while(0);

static void *llite_dump_pgcache_seq_start(struct seq_file *seq, loff_t *pos)
{
        struct ll_async_page *dummy_llap = seq->private;

        if (dummy_llap->llap_magic == 2)
                return NULL;

        return (void *)1;
}

static int llite_dump_pgcache_seq_show(struct seq_file *seq, void *v)
{
        struct ll_async_page *llap, *dummy_llap = seq->private;
        struct ll_sb_info *sbi = dummy_llap->llap_cookie;
        struct ll_pglist_data *pd;
        int cpu = dummy_llap->llap_pglist_cpu;

        /* 2.4 doesn't seem to have SEQ_START_TOKEN, so we implement
         * it in our own state */
        if (dummy_llap->llap_magic == 0) {
                seq_printf(seq, "gener |  llap  cookie  origin wq du wb | page "
                                "inode index count [ page flags ]\n");
                return 0;
        }

        pd = ll_pglist_cpu_lock(sbi, cpu);
        llap = llite_pglist_next_llap(&pd->llpd_list,
                                      &dummy_llap->llap_pglist_item);
        if (llap != NULL)  {
                int has_flags = 0, i;
                struct page *page = llap->llap_page;
                unsigned long gen = 0UL;

                LASSERTF(llap->llap_origin < LLAP__ORIGIN_MAX, "%u\n",
                         llap->llap_origin);

                for_each_online_cpu(i)
                         gen += LL_PGLIST_DATA_CPU(sbi, i)->llpd_gen;

                seq_printf(seq," %5lu | %p %p %s %s %s %s | %p %lu/%u(%p) "
                           "%lu %u [",
                           gen,
                           llap, llap->llap_cookie,
                           llap_origins[llap->llap_origin],
                           llap->llap_write_queued ? "wq" : "- ",
                           llap->llap_defer_uptodate ? "du" : "- ",
                           PageWriteback(page) ? "wb" : "-",
                           page, page->mapping->host->i_ino,
                           page->mapping->host->i_generation,
                           page->mapping->host, page->index,
                           page_count(page));
                seq_page_flag(seq, page, locked, has_flags);
                seq_page_flag(seq, page, error, has_flags);
                seq_page_flag(seq, page, referenced, has_flags);
                seq_page_flag(seq, page, uptodate, has_flags);
                seq_page_flag(seq, page, dirty, has_flags);
#if (LINUX_VERSION_CODE <= KERNEL_VERSION(2,6,12))
                seq_page_flag(seq, page, highmem, has_flags);
#endif
                seq_page_flag(seq, page, writeback, has_flags);
                if (!has_flags)
                        seq_puts(seq, "-]\n");
                else
                        seq_puts(seq, "]\n");
        }
        ll_pglist_cpu_unlock(sbi, cpu);

        return 0;
}

static void *llite_dump_pgcache_seq_next(struct seq_file *seq, void *v,
                                         loff_t *pos)
{
        struct ll_async_page *llap, *dummy_llap = seq->private;
        struct ll_sb_info *sbi = dummy_llap->llap_cookie;
        struct ll_pglist_data *pd, *next;
        int cpu = dummy_llap->llap_pglist_cpu;

        /* bail if we just displayed the banner */
        if (dummy_llap->llap_magic == 0) {
                dummy_llap->llap_magic = 1;
                return dummy_llap;
        }

        /* we've just displayed the llap that is after us in the list.
         * we advance to a position beyond it, returning null if there
         * isn't another llap in the list beyond that new position. */
        pd = ll_pglist_cpu_lock(sbi, cpu);
        llap = llite_pglist_next_llap(&pd->llpd_list,
                        &dummy_llap->llap_pglist_item);
        list_del_init(&dummy_llap->llap_pglist_item);
        if (llap) {
                list_add(&dummy_llap->llap_pglist_item,&llap->llap_pglist_item);
                llap = llite_pglist_next_llap(&pd->llpd_list,
                                &dummy_llap->llap_pglist_item);
        }
        if (llap == NULL) {
                int i = cpu + 1;
                for (next = NULL; i < num_possible_cpus(); i++, next = NULL) {
                        next = ll_pglist_cpu_lock(sbi, i);
                        if (!list_empty(&next->llpd_list))
                                break;
                        ll_pglist_cpu_unlock(sbi, i);
                }
                if (next != NULL) {
                        list_move(&dummy_llap->llap_pglist_item,
                                  &next->llpd_list);
                        dummy_llap->llap_pglist_cpu = i;
                        ll_pglist_cpu_unlock(sbi, cpu);
                        llap = llite_pglist_next_llap(&next->llpd_list,
                                        &dummy_llap->llap_pglist_item);
                        LASSERT(llap);
                        cpu = i;
                }
        }
        ll_pglist_cpu_unlock(sbi, cpu);

        ++*pos;
        if (llap == NULL) {
                dummy_llap->llap_magic = 2;
                return NULL;
        }
        return dummy_llap;
}

static void null_stop(struct seq_file *seq, void *v)
{
}

struct seq_operations llite_dump_pgcache_seq_sops = {
        .start = llite_dump_pgcache_seq_start,
        .stop = null_stop,
        .next = llite_dump_pgcache_seq_next,
        .show = llite_dump_pgcache_seq_show,
};

/* we're displaying llaps in a list_head list.  we don't want to hold a lock
 * while we walk the entire list, and we don't want to have to seek into
 * the right position in the list as an app advances with many syscalls.  we
 * allocate a dummy llap and hang it off file->private.  its position in
 * the list records where the app is currently displaying.  this way our
 * seq .start and .stop don't actually do anything.  .next returns null
 * when the dummy hits the end of the list which eventually leads to .release
 * where we tear down.  this kind of displaying is super-racey, so we put
 * a generation counter on the list so the output shows when the list
 * changes between reads.
 */
static int llite_dump_pgcache_seq_open(struct inode *inode, struct file *file)
{
        struct proc_dir_entry *dp = PDE(inode);
        struct ll_async_page *dummy_llap;
        struct seq_file *seq;
        struct ll_sb_info *sbi = dp->data;
        struct ll_pglist_data *pd;
        int rc = -ENOMEM;

        LPROCFS_ENTRY_AND_CHECK(dp);

        OBD_ALLOC_PTR_WAIT(dummy_llap);
        if (dummy_llap == NULL)
                GOTO(out, rc);

        dummy_llap->llap_page = NULL;
        dummy_llap->llap_cookie = sbi;
        dummy_llap->llap_magic = 0;
        dummy_llap->llap_pglist_cpu = 0;

        rc = seq_open(file, &llite_dump_pgcache_seq_sops);
        if (rc) {
                OBD_FREE(dummy_llap, sizeof(*dummy_llap));
                GOTO(out, rc);
        }
        seq = file->private_data;
        seq->private = dummy_llap;

        pd = ll_pglist_cpu_lock(sbi, 0);
        list_add(&dummy_llap->llap_pglist_item, &pd->llpd_list);
        ll_pglist_cpu_unlock(sbi, 0);

out:
        if (rc)
                LPROCFS_EXIT();
        return rc;
}

static int llite_dump_pgcache_seq_release(struct inode *inode,
                                          struct file *file)
{
        struct seq_file *seq = file->private_data;
        struct ll_async_page *dummy_llap = seq->private;
        struct ll_sb_info *sbi = dummy_llap->llap_cookie;
        int cpu = dummy_llap->llap_pglist_cpu;

        ll_pglist_cpu_lock(sbi, cpu);
        if (!list_empty(&dummy_llap->llap_pglist_item))
                list_del_init(&dummy_llap->llap_pglist_item);
        ll_pglist_cpu_unlock(sbi, cpu);
        OBD_FREE(dummy_llap, sizeof(*dummy_llap));

        return lprocfs_seq_release(inode, file);
}

struct file_operations llite_dump_pgcache_fops = {
        .owner   = THIS_MODULE,
        .open    = llite_dump_pgcache_seq_open,
        .read    = seq_read,
        .release = llite_dump_pgcache_seq_release,
};

=======
>>>>>>> 7df8d1be
#define pct(a,b) (b ? a * 100 / b : 0)

static void ll_display_extents_info(struct ll_rw_extents_info *io_extents,
                                   struct seq_file *seq, int which)
{
        unsigned long read_tot = 0, write_tot = 0, read_cum, write_cum;
        unsigned long start, end, r, w;
        char *unitp = "KMGTPEZY";
        int i, units = 10;
        struct per_process_info *pp_info = &io_extents->pp_extents[which];

        read_cum = 0;
        write_cum = 0;
        start = 0;

        for(i = 0; i < LL_HIST_MAX; i++) {
                read_tot += pp_info->pp_r_hist.oh_buckets[i];
                write_tot += pp_info->pp_w_hist.oh_buckets[i];
        }

        for(i = 0; i < LL_HIST_MAX; i++) {
                r = pp_info->pp_r_hist.oh_buckets[i];
                w = pp_info->pp_w_hist.oh_buckets[i];
                read_cum += r;
                write_cum += w;
                end = 1 << (i + LL_HIST_START - units);
                seq_printf(seq, "%4lu%c - %4lu%c%c: %14lu %4lu %4lu  | "
                           "%14lu %4lu %4lu\n", start, *unitp, end, *unitp,
                           (i == LL_HIST_MAX - 1) ? '+' : ' ',
                           r, pct(r, read_tot), pct(read_cum, read_tot),
                           w, pct(w, write_tot), pct(write_cum, write_tot));
                start = end;
                if (start == 1<<10) {
                        start = 1;
                        units += 10;
                        unitp++;
                }
                if (read_cum == read_tot && write_cum == write_tot)
                        break;
        }
}

static int ll_rw_extents_stats_pp_seq_show(struct seq_file *seq, void *v)
{
        struct timeval now;
        struct ll_sb_info *sbi = seq->private;
        struct ll_rw_extents_info *io_extents = &sbi->ll_rw_extents_info;
        int k;

        do_gettimeofday(&now);

        if (!sbi->ll_rw_stats_on) {
                seq_printf(seq, "disabled\n"
                                "write anything in this file to activate, "
                                "then 0 or \"[D/d]isabled\" to deactivate\n");
                return 0;
        }
        seq_printf(seq, "snapshot_time:         %lu.%lu (secs.usecs)\n",
                   now.tv_sec, now.tv_usec);
        seq_printf(seq, "%15s %19s       | %20s\n", " ", "read", "write");
        seq_printf(seq, "%13s   %14s %4s %4s  | %14s %4s %4s\n",
                   "extents", "calls", "%", "cum%",
                   "calls", "%", "cum%");
        spin_lock(&sbi->ll_pp_extent_lock);
        for(k = 0; k < LL_PROCESS_HIST_MAX; k++) {
                if(io_extents->pp_extents[k].pid != 0) {
                        seq_printf(seq, "\nPID: %d\n",
                                   io_extents->pp_extents[k].pid);
                        ll_display_extents_info(io_extents, seq, k);
                }
        }
        spin_unlock(&sbi->ll_pp_extent_lock);
        return 0;
}

static ssize_t ll_rw_extents_stats_pp_seq_write(struct file *file,
                                                const char *buf, size_t len,
                                                loff_t *off)
{
        struct seq_file *seq = file->private_data;
        struct ll_sb_info *sbi = seq->private;
        struct ll_rw_extents_info *io_extents = &sbi->ll_rw_extents_info;
        int i;
        int value = 1, rc = 0;

        rc = lprocfs_write_helper(buf, len, &value);
        if (rc < 0 && (strcmp(buf, "disabled") == 0 ||
                       strcmp(buf, "Disabled") == 0))
                value = 0;

        if (value == 0)
                sbi->ll_rw_stats_on = 0;
        else
                sbi->ll_rw_stats_on = 1;

        spin_lock(&sbi->ll_pp_extent_lock);
        for(i = 0; i < LL_PROCESS_HIST_MAX; i++) {
                io_extents->pp_extents[i].pid = 0;
                lprocfs_oh_clear(&io_extents->pp_extents[i].pp_r_hist);
                lprocfs_oh_clear(&io_extents->pp_extents[i].pp_w_hist);
        }
        spin_unlock(&sbi->ll_pp_extent_lock);
        return len;
}

LPROC_SEQ_FOPS(ll_rw_extents_stats_pp);

static int ll_rw_extents_stats_seq_show(struct seq_file *seq, void *v)
{
        struct timeval now;
        struct ll_sb_info *sbi = seq->private;
        struct ll_rw_extents_info *io_extents = &sbi->ll_rw_extents_info;

        do_gettimeofday(&now);

        if (!sbi->ll_rw_stats_on) {
                seq_printf(seq, "disabled\n"
                                "write anything in this file to activate, "
                                "then 0 or \"[D/d]isabled\" to deactivate\n");
                return 0;
        }
        seq_printf(seq, "snapshot_time:         %lu.%lu (secs.usecs)\n",
                   now.tv_sec, now.tv_usec);

        seq_printf(seq, "%15s %19s       | %20s\n", " ", "read", "write");
        seq_printf(seq, "%13s   %14s %4s %4s  | %14s %4s %4s\n",
                   "extents", "calls", "%", "cum%",
                   "calls", "%", "cum%");
        spin_lock(&sbi->ll_lock);
        ll_display_extents_info(io_extents, seq, LL_PROCESS_HIST_MAX);
        spin_unlock(&sbi->ll_lock);

        return 0;
}

static ssize_t ll_rw_extents_stats_seq_write(struct file *file, const char *buf,
                                        size_t len, loff_t *off)
{
        struct seq_file *seq = file->private_data;
        struct ll_sb_info *sbi = seq->private;
        struct ll_rw_extents_info *io_extents = &sbi->ll_rw_extents_info;
        int i;
        int value = 1, rc = 0;

        rc = lprocfs_write_helper(buf, len, &value);
        if (rc < 0 && (strcmp(buf, "disabled") == 0 ||
                       strcmp(buf, "Disabled") == 0))
                value = 0;

        if (value == 0)
                sbi->ll_rw_stats_on = 0;
        else
                sbi->ll_rw_stats_on = 1;
        spin_lock(&sbi->ll_pp_extent_lock);
        for(i = 0; i <= LL_PROCESS_HIST_MAX; i++)
        {
                io_extents->pp_extents[i].pid = 0;
                lprocfs_oh_clear(&io_extents->pp_extents[i].pp_r_hist);
                lprocfs_oh_clear(&io_extents->pp_extents[i].pp_w_hist);
        }
        spin_unlock(&sbi->ll_pp_extent_lock);

        return len;
}

LPROC_SEQ_FOPS(ll_rw_extents_stats);

void ll_rw_stats_tally(struct ll_sb_info *sbi, pid_t pid,
                       struct ll_file_data *file, loff_t pos,
                       size_t count, int rw)
{
        int i, cur = -1;
        struct ll_rw_process_info *process;
        struct ll_rw_process_info *offset;
        int *off_count = &sbi->ll_rw_offset_entry_count;
        int *process_count = &sbi->ll_offset_process_count;
        struct ll_rw_extents_info *io_extents = &sbi->ll_rw_extents_info;

        if(!sbi->ll_rw_stats_on)
                return;
        process = sbi->ll_rw_process_info;
        offset = sbi->ll_rw_offset_info;

        spin_lock(&sbi->ll_pp_extent_lock);
        /* Extent statistics */
        for(i = 0; i < LL_PROCESS_HIST_MAX; i++) {
                if(io_extents->pp_extents[i].pid == pid) {
                        cur = i;
                        break;
                }
        }

        if (cur == -1) {
                /* new process */
                sbi->ll_extent_process_count =
<<<<<<< HEAD
                        (sbi->ll_extent_process_count+1) % LL_PROCESS_HIST_MAX;
=======
                        (sbi->ll_extent_process_count + 1) % LL_PROCESS_HIST_MAX;
>>>>>>> 7df8d1be
                cur = sbi->ll_extent_process_count;
                io_extents->pp_extents[cur].pid = pid;
                lprocfs_oh_clear(&io_extents->pp_extents[cur].pp_r_hist);
                lprocfs_oh_clear(&io_extents->pp_extents[cur].pp_w_hist);
        }

        for(i = 0; (count >= (1 << LL_HIST_START << i)) &&
             (i < (LL_HIST_MAX - 1)); i++);
        if (rw == 0) {
                io_extents->pp_extents[cur].pp_r_hist.oh_buckets[i]++;
                io_extents->pp_extents[LL_PROCESS_HIST_MAX].pp_r_hist.oh_buckets[i]++;
        } else {
                io_extents->pp_extents[cur].pp_w_hist.oh_buckets[i]++;
                io_extents->pp_extents[LL_PROCESS_HIST_MAX].pp_w_hist.oh_buckets[i]++;
        }
        spin_unlock(&sbi->ll_pp_extent_lock);

        spin_lock(&sbi->ll_process_lock);
        /* Offset statistics */
        for (i = 0; i < LL_PROCESS_HIST_MAX; i++) {
                if (process[i].rw_pid == pid) {
                        if (process[i].rw_last_file != file) {
                                process[i].rw_range_start = pos;
                                process[i].rw_last_file_pos = pos + count;
                                process[i].rw_smallest_extent = count;
                                process[i].rw_largest_extent = count;
                                process[i].rw_offset = 0;
                                process[i].rw_last_file = file;
                                spin_unlock(&sbi->ll_process_lock);
                                return;
                        }
                        if (process[i].rw_last_file_pos != pos) {
                                *off_count =
                                    (*off_count + 1) % LL_OFFSET_HIST_MAX;
                                offset[*off_count].rw_op = process[i].rw_op;
                                offset[*off_count].rw_pid = pid;
                                offset[*off_count].rw_range_start =
                                        process[i].rw_range_start;
                                offset[*off_count].rw_range_end =
                                        process[i].rw_last_file_pos;
                                offset[*off_count].rw_smallest_extent =
                                        process[i].rw_smallest_extent;
                                offset[*off_count].rw_largest_extent =
                                        process[i].rw_largest_extent;
                                offset[*off_count].rw_offset =
                                        process[i].rw_offset;
                                process[i].rw_op = rw;
                                process[i].rw_range_start = pos;
                                process[i].rw_smallest_extent = count;
                                process[i].rw_largest_extent = count;
                                process[i].rw_offset = pos -
                                        process[i].rw_last_file_pos;
                        }
                        if(process[i].rw_smallest_extent > count)
                                process[i].rw_smallest_extent = count;
                        if(process[i].rw_largest_extent < count)
                                process[i].rw_largest_extent = count;
                        process[i].rw_last_file_pos = pos + count;
                        spin_unlock(&sbi->ll_process_lock);
                        return;
                }
        }
        *process_count = (*process_count + 1) % LL_PROCESS_HIST_MAX;
        process[*process_count].rw_pid = pid;
        process[*process_count].rw_op = rw;
        process[*process_count].rw_range_start = pos;
        process[*process_count].rw_last_file_pos = pos + count;
        process[*process_count].rw_smallest_extent = count;
        process[*process_count].rw_largest_extent = count;
        process[*process_count].rw_offset = 0;
        process[*process_count].rw_last_file = file;
        spin_unlock(&sbi->ll_process_lock);
}

char lpszt[] = LPSZ;

static int ll_rw_offset_stats_seq_show(struct seq_file *seq, void *v)
{
        struct timeval now;
        struct ll_sb_info *sbi = seq->private;
        struct ll_rw_process_info *offset = sbi->ll_rw_offset_info;
        struct ll_rw_process_info *process = sbi->ll_rw_process_info;
        char format[50];
        int i;

        do_gettimeofday(&now);

        if (!sbi->ll_rw_stats_on) {
                seq_printf(seq, "disabled\n"
                                "write anything in this file to activate, "
                                "then 0 or \"[D/d]isabled\" to deactivate\n");
                return 0;
        }
        spin_lock(&sbi->ll_process_lock);

        seq_printf(seq, "snapshot_time:         %lu.%lu (secs.usecs)\n",
                   now.tv_sec, now.tv_usec);
        seq_printf(seq, "%3s %10s %14s %14s %17s %17s %14s\n",
                   "R/W", "PID", "RANGE START", "RANGE END",
                   "SMALLEST EXTENT", "LARGEST EXTENT", "OFFSET");
        sprintf(format, "%s%s%s%s%s\n",
                "%3c %10d %14Lu %14Lu %17", lpszt+1, " %17", lpszt+1, " %14Ld");
        /* We stored the discontiguous offsets here; print them first */
        for(i = 0; i < LL_OFFSET_HIST_MAX; i++) {
                if (offset[i].rw_pid != 0)
                        /* Is there a way to snip the '%' off of LPSZ? */
                        seq_printf(seq, format,
                                   offset[i].rw_op ? 'W' : 'R',
                                   offset[i].rw_pid,
                                   offset[i].rw_range_start,
                                   offset[i].rw_range_end,
                                   offset[i].rw_smallest_extent,
                                   offset[i].rw_largest_extent,
                                   offset[i].rw_offset);
        }
        /* Then print the current offsets for each process */
        for(i = 0; i < LL_PROCESS_HIST_MAX; i++) {
                if (process[i].rw_pid != 0)
                        seq_printf(seq, format,
                                   process[i].rw_op ? 'W' : 'R',
                                   process[i].rw_pid,
                                   process[i].rw_range_start,
                                   process[i].rw_last_file_pos,
                                   process[i].rw_smallest_extent,
                                   process[i].rw_largest_extent,
                                   process[i].rw_offset);
        }
        spin_unlock(&sbi->ll_process_lock);

        return 0;
}

static ssize_t ll_rw_offset_stats_seq_write(struct file *file, const char *buf,
                                       size_t len, loff_t *off)
{
        struct seq_file *seq = file->private_data;
        struct ll_sb_info *sbi = seq->private;
        struct ll_rw_process_info *process_info = sbi->ll_rw_process_info;
        struct ll_rw_process_info *offset_info = sbi->ll_rw_offset_info;
        int value = 1, rc = 0;

        rc = lprocfs_write_helper(buf, len, &value);

        if (rc < 0 && (strcmp(buf, "disabled") == 0 ||
                           strcmp(buf, "Disabled") == 0))
                value = 0;

        if (value == 0)
                sbi->ll_rw_stats_on = 0;
        else
                sbi->ll_rw_stats_on = 1;

        spin_lock(&sbi->ll_process_lock);
        sbi->ll_offset_process_count = 0;
        sbi->ll_rw_offset_entry_count = 0;
        memset(process_info, 0, sizeof(struct ll_rw_process_info) *
               LL_PROCESS_HIST_MAX);
        memset(offset_info, 0, sizeof(struct ll_rw_process_info) *
               LL_OFFSET_HIST_MAX);
        spin_unlock(&sbi->ll_process_lock);

        return len;
}

LPROC_SEQ_FOPS(ll_rw_offset_stats);

void lprocfs_llite_init_vars(struct lprocfs_static_vars *lvars)
{
    lvars->module_vars  = NULL;
    lvars->obd_vars     = lprocfs_llite_obd_vars;
}
#endif /* LPROCFS */<|MERGE_RESOLUTION|>--- conflicted
+++ resolved
@@ -47,7 +47,7 @@
 
 #ifdef LPROCFS
 /* /proc/lustre/llite mount point registration */
-extern struct file_operations vvp_dump_pgcache_file_ops;
+struct file_operations llite_dump_pgcache_fops;
 struct file_operations ll_rw_extents_stats_fops;
 struct file_operations ll_rw_extents_stats_pp_fops;
 struct file_operations ll_rw_offset_stats_fops;
@@ -193,19 +193,6 @@
         LASSERT(sb != NULL);
         *eof = 1;
         return snprintf(page, count, "%s\n", ll_s2sbi(sb)->ll_sb_uuid.uuid);
-}
-
-static int ll_rd_site_stats(char *page, char **start, off_t off,
-                            int count, int *eof, void *data)
-{
-        struct super_block *sb = data;
-
-        /*
-         * See description of statistical counters in struct cl_site, and
-         * struct lu_site.
-         */
-        return cl_site_stats_print(lu2cl_site(ll_s2sbi(sb)->ll_site),
-                                   page, count);
 }
 
 static int ll_rd_max_readahead_mb(char *page, char **start, off_t off,
@@ -314,7 +301,8 @@
 {
         struct super_block *sb = data;
         struct ll_sb_info *sbi = ll_s2sbi(sb);
-        int mult, rc, pages_number;
+        unsigned long budget;
+        int mult, rc, pages_number, cpu;
 
         mult = 1 << (20 - CFS_PAGE_SHIFT);
         rc = lprocfs_write_frac_helper(buffer, count, &pages_number, mult);
@@ -331,18 +319,22 @@
         sbi->ll_async_page_max = pages_number ;
         spin_unlock(&sbi->ll_lock);
 
-<<<<<<< HEAD
         if (!sbi->ll_osc_exp)
-=======
-        if (!sbi->ll_dt_exp)
->>>>>>> 7df8d1be
                 /* Not set up yet, don't call llap_shrink_cache */
                 return count;
 
+        spin_lock(&sbi->ll_async_page_reblnc_lock);
+        budget = sbi->ll_async_page_max / num_online_cpus();
+        for_each_online_cpu(cpu)
+                LL_PGLIST_DATA_CPU(sbi, cpu)->llpd_budget = budget;
+        spin_unlock(&sbi->ll_async_page_reblnc_lock);
+
+        if (lcounter_read(&sbi->ll_async_page_count) >= sbi->ll_async_page_max)
+                llap_shrink_cache(sbi, -1);
+
         return count;
 }
 
-<<<<<<< HEAD
 static int ll_rd_pgcache_balance(char *page, char **start, off_t off,
                                  int count, int *eof, void *data)
 {
@@ -371,8 +363,6 @@
         return n;
 }
 
-=======
->>>>>>> 7df8d1be
 static int ll_rd_checksum(char *page, char **start, off_t off,
                           int count, int *eof, void *data)
 {
@@ -596,7 +586,6 @@
         { "uuid",         ll_rd_sb_uuid,          0, 0 },
         //{ "mntpt_path",   ll_rd_path,             0, 0 },
         { "fstype",       ll_rd_fstype,           0, 0 },
-        { "site",         ll_rd_site_stats,       0, 0 },
         { "blocksize",    ll_rd_blksize,          0, 0 },
         { "kbytestotal",  ll_rd_kbytestotal,      0, 0 },
         { "kbytesfree",   ll_rd_kbytesfree,       0, 0 },
@@ -608,7 +597,6 @@
                                ll_wr_max_readahead_mb, 0 },
         { "max_read_ahead_whole_mb", ll_rd_max_read_ahead_whole_mb,
                                      ll_wr_max_read_ahead_whole_mb, 0 },
-<<<<<<< HEAD
         { "max_cached_mb",  ll_rd_max_cached_mb, ll_wr_max_cached_mb, 0 },
         { "pgcache_balance",ll_rd_pgcache_balance, 0, 0 },
         { "checksum_pages", ll_rd_checksum, ll_wr_checksum, 0 },
@@ -622,16 +610,6 @@
                                ll_wr_lockless_truncate, 0},
         { "statahead_max",      ll_rd_statahead_max, ll_wr_statahead_max, 0 },
         { "statahead_stats",    ll_rd_statahead_stats, 0, 0 },
-=======
-        { "max_cached_mb",    ll_rd_max_cached_mb, ll_wr_max_cached_mb, 0 },
-        { "checksum_pages",   ll_rd_checksum, ll_wr_checksum, 0 },
-        { "max_rw_chunk",     ll_rd_max_rw_chunk, ll_wr_max_rw_chunk, 0 },
-        { "stats_track_pid",  ll_rd_track_pid, ll_wr_track_pid, 0 },
-        { "stats_track_ppid", ll_rd_track_ppid, ll_wr_track_ppid, 0 },
-        { "stats_track_gid",  ll_rd_track_gid, ll_wr_track_gid, 0 },
-        { "statahead_max",    ll_rd_statahead_max, ll_wr_statahead_max, 0 },
-        { "statahead_stats",  ll_rd_statahead_stats, 0, 0 },
->>>>>>> 7df8d1be
         { 0 }
 };
 
@@ -673,11 +651,7 @@
         { LPROC_LL_TRUNC,          LPROCFS_TYPE_REGS, "truncate" },
         { LPROC_LL_LOCKLESS_TRUNC, LPROCFS_TYPE_REGS, "lockless_truncate" },
         { LPROC_LL_FLOCK,          LPROCFS_TYPE_REGS, "flock" },
-#if (LINUX_VERSION_CODE > KERNEL_VERSION(2,5,0))
         { LPROC_LL_GETATTR,        LPROCFS_TYPE_REGS, "getattr" },
-#else
-        { LPROC_LL_REVALIDATE,     LPROCFS_TYPE_REGS, "getattr" },
-#endif
         /* special inode operation */
         { LPROC_LL_STAFS,          LPROCFS_TYPE_REGS, "statfs" },
         { LPROC_LL_ALLOC_INODE,    LPROCFS_TYPE_REGS, "alloc_inode" },
@@ -715,22 +689,6 @@
 }
 EXPORT_SYMBOL(ll_stats_ops_tally);
 
-static const char *ra_stat_string[] = {
-        [RA_STAT_HIT] = "hits",
-        [RA_STAT_MISS] = "misses",
-        [RA_STAT_DISTANT_READPAGE] = "readpage not consecutive",
-        [RA_STAT_MISS_IN_WINDOW] = "miss inside window",
-        [RA_STAT_FAILED_GRAB_PAGE] = "failed grab_cache_page",
-        [RA_STAT_FAILED_MATCH] = "failed lock match",
-        [RA_STAT_DISCARDED] = "read but discarded",
-        [RA_STAT_ZERO_LEN] = "zero length file",
-        [RA_STAT_ZERO_WINDOW] = "zero size window",
-        [RA_STAT_EOF] = "read-ahead to EOF",
-        [RA_STAT_MAX_IN_FLIGHT] = "hit max r-a issue",
-        [RA_STAT_WRONG_GRAB_PAGE] = "wrong page from grab_cache_page",
-};
-
-
 int lprocfs_register_mountpoint(struct proc_dir_entry *parent,
                                 struct super_block *sb, char *osc, char *mdc)
 {
@@ -739,13 +697,9 @@
         struct ll_sb_info *sbi = ll_s2sbi(sb);
         struct obd_device *obd;
         char name[MAX_STRING_SIZE + 1], *ptr;
-<<<<<<< HEAD
         int err, id, len;
         struct proc_dir_entry *entry;
         static const char *ra_stats_string[] = LL_RA_STAT_STRINGS;
-=======
-        int err, id, len, rc;
->>>>>>> 7df8d1be
         ENTRY;
 
         memset(lvars, 0, sizeof(lvars));
@@ -774,7 +728,6 @@
                 RETURN(err);
         }
 
-<<<<<<< HEAD
         entry = create_proc_entry("dump_page_cache", 0444, sbi->ll_proc_root);
         if (entry == NULL)
                 GOTO(out, err = -ENOMEM);
@@ -807,27 +760,6 @@
                 GOTO(out, err = -ENOMEM);
         entry->proc_fops = &ll_rw_offset_stats_fops;
         entry->data = sbi;
-=======
-        rc = lprocfs_seq_create(sbi->ll_proc_root, "dump_page_cache", 0444,
-                                &vvp_dump_pgcache_file_ops, sbi);
-        if (rc)
-                CWARN("Error adding the dump_page_cache file\n");
-
-        rc = lprocfs_seq_create(sbi->ll_proc_root, "extents_stats", 0644,
-                                &ll_rw_extents_stats_fops, sbi);
-        if (rc)
-                CWARN("Error adding the extent_stats file\n");
-
-        rc = lprocfs_seq_create(sbi->ll_proc_root, "extents_stats_per_process",
-                                0644, &ll_rw_extents_stats_pp_fops, sbi);
-        if (rc)
-                CWARN("Error adding the extents_stats_per_process file\n");
-
-        rc = lprocfs_seq_create(sbi->ll_proc_root, "offset_stats", 0644,
-                                &ll_rw_offset_stats_fops, sbi);
-        if (rc)
-                CWARN("Error adding the offset_stats file\n");
->>>>>>> 7df8d1be
 
         /* File operations stats */
         sbi->ll_stats = lprocfs_alloc_stats(LPROC_LL_FILE_OPCODES,
@@ -853,23 +785,6 @@
         if (err)
                 GOTO(out, err);
 
-<<<<<<< HEAD
-=======
-        sbi->ll_ra_stats = lprocfs_alloc_stats(ARRAY_SIZE(ra_stat_string),
-                                               LPROCFS_STATS_FLAG_PERCPU);
-        if (sbi->ll_ra_stats == NULL)
-                GOTO(out, err = -ENOMEM);
-
-        for (id = 0; id < ARRAY_SIZE(ra_stat_string); id++)
-                lprocfs_counter_init(sbi->ll_ra_stats, id, 0,
-                                     ra_stat_string[id], "pages");
-        err = lprocfs_register_stats(sbi->ll_proc_root, "read_ahead_stats",
-                                     sbi->ll_ra_stats);
-        if (err)
-                GOTO(out, err);
-
-
->>>>>>> 7df8d1be
         err = lprocfs_add_vars(sbi->ll_proc_root, lprocfs_llite_obd_vars, sb);
         if (err)
                 GOTO(out, err);
@@ -929,7 +844,6 @@
 }
 #undef MAX_STRING_SIZE
 
-<<<<<<< HEAD
 #define seq_page_flag(seq, page, flag, has_flags) do {                  \
                 if (test_bit(PG_##flag, &(page)->flags)) {              \
                         if (!has_flags)                                 \
@@ -1149,8 +1063,6 @@
         .release = llite_dump_pgcache_seq_release,
 };
 
-=======
->>>>>>> 7df8d1be
 #define pct(a,b) (b ? a * 100 / b : 0)
 
 static void ll_display_extents_info(struct ll_rw_extents_info *io_extents,
@@ -1318,9 +1230,8 @@
 
 LPROC_SEQ_FOPS(ll_rw_extents_stats);
 
-void ll_rw_stats_tally(struct ll_sb_info *sbi, pid_t pid,
-                       struct ll_file_data *file, loff_t pos,
-                       size_t count, int rw)
+void ll_rw_stats_tally(struct ll_sb_info *sbi, pid_t pid, struct file
+                               *file, size_t count, int rw)
 {
         int i, cur = -1;
         struct ll_rw_process_info *process;
@@ -1346,11 +1257,7 @@
         if (cur == -1) {
                 /* new process */
                 sbi->ll_extent_process_count =
-<<<<<<< HEAD
                         (sbi->ll_extent_process_count+1) % LL_PROCESS_HIST_MAX;
-=======
-                        (sbi->ll_extent_process_count + 1) % LL_PROCESS_HIST_MAX;
->>>>>>> 7df8d1be
                 cur = sbi->ll_extent_process_count;
                 io_extents->pp_extents[cur].pid = pid;
                 lprocfs_oh_clear(&io_extents->pp_extents[cur].pp_r_hist);
@@ -1373,8 +1280,9 @@
         for (i = 0; i < LL_PROCESS_HIST_MAX; i++) {
                 if (process[i].rw_pid == pid) {
                         if (process[i].rw_last_file != file) {
-                                process[i].rw_range_start = pos;
-                                process[i].rw_last_file_pos = pos + count;
+                                process[i].rw_range_start = file->f_pos;
+                                process[i].rw_last_file_pos =
+                                                        file->f_pos + count;
                                 process[i].rw_smallest_extent = count;
                                 process[i].rw_largest_extent = count;
                                 process[i].rw_offset = 0;
@@ -1382,7 +1290,7 @@
                                 spin_unlock(&sbi->ll_process_lock);
                                 return;
                         }
-                        if (process[i].rw_last_file_pos != pos) {
+                        if (process[i].rw_last_file_pos != file->f_pos) {
                                 *off_count =
                                     (*off_count + 1) % LL_OFFSET_HIST_MAX;
                                 offset[*off_count].rw_op = process[i].rw_op;
@@ -1398,17 +1306,17 @@
                                 offset[*off_count].rw_offset =
                                         process[i].rw_offset;
                                 process[i].rw_op = rw;
-                                process[i].rw_range_start = pos;
+                                process[i].rw_range_start = file->f_pos;
                                 process[i].rw_smallest_extent = count;
                                 process[i].rw_largest_extent = count;
-                                process[i].rw_offset = pos -
+                                process[i].rw_offset = file->f_pos -
                                         process[i].rw_last_file_pos;
                         }
                         if(process[i].rw_smallest_extent > count)
                                 process[i].rw_smallest_extent = count;
                         if(process[i].rw_largest_extent < count)
                                 process[i].rw_largest_extent = count;
-                        process[i].rw_last_file_pos = pos + count;
+                        process[i].rw_last_file_pos = file->f_pos + count;
                         spin_unlock(&sbi->ll_process_lock);
                         return;
                 }
@@ -1416,8 +1324,8 @@
         *process_count = (*process_count + 1) % LL_PROCESS_HIST_MAX;
         process[*process_count].rw_pid = pid;
         process[*process_count].rw_op = rw;
-        process[*process_count].rw_range_start = pos;
-        process[*process_count].rw_last_file_pos = pos + count;
+        process[*process_count].rw_range_start = file->f_pos;
+        process[*process_count].rw_last_file_pos = file->f_pos + count;
         process[*process_count].rw_smallest_extent = count;
         process[*process_count].rw_largest_extent = count;
         process[*process_count].rw_offset = 0;
