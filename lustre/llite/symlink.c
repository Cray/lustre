/* -*- mode: c; c-basic-offset: 8; indent-tabs-mode: nil; -*-
 * vim:expandtab:shiftwidth=8:tabstop=8:
 *
 * GPL HEADER START
 *
 * DO NOT ALTER OR REMOVE COPYRIGHT NOTICES OR THIS FILE HEADER.
 *
 * This program is free software; you can redistribute it and/or modify
 * it under the terms of the GNU General Public License version 2 only,
 * as published by the Free Software Foundation.
 *
 * This program is distributed in the hope that it will be useful, but
 * WITHOUT ANY WARRANTY; without even the implied warranty of
 * MERCHANTABILITY or FITNESS FOR A PARTICULAR PURPOSE.  See the GNU
 * General Public License version 2 for more details (a copy is included
 * in the LICENSE file that accompanied this code).
 *
 * You should have received a copy of the GNU General Public License
 * version 2 along with this program; If not, see
 * http://www.sun.com/software/products/lustre/docs/GPLv2.pdf
 *
 * Please contact Sun Microsystems, Inc., 4150 Network Circle, Santa Clara,
 * CA 95054 USA or visit www.sun.com if you need additional information or
 * have any questions.
 *
 * GPL HEADER END
 */
/*
 * Copyright  2008 Sun Microsystems, Inc. All rights reserved
 * Use is subject to license terms.
 */
/*
 * This file is part of Lustre, http://www.lustre.org/
 * Lustre is a trademark of Sun Microsystems, Inc.
 */

#include <linux/fs.h>
#include <linux/mm.h>
#include <linux/stat.h>
#include <linux/smp_lock.h>
#include <linux/version.h>
#define DEBUG_SUBSYSTEM S_LLITE

#include <lustre_lite.h>
#include "llite_internal.h"

static int ll_readlink_internal(struct inode *inode,
                                struct ptlrpc_request **request, char **symname)
{
        struct ll_inode_info *lli = ll_i2info(inode);
        struct ll_sb_info *sbi = ll_i2sbi(inode);
        struct ll_fid fid;
        struct mds_body *body;
        int rc, symlen = i_size_read(inode) + 1;
        ENTRY;

        *request = NULL;

        if (lli->lli_symlink_name) {
                *symname = lli->lli_symlink_name;
                CDEBUG(D_INODE, "using cached symlink %s\n", *symname);
                RETURN(0);
        }

        ll_inode2fid(&fid, inode);
        rc = mdc_getattr(sbi->ll_mdc_exp, &fid,
                         OBD_MD_LINKNAME, symlen, request);
        if (rc) {
                if (rc != -ENOENT)
                        CERROR("inode %lu: rc = %d\n", inode->i_ino, rc);
                GOTO (failed, rc);
        }

        body = lustre_msg_buf((*request)->rq_repmsg, REPLY_REC_OFF,
                              sizeof(*body));
        LASSERT(body != NULL);
        LASSERT(lustre_rep_swabbed(*request, REPLY_REC_OFF));

        if ((body->valid & OBD_MD_LINKNAME) == 0) {
                CERROR("OBD_MD_LINKNAME not set on reply\n");
                GOTO(failed, rc = -EPROTO);
        }

        LASSERT(symlen != 0);
        if (body->eadatasize != symlen) {
                CERROR("inode %lu: symlink length %d not expected %d\n",
                        inode->i_ino, body->eadatasize - 1, symlen - 1);
                GOTO(failed, rc = -EPROTO);
        }

        *symname = lustre_msg_buf((*request)->rq_repmsg, REPLY_REC_OFF + 1,
                                  symlen);
        if (*symname == NULL ||
            strnlen (*symname, symlen) != symlen - 1) {
                /* not full/NULL terminated */
                CERROR("inode %lu: symlink not NULL terminated string"
                        "of length %d\n", inode->i_ino, symlen - 1);
                GOTO(failed, rc = -EPROTO);
        }

        OBD_ALLOC(lli->lli_symlink_name, symlen);
        /* do not return an error if we cannot cache the symlink locally */
        if (lli->lli_symlink_name) {
                memcpy(lli->lli_symlink_name, *symname, symlen);
                *symname = lli->lli_symlink_name;
        }
        RETURN(0);

failed:
        RETURN (rc);
}

static int ll_readlink(struct dentry *dentry, char *buffer, int buflen)
{
        struct inode *inode = dentry->d_inode;
        struct ll_inode_info *lli = ll_i2info(inode);
        struct ptlrpc_request *request;
        char *symname;
        int rc;
        ENTRY;

        CDEBUG(D_VFSTRACE, "VFS Op\n");
        /* on symlinks lli_open_sem protects lli_symlink_name allocation/data */
        down(&lli->lli_size_sem);
        rc = ll_readlink_internal(inode, &request, &symname);
        if (rc)
                GOTO(out, rc);

        rc = vfs_readlink(dentry, buffer, buflen, symname);
 out:
<<<<<<< HEAD
        ptlrpc_req_finished(request);
=======
>>>>>>> d5360e75
        up(&lli->lli_size_sem);
        RETURN(rc);
}

#ifdef HAVE_COOKIE_FOLLOW_LINK
# define LL_FOLLOW_LINK_RETURN_TYPE void *
#else
# define LL_FOLLOW_LINK_RETURN_TYPE int
#endif

static LL_FOLLOW_LINK_RETURN_TYPE ll_follow_link(struct dentry *dentry, struct nameidata *nd)
{
        struct inode *inode = dentry->d_inode;
        struct ll_inode_info *lli = ll_i2info(inode);
#ifdef HAVE_VFS_INTENT_PATCHES
        struct lookup_intent *it = ll_nd2it(nd);
#endif
        struct ptlrpc_request *request = NULL;
        int rc;
        char *symname;
        ENTRY;

#ifdef HAVE_VFS_INTENT_PATCHES
        if (it != NULL) {
                int op = it->it_op;
                int mode = it->it_create_mode;

                ll_intent_release(it);
                it->it_op = op;
                it->it_create_mode = mode;
        }
#endif

        CDEBUG(D_VFSTRACE, "VFS Op\n");
        /* Limit the recursive symlink depth to 5 instead of default
         * 8 links when kernel has 4k stack to prevent stack overflow.
         * For 8k stacks we need to limit it to 7 for local servers. */
        if (THREAD_SIZE < 8192 && current->link_count >= 6) {
                rc = -ELOOP;
        } else if (THREAD_SIZE == 8192 && current->link_count >= 8) {
                rc = -ELOOP;
        } else {
                down(&lli->lli_size_sem);
                rc = ll_readlink_internal(inode, &request, &symname);
                up(&lli->lli_size_sem);
        }
        if (rc) {
                cfs_path_put(nd); /* Kernel assumes that ->follow_link()
                                     releases nameidata on error */
                GOTO(out, rc);
        }

#if (LINUX_VERSION_CODE < KERNEL_VERSION(2,6,8))
        rc = vfs_follow_link(nd, symname);
#else
# ifdef HAVE_COOKIE_FOLLOW_LINK
        nd_set_link(nd, symname);
        /* @symname may contain a pointer to the request message buffer,
           we delay request releasing until ll_put_link then. */
        RETURN(request);
# else
<<<<<<< HEAD
        if (lli->lli_symlink_name == NULL) {
=======
        if (request != NULL) {
>>>>>>> d5360e75
                /* falling back to recursive follow link if the request
                 * needs to be cleaned up still. */
                rc = vfs_follow_link(nd, symname);
                GOTO(out, rc);
        }
        nd_set_link(nd, symname);
        RETURN(0);
# endif
#endif
out:
        ptlrpc_req_finished(request);
#ifdef HAVE_COOKIE_FOLLOW_LINK
        RETURN(ERR_PTR(rc));
#else
        RETURN(rc);
#endif
}

#ifdef HAVE_COOKIE_FOLLOW_LINK
static void ll_put_link(struct dentry *dentry, struct nameidata *nd, void *cookie)
{
        ptlrpc_req_finished(cookie);
}
#endif

struct inode_operations ll_fast_symlink_inode_operations = {
        .readlink       = ll_readlink,
        .setattr        = ll_setattr,
#ifdef HAVE_VFS_INTENT_PATCHES
        .setattr_raw    = ll_setattr_raw,
#endif
        .follow_link    = ll_follow_link,
#ifdef HAVE_COOKIE_FOLLOW_LINK
        .put_link       = ll_put_link,
#endif
        .getattr        = ll_getattr,
        .permission     = ll_inode_permission,
        .setxattr       = ll_setxattr,
        .getxattr       = ll_getxattr,
        .listxattr      = ll_listxattr,
        .removexattr    = ll_removexattr,
};<|MERGE_RESOLUTION|>--- conflicted
+++ resolved
@@ -102,11 +102,15 @@
         /* do not return an error if we cannot cache the symlink locally */
         if (lli->lli_symlink_name) {
                 memcpy(lli->lli_symlink_name, *symname, symlen);
+                ptlrpc_req_finished (*request);
+                *request = NULL;
                 *symname = lli->lli_symlink_name;
         }
+
         RETURN(0);
 
-failed:
+ failed:
+        ptlrpc_req_finished (*request);
         RETURN (rc);
 }
 
@@ -127,11 +131,8 @@
                 GOTO(out, rc);
 
         rc = vfs_readlink(dentry, buffer, buflen, symname);
+        ptlrpc_req_finished(request);
  out:
-<<<<<<< HEAD
-        ptlrpc_req_finished(request);
-=======
->>>>>>> d5360e75
         up(&lli->lli_size_sem);
         RETURN(rc);
 }
@@ -179,7 +180,7 @@
                 up(&lli->lli_size_sem);
         }
         if (rc) {
-                cfs_path_put(nd); /* Kernel assumes that ->follow_link()
+                path_release(nd); /* Kernel assumes that ->follow_link()
                                      releases nameidata on error */
                 GOTO(out, rc);
         }
@@ -193,11 +194,7 @@
            we delay request releasing until ll_put_link then. */
         RETURN(request);
 # else
-<<<<<<< HEAD
-        if (lli->lli_symlink_name == NULL) {
-=======
         if (request != NULL) {
->>>>>>> d5360e75
                 /* falling back to recursive follow link if the request
                  * needs to be cleaned up still. */
                 rc = vfs_follow_link(nd, symname);
