/* -*- mode: c; c-basic-offset: 8; indent-tabs-mode: nil; -*-
 * vim:expandtab:shiftwidth=8:tabstop=8:
 *
 * GPL HEADER START
 *
 * DO NOT ALTER OR REMOVE COPYRIGHT NOTICES OR THIS FILE HEADER.
 *
 * This program is free software; you can redistribute it and/or modify
 * it under the terms of the GNU General Public License version 2 only,
 * as published by the Free Software Foundation.
 *
 * This program is distributed in the hope that it will be useful, but
 * WITHOUT ANY WARRANTY; without even the implied warranty of
 * MERCHANTABILITY or FITNESS FOR A PARTICULAR PURPOSE.  See the GNU
 * General Public License version 2 for more details (a copy is included
 * in the LICENSE file that accompanied this code).
 *
 * You should have received a copy of the GNU General Public License
 * version 2 along with this program; If not, see
 * http://www.sun.com/software/products/lustre/docs/GPLv2.pdf
 *
 * Please contact Sun Microsystems, Inc., 4150 Network Circle, Santa Clara,
 * CA 95054 USA or visit www.sun.com if you need additional information or
 * have any questions.
 *
 * GPL HEADER END
 */
/*
 * Copyright  2008 Sun Microsystems, Inc. All rights reserved
 * Use is subject to license terms.
 */
/*
 * This file is part of Lustre, http://www.lustre.org/
 * Lustre is a trademark of Sun Microsystems, Inc.
 */

#include <linux/fs.h>
#include <linux/mm.h>
#include <linux/stat.h>
#include <linux/smp_lock.h>
#include <linux/version.h>
#define DEBUG_SUBSYSTEM S_LLITE

#include <lustre_lite.h>
#include "llite_internal.h"

static int ll_readlink_internal(struct inode *inode,
                                struct ptlrpc_request **request, char **symname)
{
        struct ll_inode_info *lli = ll_i2info(inode);
        struct ll_sb_info *sbi = ll_i2sbi(inode);
        struct ll_fid fid;
        struct mds_body *body;
        int rc, symlen = i_size_read(inode) + 1;
        ENTRY;

        *request = NULL;

        if (lli->lli_symlink_name) {
                *symname = lli->lli_symlink_name;
                CDEBUG(D_INODE, "using cached symlink %s\n", *symname);
                RETURN(0);
        }

        ll_inode2fid(&fid, inode);
        rc = mdc_getattr(sbi->ll_mdc_exp, &fid,
                         OBD_MD_LINKNAME, symlen, request);
        if (rc) {
                if (rc != -ENOENT)
                        CERROR("inode %lu: rc = %d\n", inode->i_ino, rc);
                GOTO (failed, rc);
        }

        body = lustre_msg_buf((*request)->rq_repmsg, REPLY_REC_OFF,
                              sizeof(*body));
        LASSERT(body != NULL);
        LASSERT(lustre_rep_swabbed(*request, REPLY_REC_OFF));

        if ((body->valid & OBD_MD_LINKNAME) == 0) {
                CERROR("OBD_MD_LINKNAME not set on reply\n");
                GOTO(failed, rc = -EPROTO);
        }

        LASSERT(symlen != 0);
        if (body->eadatasize != symlen) {
                CERROR("inode %lu: symlink length %d not expected %d\n",
                        inode->i_ino, body->eadatasize - 1, symlen - 1);
                GOTO(failed, rc = -EPROTO);
        }

        *symname = lustre_msg_buf((*request)->rq_repmsg, REPLY_REC_OFF + 1,
                                  symlen);
        if (*symname == NULL ||
            strnlen (*symname, symlen) != symlen - 1) {
                /* not full/NULL terminated */
                CERROR("inode %lu: symlink not NULL terminated string"
                        "of length %d\n", inode->i_ino, symlen - 1);
                GOTO(failed, rc = -EPROTO);
        }

        OBD_ALLOC(lli->lli_symlink_name, symlen);
        /* do not return an error if we cannot cache the symlink locally */
        if (lli->lli_symlink_name) {
                memcpy(lli->lli_symlink_name, *symname, symlen);
                ptlrpc_req_finished (*request);
                *request = NULL;
                *symname = lli->lli_symlink_name;
        }

        RETURN(0);

 failed:
        ptlrpc_req_finished (*request);
        RETURN (rc);
}

static int ll_readlink(struct dentry *dentry, char *buffer, int buflen)
{
        struct inode *inode = dentry->d_inode;
        struct ptlrpc_request *request;
        char *symname;
        int rc;
        ENTRY;

        CDEBUG(D_VFSTRACE, "VFS Op\n");
        /* on symlinks lli_open_sem protects lli_symlink_name allocation/data */
        ll_inode_size_lock(inode, 0);
        rc = ll_readlink_internal(inode, &request, &symname);
        if (rc)
                GOTO(out, rc);

        rc = vfs_readlink(dentry, buffer, buflen, symname);
        ptlrpc_req_finished(request);
 out:
        ll_inode_size_unlock(inode, 0);
        RETURN(rc);
}

#ifdef HAVE_COOKIE_FOLLOW_LINK
# define LL_FOLLOW_LINK_RETURN_TYPE void *
#else
# define LL_FOLLOW_LINK_RETURN_TYPE int
#endif

static LL_FOLLOW_LINK_RETURN_TYPE ll_follow_link(struct dentry *dentry, struct nameidata *nd)
{
        struct inode *inode = dentry->d_inode;
#ifdef HAVE_VFS_INTENT_PATCHES
        struct lookup_intent *it = ll_nd2it(nd);
#endif
        struct ptlrpc_request *request;
        int rc;
        char *symname;
        ENTRY;

#ifdef HAVE_VFS_INTENT_PATCHES
        if (it != NULL) {
                int op = it->it_op;
                int mode = it->it_create_mode;

                ll_intent_release(it);
                it->it_op = op;
                it->it_create_mode = mode;
        }
#endif

        CDEBUG(D_VFSTRACE, "VFS Op\n");
<<<<<<< HEAD
#if THREAD_SIZE < 8192
        /* 
         *  We set the limits recursive symlink to 5 
         *  instead of default 8 when kernel has 4k stack
         *  to prevent stack overflow.
         */
        if (current->link_count >= 5) {
                rc = -ELOOP;
                GOTO(out_release, rc);
        }
#endif
        down(&lli->lli_size_sem);
        rc = ll_readlink_internal(inode, &request, &symname);
        up(&lli->lli_size_sem);
=======
        /* Limit the recursive symlink depth to 5 instead of default
         * 8 links when kernel has 4k stack to prevent stack overflow. */
        if (THREAD_SIZE < 8192 && current->link_count >= 5) {
                rc = -ELOOP;
        } else {
                ll_inode_size_lock(inode, 0);
                rc = ll_readlink_internal(inode, &request, &symname);
                ll_inode_size_unlock(inode, 0);
        }
>>>>>>> 7df8d1be
        if (rc) {
out_release:
                path_release(nd); /* Kernel assumes that ->follow_link()
                                     releases nameidata on error */
                GOTO(out, rc);
        }

#if (LINUX_VERSION_CODE < KERNEL_VERSION(2,6,8))
        rc = vfs_follow_link(nd, symname);
#else
# ifdef HAVE_COOKIE_FOLLOW_LINK
        nd_set_link(nd, symname);
        /* @symname may contain a pointer to the request message buffer,
           we delay request releasing until ll_put_link then. */
        RETURN(request);
# else
        if (request != NULL) {
                /* falling back to recursive follow link if the request
                 * needs to be cleaned up still. */
                rc = vfs_follow_link(nd, symname);
                GOTO(out, rc);
        }
        nd_set_link(nd, symname);
        RETURN(0);
# endif
#endif
out:
        ptlrpc_req_finished(request);
#ifdef HAVE_COOKIE_FOLLOW_LINK
        RETURN(ERR_PTR(rc));
#else
        RETURN(rc);
#endif
}

#ifdef HAVE_COOKIE_FOLLOW_LINK
static void ll_put_link(struct dentry *dentry, struct nameidata *nd, void *cookie)
{
        ptlrpc_req_finished(cookie);
}
#endif

struct inode_operations ll_fast_symlink_inode_operations = {
        .readlink       = ll_readlink,
        .setattr        = ll_setattr,
#ifdef HAVE_VFS_INTENT_PATCHES
        .setattr_raw    = ll_setattr_raw,
#endif
        .follow_link    = ll_follow_link,
#ifdef HAVE_COOKIE_FOLLOW_LINK
        .put_link       = ll_put_link,
#endif
#if (LINUX_VERSION_CODE < KERNEL_VERSION(2,5,0))
        .revalidate_it  = ll_inode_revalidate_it,
#else 
        .getattr        = ll_getattr,
#endif
        .permission     = ll_inode_permission,
        .setxattr       = ll_setxattr,
        .getxattr       = ll_getxattr,
        .listxattr      = ll_listxattr,
        .removexattr    = ll_removexattr,
};<|MERGE_RESOLUTION|>--- conflicted
+++ resolved
@@ -80,7 +80,7 @@
                 CERROR("OBD_MD_LINKNAME not set on reply\n");
                 GOTO(failed, rc = -EPROTO);
         }
-
+        
         LASSERT(symlen != 0);
         if (body->eadatasize != symlen) {
                 CERROR("inode %lu: symlink length %d not expected %d\n",
@@ -117,6 +117,7 @@
 static int ll_readlink(struct dentry *dentry, char *buffer, int buflen)
 {
         struct inode *inode = dentry->d_inode;
+        struct ll_inode_info *lli = ll_i2info(inode);
         struct ptlrpc_request *request;
         char *symname;
         int rc;
@@ -124,7 +125,7 @@
 
         CDEBUG(D_VFSTRACE, "VFS Op\n");
         /* on symlinks lli_open_sem protects lli_symlink_name allocation/data */
-        ll_inode_size_lock(inode, 0);
+        down(&lli->lli_size_sem);
         rc = ll_readlink_internal(inode, &request, &symname);
         if (rc)
                 GOTO(out, rc);
@@ -132,7 +133,7 @@
         rc = vfs_readlink(dentry, buffer, buflen, symname);
         ptlrpc_req_finished(request);
  out:
-        ll_inode_size_unlock(inode, 0);
+        up(&lli->lli_size_sem);
         RETURN(rc);
 }
 
@@ -145,6 +146,7 @@
 static LL_FOLLOW_LINK_RETURN_TYPE ll_follow_link(struct dentry *dentry, struct nameidata *nd)
 {
         struct inode *inode = dentry->d_inode;
+        struct ll_inode_info *lli = ll_i2info(inode);
 #ifdef HAVE_VFS_INTENT_PATCHES
         struct lookup_intent *it = ll_nd2it(nd);
 #endif
@@ -165,34 +167,16 @@
 #endif
 
         CDEBUG(D_VFSTRACE, "VFS Op\n");
-<<<<<<< HEAD
-#if THREAD_SIZE < 8192
-        /* 
-         *  We set the limits recursive symlink to 5 
-         *  instead of default 8 when kernel has 4k stack
-         *  to prevent stack overflow.
-         */
-        if (current->link_count >= 5) {
-                rc = -ELOOP;
-                GOTO(out_release, rc);
-        }
-#endif
-        down(&lli->lli_size_sem);
-        rc = ll_readlink_internal(inode, &request, &symname);
-        up(&lli->lli_size_sem);
-=======
         /* Limit the recursive symlink depth to 5 instead of default
          * 8 links when kernel has 4k stack to prevent stack overflow. */
         if (THREAD_SIZE < 8192 && current->link_count >= 5) {
                 rc = -ELOOP;
         } else {
-                ll_inode_size_lock(inode, 0);
+                down(&lli->lli_size_sem);
                 rc = ll_readlink_internal(inode, &request, &symname);
-                ll_inode_size_unlock(inode, 0);
-        }
->>>>>>> 7df8d1be
+                up(&lli->lli_size_sem);
+        }
         if (rc) {
-out_release:
                 path_release(nd); /* Kernel assumes that ->follow_link()
                                      releases nameidata on error */
                 GOTO(out, rc);
@@ -243,11 +227,7 @@
 #ifdef HAVE_COOKIE_FOLLOW_LINK
         .put_link       = ll_put_link,
 #endif
-#if (LINUX_VERSION_CODE < KERNEL_VERSION(2,5,0))
-        .revalidate_it  = ll_inode_revalidate_it,
-#else 
         .getattr        = ll_getattr,
-#endif
         .permission     = ll_inode_permission,
         .setxattr       = ll_setxattr,
         .getxattr       = ll_getxattr,
