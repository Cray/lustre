--- conflicted
+++ resolved
@@ -171,19 +171,11 @@
 
         ll_stats_ops_tally(ll_i2sbi(inode), LPROC_LL_SETXATTR, 1);
 
-<<<<<<< HEAD
-        if ((strncmp(name, XATTR_TRUSTED_PREFIX, 
+        if ((strncmp(name, XATTR_TRUSTED_PREFIX,
                     sizeof(XATTR_TRUSTED_PREFIX) - 1) == 0 &&
              strcmp(name + sizeof(XATTR_TRUSTED_PREFIX) - 1, "lov") == 0) ||
-            (strncmp(name, XATTR_LUSTRE_PREFIX, 
+            (strncmp(name, XATTR_LUSTRE_PREFIX,
                     sizeof(XATTR_LUSTRE_PREFIX) - 1) == 0 &&
-=======
-        if ((strncmp(name, XATTR_TRUSTED_PREFIX,
-                     sizeof(XATTR_TRUSTED_PREFIX) - 1) == 0 &&
-             strcmp(name + sizeof(XATTR_TRUSTED_PREFIX) - 1, "lov") == 0) ||
-            (strncmp(name, XATTR_LUSTRE_PREFIX,
-                     sizeof(XATTR_LUSTRE_PREFIX) - 1) == 0 &&
->>>>>>> 69782ac3
              strcmp(name + sizeof(XATTR_LUSTRE_PREFIX) - 1, "lov") == 0)) {
                 struct lov_user_md *lump = (struct lov_user_md *)value;
                 int rc = 0;
@@ -341,19 +333,11 @@
 
         ll_stats_ops_tally(ll_i2sbi(inode), LPROC_LL_GETXATTR, 1);
 
-<<<<<<< HEAD
-        if ((strncmp(name, XATTR_TRUSTED_PREFIX, 
+        if ((strncmp(name, XATTR_TRUSTED_PREFIX,
                     sizeof(XATTR_TRUSTED_PREFIX) - 1) == 0 &&
              strcmp(name + sizeof(XATTR_TRUSTED_PREFIX) - 1, "lov") == 0) ||
-            (strncmp(name, XATTR_LUSTRE_PREFIX, 
+            (strncmp(name, XATTR_LUSTRE_PREFIX,
                     sizeof(XATTR_LUSTRE_PREFIX) - 1) == 0 &&
-=======
-        if ((strncmp(name, XATTR_TRUSTED_PREFIX,
-                     sizeof(XATTR_TRUSTED_PREFIX) - 1) == 0 &&
-             strcmp(name + sizeof(XATTR_TRUSTED_PREFIX) - 1, "lov") == 0) ||
-            (strncmp(name, XATTR_LUSTRE_PREFIX,
-                     sizeof(XATTR_LUSTRE_PREFIX) - 1) == 0 &&
->>>>>>> 69782ac3
              strcmp(name + sizeof(XATTR_LUSTRE_PREFIX) - 1, "lov") == 0)) {
                 struct lov_user_md *lump;
                 struct lov_mds_md *lmm = NULL;
