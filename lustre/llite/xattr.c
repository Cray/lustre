--- conflicted
+++ resolved
@@ -171,17 +171,10 @@
 
         ll_stats_ops_tally(ll_i2sbi(inode), LPROC_LL_SETXATTR, 1);
 
-<<<<<<< HEAD
-        if ((strncmp(name, XATTR_TRUSTED_PREFIX, 
-                    sizeof(XATTR_TRUSTED_PREFIX) - 1) == 0 &&
-             strcmp(name + sizeof(XATTR_TRUSTED_PREFIX) - 1, "lov") == 0) ||
-            (strncmp(name, XATTR_LUSTRE_PREFIX, 
-=======
         if ((strncmp(name, XATTR_TRUSTED_PREFIX,
                     sizeof(XATTR_TRUSTED_PREFIX) - 1) == 0 &&
              strcmp(name + sizeof(XATTR_TRUSTED_PREFIX) - 1, "lov") == 0) ||
             (strncmp(name, XATTR_LUSTRE_PREFIX,
->>>>>>> 03b71240
                     sizeof(XATTR_LUSTRE_PREFIX) - 1) == 0 &&
              strcmp(name + sizeof(XATTR_LUSTRE_PREFIX) - 1, "lov") == 0)) {
                 struct lov_user_md *lump = (struct lov_user_md *)value;
@@ -340,17 +333,10 @@
 
         ll_stats_ops_tally(ll_i2sbi(inode), LPROC_LL_GETXATTR, 1);
 
-<<<<<<< HEAD
-        if ((strncmp(name, XATTR_TRUSTED_PREFIX, 
-                    sizeof(XATTR_TRUSTED_PREFIX) - 1) == 0 &&
-             strcmp(name + sizeof(XATTR_TRUSTED_PREFIX) - 1, "lov") == 0) ||
-            (strncmp(name, XATTR_LUSTRE_PREFIX, 
-=======
         if ((strncmp(name, XATTR_TRUSTED_PREFIX,
                     sizeof(XATTR_TRUSTED_PREFIX) - 1) == 0 &&
              strcmp(name + sizeof(XATTR_TRUSTED_PREFIX) - 1, "lov") == 0) ||
             (strncmp(name, XATTR_LUSTRE_PREFIX,
->>>>>>> 03b71240
                     sizeof(XATTR_LUSTRE_PREFIX) - 1) == 0 &&
              strcmp(name + sizeof(XATTR_LUSTRE_PREFIX) - 1, "lov") == 0)) {
                 struct lov_user_md *lump;
