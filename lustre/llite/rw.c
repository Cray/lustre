--- conflicted
+++ resolved
@@ -343,7 +343,7 @@
         struct page *page;
         ENTRY;
 
-        llap = llap_from_cookie(data);
+        llap = LLAP_FROM_COOKIE(data);
         page = llap->llap_page;
 
         /* we're trying to write, but the page is locked.. come back later */
@@ -404,7 +404,7 @@
         /* readpage queues with _COUNT_STABLE, shouldn't get here. */
         LASSERT(cmd != OBD_BRW_READ);
 
-        llap = llap_from_cookie(data);
+        llap = LLAP_FROM_COOKIE(data);
         page = llap->llap_page;
         inode = page->mapping->host;
         lli = ll_i2info(inode);
@@ -455,7 +455,7 @@
         struct ll_async_page *llap;
         ENTRY;
 
-        llap = llap_from_cookie(data);
+        llap = LLAP_FROM_COOKIE(data);
         ll_inode_fill_obdo(llap->llap_page->mapping->host, cmd, oa);
 
         EXIT;
@@ -467,23 +467,12 @@
         struct ll_async_page *llap;
         ENTRY;
 
-        llap = llap_from_cookie(data);
+        llap = LLAP_FROM_COOKIE(data);
         obdo_from_inode(oa, llap->llap_page->mapping->host, valid);
 
         EXIT;
 }
 
-<<<<<<< HEAD
-=======
-static struct obd_capa *ll_ap_lookup_capa(void *data, int cmd)
-{
-        int opc = cmd & OBD_BRW_WRITE ? CAPA_OPC_OSS_WRITE : CAPA_OPC_OSS_RW;
-        struct ll_async_page *llap = llap_from_cookie(data);
-
-        return ll_osscapa_get(llap->llap_page->mapping->host, opc);
-}
-
->>>>>>> ce18b2ca
 static struct obd_async_page_ops ll_async_page_ops = {
         .ap_make_ready =        ll_ap_make_ready,
         .ap_refresh_count =     ll_ap_refresh_count,
@@ -1102,7 +1091,7 @@
         int ret = 0;
         ENTRY;
 
-        llap = llap_from_cookie(data);
+        llap = LLAP_FROM_COOKIE(data);
         page = llap->llap_page;
         LASSERT(PageLocked(page));
         LASSERT(CheckWriteback(page,cmd));
@@ -2239,7 +2228,7 @@
 
                 LL_CDEBUG_PAGE(D_PAGE, pages[i], "offset "LPU64","
                                " from %u, bytes = %u\n",
-                               (__u64)pos, from, bytes);
+                               pos, from, bytes);
                 LASSERTF(pos >> CFS_PAGE_SHIFT == pages[i]->index,
                          "wrong page index %lu (%lu)\n",
                          pages[i]->index,
