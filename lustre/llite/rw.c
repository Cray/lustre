--- conflicted
+++ resolved
@@ -272,13 +272,7 @@
 
         oa.o_mode = inode->i_mode;
         oa.o_id = lsm->lsm_object_id;
-<<<<<<< HEAD
-        oa.o_gr = lsm->lsm_object_gr;
-        oa.o_valid = OBD_MD_FLID   | OBD_MD_FLMODE |
-                     OBD_MD_FLTYPE | OBD_MD_FLGROUP;
-=======
         oa.o_valid = OBD_MD_FLID | OBD_MD_FLMODE | OBD_MD_FLTYPE;
->>>>>>> 03b71240
         obdo_from_inode(&oa, inode, OBD_MD_FLFID | OBD_MD_FLGENER);
 
         oinfo.oi_oa = &oa;
@@ -681,22 +675,11 @@
         __set_page_ll_data(page, llap);
         llap->llap_page = page;
 
-<<<<<<< HEAD
-        lcounter_inc(&sbi->ll_async_page_count);
-        pd = ll_pglist_lock(sbi);
-        list_add_tail(&llap->llap_pglist_item, &pd->llpd_list);
-        pd->llpd_count++;
-        pd->llpd_gen++;
-        pd->llpd_miss++;
-        llap->llap_pglist_cpu = pd->llpd_cpu;
-        ll_pglist_unlock(sbi);
-=======
         spin_lock(&sbi->ll_lock);
         sbi->ll_pglist_gen++;
         sbi->ll_async_page_count++;
         list_add_tail(&llap->llap_pglist_item, &sbi->ll_pglist);
         spin_unlock(&sbi->ll_lock);
->>>>>>> 03b71240
 
  out:
         if (unlikely(sbi->ll_flags & LL_SBI_LLITE_CHECKSUM)) {
@@ -860,11 +843,7 @@
         if (exp == NULL)
                 RETURN(-EINVAL);
 
-<<<<<<< HEAD
-        llap->llap_ignore_quota = capable(CAP_SYS_RESOURCE);
-=======
         llap->llap_ignore_quota = cfs_capable(CFS_CAP_SYS_RESOURCE);
->>>>>>> 03b71240
 
         /* queue a write for some time in the future the first time we
          * dirty the page */
@@ -959,14 +938,10 @@
                         llap->llap_defer_uptodate = 0;
                 }
                 SetPageError(page);
-#if (LINUX_VERSION_CODE > KERNEL_VERSION(2,5,0))
                 if (rc == -ENOSPC)
                         set_bit(AS_ENOSPC, &page->mapping->flags);
                 else
                         set_bit(AS_EIO, &page->mapping->flags);
-#else
-                page->mapping->gfp_mask |= AS_EIO_MASK;
-#endif
         }
 
         /* be carefull about clear WB.
@@ -1452,11 +1427,7 @@
                 ll_ra_stats_inc(mapping, RA_STAT_MAX_IN_FLIGHT);
 
         CDEBUG(D_READA, "reserved page %lu \n", reserved);
-<<<<<<< HEAD
-	
-=======
-
->>>>>>> 03b71240
+
         ret = ll_read_ahead_pages(exp, oig, &ria, &reserved, mapping, &ra_end);
 
         LASSERTF(reserved >= 0, "reserved %lu\n", reserved);
