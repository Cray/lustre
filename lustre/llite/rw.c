--- conflicted
+++ resolved
@@ -166,7 +166,6 @@
                 oa.o_mtime = oa.o_ctime = LTIME_S(CURRENT_TIME);
                 oa.o_valid |= OBD_MD_FLMTIME | OBD_MD_FLCTIME;
         } else {
-                struct ost_lvb *xtimes;
                 /* truncate under locks
                  *
                  * 1. update inode's mtime and ctime as long as
@@ -175,19 +174,16 @@
                  *
                  * 2. update lsm so that next stat (via
                  * ll_glimpse_size) could get correct values in lsm */
-                OBD_ALLOC_PTR(xtimes);
-                if (NULL == xtimes)
-                        RETURN(-ENOMEM);
+                struct ost_lvb xtimes;
 
                 lov_stripe_lock(lli->lli_smd);
                 LTIME_S(inode->i_mtime) = LTIME_S(CURRENT_TIME);
                 LTIME_S(inode->i_ctime) = LTIME_S(CURRENT_TIME);
-                xtimes->lvb_mtime = LTIME_S(inode->i_mtime);
-                xtimes->lvb_ctime = LTIME_S(inode->i_ctime);
-                obd_update_lvb(ll_i2obdexp(inode), lli->lli_smd, xtimes,
+                xtimes.lvb_mtime = LTIME_S(inode->i_mtime);
+                xtimes.lvb_ctime = LTIME_S(inode->i_ctime);
+                obd_update_lvb(ll_i2obdexp(inode), lli->lli_smd, &xtimes,
                                OBD_MD_FLMTIME | OBD_MD_FLCTIME);
                 lov_stripe_unlock(lli->lli_smd);
-                OBD_FREE_PTR(xtimes);
 
                 valid |= OBD_MD_FLMTIME | OBD_MD_FLCTIME;
         }
@@ -640,24 +636,35 @@
  * it deduces how many pages should be reaped from each cpu in proportion as
  * their own # of page count(llpd_count).
  */
-int llap_shrink_cache(struct ll_sb_info *sbi, int nr_to_scan)
+int llap_shrink_cache(struct ll_sb_info *sbi, int shrink_fraction)
 {
         unsigned long total, want, percpu_want, count = 0;
         int cpu, nr_cpus;
 
         total = lcounter_read_positive(&sbi->ll_async_page_count);
-        if (total == 0 || nr_to_scan == 0)
+        if (total == 0)
+                return 0;
+
+#ifdef HAVE_SHRINKER_CACHE
+        want = shrink_fraction;
+        if (want == 0)
                 return total;
-
-        want = nr_to_scan;
-
-        /* Since we are freeing pages also, we don't necessarily want to
+#else
+        /* There can be a large number of llaps (600k or more in a large
+         * memory machine) so the VM 1/6 shrink ratio is likely too much.
+         * Since we are freeing pages also, we don't necessarily want to
          * shrink so much.  Limit to 40MB of pages + llaps per call. */
+        if (shrink_fraction <= 0)
+                want = total - sbi->ll_async_page_max + 32*num_online_cpus();
+        else
+                want = (total + shrink_fraction - 1) / shrink_fraction;
+#endif
+
         if (want > 40 << (20 - CFS_PAGE_SHIFT))
                 want = 40 << (20 - CFS_PAGE_SHIFT);
 
-        CDEBUG(D_CACHE, "shrinking %lu of %lu pages (asked for %u)\n",
-               want, total, nr_to_scan);
+        CDEBUG(D_CACHE, "shrinking %lu of %lu pages (1/%d)\n",
+               want, total, shrink_fraction);
 
         nr_cpus = num_possible_cpus();
         cpu = sbi->ll_async_page_clock_hand;
@@ -682,7 +689,11 @@
         CDEBUG(D_CACHE, "shrank %lu/%lu and left %lu unscanned\n",
                count, want, total);
 
+#ifdef HAVE_SHRINKER_CACHE
         return lcounter_read_positive(&sbi->ll_async_page_count);
+#else
+        return count;
+#endif
 }
 
 /* Rebalance the async page queue len for each cpu. We hope that the cpu
@@ -735,28 +746,25 @@
                                         (slice * cpu_sample[cpu]) * w2 / base;
                         cpu_set(cpu, mask);
                 }
-                surplus -= min_t(int, pd->llpd_budget, surplus);
+                surplus -= pd->llpd_budget;
         }
         surplus /= cpus_weight(mask) ?: 1;
         for_each_cpu_mask(cpu, mask)
                 LL_PGLIST_DATA_CPU(sbi, cpu)->llpd_budget += surplus;
         spin_unlock(&sbi->ll_async_page_reblnc_lock);
 
-        /* We need to call llap_shrink_cache_internal() for every cpu to
-         * ensure the sbi->ll_async_page_max limit is enforced. */
-        for_each_cpu_mask(cpu, mask) {
-                pd = LL_PGLIST_DATA_CPU(sbi, cpu);
-                llap_shrink_cache_internal(sbi, cpu, max_t(int, pd->llpd_count-
-                                           pd->llpd_budget, 0) + 32);
-        }
+        /* TODO: do we really need to call llap_shrink_cache_internal
+         * for every cpus with its page_count greater than budget?
+         * for_each_cpu_mask(cpu, mask)
+         *      ll_shrink_cache_internal(...)
+         */
 
         return 0;
 }
 
 static struct ll_async_page *llap_from_page_with_lockh(struct page *page,
                                                        unsigned origin,
-                                                       struct lustre_handle *lockh,
-                                                       int flags)
+                                                       struct lustre_handle *lockh)
 {
         struct ll_async_page *llap;
         struct obd_export *exp;
@@ -781,28 +789,8 @@
         LASSERT(ll_async_page_slab);
         LASSERTF(origin < LLAP__ORIGIN_MAX, "%u\n", origin);
 
-        exp = ll_i2obdexp(page->mapping->host);
-        if (exp == NULL)
-                RETURN(ERR_PTR(-EINVAL));
-
         llap = llap_cast_private(page);
         if (llap != NULL) {
-                if (origin == LLAP_ORIGIN_READAHEAD && lockh) {
-                        /* the page could belong to another lock for which
-                         * we don't hold a reference. We need to check that
-                         * a reference is taken on a lock covering this page.
-                         * For readpage origin, this is fine because
-                         * ll_file_readv() took a reference on lock(s) covering
-                         * the whole read. However, for readhead, we don't have
-                         * this guarantee, so we need to check that the lock
-                         * matched in ll_file_readv() also covers this page */
-                        __u64 offset = ((loff_t)page->index) << CFS_PAGE_SHIFT;
-                        if (!obd_get_lock(exp, ll_i2info(inode)->lli_smd, 
-                                          &llap->llap_cookie, OBD_BRW_READ,
-                                          offset, offset + CFS_PAGE_SIZE - 1,
-                                          lockh, flags))
-                                RETURN(ERR_PTR(-ENOLCK));
-                }
                 /* move to end of LRU list, except when page is just about to
                  * die */
                 if (origin != LLAP_ORIGIN_REMOVEPAGE) {
@@ -833,6 +821,10 @@
                 }
                 GOTO(out, llap);
         }
+
+        exp = ll_i2obdexp(page->mapping->host);
+        if (exp == NULL)
+                RETURN(ERR_PTR(-EINVAL));
 
         /* limit the number of lustre-cached pages */
         cpu = cfs_get_cpu();
@@ -865,10 +857,14 @@
         llap->llap_magic = LLAP_MAGIC;
         llap->llap_cookie = (void *)llap + size_round(sizeof(*llap));
 
+        /* XXX: for bug 11270 - check for lockless origin here! */
+        if (origin == LLAP_ORIGIN_LOCKLESS_IO)
+                llap->llap_nocache = 1;
+
         rc = obd_prep_async_page(exp, ll_i2info(inode)->lli_smd, NULL, page,
                                  (obd_off)page->index << CFS_PAGE_SHIFT,
                                  &ll_async_page_ops, llap, &llap->llap_cookie,
-                                 flags, lockh);
+                                 llap->llap_nocache, lockh);
         if (rc) {
                 OBD_SLAB_FREE(llap, ll_async_page_slab,
                               ll_async_page_slab_size);
@@ -899,7 +895,8 @@
                                         OSC_DEFAULT_CKSUM);
                 kunmap_atomic(kaddr, KM_USER0);
                 if (origin == LLAP_ORIGIN_READAHEAD ||
-                    origin == LLAP_ORIGIN_READPAGE) {
+                    origin == LLAP_ORIGIN_READPAGE ||
+                    origin == LLAP_ORIGIN_LOCKLESS_IO) {
                         llap->llap_checksum = 0;
                 } else if (origin == LLAP_ORIGIN_COMMIT_WRITE ||
                            llap->llap_checksum == 0) {
@@ -923,7 +920,7 @@
 static inline struct ll_async_page *llap_from_page(struct page *page,
                                                    unsigned origin)
 {
-        return llap_from_page_with_lockh(page, origin, NULL, 0);
+        return llap_from_page_with_lockh(page, origin, NULL);
 }
 
 static int queue_or_sync_write(struct obd_export *exp, struct inode *inode,
@@ -1044,8 +1041,7 @@
         if (fd->fd_flags & LL_FILE_GROUP_LOCKED)
                 lockh = &fd->fd_cwlockh;
 
-        llap = llap_from_page_with_lockh(page, LLAP_ORIGIN_COMMIT_WRITE, lockh,
-                                         0);
+        llap = llap_from_page_with_lockh(page, LLAP_ORIGIN_COMMIT_WRITE, lockh);
         if (IS_ERR(llap))
                 RETURN(PTR_ERR(llap));
 
@@ -1257,7 +1253,9 @@
                 return;
         }
 
-        ll_ra_accounting(llap, page->mapping);
+        LASSERT(!llap->llap_lockless_io_page);
+        LASSERT(!llap->llap_nocache);
+
         LL_CDEBUG_PAGE(D_PAGE, page, "being evicted\n");
         __ll_put_llap(page);
 
@@ -1329,28 +1327,6 @@
         return start <= index && index <= end;
 }
 
-struct ll_thread_data *ll_td_get()
-{
-        struct ll_thread_data *ltd = current->journal_info;
-
-        LASSERT(ltd == NULL || ltd->ltd_magic == LTD_MAGIC);
-        return ltd;
-}
-
-void ll_td_set(struct ll_thread_data *ltd)
-{
-        if (ltd == NULL) {
-                ltd = current->journal_info;
-                LASSERT(ltd == NULL || ltd->ltd_magic == LTD_MAGIC);
-                current->journal_info = NULL;
-                return;
-        }
-
-        LASSERT(current->journal_info == NULL);
-        LASSERT(ltd->ltd_magic == LTD_MAGIC);
-        current->journal_info = ltd;
-}
-
 static struct ll_readahead_state *ll_ras_get(struct file *f)
 {
         struct ll_file_data       *fd;
@@ -1420,9 +1396,7 @@
         struct ll_async_page *llap;
         struct page *page;
         unsigned int gfp_mask = 0;
-        int rc = 0, flags = 0;
-        struct ll_thread_data *ltd;
-        struct lustre_handle *lockh = NULL;
+        int rc = 0;
 
         gfp_mask = GFP_HIGHUSER & ~__GFP_WAIT;
 #ifdef __GFP_NOWARN
@@ -1442,19 +1416,9 @@
                 GOTO(unlock_page, rc = 0);
         }
 
-        ltd = ll_td_get();
-        if (ltd && ltd->lock_style > 0) {
-                __u64 offset = ((loff_t)page->index) << CFS_PAGE_SHIFT;
-                lockh = ltd2lockh(ltd, offset,
-                                  offset + CFS_PAGE_SIZE - 1);
-                if (ltd->lock_style == LL_LOCK_STYLE_FASTLOCK)
-                        flags = OBD_FAST_LOCK;
-        }
-
         /* we do this first so that we can see the page in the /proc
          * accounting */
-        llap = llap_from_page_with_lockh(page, LLAP_ORIGIN_READAHEAD, lockh,
-                                         flags);
+        llap = llap_from_page(page, LLAP_ORIGIN_READAHEAD);
         if (IS_ERR(llap) || llap->llap_defer_uptodate) {
                 if (PTR_ERR(llap) == -ENOLCK) {
                         ll_ra_stats_inc(mapping, RA_STAT_FAILED_MATCH);
@@ -1518,55 +1482,30 @@
 }
 
 /* The function calculates how much pages will be read in
- * [off, off + length], in such stride IO area,
+ * [off, off + length], which will be read by stride I/O mode,
  * stride_offset = st_off, stride_lengh = st_len,
  * stride_pages = st_pgs
- *
- *   |------------------|*****|------------------|*****|------------|*****|....
- * st_off
- *   |--- st_pgs     ---|
- *   |-----     st_len   -----|
- *
- *              How many pages it should read in such pattern
- *              |-------------------------------------------------------------|
- *              off
- *              |<------                  length                      ------->|
- *
- *          =   |<----->|  +  |-------------------------------------| +   |---|
- *             start_left                 st_pgs * i                    end_left
  */
 static unsigned long
 stride_pg_count(pgoff_t st_off, unsigned long st_len, unsigned long st_pgs,
-                unsigned long off, unsigned long length)
-{
-        unsigned long start = off > st_off ? off - st_off : 0;
-        unsigned long end = off + length > st_off ? off + length - st_off : 0;
-        unsigned long start_left = 0;
-        unsigned long end_left = 0;
-        unsigned long pg_count;
-
-        if (st_len == 0 || length == 0 || end == 0)
+                unsigned long off, unsigned length)
+{
+        unsigned long cont_len = st_off > off ?  st_off - off : 0;
+        __u64 stride_len = length + off > st_off ?
+                           length + off + 1 - st_off : 0;
+        unsigned long left, pg_count;
+
+        if (st_len == 0 || length == 0)
                 return length;
 
-        start_left = do_div(start, st_len);
-        if (start_left < st_pgs)
-                start_left = st_pgs - start_left;
-        else
-                start_left = 0;
-
-        end_left = do_div(end, st_len);
-        if (end_left > st_pgs)
-                end_left = st_pgs;
-
-        CDEBUG(D_READA, "start %lu, end %lu start_left %lu end_left %lu \n",
-               start, end, start_left, end_left);
-
-        if (start == end)
-                pg_count = end_left - (st_pgs - start_left);
-        else
-                pg_count = start_left + st_pgs * (end - start - 1) + end_left;
-
-        CDEBUG(D_READA, "st_off %lu, st_len %lu st_pgs %lu off %lu length %lu"
+        left = do_div(stride_len, st_len);
+        left = min(left, st_pgs);
+
+        pg_count = left + stride_len * st_pgs + cont_len;
+
+        LASSERT(pg_count >= left);
+
+        CDEBUG(D_READA, "st_off %lu, st_len %lu st_pgs %lu off %lu length %u"
                "pgcount %lu\n", st_off, st_len, st_pgs, off, length, pg_count);
 
         return pg_count;
@@ -1643,66 +1582,9 @@
         return count;
 }
 
-
-/**
- * Current readahead process 
- *          read_syscall
- *              |
- *       ll_file_readv (init ll_readahead_state for the open file)
- *              |
- *              |
- *   |---> ll_readpage (read page)
- *   |          |
- *   |          |
- *   |     ras_update  (update read-ahead window according to read pattern) 
- *   |          | 
- *   |          |
- *   |--- ll_readahead  (read_ahead pages)
- *
- *
- *  During this process, ras_update controls how many ahead pages it should
- *  read by adjusting read-ahead window(RA window).The window is represented 
- *  by following three varibles (all these values are counted by pages)
- *        
- *      1. ras_window_start: start offset of the read-ahead window. It is 
- *                           initialized as the read offset, then as pages
- *                           are being read, it will be set as the last 
- *                           page(Note: it is 1M aligned, so it actually
- *                           is last_page_index & ~index & (~(256 - 1)); 
- *      
- *      2. ras_window_len: length of the read-ahead window. The read-ahead window
- *                         length is decided by two factors
- *                         
- *                         a. It is at least >= current read syscall length.
- *                         b. If continguous read is detected, (Note: it is syscall
- *                            continguous, intead of page-read contingous) the
- *                            read-ahead window len will be increased by 1M each
- *                            time.
- *                         c. If stride read pattern is detected, the read-ahead
- *                            window will also be increased 1M but by stride pattern.
- *                            stride pattern is defined by ras_stride_length, 
- *                            ras_stride_pages and ras_stride_gap. (see 
- *                            ll_readahead_states comments)
- *
- *      3. ras_next_readahead: current offset in the read-ahead window, i.e. where
- *                             ll_readahead will start in next next-ahead.
- * 
- *   
- *  Cache miss: If memory load is very high, it begins to evicted the page from cache,
- *  also includes read-ahead pages, once we found read-ahead page is being evicted before
- *  it is "really" accessed, it will reset the read-ahead window to the current read extent 
- *  i.e. from current page to the end of this read.
- *
- *  In flight read-ahead amount is controlled by 2 varible (read-ahead rate)
- *       ra_max_pages: how much max in-flight read-ahead pages on the client.
- *       ra_max_pages_per_file: how much max in-flight read-ahead pages per file.
- **/
-
-
-
 static int ll_readahead(struct ll_readahead_state *ras,
-                        struct obd_export *exp, struct address_space *mapping,
-                        struct obd_io_group *oig, int flags)
+                         struct obd_export *exp, struct address_space *mapping,
+                         struct obd_io_group *oig, int flags)
 {
         unsigned long start = 0, end = 0, reserved;
         unsigned long ra_end, len;
@@ -1852,8 +1734,7 @@
 {
         unsigned long stride_gap = index - ras->ras_last_readpage - 1;
 
-        if (ras->ras_stride_length == 0 || ras->ras_stride_pages == 0 ||
-            ras->ras_stride_pages == ras->ras_stride_length)
+        if (ras->ras_stride_length == 0 || ras->ras_stride_pages == 0)
                 return 0;
 
         /* If it is contiguous read */
@@ -1875,20 +1756,7 @@
                 ras->ras_stride_pages = ras->ras_consecutive_pages;
                 ras->ras_stride_length = stride_gap +ras->ras_consecutive_pages;
         }
-        LASSERT(ras->ras_request_index == 0);
-        LASSERT(ras->ras_consecutive_stride_requests == 0);
-
-        if (index <= ras->ras_last_readpage) {
-                /*Reset stride window for forward read*/
-                ras_stride_reset(ras);
-                return;
-        }
-
-        ras->ras_stride_pages = ras->ras_consecutive_pages;
-        ras->ras_stride_length = stride_gap +ras->ras_consecutive_pages;
-
         RAS_CDEBUG(ras);
-        return;
 }
 
 static unsigned long
@@ -1934,6 +1802,22 @@
 
         if (stride_page_count(ras, window_len) <= ra->ra_max_pages_per_file)
                 ras->ras_window_len = window_len;
+
+        RAS_CDEBUG(ras);
+}
+
+/* Set stride I/O read-ahead window start offset */
+static void ras_set_stride_offset(struct ll_readahead_state *ras)
+{
+        unsigned long window_len = ras->ras_next_readahead -
+                                   ras->ras_window_start;
+        unsigned long left;
+
+        LASSERT(ras->ras_stride_length != 0);
+
+        left = window_len % ras->ras_stride_length;
+
+        ras->ras_stride_offset = ras->ras_next_readahead - left;
 
         RAS_CDEBUG(ras);
 }
@@ -2020,15 +1904,9 @@
         if (zero) {
                 /* check whether it is in stride I/O mode*/
                 if (!index_in_stride_window(index, ras, inode)) {
-                        if (ras->ras_consecutive_stride_requests == 0 &&
-                            ras->ras_request_index == 0) {
-                                ras_update_stride_detector(ras, index);
-                                ras->ras_consecutive_stride_requests ++;
-                        } else {
-                                ras_stride_reset(ras);
-                        }
                         ras_reset(ras, index);
                         ras->ras_consecutive_pages++;
+                        ras_stride_reset(ras);
                         GOTO(out_unlock, 0);
                 } else {
                         ras->ras_consecutive_pages = 0;
@@ -2046,7 +1924,6 @@
                                  *redetecting read-ahead mode */
                                 if (index != ras->ras_last_readpage + 1)
                                        ras->ras_consecutive_pages = 0;
-                                ras_reset(ras, index);
                                 RAS_CDEBUG(ras);
                         } else {
                                 /* Reset both stride window and normal RA
@@ -2069,6 +1946,7 @@
                 }
         }
         ras->ras_consecutive_pages++;
+        ras_update_stride_detector(ras, index);
         ras->ras_last_readpage = index;
         ras_set_start(ras, index);
         ras->ras_next_readahead = max(ras->ras_window_start,
@@ -2083,21 +1961,14 @@
         }
 
         /* Initially reset the stride window offset to next_readahead*/
-        if (ras->ras_consecutive_stride_requests == 2 && stride_detect) {
-                /**
-                 * Once stride IO mode is detected, next_readahead should be
-                 * reset to make sure next_readahead > stride offset
-                 */
-                ras->ras_next_readahead = max(index, ras->ras_next_readahead);
-                ras->ras_stride_offset = index;
-                ras->ras_window_len = INIT_RAS_WINDOW_PAGES;
-        }
+        if (ras->ras_consecutive_stride_requests == 2 && stride_detect)
+                ras_set_stride_offset(ras);
 
         /* The initial ras_window_len is set to the request size.  To avoid
          * uselessly reading and discarding pages for random IO the window is
          * only increased once per consecutive request received. */
-        if ((ras->ras_consecutive_requests > 1 || stride_detect) &&
-            !ras->ras_request_index)
+        if ((ras->ras_consecutive_requests > 1 &&
+            !ras->ras_request_index) || stride_detect)
                 ras_increase_window(ras, ra, inode);
         EXIT;
 out_unlock:
@@ -2113,8 +1984,6 @@
         struct ll_inode_info *lli = ll_i2info(inode);
         struct obd_export *exp;
         struct ll_async_page *llap;
-        struct ll_thread_data *ltd;
-        struct lustre_handle *lockh = NULL;
         int rc = 0;
         ENTRY;
 
@@ -2124,17 +1993,11 @@
         if (exp == NULL)
                 GOTO(out, rc = -EINVAL);
 
-        ltd = ll_td_get();
-        /* currently, no FAST lock in write path */
-        if (ltd && ltd->lock_style == LL_LOCK_STYLE_TREELOCK) {
-                __u64 offset = ((loff_t)page->index) << CFS_PAGE_SHIFT;
-                lockh = ltd2lockh(ltd, offset, offset + CFS_PAGE_SIZE - 1);
-        }
-        
-        llap = llap_from_page_with_lockh(page, LLAP_ORIGIN_WRITEPAGE, lockh, 0);
+        llap = llap_from_page(page, LLAP_ORIGIN_WRITEPAGE);
         if (IS_ERR(llap))
                 GOTO(out, rc = PTR_ERR(llap));
 
+        LASSERT(!llap->llap_nocache);
         LASSERT(!PageWriteback(page));
         set_page_writeback(page);
 
@@ -2186,7 +2049,7 @@
         struct ll_async_page *llap;
         struct obd_io_group *oig = NULL;
         struct lustre_handle *lockh = NULL;
-        int rc, flags = 0;
+        int rc;
         ENTRY;
 
         LASSERT(PageLocked(page));
@@ -2217,22 +2080,10 @@
         if (exp == NULL)
                 GOTO(out, rc = -EINVAL);
 
-        if (fd->fd_flags & LL_FILE_GROUP_LOCKED) {
+        if (fd->fd_flags & LL_FILE_GROUP_LOCKED)
                 lockh = &fd->fd_cwlockh;
-        } else {
-                struct ll_thread_data *ltd;
-                ltd = ll_td_get();
-                if (ltd && ltd->lock_style > 0) {
-                        __u64 offset = ((loff_t)page->index) << CFS_PAGE_SHIFT;
-                        lockh = ltd2lockh(ltd, offset,
-                                          offset + CFS_PAGE_SIZE - 1);
-                        if (ltd->lock_style == LL_LOCK_STYLE_FASTLOCK)
-                                flags = OBD_FAST_LOCK;
-                }
-        }
-
-        llap = llap_from_page_with_lockh(page, LLAP_ORIGIN_READPAGE, lockh,
-                                         flags);
+
+        llap = llap_from_page_with_lockh(page, LLAP_ORIGIN_READPAGE, lockh);
         if (IS_ERR(llap)) {
                 if (PTR_ERR(llap) == -ENOLCK) {
                         CWARN("ino %lu page %lu (%llu) not covered by "
@@ -2283,8 +2134,6 @@
                 oig_release(oig);
         RETURN(rc);
 }
-<<<<<<< HEAD
-=======
 
 static void ll_file_put_pages(struct page **pages, int numpages)
 {
@@ -2625,5 +2474,4 @@
         }
 out:
         RETURN(rc);
-}
->>>>>>> 979784ac
+}