--- conflicted
+++ resolved
@@ -58,8 +58,6 @@
 #include <linux/mm.h>
 #include <linux/pagemap.h>
 #include <linux/smp_lock.h>
-/* current_is_kswapd() */
-#include <linux/swap.h>
 
 #define DEBUG_SUBSYSTEM S_LLITE
 
@@ -67,7 +65,6 @@
 #include "llite_internal.h"
 #include <linux/lustre_compat25.h>
 
-<<<<<<< HEAD
 #ifndef list_for_each_prev_safe
 #define list_for_each_prev_safe(pos, n, head) \
         for (pos = (head)->prev, n = pos->prev; pos != (head); \
@@ -199,8 +196,6 @@
                       OBD_MD_FLATIME | OBD_MD_FLMTIME | OBD_MD_FLCTIME);
         RETURN(0);
 }
-=======
->>>>>>> 7df8d1be
 /* this isn't where truncate starts.   roughly:
  * sys_truncate->ll_setattr_raw->vmtruncate->ll_truncate. setattr_raw grabs
  * DLM lock on [size, EOF], i_mutex, ->lli_size_sem, and WRITE_I_ALLOC_SEM to
@@ -210,17 +205,14 @@
 void ll_truncate(struct inode *inode)
 {
         struct ll_inode_info *lli = ll_i2info(inode);
-<<<<<<< HEAD
         int srvlock = test_bit(LLI_F_SRVLOCK, &lli->lli_flags);
-=======
->>>>>>> 7df8d1be
         loff_t new_size;
         ENTRY;
         CDEBUG(D_VFSTRACE, "VFS Op:inode=%lu/%u(%p) to %Lu=%#Lx\n",inode->i_ino,
                inode->i_generation, inode, i_size_read(inode), i_size_read(inode));
 
         ll_stats_ops_tally(ll_i2sbi(inode), LPROC_LL_TRUNC, 1);
-        if (lli->lli_size_sem_owner != cfs_current()) {
+        if (lli->lli_size_sem_owner != current) {
                 EXIT;
                 return;
         }
@@ -230,7 +222,6 @@
                        inode->i_ino);
                 GOTO(out_unlock, 0);
         }
-<<<<<<< HEAD
 
         LASSERT(atomic_read(&lli->lli_size_sem.count) <= 0);
 
@@ -256,9 +247,6 @@
                                i_size_read(inode), 1);
                 lov_stripe_unlock(lli->lli_smd);
         }
-=======
-        LASSERT_SEM_LOCKED(&lli->lli_size_sem);
->>>>>>> 7df8d1be
 
         if (unlikely((ll_i2sbi(inode)->ll_flags & LL_SBI_LLITE_CHECKSUM) &&
                      (i_size_read(inode) & ~CFS_PAGE_MASK))) {
@@ -267,7 +255,6 @@
                                                   i_size_read(inode) >>
                                                   CFS_PAGE_SHIFT);
                 if (page != NULL) {
-#if 0 /* XXX */
                         struct ll_async_page *llap = llap_cast_private(page);
                         if (llap != NULL) {
                                 char *kaddr = kmap_atomic(page, KM_USER0);
@@ -280,12 +267,15 @@
                                 kunmap_atomic(kaddr, KM_USER0);
                         }
                         page_cache_release(page);
-#endif
                 }
         }
 
         new_size = i_size_read(inode);
         ll_inode_size_unlock(inode, 0);
+        if (!srvlock)
+                ll_file_punch(inode, new_size, 0);
+        else
+                ll_stats_ops_tally(ll_i2sbi(inode), LPROC_LL_LOCKLESS_TRUNC, 1);
 
         EXIT;
         return;
@@ -294,7 +284,6 @@
         ll_inode_size_unlock(inode, 0);
 } /* ll_truncate */
 
-<<<<<<< HEAD
 int ll_prepare_write(struct file *file, struct page *page, unsigned from,
                      unsigned to)
 {
@@ -376,17 +365,16 @@
         return rc;
 }
 
-=======
->>>>>>> 7df8d1be
 /**
- * Initializes common cl-data at the typical address_space operation entry
- * point.
+ * make page ready for ASYNC write
+ * \param data - pointer to llap cookie
+ * \param cmd - is OBD_BRW_* macroses
+ *
+ * \retval 0 is page successfully prepared to send
+ * \retval -EAGAIN is page not need to send
  */
-static int ll_cl_init(struct file *file, struct page *vmpage,
-                      struct lu_env **env,
-                      struct cl_io **io, struct cl_page **page, int *refcheck)
-{
-<<<<<<< HEAD
+static int ll_ap_make_ready(void *data, int cmd)
+{
         struct ll_async_page *llap;
         struct page *page;
         ENTRY;
@@ -421,60 +409,23 @@
         page_cache_get(page);
 
         RETURN(0);
-=======
-        struct lu_env    *_env;
-        struct cl_io     *_io;
-        struct cl_page   *_page;
-        struct cl_object *clob;
-
-        int result;
-
-        *env  = NULL;
-        *io   = NULL;
-        *page = NULL;
-
-        clob = ll_i2info(vmpage->mapping->host)->lli_clob;
-        LASSERT(clob != NULL);
-
-        _env = cl_env_get(refcheck);
-        if (!IS_ERR(env)) {
-                struct ccc_io *cio = ccc_env_io(_env);
-
-                *env = _env;
-                *io  = _io = cio->cui_cl.cis_io;
-                if (_io != NULL) {
-                        LASSERT(_io->ci_state == CIS_IO_GOING);
-                        LASSERT(cio->cui_fd == LUSTRE_FPRIVATE(file));
-                        _page = cl_page_find(_env, clob, vmpage->index, vmpage,
-                                             CPT_CACHEABLE);
-                        if (!IS_ERR(_page)) {
-                                *page = _page;
-                                lu_ref_add(&_page->cp_reference, "cl_io", _io);
-                                result = 0;
-                        } else
-                                result = PTR_ERR(_page);
-                } else
-                        /*
-                         * This is for a case where operation can be called
-                         * either with or without cl_io created by the upper
-                         * layer (e.g., ->prepare_write() called directly from
-                         * loop-back driver).
-                         */
-                        result = -EALREADY;
-        } else
-                result = PTR_ERR(_env);
-        CDEBUG(D_VFSTRACE, "%lu@"DFID" -> %i %p %p %p\n",
-               vmpage->index, PFID(lu_object_fid(&clob->co_lu)), result,
-               *env, *io, *page);
-        return result;
->>>>>>> 7df8d1be
-}
-
-/**
- * Finalizes cl-data before exiting typical address_space operation. Dual to
- * ll_cl_init().
+}
+
+/* We have two reasons for giving llite the opportunity to change the
+ * write length of a given queued page as it builds the RPC containing
+ * the page:
+ *
+ * 1) Further extending writes may have landed in the page cache
+ *    since a partial write first queued this page requiring us
+ *    to write more from the page cache.  (No further races are possible, since
+ *    by the time this is called, the page is locked.)
+ * 2) We might have raced with truncate and want to avoid performing
+ *    write RPCs that are just going to be thrown away by the
+ *    truncate's punch on the storage targets.
+ *
+ * The kms serves these purposes as it is set at both truncate and extending
+ * writes.
  */
-<<<<<<< HEAD
 static int ll_ap_refresh_count(void *data, int cmd)
 {
         struct ll_inode_info *lli;
@@ -659,64 +610,149 @@
                                                              "%s\n",
                                                               PageDirty(page)?
                                                               "dirty":"mapped");
-=======
-static void ll_cl_fini(struct lu_env *env,
-                       struct cl_io *io, struct cl_page *page, int *refcheck)
-{
-        if (page != NULL) {
-                lu_ref_del(&page->cp_reference, "cl_io", io);
-                cl_page_put(env, page);
-        }
-        if (env != NULL) {
-                struct vvp_io *vio;
-
-                vio = vvp_env_io(env);
-                LASSERT(vio->cui_oneshot >= 0);
-                if (vio->cui_oneshot > 0) {
-                        if (--vio->cui_oneshot == 0) {
-                                cl_io_end(env, io);
-                                cl_io_unlock(env, io);
-                                cl_io_iter_fini(env, io);
-                                cl_io_fini(env, io);
-                                /* to trigger assertion above, if ll_cl_fini()
-                                 * is called against freed io. */
-                                vio->cui_oneshot = -1;
->>>>>>> 7df8d1be
                         }
-                        /* additional reference on env was acquired by io,
-                         * disable refcheck */
-                        refcheck = NULL;
-                }
-                cl_env_put(env, refcheck);
-        } else
-                LASSERT(io == NULL);
-}
-
-/**
- * Initializes one-shot cl_io for the case when loop driver calls
- * ->{prepare,commit}_write() methods directly.
+                }
+                unlock_page(page);
+                page_cache_release(page);
+
+                ll_pglist_cpu_lock(sbi, cpu);
+        }
+        list_del(&dummy_llap.llap_pglist_item);
+        ll_pglist_cpu_unlock(sbi, cpu);
+
+        CDEBUG(D_CACHE, "shrank %d, expected %d however. \n", count, target);
+        return count;
+}
+
+
+/* Try to shrink the page cache for the @sbi filesystem by 1/@shrink_fraction.
+ *
+ * At first, this code calculates total pages wanted by @shrink_fraction, then
+ * it deduces how many pages should be reaped from each cpu in proportion as 
+ * their own # of page count(llpd_count).
  */
-static int ll_prepare_loop(struct lu_env *env, struct cl_io *io,
-                           struct file *file, struct page *vmpage,
-                           unsigned from, unsigned to)
-{
-        struct vvp_io *vio;
-        struct ccc_io *cio;
-        int result;
-        loff_t pos;
-
-        vio = vvp_env_io(env);
-        cio = ccc_env_io(env);
-        ll_io_init(io, file, 1);
-        pos = (vmpage->index << CFS_PAGE_SHIFT) + from;
-        /*
-         * Create IO and quickly drive it through CIS_{INIT,IT_STARTED,LOCKED}
-         * states. DLM locks are not taken for vio->cui_oneshot IO---we cannot
-         * take DLM locks here, because page is already locked. With new
-         * ->write_{being,end}() address_space operations lustre might be
-         * luckier.
+int llap_shrink_cache(struct ll_sb_info *sbi, int shrink_fraction)
+{
+        unsigned long total, want, percpu_want, count = 0;
+        int cpu, nr_cpus;
+
+        total = lcounter_read(&sbi->ll_async_page_count);
+        if (total == 0)
+                return 0;
+
+#ifdef HAVE_SHRINKER_CACHE
+        want = shrink_fraction;
+        if (want == 0)
+                return total;
+#else
+        /* There can be a large number of llaps (600k or more in a large
+         * memory machine) so the VM 1/6 shrink ratio is likely too much.
+         * Since we are freeing pages also, we don't necessarily want to
+         * shrink so much.  Limit to 40MB of pages + llaps per call. */
+        if (shrink_fraction <= 0)
+                want = total - sbi->ll_async_page_max + 32*num_online_cpus();
+        else
+                want = (total + shrink_fraction - 1) / shrink_fraction;
+#endif
+
+        if (want > 40 << (20 - CFS_PAGE_SHIFT))
+                want = 40 << (20 - CFS_PAGE_SHIFT);
+
+        CDEBUG(D_CACHE, "shrinking %lu of %lu pages (1/%d)\n",
+               want, total, shrink_fraction);
+
+        nr_cpus = num_possible_cpus();
+        cpu = sbi->ll_async_page_clock_hand;
+        /* we at most do one round */
+        do {
+                int c;
+
+                cpu = (cpu + 1) % nr_cpus;
+                c = LL_PGLIST_DATA_CPU(sbi, cpu)->llpd_count;
+                if (!cpu_online(cpu))
+                        percpu_want = c;
+                else
+                        percpu_want = want / ((total / (c + 1)) + 1);
+                if (percpu_want == 0)
+                        continue;
+
+                count += llap_shrink_cache_internal(sbi, cpu, percpu_want);
+                if (count >= want)
+                        sbi->ll_async_page_clock_hand = cpu;
+        } while (cpu != sbi->ll_async_page_clock_hand);
+
+        CDEBUG(D_CACHE, "shrank %lu/%lu and left %lu unscanned\n",
+               count, want, total);
+
+#ifdef HAVE_SHRINKER_CACHE
+        return lcounter_read(&sbi->ll_async_page_count);
+#else
+        return count;
+#endif
+}
+
+/* Rebalance the async page queue len for each cpu. We hope that the cpu
+ * which do much IO job has a relative longer queue len.
+ * This function should be called with preempt disabled.
+ */
+static inline int llap_async_cache_rebalance(struct ll_sb_info *sbi)
+{
+        unsigned long sample = 0, *cpu_sample, bias, slice;
+        struct ll_pglist_data *pd;
+        cpumask_t mask;
+        int cpu, surplus;
+        int w1 = 7, w2 = 3, base = (w1 + w2); /* weight value */
+        atomic_t *pcnt;
+
+        if (!spin_trylock(&sbi->ll_async_page_reblnc_lock)) {
+                /* someone else is doing the job */
+                return 1;
+        }
+
+        pcnt = &LL_PGLIST_DATA(sbi)->llpd_sample_count;
+        if (!atomic_read(pcnt)) {
+                /* rare case, somebody else has gotten this job done */
+                spin_unlock(&sbi->ll_async_page_reblnc_lock);
+                return 1;
+        }
+
+        sbi->ll_async_page_reblnc_count++;
+        cpu_sample = sbi->ll_async_page_sample;
+        memset(cpu_sample, 0, num_possible_cpus() * sizeof(unsigned long));
+        for_each_online_cpu(cpu) {
+                pcnt = &LL_PGLIST_DATA_CPU(sbi, cpu)->llpd_sample_count;
+                cpu_sample[cpu] = atomic_read(pcnt);
+                atomic_set(pcnt, 0);
+                sample += cpu_sample[cpu];
+        }
+
+        cpus_clear(mask);
+        surplus = sbi->ll_async_page_max;
+        slice = surplus / sample + 1;
+        sample /= num_online_cpus();
+        bias = sample >> 4;
+        for_each_online_cpu(cpu) {
+                pd = LL_PGLIST_DATA_CPU(sbi, cpu);
+                if (labs((long int)sample - cpu_sample[cpu]) > bias) {
+                        unsigned long budget = pd->llpd_budget;
+                        /* weighted original queue length and expected queue
+                         * length to avoid thrashing. */
+                        pd->llpd_budget = (budget * w1) / base +
+                                        (slice * cpu_sample[cpu]) * w2 / base;
+                        cpu_set(cpu, mask);
+                }
+                surplus -= pd->llpd_budget;
+        }
+        surplus /= cpus_weight(mask) ?: 1;
+        for_each_cpu_mask(cpu, mask)
+                LL_PGLIST_DATA_CPU(sbi, cpu)->llpd_budget += surplus;
+        spin_unlock(&sbi->ll_async_page_reblnc_lock);
+
+        /* TODO: do we really need to call llap_shrink_cache_internal 
+         * for every cpus with its page_count greater than budget?
+         * for_each_cpu_mask(cpu, mask) 
+         *      ll_shrink_cache_internal(...) 
          */
-<<<<<<< HEAD
 
         return 0;
 }
@@ -880,38 +916,18 @@
                                                    unsigned origin)
 {
         return llap_from_page_with_lockh(page, origin, NULL);
-=======
-        result = cl_io_rw_init(env, io, CIT_WRITE, pos, from - to);
-        if (result == 0) {
-                cio->cui_fd = LUSTRE_FPRIVATE(file);
-                vio->cui_oneshot = 1;
-                result = cl_io_iter_init(env, io);
-                if (result == 0) {
-                        result = cl_io_lock(env, io);
-                        if (result == 0)
-                                result = cl_io_start(env, io);
-                }
-        } else
-                result = io->ci_result;
-        return result;
->>>>>>> 7df8d1be
-}
-
-/**
- * ->prepare_write() address space operation called by generic_file_write()
- * for every page during write.
- */
-int ll_prepare_write(struct file *file, struct page *vmpage, unsigned from,
-                     unsigned to)
-{
-        struct lu_env    *env;
-        struct cl_io     *io;
-        struct cl_page   *page;
-        int result;
-        int refcheck;
+}
+
+static int queue_or_sync_write(struct obd_export *exp, struct inode *inode,
+                               struct ll_async_page *llap,
+                               unsigned to, obd_flag async_flags)
+{
+        unsigned long size_index = i_size_read(inode) >> CFS_PAGE_SHIFT;
+        struct obd_io_group *oig;
+        struct ll_sb_info *sbi = ll_i2sbi(inode);
+        int rc, noquot = llap->llap_ignore_quota ? OBD_BRW_NOQUOTA : 0;
         ENTRY;
 
-<<<<<<< HEAD
         /* _make_ready only sees llap once we've unlocked the page */
         llap->llap_write_queued = 1;
         rc = obd_queue_async_io(exp, ll_i2info(inode)->lli_smd, NULL,
@@ -988,57 +1004,27 @@
         oig_release(oig);
 out:
         RETURN(rc);
-=======
-        result = ll_cl_init(file, vmpage, &env, &io, &page, &refcheck);
-        /*
-         * Loop-back driver calls ->prepare_write() and ->sendfile() methods
-         * directly, bypassing file system ->write() operation, so cl_io has
-         * to be created here.
-         */
-        if (result == -EALREADY) {
-                io = &ccc_env_info(env)->cti_io;
-                result = ll_prepare_loop(env, io, file, vmpage, from, to);
-                if (result == 0) {
-                        result = ll_cl_init(file, vmpage,
-                                            &env, &io, &page, &refcheck);
-                        cl_env_put(env, NULL);
-                }
-        }
-        if (result == 0) {
-                cl_page_assume(env, io, page);
-                result = cl_io_prepare_write(env, io, page, from, to);
-                if (result == 0) {
-                        struct vvp_io *vio;
-
-                        /*
-                         * Add a reference, so that page is not evicted from
-                         * the cache until ->commit_write() is called.
-                         */
-                        cl_page_get(page);
-                        lu_ref_add(&page->cp_reference, "prepare_write",
-                                   cfs_current());
-                        vio = vvp_env_io(env);
-                        if (vio->cui_oneshot > 0)
-                                vio->cui_oneshot++;
-                } else
-                        cl_page_unassume(env, io, page);
-        }
-        ll_cl_fini(env, io, page, &refcheck);
-        RETURN(result);
->>>>>>> 7df8d1be
-}
-
-int ll_commit_write(struct file *file, struct page *vmpage, unsigned from,
+}
+
+/* update our write count to account for i_size increases that may have
+ * happened since we've queued the page for io. */
+
+/* be careful not to return success without setting the page Uptodate or
+ * the next pass through prepare_write will read in stale data from disk. */
+int ll_commit_write(struct file *file, struct page *page, unsigned from,
                     unsigned to)
 {
-        struct lu_env    *env;
-        struct cl_io     *io;
-        struct cl_page   *page;
-        int result;
-        int refcheck;
+        struct ll_file_data *fd = LUSTRE_FPRIVATE(file);
+        struct inode *inode = page->mapping->host;
+        struct ll_inode_info *lli = ll_i2info(inode);
+        struct lov_stripe_md *lsm = lli->lli_smd;
+        struct obd_export *exp;
+        struct ll_async_page *llap;
+        loff_t size;
+        struct lustre_handle *lockh = NULL;
+        int rc = 0;
         ENTRY;
 
-<<<<<<< HEAD
         SIGNAL_MASK_ASSERT(); /* XXX BUG 1511 */
         LASSERT(inode == file->f_dentry->d_inode);
         LASSERT(PageLocked(page));
@@ -1069,42 +1055,43 @@
                         GOTO(out, rc);
         } else {
                 ll_stats_ops_tally(ll_i2sbi(inode), LPROC_LL_DIRTY_HITS, 1);
-=======
-        result = ll_cl_init(file, vmpage, &env, &io, &page, &refcheck);
-        LASSERT(result != -EALREADY);
-        if (result == 0) {
-                LASSERT(cl_page_is_owned(page, io));
-                result = cl_io_commit_write(env, io, page, from, to);
-                if (cl_page_is_owned(page, io))
-                        cl_page_unassume(env, io, page);
-                /*
-                 * Release reference acquired by cl_io_prepare_write().
-                 */
-                lu_ref_del(&page->cp_reference, "prepare_write", cfs_current());
-                cl_page_put(env, page);
->>>>>>> 7df8d1be
-        }
-        ll_cl_fini(env, io, page, &refcheck);
-        RETURN(result);
-}
-
-struct obd_capa *cl_capa_lookup(struct inode *inode, enum cl_req_type crt)
-{
-        __u64 opc;
-
-        opc = crt == CRT_WRITE ? CAPA_OPC_OSS_WRITE : CAPA_OPC_OSS_RW;
-        return ll_osscapa_get(inode, opc);
+        }
+
+        /* put the page in the page cache, from now on ll_removepage is
+         * responsible for cleaning up the llap.
+         * only set page dirty when it's queued to be write out */
+        if (llap->llap_write_queued)
+                set_page_dirty(page);
+
+out:
+        size = (((obd_off)page->index) << CFS_PAGE_SHIFT) + to;
+        ll_inode_size_lock(inode, 0);
+        if (rc == 0) {
+                lov_stripe_lock(lsm);
+                obd_adjust_kms(exp, lsm, size, 0);
+                lov_stripe_unlock(lsm);
+                if (size > i_size_read(inode))
+                        i_size_write(inode, size);
+                SetPageUptodate(page);
+        } else if (size > i_size_read(inode)) {
+                /* this page beyond the pales of i_size, so it can't be
+                 * truncated in ll_p_r_e during lock revoking. we must
+                 * teardown our book-keeping here. */
+                ll_removepage(page);
+        }
+        ll_inode_size_unlock(inode, 0);
+        RETURN(rc);
 }
 
 static void ll_ra_stats_inc_sbi(struct ll_sb_info *sbi, enum ra_stat which);
 
-/* WARNING: This algorithm is used to reduce the contention on
- * sbi->ll_lock. It should work well if the ra_max_pages is much
+/* WARNING: This algorithm is used to reduce the contention on 
+ * sbi->ll_lock. It should work well if the ra_max_pages is much 
  * greater than the single file's read-ahead window.
  *
- * TODO: There may exist a `global sync problem' in this implementation.
+ * TODO: There may exist a `global sync problem' in this implementation. 
  * Considering the global ra window is 100M, and each file's ra window is 10M,
- * there are over 10 files trying to get its ra budget and reach
+ * there are over 10 files trying to get its ra budget and reach 
  * ll_ra_count_get at the exactly same time. All of them will get a zero ra
  * window, although the global window is 100M. -jay
  */
@@ -1126,13 +1113,12 @@
         RETURN(ret);
 }
 
-void ll_ra_count_put(struct ll_sb_info *sbi, unsigned long len)
+static void ll_ra_count_put(struct ll_sb_info *sbi, unsigned long len)
 {
         struct ll_ra_info *ra = &sbi->ll_ra_info;
         atomic_sub(len, &ra->ra_cur_pages);
 }
 
-<<<<<<< HEAD
 /* called for each page in a completed rpc.*/
 int ll_ap_completion(void *data, int cmd, struct obdo *oa, int rc)
 {
@@ -1164,14 +1150,10 @@
                         llap->llap_defer_uptodate = 0;
                 }
                 SetPageError(page);
-#if (LINUX_VERSION_CODE > KERNEL_VERSION(2,5,0))
                 if (rc == -ENOSPC)
                         set_bit(AS_ENOSPC, &page->mapping->flags);
                 else
                         set_bit(AS_EIO, &page->mapping->flags);
-#else
-                page->mapping->gfp_mask |= AS_EIO_MASK;
-#endif
         }
 
         /* be carefull about clear WB.
@@ -1290,18 +1272,24 @@
         RETURN(rc);
 }
 
-=======
->>>>>>> 7df8d1be
 static void ll_ra_stats_inc_sbi(struct ll_sb_info *sbi, enum ra_stat which)
 {
         LASSERTF(which >= 0 && which < _NR_RA_STAT, "which: %u\n", which);
         lprocfs_counter_incr(sbi->ll_ra_stats, which);
 }
 
-void ll_ra_stats_inc(struct address_space *mapping, enum ra_stat which)
+static void ll_ra_stats_inc(struct address_space *mapping, enum ra_stat which)
 {
         struct ll_sb_info *sbi = ll_i2sbi(mapping->host);
         ll_ra_stats_inc_sbi(sbi, which);
+}
+
+void ll_ra_accounting(struct ll_async_page *llap, struct address_space *mapping)
+{
+        if (!llap->llap_defer_uptodate || llap->llap_ra_used)
+                return;
+
+        ll_ra_stats_inc(mapping, RA_STAT_DISCARDED);
 }
 
 #define RAS_CDEBUG(ras) \
@@ -1387,102 +1375,86 @@
         return bead;
 }
 
-static int cl_read_ahead_page(const struct lu_env *env, struct cl_io *io,
-                              struct cl_page_list *queue, struct cl_page *page,
-                              struct page *vmpage)
-{
-        struct ccc_page *cp;
-        int              rc;
-
-        ENTRY;
-
-        rc = 0;
-        cl_page_assume(env, io, page);
-        lu_ref_add(&page->cp_reference, "ra", cfs_current());
-        cp = cl2ccc_page(cl_page_at(page, &vvp_device_type));
-        if (!cp->cpg_defer_uptodate && !Page_Uptodate(vmpage)) {
-                rc = cl_page_is_under_lock(env, io, page);
-                if (rc == -EBUSY) {
-                        cp->cpg_defer_uptodate = 1;
-                        cp->cpg_ra_used = 0;
-                        cl_page_list_add(queue, page);
-                        rc = 1;
-                } else {
-                        cl_page_delete(env, page);
-                        rc = -ENOLCK;
-                }
-        } else
-                /* skip completed pages */
-                cl_page_unassume(env, io, page);
-        lu_ref_del(&page->cp_reference, "ra", cfs_current());
-        cl_page_put(env, page);
-        RETURN(rc);
-}
-
-/**
- * Initiates read-ahead of a page with given index.
- *
- * \retval     +ve: page was added to \a queue.
- *
- * \retval -ENOLCK: there is no extent lock for this part of a file, stop
- *                  read-ahead.
- *
- * \retval  -ve, 0: page wasn't added to \a queue for other reason.
- */
-static int ll_read_ahead_page(const struct lu_env *env, struct cl_io *io,
-                              struct cl_page_list *queue,
+static int ll_read_ahead_page(struct obd_export *exp, struct obd_io_group *oig,
                               int index, struct address_space *mapping)
 {
-        struct page      *vmpage;
-        struct cl_object *clob  = ll_i2info(mapping->host)->lli_clob;
-        struct cl_page   *page;
-        enum ra_stat      which = _NR_RA_STAT; /* keep gcc happy */
-        unsigned int      gfp_mask;
-        int               rc    = 0;
-        const char       *msg   = NULL;
-
-        ENTRY;
+        struct ll_async_page *llap;
+        struct page *page;
+        unsigned int gfp_mask = 0;
+        int rc = 0;
 
         gfp_mask = GFP_HIGHUSER & ~__GFP_WAIT;
 #ifdef __GFP_NOWARN
         gfp_mask |= __GFP_NOWARN;
 #endif
-        vmpage = grab_cache_page_nowait_gfp(mapping, index, gfp_mask);
-        if (vmpage != NULL) {
-                /* Check if vmpage was truncated or reclaimed */
-                if (vmpage->mapping == mapping) {
-                        page = cl_page_find(env, clob, vmpage->index,
-                                            vmpage, CPT_CACHEABLE);
-                        if (!IS_ERR(page)) {
-                                rc = cl_read_ahead_page(env, io, queue,
-                                                        page, vmpage);
-                                if (rc == -ENOLCK) {
-                                        which = RA_STAT_FAILED_MATCH;
-                                        msg   = "lock match failed";
-                                }
-                        } else {
-                                which = RA_STAT_FAILED_GRAB_PAGE;
-                                msg   = "cl_page_find failed";
-                        }
-                } else {
-                        which = RA_STAT_WRONG_GRAB_PAGE;
-                        msg   = "g_c_p_n returned invalid page";
-                }
-                if (rc != 1)
-                        unlock_page(vmpage);
-                page_cache_release(vmpage);
+        page = grab_cache_page_nowait_gfp(mapping, index, gfp_mask);
+        if (page == NULL) {
+                ll_ra_stats_inc(mapping, RA_STAT_FAILED_GRAB_PAGE);
+                CDEBUG(D_READA, "g_c_p_n failed\n");
+                return 0;
+        }
+
+        /* Check if page was truncated or reclaimed */
+        if (page->mapping != mapping) {
+                ll_ra_stats_inc(mapping, RA_STAT_WRONG_GRAB_PAGE);
+                CDEBUG(D_READA, "g_c_p_n returned invalid page\n");
+                GOTO(unlock_page, rc = 0);	
+        }
+
+        /* we do this first so that we can see the page in the /proc
+         * accounting */
+        llap = llap_from_page(page, LLAP_ORIGIN_READAHEAD);
+        if (IS_ERR(llap) || llap->llap_defer_uptodate) {
+                if (PTR_ERR(llap) == -ENOLCK) {
+                        ll_ra_stats_inc(mapping, RA_STAT_FAILED_MATCH);
+                        CDEBUG(D_READA | D_PAGE,
+                               "Adding page to cache failed index "
+                                "%d\n", index);
+                                CDEBUG(D_READA, "nolock page\n");
+                                GOTO(unlock_page, rc = -ENOLCK);
+                }
+                CDEBUG(D_READA, "read-ahead page\n");
+                GOTO(unlock_page, rc = 0);	
+        }
+
+        /* skip completed pages */
+        if (Page_Uptodate(page))
+                GOTO(unlock_page, rc = 0);	
+
+        /* bail out when we hit the end of the lock. */
+        rc = ll_issue_page_read(exp, llap, oig, 1);
+        if (rc == 0) {
+                LL_CDEBUG_PAGE(D_READA | D_PAGE, page, "started read-ahead\n");
+                rc = 1;
         } else {
-                which = RA_STAT_FAILED_GRAB_PAGE;
-                msg   = "g_c_p_n failed";
-        }
-        if (msg != NULL) {
-                ll_ra_stats_inc(mapping, which);
-                CDEBUG(D_READA, "%s\n", msg);
-        }
-        RETURN(rc);
-}
-
-#define RIA_DEBUG(ria)                                                       \
+unlock_page:	
+                unlock_page(page);
+                LL_CDEBUG_PAGE(D_READA | D_PAGE, page, "skipping read-ahead\n");
+        }
+        page_cache_release(page);
+        return rc;
+}
+
+/* ra_io_arg will be filled in the beginning of ll_readahead with
+ * ras_lock, then the following ll_read_ahead_pages will read RA
+ * pages according to this arg, all the items in this structure are
+ * counted by page index.
+ */
+struct ra_io_arg {
+        unsigned long ria_start;  /* start offset of read-ahead*/
+        unsigned long ria_end;    /* end offset of read-ahead*/
+        /* If stride read pattern is detected, ria_stoff means where
+         * stride read is started. Note: for normal read-ahead, the
+         * value here is meaningless, and also it will not be accessed*/
+        pgoff_t ria_stoff;
+        /* ria_length and ria_pages are the length and pages length in the
+         * stride I/O mode. And they will also be used to check whether
+         * it is stride I/O read-ahead in the read-ahead pages*/
+        unsigned long ria_length;
+        unsigned long ria_pages;
+};
+
+#define RIA_DEBUG(ria) 						      \
         CDEBUG(D_READA, "rs %lu re %lu ro %lu rl %lu rp %lu\n",       \
         ria->ria_start, ria->ria_end, ria->ria_stoff, ria->ria_length,\
         ria->ria_pages)
@@ -1545,9 +1517,9 @@
                (idx - ria->ria_stoff) % ria->ria_length < ria->ria_pages;
 }
 
-static int ll_read_ahead_pages(const struct lu_env *env,
-                               struct cl_io *io, struct cl_page_list *queue,
-                               struct ra_io_arg *ria,
+static int ll_read_ahead_pages(struct obd_export *exp,
+                               struct obd_io_group *oig,
+                               struct ra_io_arg *ria,	
                                unsigned long *reserved_pages,
                                struct address_space *mapping,
                                unsigned long *ra_end)
@@ -1563,18 +1535,17 @@
                         *reserved_pages > 0; page_idx++) {
                 if (ras_inside_ra_window(page_idx, ria)) {
                         /* If the page is inside the read-ahead window*/
-                        rc = ll_read_ahead_page(env, io, queue,
-                                                page_idx, mapping);
-                        if (rc == 1) {
-                                (*reserved_pages)--;
-                                count ++;
-                        } else if (rc == -ENOLCK)
-                                break;
+                        rc = ll_read_ahead_page(exp, oig, page_idx, mapping);
+        		if (rc == 1) {
+	        		(*reserved_pages)--;
+		        	count ++;
+		        } else if (rc == -ENOLCK)
+			        break;
                 } else if (stride_ria) {
                         /* If it is not in the read-ahead window, and it is
                          * read-ahead mode, then check whether it should skip
                          * the stride gap */
-                        pgoff_t offset;
+			pgoff_t offset;
                         /* FIXME: This assertion only is valid when it is for
                          * forward read-ahead, it will be fixed when backward
                          * read-ahead is implemented */
@@ -1583,9 +1554,9 @@
                                 " offset %lu \n", page_idx, ria->ria_stoff);
 
                         offset = page_idx - ria->ria_stoff;
-                        offset = offset % (ria->ria_length);
-                        if (offset > ria->ria_pages) {
-                                page_idx += ria->ria_length - offset;
+			offset = offset % (ria->ria_length);
+			if (offset > ria->ria_pages) {
+				page_idx += ria->ria_length - offset;
                                 CDEBUG(D_READA, "i %lu skip %lu \n", page_idx,
                                        ria->ria_length - offset);
                                 continue;
@@ -1596,64 +1567,43 @@
         return count;
 }
 
-int ll_readahead(const struct lu_env *env, struct cl_io *io,
-                 struct ll_readahead_state *ras, struct address_space *mapping,
-                 struct cl_page_list *queue, int flags)
-{
-        struct vvp_io *vio = vvp_env_io(env);
-        struct vvp_thread_info *vti = vvp_env_info(env);
-        struct ccc_thread_info *cti = ccc_env_info(env);
+static int ll_readahead(struct ll_readahead_state *ras,
+                         struct obd_export *exp, struct address_space *mapping,
+                         struct obd_io_group *oig, int flags)
+{
         unsigned long start = 0, end = 0, reserved;
         unsigned long ra_end, len;
         struct inode *inode;
+        struct lov_stripe_md *lsm;
         struct ll_ra_read *bead;
-        struct ra_io_arg *ria = &vti->vti_ria;
-        struct ll_inode_info *lli;
-        struct cl_object *clob;
-        struct cl_attr   *attr = &cti->cti_attr;
+        struct ost_lvb lvb;
+        struct ra_io_arg ria = { 0 };
         int ret = 0;
         __u64 kms;
         ENTRY;
 
         inode = mapping->host;
-        lli = ll_i2info(inode);
-        clob = lli->lli_clob;
-
-        memset(ria, 0, sizeof *ria);
-
-        cl_object_attr_lock(clob);
-        ret = cl_object_attr_get(env, clob, attr);
-        cl_object_attr_unlock(clob);
-
-<<<<<<< HEAD
+        lsm = ll_i2info(inode)->lli_smd;
+
         lov_stripe_lock(lsm);
         inode_init_lvb(inode, &lvb);
         obd_merge_lvb(ll_i2obdexp(inode), lsm, &lvb, 1);
         kms = lvb.lvb_size;
         lov_stripe_unlock(lsm);
-=======
-        if (ret != 0)
-                RETURN(ret);
-        kms = attr->cat_kms;
->>>>>>> 7df8d1be
         if (kms == 0) {
                 ll_ra_stats_inc(mapping, RA_STAT_ZERO_LEN);
                 RETURN(0);
         }
 
         spin_lock(&ras->ras_lock);
-        if (vio->cui_ra_window_set)
-                bead = &vio->cui_bead;
-        else
-                bead = NULL;
-
+        bead = ll_ra_read_get_locked(ras);
         /* Enlarge the RA window to encompass the full read */
         if (bead != NULL && ras->ras_window_start + ras->ras_window_len <
             bead->lrr_start + bead->lrr_count) {
                 ras->ras_window_len = bead->lrr_start + bead->lrr_count -
                                       ras->ras_window_start;
         }
-        /* Reserve a part of the read-ahead window that we'll be issuing */
+       	/* Reserve a part of the read-ahead window that we'll be issuing */
         if (ras->ras_window_len) {
                 start = ras->ras_next_readahead;
                 end = ras->ras_window_start + ras->ras_window_len - 1;
@@ -1664,13 +1614,13 @@
                 ras->ras_next_readahead = max(end, end + 1);
                 RAS_CDEBUG(ras);
         }
-        ria->ria_start = start;
-        ria->ria_end = end;
+        ria.ria_start = start;
+        ria.ria_end = end;
         /* If stride I/O mode is detected, get stride window*/
         if (stride_io_mode(ras)) {
-                ria->ria_stoff = ras->ras_stride_offset;
-                ria->ria_length = ras->ras_stride_length;
-                ria->ria_pages = ras->ras_stride_pages;
+                ria.ria_stoff = ras->ras_stride_offset;
+                ria.ria_length = ras->ras_stride_length;
+                ria.ria_pages = ras->ras_stride_pages;
         }
         spin_unlock(&ras->ras_lock);
 
@@ -1678,12 +1628,8 @@
                 ll_ra_stats_inc(mapping, RA_STAT_ZERO_WINDOW);
                 RETURN(0);
         }
-<<<<<<< HEAD
 
         len = ria_page_count(&ria);
-=======
-        len = ria_page_count(ria);
->>>>>>> 7df8d1be
         if (len == 0)
                 RETURN(0);
 
@@ -1692,14 +1638,8 @@
                 ll_ra_stats_inc(mapping, RA_STAT_MAX_IN_FLIGHT);
 
         CDEBUG(D_READA, "reserved page %lu \n", reserved);
-<<<<<<< HEAD
 	
         ret = ll_read_ahead_pages(exp, oig, &ria, &reserved, mapping, &ra_end);
-=======
-
-        ret = ll_read_ahead_pages(env, io, queue,
-                                  ria, &reserved, mapping, &ra_end);
->>>>>>> 7df8d1be
 
         LASSERTF(reserved >= 0, "reserved %lu\n", reserved);
         if (reserved != 0)
@@ -1714,15 +1654,15 @@
          * if the region we failed to issue read-ahead on is still ahead
          * of the app and behind the next index to start read-ahead from */
         CDEBUG(D_READA, "ra_end %lu end %lu stride end %lu \n",
-               ra_end, end, ria->ria_end);
-
-        if (ra_end != end + 1) {
+               ra_end, end, ria.ria_end);
+
+        if (ra_end != (end + 1)) {
                 spin_lock(&ras->ras_lock);
                 if (ra_end < ras->ras_next_readahead &&
                     index_in_window(ra_end, ras->ras_window_start, 0,
                                     ras->ras_window_len)) {
-                        ras->ras_next_readahead = ra_end;
-                               RAS_CDEBUG(ras);
+                	ras->ras_next_readahead = ra_end;
+                       	RAS_CDEBUG(ras);
                 }
                 spin_unlock(&ras->ras_lock);
         }
@@ -1765,11 +1705,7 @@
         INIT_LIST_HEAD(&ras->ras_read_beads);
 }
 
-<<<<<<< HEAD
 /* 
-=======
-/*
->>>>>>> 7df8d1be
  * Check whether the read request is in the stride window.
  * If it is in the stride window, return 1, otherwise return 0.
  */
@@ -1778,42 +1714,25 @@
                                   struct inode *inode)
 {
         unsigned long stride_gap = index - ras->ras_last_readpage - 1;
-<<<<<<< HEAD
  
-=======
-
->>>>>>> 7df8d1be
         if (ras->ras_stride_length == 0 || ras->ras_stride_pages == 0)
                 return 0;
 
         /* If it is contiguous read */
         if (stride_gap == 0)
                 return ras->ras_consecutive_pages + 1 <= ras->ras_stride_pages;
-<<<<<<< HEAD
         
         /*Otherwise check the stride by itself */
         return (ras->ras_stride_length - ras->ras_stride_pages) == stride_gap &&
              ras->ras_consecutive_pages == ras->ras_stride_pages;
 }
 
-=======
-
-        /* Otherwise check the stride by itself */
-        return (ras->ras_stride_length - ras->ras_stride_pages) == stride_gap &&
-                ras->ras_consecutive_pages == ras->ras_stride_pages;
-}
-
->>>>>>> 7df8d1be
 static void ras_update_stride_detector(struct ll_readahead_state *ras,
                                        unsigned long index)
 {
         unsigned long stride_gap = index - ras->ras_last_readpage - 1;
 
-<<<<<<< HEAD
         if (!stride_io_mode(ras) && (stride_gap != 0 || 
-=======
-        if (!stride_io_mode(ras) && (stride_gap != 0 ||
->>>>>>> 7df8d1be
              ras->ras_consecutive_stride_requests == 0)) {
                 ras->ras_stride_pages = ras->ras_consecutive_pages;
                 ras->ras_stride_length = stride_gap +ras->ras_consecutive_pages;
@@ -1885,15 +1804,14 @@
         RAS_CDEBUG(ras);
 }
 
-void ras_update(struct ll_sb_info *sbi, struct inode *inode,
-                struct ll_readahead_state *ras, unsigned long index,
-                unsigned hit)
+static void ras_update(struct ll_sb_info *sbi, struct inode *inode,
+                       struct ll_readahead_state *ras, unsigned long index,
+                       unsigned hit)
 {
         struct ll_ra_info *ra = &sbi->ll_ra_info;
         int zero = 0, stride_detect = 0, ra_miss = 0;
         ENTRY;
 
-        spin_lock(&sbi->ll_lock);
         spin_lock(&ras->ras_lock);
 
         ll_ra_stats_inc_sbi(sbi, hit ? RA_STAT_HIT : RA_STAT_MISS);
@@ -1956,11 +1874,7 @@
                 if (ra_miss) {
                         if (index_in_stride_window(index, ras, inode) &&
                             stride_io_mode(ras)) {
-<<<<<<< HEAD
                                 /*If stride-RA hit cache miss, the stride dector 
-=======
-                                /*If stride-RA hit cache miss, the stride dector
->>>>>>> 7df8d1be
                                  *will not be reset to avoid the overhead of
                                  *redetecting read-ahead mode */
                                 if (index != ras->ras_last_readpage + 1)
@@ -2021,11 +1935,9 @@
         RAS_CDEBUG(ras);
         ras->ras_request_index++;
         spin_unlock(&ras->ras_lock);
-        spin_unlock(&sbi->ll_lock);
         return;
 }
 
-<<<<<<< HEAD
 int ll_writepage(struct page *page)
 {
         struct inode *inode = page->mapping->host;
@@ -2184,24 +2096,37 @@
 }
 
 static void ll_file_put_pages(struct page **pages, int numpages)
-=======
-int ll_writepage(struct page *vmpage, struct writeback_control *_)
->>>>>>> 7df8d1be
-{
-        struct inode           *inode = vmpage->mapping->host;
-        struct lu_env          *env;
-        struct cl_io           *io;
-        struct cl_page         *page;
-        struct cl_object       *clob;
-        struct cl_2queue       *queue;
-        struct cl_env_nest      nest;
-        int result;
+{
+        int i;
+        struct page **pp;
         ENTRY;
 
-        LASSERT(PageLocked(vmpage));
-        LASSERT(!PageWriteback(vmpage));
-
-<<<<<<< HEAD
+        for (i = 0, pp = pages; i < numpages; i++, pp++) {
+                if (*pp) {
+                        LL_CDEBUG_PAGE(D_PAGE, (*pp), "free\n");
+                        __ll_put_llap(*pp);
+                        if (page_private(*pp))
+                                CERROR("the llap wasn't freed\n");
+                        (*pp)->mapping = NULL;
+                        if (page_count(*pp) != 1)
+                                CERROR("page %p, flags %#lx, count %i, private %p\n",
+                                (*pp), (unsigned long)(*pp)->flags, page_count(*pp),
+                                (void*)page_private(*pp));
+                        __free_pages(*pp, 0);
+                }
+        }
+        OBD_FREE(pages, numpages * sizeof(struct page*));
+        EXIT;
+}
+
+static struct page **ll_file_prepare_pages(int numpages, struct inode *inode,
+                                           unsigned long first)
+{
+        struct page **pages;
+        int i;
+        int rc = 0;
+        ENTRY;
+
         OBD_ALLOC(pages, sizeof(struct page *) * numpages);
         if (pages == NULL)
                 RETURN(ERR_PTR(-ENOMEM));
@@ -2288,76 +2213,24 @@
                         amount -= left;
                         break;
                 }
-=======
-        if (ll_i2dtexp(inode) == NULL)
-                RETURN(-EINVAL);
-
-        env = cl_env_nested_get(&nest);
-        if (IS_ERR(env))
-                RETURN(PTR_ERR(env));
-
-        io    = &ccc_env_info(env)->cti_io;
-        queue = &vvp_env_info(env)->vti_queue;
-        clob  = ll_i2info(inode)->lli_clob;
-        LASSERT(clob != NULL);
-
-        io->ci_obj = clob;
-        result = cl_io_init(env, io, CIT_MISC, clob);
-        if (result == 0) {
-                page = cl_page_find(env, clob, vmpage->index,
-                                    vmpage, CPT_CACHEABLE);
-                if (!IS_ERR(page)) {
-                        lu_ref_add(&page->cp_reference, "writepage",
-                                   cfs_current());
-                        cl_page_assume(env, io, page);
-                        /*
-                         * Mark page dirty, because this is what
-                         * ->vio_submit()->cpo_prep_write() assumes.
-                         *
-                         * XXX better solution is to detect this from within
-                         * cl_io_submit_rw() somehow.
-                         */
-                        set_page_dirty(vmpage);
-                        cl_2queue_init_page(queue, page);
-                        result = cl_io_submit_rw(env, io, CRT_WRITE, queue);
-                        cl_page_list_disown(env, io, &queue->c2_qin);
-                        if (result != 0) {
-                                /*
-                                 * There is no need to clear PG_writeback, as
-                                 * cl_io_submit_rw() calls completion callback
-                                 * on failure.
-                                 */
-                                /*
-                                 * Re-dirty page on error so it retries write,
-                                 * but not in case when IO has actually
-                                 * occurred and completed with an error.
-                                 */
-                                if (!PageError(vmpage))
-                                        set_page_dirty(vmpage);
-                        }
-                        LASSERT(!cl_page_is_owned(page, io));
-                        lu_ref_del(&page->cp_reference,
-                                   "writepage", cfs_current());
-                        cl_page_put(env, page);
-                        cl_2queue_fini(env, queue);
-                }
->>>>>>> 7df8d1be
-        }
-        cl_io_fini(env, io);
-        cl_env_nested_put(&nest, env);
-        RETURN(result);
-}
-
-int ll_readpage(struct file *file, struct page *vmpage)
-{
-        struct lu_env    *env;
-        struct cl_io     *io;
-        struct cl_page   *page;
-        int result;
-        int refcheck;
+        }
+        if (amount == 0)
+                RETURN(-EFAULT);
+        RETURN(amount);
+}
+
+static int ll_file_oig_pages(struct inode * inode, struct page **pages,
+                             int numpages, loff_t pos, size_t count, int rw)
+{
+        struct obd_io_group *oig;
+        struct ll_inode_info *lli = ll_i2info(inode);
+        struct obd_export *exp;
+        loff_t org_pos = pos;
+        obd_flag brw_flags;
+        int rc;
+        int i;
         ENTRY;
 
-<<<<<<< HEAD
         exp = ll_i2obdexp(inode);
         if (exp == NULL)
                 RETURN(-EINVAL);
@@ -2397,26 +2270,19 @@
                 if (rc) {
                         i++;
                         GOTO(out, rc);
-=======
-        result = ll_cl_init(file, vmpage, &env, &io, &page, &refcheck);
-        if (result == 0) {
-                LASSERT(page->cp_type == CPT_CACHEABLE);
-                if (likely(!PageUptodate(vmpage))) {
-                        cl_page_assume(env, io, page);
-                        result = cl_io_read_page(env, io, page);
-                } else {
-                        /* Page from a non-object file. */
-                        LASSERT(!ll_i2info(vmpage->mapping->host)->lli_smd);
-                        unlock_page(vmpage);
-                        result = 0;
->>>>>>> 7df8d1be
-                }
-        }
-        LASSERT(!cl_page_is_owned(page, io));
-        ll_cl_fini(env, io, page, &refcheck);
-        RETURN(result);
-}
-<<<<<<< HEAD
+                }
+                pos += bytes;
+        }
+        rc = obd_trigger_group_io(exp, lli->lli_smd, NULL, oig);
+        if (rc)
+                GOTO(out, rc);
+        rc = oig_wait(oig);
+out:
+        while(--i >= 0)
+                unlock_page(pages[i]);
+        oig_release(oig);
+        RETURN(rc);
+}
 
 /* Advance through passed iov, adjust iov pointer as necessary and return
  * starting offset in individual entry we are pointing at. Also reduce
@@ -2555,6 +2421,4 @@
         }
 out:
         RETURN(rc);
-}
-=======
->>>>>>> 7df8d1be
+}