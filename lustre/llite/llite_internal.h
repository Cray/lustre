--- conflicted
+++ resolved
@@ -51,21 +51,12 @@
 #include <lustre_ver.h>
 #include <linux/lustre_version.h>
 #include <lustre_disk.h>  /* for s2sbi */
-<<<<<<< HEAD
 
 #ifndef HAVE_LE_TYPES
 typedef __u16 __le16;
 typedef __u32 __le32;
 #endif
-
-=======
-
-#ifndef HAVE_LE_TYPES
-typedef __u16 __le16;
-typedef __u32 __le32;
-#endif
  
->>>>>>> d5360e75
 /*
 struct lustre_intent_data {
         __u64 it_lock_handle[2];
@@ -79,10 +70,6 @@
 #define FMODE_EXEC 0
 #endif
 
-#ifndef DCACHE_LUSTRE_INVALID
-#define DCACHE_LUSTRE_INVALID 0x100
-#endif
-
 #define LL_IT2STR(it) ((it) ? ldlm_it2str((it)->it_op) : "0")
 #define LUSTRE_FPRIVATE(file) ((file)->private_data)
 
@@ -102,17 +89,6 @@
 
 struct ll_dir_entry {
         /* number of inode, referenced by this entry */
-<<<<<<< HEAD
-        __le32  lde_inode;
-        /* total record length, multiple of LL_DIR_PAD */
-        __le16  lde_rec_len;
-        /* length of name */
-        __u8    lde_name_len;
-        /* file type: regular, directory, device, etc. */
-        __u8    lde_file_type;
-        /* name. NOT NUL-terminated */
-        char    lde_name[LL_DIR_NAME_LEN];
-=======
 	__le32	lde_inode;
         /* total record length, multiple of LL_DIR_PAD */
 	__le16	lde_rec_len;
@@ -122,7 +98,6 @@
 	__u8	lde_file_type;
         /* name. NOT NUL-terminated */
 	char	lde_name[LL_DIR_NAME_LEN];
->>>>>>> d5360e75
 };
 
 struct ll_dentry_data {
@@ -204,10 +179,6 @@
          * before child -- it is me should cleanup the dir readahead. */
         void                   *lli_opendir_key;
         struct ll_statahead_info *lli_sai;
-<<<<<<< HEAD
-        struct rw_semaphore     lli_truncate_rwsem;
-=======
->>>>>>> d5360e75
         /* the most recent attributes from mds, it is used for timestampts
          * only so far */
         struct ost_lvb         lli_lvb;
@@ -269,16 +240,11 @@
         [RA_STAT_EOF]               = "read-ahead to EOF",              \
         [RA_STAT_MAX_IN_FLIGHT]     = "hit max r-a issue",              \
         [RA_STAT_WRONG_GRAB_PAGE]   = "wrong page from grab_cache_page",\
-<<<<<<< HEAD
-}
-=======
 } 
->>>>>>> d5360e75
 
 struct ll_ra_info {
         atomic_t                  ra_cur_pages;
         unsigned long             ra_max_pages;
-        unsigned long             ra_max_pages_per_file;
         unsigned long             ra_max_read_ahead_whole_pages;
 };
 
@@ -335,11 +301,6 @@
 #define SBI_DEFAULT_CONTENTION_SECONDS     60
 /* default value for lockless_truncate_enable */
 #define SBI_DEFAULT_LOCKLESS_TRUNCATE_ENABLE 1
-<<<<<<< HEAD
-/* default value for ll_direct_io_default */
-#define SBI_DEFAULT_DIRECT_IO_DEFAULT 0
-=======
->>>>>>> d5360e75
 
 /* percpu data structure for lustre lru page list */
 struct ll_pglist_data {
@@ -350,17 +311,10 @@
         atomic_t                  llpd_sample_count;
         unsigned long             llpd_reblnc_count;
         /* the pages in this list shouldn't be over this number */
-<<<<<<< HEAD
-        unsigned long             llpd_budget;
-        int                       llpd_cpu;
-        /* which page the pglist data is in */
-        struct page              *llpd_page;
-=======
         unsigned long             llpd_budget; 
         int                       llpd_cpu;
         /* which page the pglist data is in */
         struct page              *llpd_page; 
->>>>>>> d5360e75
 
         /* stats */
         unsigned long             llpd_hit;
@@ -370,11 +324,7 @@
 
 struct ll_sb_info {
         struct list_head          ll_list;
-<<<<<<< HEAD
-        /* this protects pglist(only ll_async_page_max) and ra_info.
-=======
         /* this protects pglist(only ll_async_page_max) and ra_info.  
->>>>>>> d5360e75
          * It isn't safe to grab from interrupt contexts. */
         spinlock_t                ll_lock;
         spinlock_t                ll_pp_extent_lock; /* Lock for pp_extent entries */
@@ -410,10 +360,6 @@
 
         unsigned                  ll_contention_time; /* seconds */
         unsigned                  ll_lockless_truncate_enable; /* true/false */
-<<<<<<< HEAD
-        unsigned                  ll_direct_io_default; /* true/false */
-=======
->>>>>>> d5360e75
 
         struct ll_ra_info         ll_ra_info;
         unsigned int              ll_namelen;
@@ -459,11 +405,7 @@
 #define LL_PGLIST_DATA(sbi)          LL_PGLIST_DATA_CPU(sbi, smp_processor_id())
 
 static inline struct ll_pglist_data *ll_pglist_cpu_lock(
-<<<<<<< HEAD
-                struct ll_sb_info *sbi,
-=======
                 struct ll_sb_info *sbi, 
->>>>>>> d5360e75
                 int cpu)
 {
         spin_lock(&sbi->ll_pglist[cpu]->llpd_lock);
@@ -476,17 +418,10 @@
 }
 
 static inline struct ll_pglist_data *ll_pglist_double_lock(
-<<<<<<< HEAD
-                struct ll_sb_info *sbi,
-                int cpu, struct ll_pglist_data **pd_cpu)
-{
-        int current_cpu = cfs_get_cpu();
-=======
                 struct ll_sb_info *sbi, 
                 int cpu, struct ll_pglist_data **pd_cpu)
 {
         int current_cpu = get_cpu();
->>>>>>> d5360e75
 
         if (cpu == current_cpu) {
                 ll_pglist_cpu_lock(sbi, cpu);
@@ -513,31 +448,19 @@
                 ll_pglist_cpu_unlock(sbi, cpu);
                 ll_pglist_cpu_unlock(sbi, current_cpu);
         }
-<<<<<<< HEAD
-        cfs_put_cpu();
-=======
         put_cpu();
->>>>>>> d5360e75
 }
 
 static inline struct ll_pglist_data *ll_pglist_lock(struct ll_sb_info *sbi)
 {
-<<<<<<< HEAD
-        ll_pglist_cpu_lock(sbi, cfs_get_cpu());
-=======
         ll_pglist_cpu_lock(sbi, get_cpu());
->>>>>>> d5360e75
         return LL_PGLIST_DATA(sbi);
 }
 
 static inline void ll_pglist_unlock(struct ll_sb_info *sbi)
 {
         ll_pglist_cpu_unlock(sbi, smp_processor_id());
-<<<<<<< HEAD
-        cfs_put_cpu();
-=======
         put_cpu();
->>>>>>> d5360e75
 }
 
 struct ll_ra_read {
@@ -612,17 +535,10 @@
         struct list_head ras_read_beads;
         /* 
          * The following 3 items are used for detecting the stride I/O
-<<<<<<< HEAD
-         * mode.
-         * In stride I/O mode,
-         * ...............|-----data-----|****gap*****|--------|******|....
-         *    offset      |-stride_pages-|-stride_gap-|
-=======
          * mode. 
  	 * In stride I/O mode, 
          * ...............|-----data-----|****gap*****|--------|******|.... 
          *    offset      |-stride_pages-|-stride_gap-| 
->>>>>>> d5360e75
          * ras_stride_offset = offset;
          * ras_stride_length = stride_pages + stride_gap;
          * ras_stride_pages = stride_pages;
@@ -641,7 +557,6 @@
 };
 
 extern cfs_mem_cache_t *ll_file_data_slab;
-extern struct rw_semaphore ll_sb_sem;
 struct lustre_handle;
 struct ll_file_data {
         struct ll_readahead_state fd_ras;
@@ -682,11 +597,8 @@
                          llap_origin:3,
                          llap_ra_used:1,
                          llap_ignore_quota:1,
-<<<<<<< HEAD
-=======
                          llap_nocache:1,
                          llap_lockless_io_page:1,
->>>>>>> d5360e75
                          llap_reserved:7;
         unsigned int     llap_pglist_cpu:16;
         void            *llap_cookie;
@@ -695,8 +607,6 @@
         struct list_head llap_pglist_item;
         /* checksum for paranoid I/O debugging */
         __u32 llap_checksum;
-<<<<<<< HEAD
-=======
 };
 
 /*
@@ -724,26 +634,23 @@
         const char *name;
         shrinker_t shrink;
         struct shrinker *shrinker;
->>>>>>> d5360e75
-};
-
-/*
- * enumeration of llap_from_page() call-sites. Used to export statistics in
- * /proc/fs/lustre/llite/fsN/dump_page_cache.
- */
-enum {
-        LLAP_ORIGIN_UNKNOWN = 0,
-        LLAP_ORIGIN_READPAGE,
-        LLAP_ORIGIN_READAHEAD,
-        LLAP_ORIGIN_COMMIT_WRITE,
-        LLAP_ORIGIN_WRITEPAGE,
-        LLAP_ORIGIN_REMOVEPAGE,
-        LLAP__ORIGIN_MAX,
-};
-extern char *llap_origins[];
-
-void ll_ra_read_init(struct file *f, struct ll_ra_read *rar,
-                     loff_t offset, size_t count);
+};
+
+#define ll_register_cache(cache) do {                                   \
+        struct cache_definition *c = (cache);                           \
+        c->shrinker = set_shrinker(DEFAULT_SEEKS, c->shrink);           \
+} while(0)
+
+#define ll_unregister_cache(cache) do {                                 \
+        remove_shrinker((cache)->shrinker);                             \
+        (cache)->shrinker = NULL;                                       \
+} while(0)
+#else
+#define ll_register_cache(cache) do {} while (0)
+#define ll_unregister_cache(cache) do {} while (0)
+#endif
+
+void ll_ra_read_in(struct file *f, struct ll_ra_read *rar);
 void ll_ra_read_ex(struct file *f, struct ll_ra_read *rar);
 struct ll_ra_read *ll_ra_read_get(struct file *f);
 
@@ -840,11 +747,6 @@
 int ll_file_punch(struct inode *, loff_t, int);
 ssize_t ll_file_lockless_io(struct file *, const struct iovec *,
                             unsigned long, loff_t *, int, ssize_t);
-<<<<<<< HEAD
-ssize_t ll_direct_IO(int rw, struct file *file,const struct iovec *iov,
-                     loff_t file_offset, unsigned long nr_segs, int locked);
-=======
->>>>>>> d5360e75
 void ll_clear_file_contended(struct inode*);
 int ll_sync_page_range(struct inode *, struct address_space *, loff_t, size_t);
 
@@ -861,11 +763,6 @@
                    struct lustre_handle *, int ast_flags);
 int ll_extent_unlock(struct ll_file_data *, struct inode *,
                      struct lov_stripe_md *, int mode, struct lustre_handle *);
-<<<<<<< HEAD
-int __ll_inode_revalidate_it(struct dentry *, struct lookup_intent *,  __u64 bits);
-int ll_revalidate_nd(struct dentry *dentry, struct nameidata *nd);
-=======
->>>>>>> d5360e75
 int ll_file_open(struct inode *inode, struct file *file);
 int ll_file_release(struct inode *inode, struct file *file);
 int ll_lsm_getattr(struct obd_export *, struct lov_stripe_md *, struct obdo *);
@@ -885,11 +782,7 @@
                struct lookup_intent *it, struct kstat *stat);
 int ll_getattr(struct vfsmount *mnt, struct dentry *de, struct kstat *stat);
 struct ll_file_data *ll_file_data_get(void);
-<<<<<<< HEAD
-#ifndef HAVE_INODE_PERMISION_2ARGS
-=======
 #if (LINUX_VERSION_CODE >= KERNEL_VERSION(2,6,0))
->>>>>>> d5360e75
 int ll_inode_permission(struct inode *inode, int mask, struct nameidata *nd);
 #else
 int ll_inode_permission(struct inode *inode, int mask);
@@ -905,7 +798,7 @@
 int ll_dir_getstripe(struct inode *inode, struct lov_mds_md **lmm, 
                      int *lmm_size, struct ptlrpc_request **request);
 int ll_fsync(struct file *file, struct dentry *dentry, int data);
-int ll_do_fiemap(struct inode *inode, struct ll_user_fiemap *fiemap,
+int ll_fiemap(struct inode *inode, struct ll_user_fiemap *fiemap,
               int num_bytes);
 
 /* llite/dcache.c */
@@ -934,7 +827,6 @@
 int ll_fill_super(struct super_block *sb);
 void ll_put_super(struct super_block *sb);
 void ll_kill_super(struct super_block *sb);
-int ll_shrink_cache(int nr_to_scan, SHRINKER_MASK_T gfp_mask);
 struct inode *ll_inode_from_lock(struct ldlm_lock *lock);
 void ll_clear_inode(struct inode *inode);
 int ll_setattr_raw(struct inode *inode, struct iattr *attr);
@@ -970,6 +862,9 @@
 /* llite/llite_nfs.c */
 extern struct export_operations lustre_export_operations;
 __u32 get_uuid2int(const char *name, int len);
+struct dentry *ll_fh_to_dentry(struct super_block *sb, __u32 *data, int len,
+                               int fhtype, int parent);
+int ll_dentry_to_fh(struct dentry *, __u32 *datap, int *lenp, int need_parent);
 
 /* llite/special.c */
 extern struct inode_operations ll_special_inode_operations;
@@ -1036,29 +931,6 @@
                      const struct iovec *iov, unsigned long nr_segs,
                      int ast_flags);
 int ll_tree_unlock(struct ll_lock_tree *tree);
-<<<<<<< HEAD
-
-enum ll_lock_style {
-        LL_LOCK_STYLE_NOLOCK   = 0,
-        LL_LOCK_STYLE_FASTLOCK = 1,
-        LL_LOCK_STYLE_TREELOCK = 2
-};
-
-struct ll_thread_data {
-        int ltd_magic;
-        int lock_style;
-        struct list_head *tree_list;
-        union {
-                struct ll_lock_tree tree;
-                struct lustre_handle lockh;
-        } u;
-};
-struct ll_thread_data *ll_td_get(void);
-void ll_td_set(struct ll_thread_data *ltd);
-struct lustre_handle *ltd2lockh(struct ll_thread_data *ltd, __u64 start,
-                                __u64 end);
-=======
->>>>>>> d5360e75
 
 #define    ll_s2sbi(sb)        (s2lsi(sb)->lsi_llsbi)
 
@@ -1181,22 +1053,6 @@
 };
 
 int do_statahead_enter(struct inode *dir, struct dentry **dentry, int lookup);
-<<<<<<< HEAD
-void ll_statahead_exit(struct inode *dir, struct dentry *dentry, int result);
-void ll_stop_statahead(struct inode *inode, void *key);
-
-static inline
-void ll_statahead_mark(struct inode *dir, struct dentry *dentry)
-{
-        struct ll_inode_info  *lli;
-        struct ll_dentry_data *ldd = ll_d2d(dentry);
-
-        /* dentry has been move to other directory, no need mark */
-        if (unlikely(dir != dentry->d_parent->d_inode))
-                return;
-
-        lli = ll_i2info(dir);
-=======
 void ll_statahead_exit(struct dentry *dentry, int result);
 void ll_stop_statahead(struct inode *inode, void *key);
 
@@ -1206,7 +1062,6 @@
         struct ll_inode_info *lli = ll_i2info(dentry->d_parent->d_inode);
         struct ll_dentry_data *ldd = ll_d2d(dentry);
 
->>>>>>> d5360e75
         /* not the same process, don't mark */
         if (lli->lli_opendir_pid != cfs_curproc_pid())
                 return;
@@ -1220,32 +1075,20 @@
 static inline
 int ll_statahead_enter(struct inode *dir, struct dentry **dentryp, int lookup)
 {
-        struct ll_inode_info  *lli;
-        struct ll_sb_info     *sbi;
-        struct ll_dentry_data *ldd = ll_d2d(*dentryp);
-
-        if (unlikely(dir == NULL))
-                return -EAGAIN;
-
-        sbi = ll_i2sbi(dir);
+        struct ll_sb_info        *sbi = ll_i2sbi(dir);
+        struct ll_inode_info     *lli = ll_i2info(dir);
+        struct ll_dentry_data    *ldd = ll_d2d(*dentryp);
+
+        if (sbi->ll_sa_max == 0)
+                return -ENOTSUPP;
+
         /* temporarily disable dir stat ahead in interoperability mode */
         if (sbi->ll_mdc_exp->exp_connect_flags & OBD_CONNECT_FID)
                 return -ENOTSUPP;
 
-        if (sbi->ll_sa_max == 0)
-                return -ENOTSUPP;
-
-<<<<<<< HEAD
-        lli = ll_i2info(dir);
-=======
-        /* temporarily disable dir stat ahead in interoperability mode */
-        if (sbi->ll_mdc_exp->exp_connect_flags & OBD_CONNECT_FID)
-                return -ENOTSUPP;
-
->>>>>>> d5360e75
         /* not the same process, don't statahead */
         if (lli->lli_opendir_pid != cfs_curproc_pid())
-                return -EAGAIN;
+                return -EBADF;
 
         /*
          * When "ls" a dentry, the system trigger more than once "revalidate" or
@@ -1331,11 +1174,6 @@
 
 ino_t ll_fid_build_ino(struct ll_sb_info *sbi,
                        struct ll_fid *fid);
-<<<<<<< HEAD
-__u32 ll_fid_build_gen(struct ll_sb_info *sbi,
-                       struct ll_fid *fid);
-=======
->>>>>>> d5360e75
 
 #endif
 
