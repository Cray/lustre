--- conflicted
+++ resolved
@@ -76,11 +76,7 @@
 #ifdef HAVE_VFS_INTENT_PATCHES
 static inline struct lookup_intent *ll_nd2it(struct nameidata *nd)
 {
-#if (LINUX_VERSION_CODE >= KERNEL_VERSION(2,5,0))
         return &nd->intent;
-#else
-        return nd->intent;
-#endif
 }
 #endif
 
@@ -164,16 +160,7 @@
         __u64                   lli_open_fd_write_count;
         struct obd_client_handle *lli_mds_exec_och;
         __u64                   lli_open_fd_exec_count;
-<<<<<<< HEAD
-
-        /** fid of this object. */
-        union {
-                struct lu_fid f20;
-                struct ll_fid f16;
-        } lli_fid;
-=======
         struct inode            lli_vfs_inode;
->>>>>>> 03b71240
 
         /* metadata stat-ahead */
         /*
@@ -187,10 +174,6 @@
          * before child -- it is me should cleanup the dir readahead. */
         void                   *lli_opendir_key;
         struct ll_statahead_info *lli_sai;
-
-#if (LINUX_VERSION_CODE >= KERNEL_VERSION(2,5,0))
-        struct inode            lli_vfs_inode;
-#endif
 };
 
 /*
@@ -208,12 +191,7 @@
 // static inline struct ll_inode_info *LL_I(struct inode *inode)
 static inline struct ll_inode_info *ll_i2info(struct inode *inode)
 {
-#if (LINUX_VERSION_CODE >= KERNEL_VERSION(2,5,0))
         return container_of(inode, struct ll_inode_info, lli_vfs_inode);
-#else
-        CLASSERT(sizeof(inode->u) >= sizeof(struct ll_inode_info));
-        return (struct ll_inode_info *)&(inode->u.generic_ip);
-#endif
 }
 
 /* default to about 40meg of readahead on a given system.  That much tied
@@ -298,29 +276,6 @@
 #define SBI_DEFAULT_CONTENTION_SECONDS     60
 /* default value for lockless_truncate_enable */
 #define SBI_DEFAULT_LOCKLESS_TRUNCATE_ENABLE 1
-<<<<<<< HEAD
-
-/* percpu data structure for lustre lru page list */
-struct ll_pglist_data {
-        spinlock_t                llpd_lock; /* lock to protect llpg_list */
-        struct list_head          llpd_list; /* all pages (llap_pglist_item) */
-        unsigned long             llpd_gen;  /* generation # of this list */
-        unsigned long             llpd_count; /* How many pages in this list */
-        atomic_t                  llpd_sample_count;
-        unsigned long             llpd_reblnc_count;
-        /* the pages in this list shouldn't be over this number */
-        unsigned long             llpd_budget; 
-        int                       llpd_cpu;
-        /* which page the pglist data is in */
-        struct page              *llpd_page; 
-
-        /* stats */
-        unsigned long             llpd_hit;
-        unsigned long             llpd_miss;
-        unsigned long             llpd_cross;
-};
-=======
->>>>>>> 03b71240
 
 struct ll_sb_info {
         struct list_head          ll_list;
@@ -503,11 +458,7 @@
 
 static inline struct inode *ll_info2i(struct ll_inode_info *lli)
 {
-#if (LINUX_VERSION_CODE >= KERNEL_VERSION(2,5,0))
         return &lli->lli_vfs_inode;
-#else
-        return list_entry(lli, struct inode, u.generic_ip);
-#endif
 }
 
 struct it_cb_data {
@@ -622,10 +573,6 @@
         return (inode->i_size + CFS_PAGE_SIZE - 1) >> CFS_PAGE_SHIFT;
 }
 
-<<<<<<< HEAD
-/* llite/namei.c */
-=======
->>>>>>> 03b71240
 int ll_objects_destroy(struct ptlrpc_request *request, struct inode *dir);
 struct inode *ll_iget(struct super_block *sb, ino_t hash,
                       struct lustre_md *lic);
@@ -696,11 +643,9 @@
 int ll_mdc_real_close(struct inode *inode, int flags);
 extern void ll_rw_stats_tally(struct ll_sb_info *sbi, pid_t pid, struct file
                                *file, size_t count, int rw);
-#if (LINUX_VERSION_CODE > KERNEL_VERSION(2,5,0))
 int ll_getattr_it(struct vfsmount *mnt, struct dentry *de,
                struct lookup_intent *it, struct kstat *stat);
 int ll_getattr(struct vfsmount *mnt, struct dentry *de, struct kstat *stat);
-#endif
 struct ll_file_data *ll_file_data_get(void);
 #if (LINUX_VERSION_CODE >= KERNEL_VERSION(2,6,0))
 int ll_inode_permission(struct inode *inode, int mask, struct nameidata *nd);
@@ -829,10 +774,8 @@
 int ll_close_thread_start(struct ll_close_queue **lcq_ret);
 
 /* llite/llite_mmap.c */
-#if  (LINUX_VERSION_CODE >= KERNEL_VERSION(2,5,0))
 typedef struct rb_root  rb_root_t;
 typedef struct rb_node  rb_node_t;
-#endif
 
 struct ll_lock_tree_node;
 struct ll_lock_tree {
@@ -856,18 +799,11 @@
 
 #define    ll_s2sbi(sb)        (s2lsi(sb)->lsi_llsbi)
 
-#if  (LINUX_VERSION_CODE >= KERNEL_VERSION(2,5,0))
 static inline __u64 ll_ts2u64(struct timespec *time)
 {
         __u64 t = time->tv_sec;
         return t;
 }
-#else  /* 2.4 here */
-static inline __u64 ll_ts2u64(time_t *time)
-{
-        return *time;
-}
-#endif
 
 /* don't need an addref as the sb_info should be holding one */
 static inline struct obd_export *ll_s2obdexp(struct super_block *sb)
@@ -905,28 +841,10 @@
         return ll_s2mdcexp(inode->i_sb);
 }
 
-<<<<<<< HEAD
-/** get lu_fid from inode. */
-static inline struct lu_fid *ll_inode_lu_fid(struct inode *inode)
-{
-        return &ll_i2info(inode)->lli_fid.f20;
-}
-
-/** get ll_fid from inode. */
-static inline struct ll_fid *ll_inode_ll_fid(struct inode *inode)
-{
-        return &ll_i2info(inode)->lli_fid.f16;
-}
-
-static inline void ll_inode2fid(struct ll_fid *fid, struct inode *inode)
-{
-        *fid = *ll_inode_ll_fid(inode);
-=======
 static inline void ll_inode2fid(struct ll_fid *fid, struct inode *inode)
 {
         mdc_pack_fid(fid, inode->i_ino, inode->i_generation,
                      inode->i_mode & S_IFMT);
->>>>>>> 03b71240
 }
 
 static inline int ll_mds_max_easize(struct super_block *sb)
@@ -1018,10 +936,6 @@
         if (sbi->ll_sa_max == 0)
                 return -ENOTSUPP;
 
-        /* temporarily disable dir stat ahead in interoperability mode */
-        if (sbi->ll_mdc_exp->exp_connect_flags & OBD_CONNECT_FID)
-                return -ENOTSUPP;
-
         /* not the same process, don't statahead */
         if (lli->lli_opendir_pid != cfs_curproc_pid())
                 return -EBADF;
@@ -1108,9 +1022,6 @@
 void *ll_iocontrol_register(llioc_callback_t cb, int count, unsigned int *cmd);
 void ll_iocontrol_unregister(void *magic);
 
-ino_t ll_fid_build_ino(struct ll_sb_info *sbi,
-                       struct ll_fid *fid);
-
 #endif
 
 #endif /* LLITE_INTERNAL_H */