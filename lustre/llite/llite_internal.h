/* -*- mode: c; c-basic-offset: 8; indent-tabs-mode: nil; -*-
 * vim:expandtab:shiftwidth=8:tabstop=8:
 */

#ifndef LLITE_INTERNAL_H
#define LLITE_INTERNAL_H

<<<<<<< HEAD
#include <linux/ext2_fs.h>
=======
#include <linux/lustre_acl.h>

>>>>>>> 7bbcc3c5
#ifdef CONFIG_FS_POSIX_ACL
# include <linux/fs.h>
#ifdef HAVE_XATTR_ACL
# include <linux/xattr_acl.h>
#endif
#ifdef HAVE_LINUX_POSIX_ACL_XATTR_H
# include <linux/posix_acl_xattr.h>
#endif
#endif

#include <lustre_debug.h>
#include <lustre_ver.h>
#include <linux/lustre_version.h>
#include <lustre_disk.h>  /* for s2sbi */
 
/*
struct lustre_intent_data {
        __u64 it_lock_handle[2];
        __u32 it_disposition;
        __u32 it_status;
        __u32 it_lock_mode;
        }; */

/* If there is no FMODE_EXEC defined, make it to match nothing */
#ifndef FMODE_EXEC
#define FMODE_EXEC 0
#endif

#define LL_IT2STR(it) ((it) ? ldlm_it2str((it)->it_op) : "0")
#define LUSTRE_FPRIVATE(file) ((file)->private_data)

#ifdef HAVE_VFS_INTENT_PATCHES
static inline struct lookup_intent *ll_nd2it(struct nameidata *nd)
{
#if (LINUX_VERSION_CODE >= KERNEL_VERSION(2,5,0))
        return &nd->intent;
#else
        return nd->intent;
#endif
}
#endif

struct ll_dentry_data {
        int                      lld_cwd_count;
        int                      lld_mnt_count;
        struct obd_client_handle lld_cwd_och;
        struct obd_client_handle lld_mnt_och;
#ifndef HAVE_VFS_INTENT_PATCHES
        struct lookup_intent    *lld_it;
#endif
        unsigned int             lld_sa_generation;
        cfs_waitq_t              lld_waitq;
};

#define ll_d2d(de) ((struct ll_dentry_data*)((de)->d_fsdata))

extern struct file_operations ll_pgcache_seq_fops;

#define LLI_INODE_MAGIC                 0x111d0de5
#define LLI_INODE_DEAD                  0xdeadd00d
<<<<<<< HEAD
#define LLI_F_HAVE_OST_SIZE_LOCK        0
#define LLI_F_HAVE_MDS_SIZE_LOCK        1
#define LLI_F_CONTENDED                 2
#define LLI_F_SRVLOCK                   3
=======

/* remote client permission cache */
#define REMOTE_PERM_HASHSIZE 16

/* llite setxid/access permission for user on remote client */
struct ll_remote_perm {
        struct hlist_node       lrp_list;
        uid_t                   lrp_uid;
        gid_t                   lrp_gid;
        uid_t                   lrp_fsuid;
        gid_t                   lrp_fsgid;
        int                     lrp_access_perm; /* MAY_READ/WRITE/EXEC, this
                                                    is access permission with
                                                    lrp_fsuid/lrp_fsgid. */
};

enum lli_flags {
        /* MDS has an authority for the Size-on-MDS attributes. */
        LLIF_MDS_SIZE_LOCK      = (1 << 0),
        /* Epoch close is postponed. */
        LLIF_EPOCH_PENDING      = (1 << 1),
        /* DONE WRITING is allowed. */
        LLIF_DONE_WRITING       = (1 << 2),
        /* Sizeon-on-MDS attributes are changed. An attribute update needs to
         * be sent to MDS. */
        LLIF_SOM_DIRTY          = (1 << 3),
        /* File is contented */
        LLIF_CONTENDED         = (1 << 4),
        /* Truncate uses server lock for this file */
        LLIF_SRVLOCK           = (1 << 5)

};
>>>>>>> 7bbcc3c5

struct ll_inode_info {
        int                     lli_inode_magic;
        struct semaphore        lli_size_sem;           /* protect open and change size */
        void                   *lli_size_sem_owner;
        struct semaphore        lli_write_sem;
        struct lov_stripe_md   *lli_smd;
        char                   *lli_symlink_name;
        __u64                   lli_maxbytes;
        __u64                   lli_io_epoch;
        unsigned long           lli_flags;
        cfs_time_t              lli_contention_time;

        /* this lock protects s_d_w and p_w_ll and mmap_cnt */
        spinlock_t              lli_lock;
#ifdef HAVE_CLOSE_THREAD
        struct list_head        lli_pending_write_llaps;
        struct list_head        lli_close_item;
        int                     lli_send_done_writing;
#endif
        atomic_t                lli_mmap_cnt;

        /* for writepage() only to communicate to fsync */
        int                     lli_async_rc;

        struct posix_acl       *lli_posix_acl;

        struct list_head        lli_dead_list;

        struct semaphore        lli_och_sem; /* Protects access to och pointers
                                                and their usage counters */
        /* We need all three because every inode may be opened in different
           modes */
        struct obd_client_handle *lli_mds_read_och;
        __u64                   lli_open_fd_read_count;
        struct obd_client_handle *lli_mds_write_och;
        __u64                   lli_open_fd_write_count;
        struct obd_client_handle *lli_mds_exec_och;
        __u64                   lli_open_fd_exec_count;

#if (LINUX_VERSION_CODE >= KERNEL_VERSION(2,5,0))
        struct inode            lli_vfs_inode;
#endif

<<<<<<< HEAD
=======
        /* identifying fields for both metadata and data stacks. */
        struct lu_fid           lli_fid;
        struct lov_stripe_md   *lli_smd;

        /* fid capability */
        /* open count currently used by capability only, indicate whether
         * capability needs renewal */
        atomic_t                lli_open_count;
        struct obd_capa        *lli_mds_capa;
        struct list_head        lli_oss_capas;

>>>>>>> 7bbcc3c5
        /* metadata stat-ahead */
        /*
         * "opendir_pid" is the token when lookup/revalid -- I am the owner of
         * dir statahead.
         */
        pid_t                   lli_opendir_pid;
        /* 
         * since parent-child threads can share the same @file struct,
         * "opendir_key" is the token when dir close for case of parent exit
         * before child -- it is me should cleanup the dir readahead. */
        void                   *lli_opendir_key;
        struct ll_statahead_info *lli_sai;
};

/*
 * Locking to guarantee consistency of non-atomic updates to long long i_size,
 * consistency between file size and KMS, and consistency within
 * ->lli_smd->lsm_oinfo[]'s.
 *
 * Implemented by ->lli_size_sem and ->lsm_sem, nested in that order.
 */

void ll_inode_size_lock(struct inode *inode, int lock_lsm);
void ll_inode_size_unlock(struct inode *inode, int unlock_lsm);

// FIXME: replace the name of this with LL_I to conform to kernel stuff
// static inline struct ll_inode_info *LL_I(struct inode *inode)
static inline struct ll_inode_info *ll_i2info(struct inode *inode)
{
#if (LINUX_VERSION_CODE >= KERNEL_VERSION(2,5,0))
        return container_of(inode, struct ll_inode_info, lli_vfs_inode);
#else
        CLASSERT(sizeof(inode->u) >= sizeof(struct ll_inode_info));
        return (struct ll_inode_info *)&(inode->u.generic_ip);
#endif
}

/* default to about 40meg of readahead on a given system.  That much tied
 * up in 512k readahead requests serviced at 40ms each is about 1GB/s. */
#define SBI_DEFAULT_READAHEAD_MAX (40UL << (20 - CFS_PAGE_SHIFT))

/* default to read-ahead full files smaller than 2MB on the second read */
#define SBI_DEFAULT_READAHEAD_WHOLE_MAX (2UL << (20 - CFS_PAGE_SHIFT))

enum ra_stat {
        RA_STAT_HIT = 0,
        RA_STAT_MISS,
        RA_STAT_DISTANT_READPAGE,
        RA_STAT_MISS_IN_WINDOW,
        RA_STAT_FAILED_GRAB_PAGE,
        RA_STAT_FAILED_MATCH,
        RA_STAT_DISCARDED,
        RA_STAT_ZERO_LEN,
        RA_STAT_ZERO_WINDOW,
        RA_STAT_EOF,
        RA_STAT_MAX_IN_FLIGHT,
        RA_STAT_WRONG_GRAB_PAGE,
        _NR_RA_STAT,
};

struct ll_ra_info {
        unsigned long             ra_cur_pages;
        unsigned long             ra_max_pages;
        unsigned long             ra_max_read_ahead_whole_pages;
        unsigned long             ra_stats[_NR_RA_STAT];
};

/* LL_HIST_MAX=32 causes an overflow */
#define LL_HIST_MAX 28
#define LL_HIST_START 12 /* buckets start at 2^12 = 4k */
#define LL_PROCESS_HIST_MAX 10
struct per_process_info {
        pid_t pid;
        struct obd_histogram pp_r_hist;
        struct obd_histogram pp_w_hist;
};

/* pp_extents[LL_PROCESS_HIST_MAX] will hold the combined process info */
struct ll_rw_extents_info {
        struct per_process_info pp_extents[LL_PROCESS_HIST_MAX + 1];
};

#define LL_OFFSET_HIST_MAX 100
struct ll_rw_process_info {
        pid_t                     rw_pid;
        int                       rw_op;
        loff_t                    rw_range_start;
        loff_t                    rw_range_end;
        loff_t                    rw_last_file_pos;
        loff_t                    rw_offset;
        size_t                    rw_smallest_extent;
        size_t                    rw_largest_extent;
        struct file               *rw_last_file;
};


enum stats_track_type {
        STATS_TRACK_ALL = 0,  /* track all processes */
        STATS_TRACK_PID,      /* track process with this pid */
        STATS_TRACK_PPID,     /* track processes with this ppid */
        STATS_TRACK_GID,      /* track processes with this gid */
        STATS_TRACK_LAST,
};

/* flags for sbi->ll_flags */
<<<<<<< HEAD
#define LL_SBI_NOLCK            0x01 /* DLM locking disabled (directio-only) */
#define LL_SBI_DATA_CHECKSUM    0x02 /* checksum each page on the wire */
#define LL_SBI_FLOCK            0x04
#define LL_SBI_USER_XATTR       0x08 /* support user xattr */
#define LL_SBI_ACL              0x10 /* support ACL */
#define LL_SBI_JOIN             0x20 /* support JOIN */
#define LL_SBI_LOCALFLOCK       0x40 /* Local flocks support by kernel */
#define LL_SBI_LRU_RESIZE       0x80 /* support lru resize */
#define LL_SBI_LLITE_CHECKSUM  0x100 /* checksum each page in memory */

/* default value for ll_sb_info->contention_time */
#define SBI_DEFAULT_CONTENTION_SECONDS     60
=======
#define LL_SBI_NOLCK             0x01 /* DLM locking disabled (directio-only) */
#define LL_SBI_CHECKSUM          0x02 /* checksum each page as it's written */
#define LL_SBI_FLOCK             0x04
#define LL_SBI_USER_XATTR        0x08 /* support user xattr */
#define LL_SBI_ACL               0x10 /* support ACL */
#define LL_SBI_JOIN              0x20 /* support JOIN */
#define LL_SBI_RMT_CLIENT        0x40 /* remote client */
#define LL_SBI_MDS_CAPA          0x80 /* support mds capa */
#define LL_SBI_OSS_CAPA         0x100 /* support oss capa */
#define LL_SBI_LOCALFLOCK       0x200 /* Local flocks support by kernel */
#define LL_SBI_LRU_RESIZE       0x400 /* lru resize support */

/* default value for ll_sb_info->contention_time */
#define SBI_DEFAULT_CONTENTION_SECONDS     60
/* default value for lockless_truncate_enable */
#define SBI_DEFAULT_LOCKLESS_TRUNCATE_ENABLE 1
#define RCE_HASHES      32

struct rmtacl_ctl_entry {
        struct list_head rce_list;
        pid_t            rce_key; /* hash key */
        int              rce_ops; /* acl operation type */
};

struct rmtacl_ctl_table {
        spinlock_t       rct_lock;
        struct list_head rct_entries[RCE_HASHES];
};

#define EE_HASHES       32

struct eacl_entry {
        struct list_head      ee_list;
        pid_t                 ee_key; /* hash key */
        struct lu_fid         ee_fid;
        int                   ee_type; /* ACL type for ACCESS or DEFAULT */
        ext_acl_xattr_header *ee_acl;
};

struct eacl_table {
        spinlock_t       et_lock;
        struct list_head et_entries[EE_HASHES];
};
>>>>>>> 7bbcc3c5

struct ll_sb_info {
        struct list_head          ll_list;
        /* this protects pglist and ra_info.  It isn't safe to
         * grab from interrupt contexts */
        spinlock_t                ll_lock;
        spinlock_t                ll_pp_extent_lock; /* Lock for pp_extent entries */
        spinlock_t                ll_process_lock; /* Lock for ll_rw_process_info */
        struct obd_uuid           ll_sb_uuid;
        struct obd_export        *ll_mdc_exp;
        struct obd_export        *ll_osc_exp;
        struct proc_dir_entry    *ll_proc_root;
        obd_id                    ll_rootino; /* number of root inode */

        int                       ll_flags;
        struct list_head          ll_conn_chain; /* per-conn chain of SBs */
        struct lustre_client_ocd  ll_lco;

        struct list_head          ll_orphan_dentry_list; /*please don't ask -p*/
        struct ll_close_queue    *ll_lcq;

        struct lprocfs_stats     *ll_stats; /* lprocfs stats counter */

        unsigned long             ll_async_page_max;
        unsigned long             ll_async_page_count;
        unsigned long             ll_pglist_gen;
        struct list_head          ll_pglist; /* all pages (llap_pglist_item) */

        unsigned                  ll_contention_time; /* seconds */
<<<<<<< HEAD
=======
        unsigned                  ll_lockless_truncate_enable; /* true/false */
>>>>>>> 7bbcc3c5

        struct ll_ra_info         ll_ra_info;
        unsigned int              ll_namelen;
        struct file_operations   *ll_fop;

#ifdef HAVE_EXPORT___IGET
        struct list_head          ll_deathrow; /* inodes to be destroyed (b1443) */
        spinlock_t                ll_deathrow_lock;
#endif
        /* =0 - hold lock over whole read/write
         * >0 - max. chunk to be read/written w/o lock re-acquiring */
        unsigned long             ll_max_rw_chunk;

        /* Statistics */
        struct ll_rw_extents_info ll_rw_extents_info;
        int                       ll_extent_process_count;
        struct ll_rw_process_info ll_rw_process_info[LL_PROCESS_HIST_MAX];
        unsigned int              ll_offset_process_count;
        struct ll_rw_process_info ll_rw_offset_info[LL_OFFSET_HIST_MAX];
        unsigned int              ll_rw_offset_entry_count;
        enum stats_track_type     ll_stats_track_type;
        int                       ll_stats_track_id;
        int                       ll_rw_stats_on;
<<<<<<< HEAD
=======

        /* metadata stat-ahead */
        unsigned int              ll_sa_max;     /* max statahead RPCs */
        unsigned int              ll_sa_wrong;   /* statahead thread stopped for
                                                  * low hit ratio */
        unsigned int              ll_sa_total;   /* statahead thread started
                                                  * count */
        unsigned long long        ll_sa_blocked; /* ls count waiting for
                                                  * statahead */
        unsigned long long        ll_sa_cached;  /* ls count got in cache */
        unsigned long long        ll_sa_hit;     /* hit count */
        unsigned long long        ll_sa_miss;    /* miss count */

>>>>>>> 7bbcc3c5
        dev_t                     ll_sdev_orig; /* save s_dev before assign for
                                                 * clustred nfs */

        /* metadata stat-ahead */
        unsigned int              ll_sa_max;     /* max statahead RPCs */
        unsigned int              ll_sa_wrong;   /* statahead thread stopped for
                                                  * low hit ratio */
        unsigned int              ll_sa_total;   /* statahead thread started
                                                  * count */
        unsigned long long        ll_sa_blocked; /* ls count waiting for
                                                  * statahead */
        unsigned long long        ll_sa_cached;  /* ls count got in cache */
        unsigned long long        ll_sa_hit;     /* hit count */
        unsigned long long        ll_sa_miss;    /* miss count */
};

#define LL_DEFAULT_MAX_RW_CHUNK         (32 * 1024 * 1024)

struct ll_ra_read {
        pgoff_t             lrr_start;
        pgoff_t             lrr_count;
        struct task_struct *lrr_reader;
        struct list_head    lrr_linkage;
};

/*
 * per file-descriptor read-ahead data.
 */
struct ll_readahead_state {
        spinlock_t      ras_lock;
        /*
         * index of the last page that read(2) needed and that wasn't in the
         * cache. Used by ras_update() to detect seeks.
         *
         * XXX nikita: if access seeks into cached region, Lustre doesn't see
         * this.
         */
        unsigned long   ras_last_readpage;
        /*
         * number of pages read after last read-ahead window reset. As window
         * is reset on each seek, this is effectively a number of consecutive
         * accesses. Maybe ->ras_accessed_in_window is better name.
         *
         * XXX nikita: window is also reset (by ras_update()) when Lustre
         * believes that memory pressure evicts read-ahead pages. In that
         * case, it probably doesn't make sense to expand window to
         * PTLRPC_MAX_BRW_PAGES on the third access.
         */
        unsigned long   ras_consecutive_pages;
        /*
         * number of read requests after the last read-ahead window reset
         * As window is reset on each seek, this is effectively the number 
         * on consecutive read request and is used to trigger read-ahead.
         */
        unsigned long   ras_consecutive_requests;
        /*
         * Parameters of current read-ahead window. Handled by
         * ras_update(). On the initial access to the file or after a seek,
         * window is reset to 0. After 3 consecutive accesses, window is
         * expanded to PTLRPC_MAX_BRW_PAGES. Afterwards, window is enlarged by
         * PTLRPC_MAX_BRW_PAGES chunks up to ->ra_max_pages.
         */
        unsigned long   ras_window_start, ras_window_len;
        /*
         * Where next read-ahead should start at. This lies within read-ahead
         * window. Read-ahead window is read in pieces rather than at once
         * because: 1. lustre limits total number of pages under read-ahead by
         * ->ra_max_pages (see ll_ra_count_get()), 2. client cannot read pages
         * not covered by DLM lock.
         */
        unsigned long   ras_next_readahead;
        /*
         * Total number of ll_file_read requests issued, reads originating
         * due to mmap are not counted in this total.  This value is used to
         * trigger full file read-ahead after multiple reads to a small file.
         */
        unsigned long   ras_requests;
        /*
         * Page index with respect to the current request, these value 
         * will not be accurate when dealing with reads issued via mmap.
         */
        unsigned long   ras_request_index;
        /*
         * list of struct ll_ra_read's one per read(2) call current in
         * progress against this file descriptor. Used by read-ahead code,
         * protected by ->ras_lock.
         */
        struct list_head ras_read_beads;
        /* 
         * The following 3 items are used for detecting the stride I/O
         * mode. 
 	 * In stride I/O mode, 
         * ...............|-----data-----|****gap*****|--------|******|.... 
         *    offset      |-stride_pages-|-stride_gap-| 
         * ras_stride_offset = offset;
         * ras_stride_length = stride_pages + stride_gap;
         * ras_stride_pages = stride_pages;
         * Note: all these three items are counted by pages.
         */
        unsigned long ras_stride_length;
        unsigned long ras_stride_pages;
        pgoff_t ras_stride_offset;
        /* 
         * number of consecutive stride request count, and it is similar as
         * ras_consecutive_requests, but used for stride I/O mode.
         * Note: only more than 2 consecutive stride request are detected,
         * stride read-ahead will be enable
         */
        unsigned long ras_consecutive_stride_requests;
};

extern cfs_mem_cache_t *ll_file_data_slab;
struct lustre_handle;
struct ll_file_data {
        struct ll_readahead_state fd_ras;
        int fd_omode;
        struct lustre_handle fd_cwlockh;
        unsigned long fd_gid;
        __u32 fd_flags;
};

struct lov_stripe_md;

extern spinlock_t inode_lock;

extern struct proc_dir_entry *proc_lustre_fs_root;

static inline struct inode *ll_info2i(struct ll_inode_info *lli)
{
#if (LINUX_VERSION_CODE >= KERNEL_VERSION(2,5,0))
        return &lli->lli_vfs_inode;
#else
        return list_entry(lli, struct inode, u.generic_ip);
#endif
}

struct it_cb_data {
        struct inode *icbd_parent;
        struct dentry **icbd_childp;
        obd_id hash;
};

void ll_i2gids(__u32 *suppgids, struct inode *i1,struct inode *i2);

#define LLAP_MAGIC 98764321

extern cfs_mem_cache_t *ll_async_page_slab;
extern size_t ll_async_page_slab_size;
struct ll_async_page {
        int              llap_magic;
         /* only trust these if the page lock is providing exclusion */
        unsigned int     llap_write_queued:1,
                         llap_defer_uptodate:1,
                         llap_origin:3,
                         llap_ra_used:1,
                         llap_ignore_quota:1,
                         llap_nocache:1,
                         llap_lockless_io_page:1;
        void            *llap_cookie;
        struct page     *llap_page;
        struct list_head llap_pending_write;
        struct list_head llap_pglist_item;
        /* checksum for paranoid I/O debugging */
        __u32 llap_checksum;
};

/*
 * enumeration of llap_from_page() call-sites. Used to export statistics in
 * /proc/fs/lustre/llite/fsN/dump_page_cache.
 */
enum {
        LLAP_ORIGIN_UNKNOWN = 0,
        LLAP_ORIGIN_READPAGE,
        LLAP_ORIGIN_READAHEAD,
        LLAP_ORIGIN_COMMIT_WRITE,
        LLAP_ORIGIN_WRITEPAGE,
        LLAP_ORIGIN_REMOVEPAGE,
        LLAP_ORIGIN_LOCKLESS_IO,
        LLAP__ORIGIN_MAX,
};
extern char *llap_origins[];

#ifdef HAVE_REGISTER_CACHE
#define ll_register_cache(cache) register_cache(cache)
#define ll_unregister_cache(cache) unregister_cache(cache)
#else
#define ll_register_cache(cache) do {} while (0)
#define ll_unregister_cache(cache) do {} while (0)
#endif

void ll_ra_read_in(struct file *f, struct ll_ra_read *rar);
void ll_ra_read_ex(struct file *f, struct ll_ra_read *rar);
struct ll_ra_read *ll_ra_read_get(struct file *f);

/* llite/lproc_llite.c */
#ifdef LPROCFS
int lprocfs_register_mountpoint(struct proc_dir_entry *parent,
                                struct super_block *sb, char *osc, char *mdc);
void lprocfs_unregister_mountpoint(struct ll_sb_info *sbi);
void ll_stats_ops_tally(struct ll_sb_info *sbi, int op, int count);
void lprocfs_llite_init_vars(struct lprocfs_static_vars *lvars);
#else
static inline int lprocfs_register_mountpoint(struct proc_dir_entry *parent,
                        struct super_block *sb, char *osc, char *mdc){return 0;}
static inline void lprocfs_unregister_mountpoint(struct ll_sb_info *sbi) {}
static void ll_stats_ops_tally(struct ll_sb_info *sbi, int op, int count) {}
static void lprocfs_llite_init_vars(struct lprocfs_static_vars *lvars)
{
        memset(lvars, 0, sizeof(*lvars));
}
#endif


/* llite/dir.c */
static inline void ll_put_page(struct page *page)
{
        kunmap(page);
        page_cache_release(page);
}

extern struct file_operations ll_dir_operations;
extern struct inode_operations ll_dir_inode_operations;
<<<<<<< HEAD

struct page *ll_get_dir_page(struct inode *dir, unsigned long n);
/*
 * p is at least 6 bytes before the end of page
 */
typedef struct ext2_dir_entry_2 ext2_dirent;

static inline ext2_dirent *ext2_next_entry(ext2_dirent *p)
{
        return (ext2_dirent *)((char*)p + le16_to_cpu(p->rec_len));
}

static inline unsigned
ext2_validate_entry(char *base, unsigned offset, unsigned mask)
{
        ext2_dirent *de = (ext2_dirent*)(base + offset);
        ext2_dirent *p = (ext2_dirent*)(base + (offset&mask));
        while ((char*)p < (char*)de)
                p = ext2_next_entry(p);
        return (char *)p - base;
}

static inline void ext2_put_page(struct page *page)
{
        kunmap(page);
        page_cache_release(page);
}

static inline unsigned long dir_pages(struct inode *inode)
{
        return (inode->i_size + CFS_PAGE_SIZE - 1) >> CFS_PAGE_SHIFT;
}

=======
struct page *ll_get_dir_page(struct inode *dir, __u64 hash, int exact,
                             struct ll_dir_chain *chain);
>>>>>>> 7bbcc3c5
/* llite/namei.c */
int ll_objects_destroy(struct ptlrpc_request *request, struct inode *dir);
struct inode *ll_iget(struct super_block *sb, ino_t hash,
                      struct lustre_md *lic);
<<<<<<< HEAD
int ll_mdc_cancel_unused(struct lustre_handle *, struct inode *, int flags,
                         void *opaque);
int ll_mdc_blocking_ast(struct ldlm_lock *, struct ldlm_lock_desc *,
                        void *data, int flag);
int ll_prepare_mdc_op_data(struct mdc_op_data *,
                           struct inode *i1, struct inode *i2,
                           const char *name, int namelen, int mode, void *data);
=======
int ll_md_blocking_ast(struct ldlm_lock *, struct ldlm_lock_desc *,
                       void *data, int flag);
>>>>>>> 7bbcc3c5
#ifndef HAVE_VFS_INTENT_PATCHES
struct lookup_intent *ll_convert_intent(struct open_intent *oit,
                                        int lookup_flags);
#endif
<<<<<<< HEAD
void ll_pin_extent_cb(void *data);
int ll_page_removal_cb(void *data, int discard);
int ll_extent_lock_cancel_cb(struct ldlm_lock *lock, struct ldlm_lock_desc *new,
                             void *data, int flag);
int lookup_it_finish(struct ptlrpc_request *request, int offset,
                     struct lookup_intent *it, void *data);
=======
int ll_lookup_it_finish(struct ptlrpc_request *request,
                        struct lookup_intent *it, void *data);
>>>>>>> 7bbcc3c5
void ll_lookup_finish_locks(struct lookup_intent *it, struct dentry *dentry);

/* llite/rw.c */
int ll_prepare_write(struct file *, struct page *, unsigned from, unsigned to);
int ll_commit_write(struct file *, struct page *, unsigned from, unsigned to);
int ll_writepage(struct page *page);
void ll_inode_fill_obdo(struct inode *inode, int cmd, struct obdo *oa);
int ll_ap_completion(void *data, int cmd, struct obdo *oa, int rc);
int llap_shrink_cache(struct ll_sb_info *sbi, int shrink_fraction);
extern struct cache_definition ll_cache_definition;
void ll_removepage(struct page *page);
int ll_readpage(struct file *file, struct page *page);
struct ll_async_page *llap_cast_private(struct page *page);
void ll_readahead_init(struct inode *inode, struct ll_readahead_state *ras);
void ll_ra_accounting(struct ll_async_page *llap,struct address_space *mapping);
void ll_truncate(struct inode *inode);
int ll_file_punch(struct inode *, loff_t, int);
<<<<<<< HEAD
ssize_t ll_file_lockless_io(struct file *, const struct iovec *,
                            unsigned long, loff_t *, int, ssize_t);
=======
ssize_t ll_file_lockless_io(struct file *, char *, size_t, loff_t *, int);
>>>>>>> 7bbcc3c5
void ll_clear_file_contended(struct inode*);
int ll_sync_page_range(struct inode *, struct address_space *, loff_t, size_t);

/* llite/file.c */
extern struct file_operations ll_file_operations;
extern struct file_operations ll_file_operations_flock;
extern struct file_operations ll_file_operations_noflock;
extern struct inode_operations ll_file_inode_operations;
extern int ll_inode_revalidate_it(struct dentry *, struct lookup_intent *);
extern int ll_have_md_lock(struct inode *inode, __u64 bits);
int ll_extent_lock(struct ll_file_data *, struct inode *,
                   struct lov_stripe_md *, int mode, ldlm_policy_data_t *,
                   struct lustre_handle *, int ast_flags);
int ll_extent_unlock(struct ll_file_data *, struct inode *,
                     struct lov_stripe_md *, int mode, struct lustre_handle *);
int ll_file_open(struct inode *inode, struct file *file);
int ll_file_release(struct inode *inode, struct file *file);
int ll_lsm_getattr(struct obd_export *, struct lov_stripe_md *, struct obdo *);
int ll_glimpse_ioctl(struct ll_sb_info *sbi, 
                     struct lov_stripe_md *lsm, lstat_t *st);
int ll_glimpse_size(struct inode *inode, int ast_flags);
int ll_local_open(struct file *file,
                  struct lookup_intent *it, struct ll_file_data *fd,
                  struct obd_client_handle *och);
int ll_release_openhandle(struct dentry *, struct lookup_intent *);
int ll_mdc_close(struct obd_export *mdc_exp, struct inode *inode,
                 struct file *file);
int ll_mdc_real_close(struct inode *inode, int flags);
extern void ll_rw_stats_tally(struct ll_sb_info *sbi, pid_t pid, struct file
                               *file, size_t count, int rw);
#if (LINUX_VERSION_CODE > KERNEL_VERSION(2,5,0))
int ll_getattr_it(struct vfsmount *mnt, struct dentry *de,
               struct lookup_intent *it, struct kstat *stat);
int ll_getattr(struct vfsmount *mnt, struct dentry *de, struct kstat *stat);
#endif
struct ll_file_data *ll_file_data_get(void);
#if (LINUX_VERSION_CODE >= KERNEL_VERSION(2,6,0))
int ll_inode_permission(struct inode *inode, int mask, struct nameidata *nd);
#else
int ll_inode_permission(struct inode *inode, int mask);
#endif
int ll_lov_setstripe_ea_info(struct inode *inode, struct file *file,
                             int flags, struct lov_user_md *lum,
                             int lum_size);
int ll_lov_getstripe_ea_info(struct inode *inode, const char *filename,
                             struct lov_mds_md **lmm, int *lmm_size,
                             struct ptlrpc_request **request);
int ll_dir_setstripe(struct inode *inode, struct lov_user_md *lump,
                     int set_default);
int ll_dir_getstripe(struct inode *inode, struct lov_mds_md **lmm, 
                     int *lmm_size, struct ptlrpc_request **request);
void ll_pin_extent_cb(void *data);
int ll_page_removal_cb(void *data, int discard);
int ll_extent_lock_cancel_cb(struct ldlm_lock *lock, struct ldlm_lock_desc *new,
                             void *data, int flag);

/* llite/dcache.c */
extern struct dentry_operations ll_init_d_ops;
extern struct dentry_operations ll_d_ops;
extern struct dentry_operations ll_fini_d_ops;
void ll_intent_drop_lock(struct lookup_intent *);
void ll_intent_release(struct lookup_intent *);
extern void ll_set_dd(struct dentry *de);
int ll_drop_dentry(struct dentry *dentry);
void ll_unhash_aliases(struct inode *);
void ll_frob_intent(struct lookup_intent **itp, struct lookup_intent *deft);
void ll_lookup_finish_locks(struct lookup_intent *it, struct dentry *dentry);
int ll_dcompare(struct dentry *parent, struct qstr *d_name, struct qstr *name);
int revalidate_it_finish(struct ptlrpc_request *request, int offset,
                         struct lookup_intent *it, struct dentry *de);

/* llite/llite_lib.c */
extern struct super_operations lustre_super_operations;

char *ll_read_opt(const char *opt, char *data);
void ll_lli_init(struct ll_inode_info *lli);
int ll_fill_super(struct super_block *sb);
void ll_put_super(struct super_block *sb);
void ll_kill_super(struct super_block *sb);
struct inode *ll_inode_from_lock(struct ldlm_lock *lock);
void ll_clear_inode(struct inode *inode);
int ll_setattr_raw(struct inode *inode, struct iattr *attr);
int ll_setattr(struct dentry *de, struct iattr *attr);
#ifndef HAVE_STATFS_DENTRY_PARAM
int ll_statfs(struct super_block *sb, struct kstatfs *sfs);
#else
int ll_statfs(struct dentry *de, struct kstatfs *sfs);
#endif
int ll_statfs_internal(struct super_block *sb, struct obd_statfs *osfs,
                       __u64 max_age, __u32 flags);
void ll_update_inode(struct inode *inode, struct lustre_md *md);
void ll_read_inode2(struct inode *inode, void *opaque);
int ll_iocontrol(struct inode *inode, struct file *file,
                 unsigned int cmd, unsigned long arg);
#ifdef HAVE_UMOUNTBEGIN_VFSMOUNT
void ll_umount_begin(struct vfsmount *vfsmnt, int flags);
#else
void ll_umount_begin(struct super_block *sb);
#endif
int ll_remount_fs(struct super_block *sb, int *flags, char *data);
int ll_prep_inode(struct obd_export *exp, struct inode **inode,
                  struct ptlrpc_request *req, int offset, struct super_block *);
void lustre_dump_dentry(struct dentry *, int recur);
void lustre_dump_inode(struct inode *);
struct ll_async_page *llite_pglist_next_llap(struct ll_sb_info *sbi,
                                             struct list_head *list);
int ll_obd_statfs(struct inode *inode, void *arg);
int ll_get_max_mdsize(struct ll_sb_info *sbi, int *max_mdsize);
int ll_process_config(struct lustre_cfg *lcfg);

/* llite/llite_nfs.c */
extern struct export_operations lustre_export_operations;
__u32 get_uuid2int(const char *name, int len);
struct dentry *ll_fh_to_dentry(struct super_block *sb, __u32 *data, int len,
                               int fhtype, int parent);
int ll_dentry_to_fh(struct dentry *, __u32 *datap, int *lenp, int need_parent);

/* llite/special.c */
extern struct inode_operations ll_special_inode_operations;
extern struct file_operations ll_special_chr_inode_fops;
extern struct file_operations ll_special_chr_file_fops;
extern struct file_operations ll_special_blk_inode_fops;
extern struct file_operations ll_special_fifo_inode_fops;
extern struct file_operations ll_special_fifo_file_fops;
extern struct file_operations ll_special_sock_inode_fops;

/* llite/symlink.c */
extern struct inode_operations ll_fast_symlink_inode_operations;

/* llite/llite_close.c */
struct ll_close_queue {
        spinlock_t              lcq_lock;
        struct list_head        lcq_list;
        wait_queue_head_t       lcq_waitq;
        struct completion       lcq_comp;
};

#ifdef HAVE_CLOSE_THREAD
void llap_write_pending(struct inode *inode, struct ll_async_page *llap);
void llap_write_complete(struct inode *inode, struct ll_async_page *llap);
void ll_open_complete(struct inode *inode);
int ll_is_inode_dirty(struct inode *inode);
void ll_try_done_writing(struct inode *inode);
void ll_queue_done_writing(struct inode *inode);
#else
static inline void llap_write_pending(struct inode *inode,
                                      struct ll_async_page *llap) { return; };
static inline void llap_write_complete(struct inode *inode,
                                       struct ll_async_page *llap) { return; };
static inline void ll_open_complete(struct inode *inode) { return; };
static inline int ll_is_inode_dirty(struct inode *inode) { return 0; };
static inline void ll_try_done_writing(struct inode *inode) { return; };
static inline void ll_queue_done_writing(struct inode *inode) { return; };
//static inline void ll_close_thread_shutdown(struct ll_close_queue *lcq) { return; };
//static inline int ll_close_thread_start(struct ll_close_queue **lcq_ret) { return 0; };
#endif
void ll_close_thread_shutdown(struct ll_close_queue *lcq);
int ll_close_thread_start(struct ll_close_queue **lcq_ret);

/* llite/llite_mmap.c */
#if  (LINUX_VERSION_CODE >= KERNEL_VERSION(2,5,0))
typedef struct rb_root  rb_root_t;
typedef struct rb_node  rb_node_t;
#endif

struct ll_lock_tree_node;
struct ll_lock_tree {
        rb_root_t                       lt_root;
        struct list_head                lt_locked_list;
        struct ll_file_data             *lt_fd;
};

int ll_teardown_mmaps(struct address_space *mapping, __u64 first, __u64 last);
int ll_file_mmap(struct file * file, struct vm_area_struct * vma);
struct ll_lock_tree_node * ll_node_from_inode(struct inode *inode, __u64 start,
                                              __u64 end, ldlm_mode_t mode);
int ll_tree_lock(struct ll_lock_tree *tree,
                 struct ll_lock_tree_node *first_node,
                 const char *buf, size_t count, int ast_flags);
int ll_tree_lock_iov(struct ll_lock_tree *tree,
                     struct ll_lock_tree_node *first_node,
                     const struct iovec *iov, unsigned long nr_segs,
                     int ast_flags);
int ll_tree_unlock(struct ll_lock_tree *tree);

#define    ll_s2sbi(sb)        (s2lsi(sb)->lsi_llsbi)

#if  (LINUX_VERSION_CODE >= KERNEL_VERSION(2,5,0))
static inline __u64 ll_ts2u64(struct timespec *time)
{
        __u64 t = time->tv_sec;
        return t;
}
#else  /* 2.4 here */
static inline __u64 ll_ts2u64(time_t *time)
{
        return *time;
}
#endif

/* don't need an addref as the sb_info should be holding one */
static inline struct obd_export *ll_s2obdexp(struct super_block *sb)
{
        return ll_s2sbi(sb)->ll_osc_exp;
}

/* don't need an addref as the sb_info should be holding one */
static inline struct obd_export *ll_s2mdcexp(struct super_block *sb)
{
        return ll_s2sbi(sb)->ll_mdc_exp;
}

static inline struct client_obd *sbi2mdc(struct ll_sb_info *sbi)
{
        struct obd_device *obd = sbi->ll_mdc_exp->exp_obd;
        if (obd == NULL)
                LBUG();
        return &obd->u.cli;
}

// FIXME: replace the name of this with LL_SB to conform to kernel stuff
static inline struct ll_sb_info *ll_i2sbi(struct inode *inode)
{
        return ll_s2sbi(inode->i_sb);
}

static inline struct obd_export *ll_i2obdexp(struct inode *inode)
{
        return ll_s2obdexp(inode->i_sb);
}

static inline struct obd_export *ll_i2mdcexp(struct inode *inode)
{
        return ll_s2mdcexp(inode->i_sb);
}

static inline void ll_inode2fid(struct ll_fid *fid, struct inode *inode)
{
        mdc_pack_fid(fid, inode->i_ino, inode->i_generation,
                     inode->i_mode & S_IFMT);
}

static inline int ll_mds_max_easize(struct super_block *sb)
{
        return sbi2mdc(ll_s2sbi(sb))->cl_max_mds_easize;
}

static inline __u64 ll_file_maxbytes(struct inode *inode)
{
        return ll_i2info(inode)->lli_maxbytes;
}

/* llite/xattr.c */
int ll_setxattr(struct dentry *dentry, const char *name,
                const void *value, size_t size, int flags);
ssize_t ll_getxattr(struct dentry *dentry, const char *name,
                    void *buffer, size_t size);
ssize_t ll_listxattr(struct dentry *dentry, char *buffer, size_t size);
int ll_removexattr(struct dentry *dentry, const char *name);

/* statahead.c */

#define LL_SA_RPC_MIN   2
#define LL_SA_RPC_DEF   32
#define LL_SA_RPC_MAX   8192

/* per inode struct, for dir only */
struct ll_statahead_info {
        struct inode           *sai_inode;
        unsigned int            sai_generation; /* generation for statahead */
        atomic_t                sai_refcount;   /* when access this struct, hold
                                                 * refcount */
        unsigned int            sai_sent;       /* stat requests sent count */
        unsigned int            sai_replied;    /* stat requests which received
                                                 * reply */
        unsigned int            sai_max;        /* max ahead of lookup */
        unsigned int            sai_index;      /* index of statahead entry */
        unsigned int            sai_hit;        /* hit count */
        unsigned int            sai_miss;       /* miss count:
                                                 * for "ls -al" case, it includes
                                                 * hidden dentry miss;
                                                 * for "ls -l" case, it does not
                                                 * include hidden dentry miss.
                                                 * "sai_miss_hidden" is used for
                                                 * the later case.
                                                 */
        unsigned int            sai_consecutive_miss; /* consecutive miss */
        unsigned int            sai_miss_hidden;/* "ls -al", but first dentry
                                                 * is not a hidden one */
        unsigned int            sai_skip_hidden;/* skipped hidden dentry count */
        unsigned int            sai_ls_all:1;   /* "ls -al", do stat-ahead for
                                                 * hidden entries */
        cfs_waitq_t             sai_waitq;      /* stat-ahead wait queue */
        struct ptlrpc_thread    sai_thread;     /* stat-ahead thread */
        struct list_head        sai_entries;    /* stat-ahead entries */
};

int do_statahead_enter(struct inode *dir, struct dentry **dentry, int lookup);
void ll_statahead_exit(struct dentry *dentry, int result);
void ll_stop_statahead(struct inode *inode, void *key);

static inline
void ll_d_wakeup(struct dentry *dentry)
{
        struct ll_dentry_data *lld = ll_d2d(dentry);

        LASSERT(dentry->d_op != &ll_init_d_ops);
        if (lld != NULL)
                cfs_waitq_broadcast(&lld->lld_waitq);
}

static inline
int ll_statahead_enter(struct inode *dir, struct dentry **dentryp, int lookup)
{
        struct ll_sb_info        *sbi = ll_i2sbi(dir);
        struct ll_inode_info     *lli = ll_i2info(dir);
        struct ll_dentry_data    *ldd = ll_d2d(*dentryp);

        if (sbi->ll_sa_max == 0)
                return -ENOTSUPP;

        /* not the same process, don't statahead */
        if (lli->lli_opendir_pid != cfs_curproc_pid())
                return -EBADF;

        /*
         * When "ls" a dentry, the system trigger more than once "revalidate" or
         * "lookup", for "getattr", for "getxattr", and maybe for others.
         * Under patchless client mode, the operation intent is not accurate,
         * it maybe misguide the statahead thread. For example:
         * The "revalidate" call for "getattr" and "getxattr" of a dentry maybe
         * have the same operation intent -- "IT_GETATTR".
         * In fact, one dentry should has only one chance to interact with the
         * statahead thread, otherwise the statahead windows will be confused.
         * The solution is as following:
         * Assign "lld_sa_generation" with "sai_generation" when a dentry
         * "IT_GETATTR" for the first time, and the subsequent "IT_GETATTR"
         * will bypass interacting with statahead thread for checking:
         * "lld_sa_generation == lli_sai->sai_generation"
         */ 
        if (ldd && lli->lli_sai &&
            ldd->lld_sa_generation == lli->lli_sai->sai_generation)
                return -EAGAIN;

        return do_statahead_enter(dir, dentryp, lookup);
}

/* statahead.c */

#define LL_SA_RPC_MIN   2
#define LL_SA_RPC_DEF   32
#define LL_SA_RPC_MAX   8192

/* per inode struct, for dir only */
struct ll_statahead_info {
        struct inode           *sai_inode;
        unsigned int            sai_generation; /* generation for statahead */
        atomic_t                sai_refcount;   /* when access this struct, hold
                                                 * refcount */
        unsigned int            sai_sent;       /* stat requests sent count */
        unsigned int            sai_replied;    /* stat requests which received
                                                 * reply */
        unsigned int            sai_max;        /* max ahead of lookup */
        unsigned int            sai_index;      /* index of statahead entry */
        unsigned int            sai_hit;        /* hit count */
        unsigned int            sai_miss;       /* miss count:
                                                 * for "ls -al" case, it includes
                                                 * hidden dentry miss;
                                                 * for "ls -l" case, it does not
                                                 * include hidden dentry miss.
                                                 * "sai_miss_hidden" is used for
                                                 * the later case.
                                                 */
        unsigned int            sai_consecutive_miss; /* consecutive miss */
        unsigned int            sai_miss_hidden;/* "ls -al", but first dentry
                                                 * is not a hidden one */
        unsigned int            sai_skip_hidden;/* skipped hidden dentry count */
        unsigned int            sai_ls_all:1;   /* "ls -al", do stat-ahead for
                                                 * hidden entries */
        cfs_waitq_t             sai_waitq;      /* stat-ahead wait queue */
        struct ptlrpc_thread    sai_thread;     /* stat-ahead thread */
        struct list_head        sai_entries;    /* stat-ahead entries */
};

int do_statahead_enter(struct inode *dir, struct dentry **dentry, int lookup);
void ll_statahead_exit(struct dentry *dentry, int result);
void ll_stop_statahead(struct inode *inode, void *key);

static inline
void ll_d_wakeup(struct dentry *dentry)
{
        struct ll_dentry_data *lld = ll_d2d(dentry);

        LASSERT(dentry->d_op != &ll_init_d_ops);
        if (lld != NULL)
                cfs_waitq_broadcast(&lld->lld_waitq);
}

static inline
int ll_statahead_enter(struct inode *dir, struct dentry **dentryp, int lookup)
{
        struct ll_sb_info        *sbi = ll_i2sbi(dir);
        struct ll_inode_info     *lli = ll_i2info(dir);
        struct ll_dentry_data    *ldd = ll_d2d(*dentryp);

        if (sbi->ll_sa_max == 0)
                return -ENOTSUPP;

        /* not the same process, don't statahead */
        if (lli->lli_opendir_pid != cfs_curproc_pid())
                return -EBADF;

        /*
         * When "ls" a dentry, the system trigger more than once "revalidate" or
         * "lookup", for "getattr", for "getxattr", and maybe for others.
         * Under patchless client mode, the operation intent is not accurate,
         * it maybe misguide the statahead thread. For example:
         * The "revalidate" call for "getattr" and "getxattr" of a dentry maybe
         * have the same operation intent -- "IT_GETATTR".
         * In fact, one dentry should has only one chance to interact with the
         * statahead thread, otherwise the statahead windows will be confused.
         * The solution is as following:
         * Assign "lld_sa_generation" with "sai_generation" when a dentry
         * "IT_GETATTR" for the first time, and the subsequent "IT_GETATTR"
         * will bypass interacting with statahead thread for checking:
         * "lld_sa_generation == lli_sai->sai_generation"
         */ 
        if (ldd && lli->lli_sai &&
            ldd->lld_sa_generation == lli->lli_sai->sai_generation)
                return -EAGAIN;

        return do_statahead_enter(dir, dentryp, lookup);
}

/* llite ioctl register support rountine */
#ifdef __KERNEL__
enum llioc_iter {
        LLIOC_CONT = 0,
        LLIOC_STOP
};

#define LLIOC_MAX_CMD           256

/*
 * Rules to write a callback function:
 *
 * Parameters:
 *  @magic: Dynamic ioctl call routine will feed this vaule with the pointer
 *      returned to ll_iocontrol_register.  Callback functions should use this
 *      data to check the potential collasion of ioctl cmd. If collasion is 
 *      found, callback function should return LLIOC_CONT.
 *  @rcp: The result of ioctl command.
 *
 *  Return values:
 *      If @magic matches the pointer returned by ll_iocontrol_data, the 
 *      callback should return LLIOC_STOP; return LLIOC_STOP otherwise.
 */
typedef enum llioc_iter (*llioc_callback_t)(struct inode *inode, 
                struct file *file, unsigned int cmd, unsigned long arg,
                void *magic, int *rcp);

enum llioc_iter ll_iocontrol_call(struct inode *inode, struct file *file, 
                unsigned int cmd, unsigned long arg, int *rcp);

/* export functions */
/* Register ioctl block dynamatically for a regular file. 
 *
 * @cmd: the array of ioctl command set
 * @count: number of commands in the @cmd
 * @cb: callback function, it will be called if an ioctl command is found to 
 *      belong to the command list @cmd.
 *
 * Return vaule:
 *      A magic pointer will be returned if success; 
 *      otherwise, NULL will be returned. 
 * */
void *ll_iocontrol_register(llioc_callback_t cb, int count, unsigned int *cmd);
void ll_iocontrol_unregister(void *magic);

#endif

#endif /* LLITE_INTERNAL_H */<|MERGE_RESOLUTION|>--- conflicted
+++ resolved
@@ -5,12 +5,6 @@
 #ifndef LLITE_INTERNAL_H
 #define LLITE_INTERNAL_H
 
-<<<<<<< HEAD
-#include <linux/ext2_fs.h>
-=======
-#include <linux/lustre_acl.h>
-
->>>>>>> 7bbcc3c5
 #ifdef CONFIG_FS_POSIX_ACL
 # include <linux/fs.h>
 #ifdef HAVE_XATTR_ACL
@@ -53,6 +47,26 @@
 }
 #endif
 
+/*
+ * Directory entries are currently in the same format as ext2/ext3, but will
+ * be changed in the future to accomodate FIDs
+ */
+#define LL_DIR_NAME_LEN (255)
+#define LL_DIR_PAD      (4)
+
+struct ll_dir_entry {
+        /* number of inode, referenced by this entry */
+	__le32	lde_inode;
+        /* total record length, multiple of LL_DIR_PAD */
+	__le16	lde_rec_len;
+        /* length of name */
+	__u8	lde_name_len;
+        /* file type: regular, directory, device, etc. */
+	__u8	lde_file_type;
+        /* name. NOT NUL-terminated */
+	char	lde_name[LL_DIR_NAME_LEN];
+};
+
 struct ll_dentry_data {
         int                      lld_cwd_count;
         int                      lld_mnt_count;
@@ -71,45 +85,10 @@
 
 #define LLI_INODE_MAGIC                 0x111d0de5
 #define LLI_INODE_DEAD                  0xdeadd00d
-<<<<<<< HEAD
 #define LLI_F_HAVE_OST_SIZE_LOCK        0
 #define LLI_F_HAVE_MDS_SIZE_LOCK        1
 #define LLI_F_CONTENDED                 2
 #define LLI_F_SRVLOCK                   3
-=======
-
-/* remote client permission cache */
-#define REMOTE_PERM_HASHSIZE 16
-
-/* llite setxid/access permission for user on remote client */
-struct ll_remote_perm {
-        struct hlist_node       lrp_list;
-        uid_t                   lrp_uid;
-        gid_t                   lrp_gid;
-        uid_t                   lrp_fsuid;
-        gid_t                   lrp_fsgid;
-        int                     lrp_access_perm; /* MAY_READ/WRITE/EXEC, this
-                                                    is access permission with
-                                                    lrp_fsuid/lrp_fsgid. */
-};
-
-enum lli_flags {
-        /* MDS has an authority for the Size-on-MDS attributes. */
-        LLIF_MDS_SIZE_LOCK      = (1 << 0),
-        /* Epoch close is postponed. */
-        LLIF_EPOCH_PENDING      = (1 << 1),
-        /* DONE WRITING is allowed. */
-        LLIF_DONE_WRITING       = (1 << 2),
-        /* Sizeon-on-MDS attributes are changed. An attribute update needs to
-         * be sent to MDS. */
-        LLIF_SOM_DIRTY          = (1 << 3),
-        /* File is contented */
-        LLIF_CONTENDED         = (1 << 4),
-        /* Truncate uses server lock for this file */
-        LLIF_SRVLOCK           = (1 << 5)
-
-};
->>>>>>> 7bbcc3c5
 
 struct ll_inode_info {
         int                     lli_inode_magic;
@@ -150,24 +129,12 @@
         struct obd_client_handle *lli_mds_exec_och;
         __u64                   lli_open_fd_exec_count;
 
-#if (LINUX_VERSION_CODE >= KERNEL_VERSION(2,5,0))
-        struct inode            lli_vfs_inode;
-#endif
-
-<<<<<<< HEAD
-=======
-        /* identifying fields for both metadata and data stacks. */
-        struct lu_fid           lli_fid;
-        struct lov_stripe_md   *lli_smd;
-
-        /* fid capability */
-        /* open count currently used by capability only, indicate whether
-         * capability needs renewal */
-        atomic_t                lli_open_count;
-        struct obd_capa        *lli_mds_capa;
-        struct list_head        lli_oss_capas;
-
->>>>>>> 7bbcc3c5
+        /** fid of this object. */
+        union {
+                struct lu_fid f20;
+                struct ll_fid f16;
+        } lli_fid;
+
         /* metadata stat-ahead */
         /*
          * "opendir_pid" is the token when lookup/revalid -- I am the owner of
@@ -180,6 +147,10 @@
          * before child -- it is me should cleanup the dir readahead. */
         void                   *lli_opendir_key;
         struct ll_statahead_info *lli_sai;
+
+#if (LINUX_VERSION_CODE >= KERNEL_VERSION(2,5,0))
+        struct inode            lli_vfs_inode;
+#endif
 };
 
 /*
@@ -273,7 +244,6 @@
 };
 
 /* flags for sbi->ll_flags */
-<<<<<<< HEAD
 #define LL_SBI_NOLCK            0x01 /* DLM locking disabled (directio-only) */
 #define LL_SBI_DATA_CHECKSUM    0x02 /* checksum each page on the wire */
 #define LL_SBI_FLOCK            0x04
@@ -286,51 +256,8 @@
 
 /* default value for ll_sb_info->contention_time */
 #define SBI_DEFAULT_CONTENTION_SECONDS     60
-=======
-#define LL_SBI_NOLCK             0x01 /* DLM locking disabled (directio-only) */
-#define LL_SBI_CHECKSUM          0x02 /* checksum each page as it's written */
-#define LL_SBI_FLOCK             0x04
-#define LL_SBI_USER_XATTR        0x08 /* support user xattr */
-#define LL_SBI_ACL               0x10 /* support ACL */
-#define LL_SBI_JOIN              0x20 /* support JOIN */
-#define LL_SBI_RMT_CLIENT        0x40 /* remote client */
-#define LL_SBI_MDS_CAPA          0x80 /* support mds capa */
-#define LL_SBI_OSS_CAPA         0x100 /* support oss capa */
-#define LL_SBI_LOCALFLOCK       0x200 /* Local flocks support by kernel */
-#define LL_SBI_LRU_RESIZE       0x400 /* lru resize support */
-
-/* default value for ll_sb_info->contention_time */
-#define SBI_DEFAULT_CONTENTION_SECONDS     60
 /* default value for lockless_truncate_enable */
 #define SBI_DEFAULT_LOCKLESS_TRUNCATE_ENABLE 1
-#define RCE_HASHES      32
-
-struct rmtacl_ctl_entry {
-        struct list_head rce_list;
-        pid_t            rce_key; /* hash key */
-        int              rce_ops; /* acl operation type */
-};
-
-struct rmtacl_ctl_table {
-        spinlock_t       rct_lock;
-        struct list_head rct_entries[RCE_HASHES];
-};
-
-#define EE_HASHES       32
-
-struct eacl_entry {
-        struct list_head      ee_list;
-        pid_t                 ee_key; /* hash key */
-        struct lu_fid         ee_fid;
-        int                   ee_type; /* ACL type for ACCESS or DEFAULT */
-        ext_acl_xattr_header *ee_acl;
-};
-
-struct eacl_table {
-        spinlock_t       et_lock;
-        struct list_head et_entries[EE_HASHES];
-};
->>>>>>> 7bbcc3c5
 
 struct ll_sb_info {
         struct list_head          ll_list;
@@ -360,10 +287,7 @@
         struct list_head          ll_pglist; /* all pages (llap_pglist_item) */
 
         unsigned                  ll_contention_time; /* seconds */
-<<<<<<< HEAD
-=======
         unsigned                  ll_lockless_truncate_enable; /* true/false */
->>>>>>> 7bbcc3c5
 
         struct ll_ra_info         ll_ra_info;
         unsigned int              ll_namelen;
@@ -387,22 +311,6 @@
         enum stats_track_type     ll_stats_track_type;
         int                       ll_stats_track_id;
         int                       ll_rw_stats_on;
-<<<<<<< HEAD
-=======
-
-        /* metadata stat-ahead */
-        unsigned int              ll_sa_max;     /* max statahead RPCs */
-        unsigned int              ll_sa_wrong;   /* statahead thread stopped for
-                                                  * low hit ratio */
-        unsigned int              ll_sa_total;   /* statahead thread started
-                                                  * count */
-        unsigned long long        ll_sa_blocked; /* ls count waiting for
-                                                  * statahead */
-        unsigned long long        ll_sa_cached;  /* ls count got in cache */
-        unsigned long long        ll_sa_hit;     /* hit count */
-        unsigned long long        ll_sa_miss;    /* miss count */
-
->>>>>>> 7bbcc3c5
         dev_t                     ll_sdev_orig; /* save s_dev before assign for
                                                  * clustred nfs */
 
@@ -617,38 +525,30 @@
 
 
 /* llite/dir.c */
-static inline void ll_put_page(struct page *page)
-{
-        kunmap(page);
-        page_cache_release(page);
-}
-
 extern struct file_operations ll_dir_operations;
 extern struct inode_operations ll_dir_inode_operations;
-<<<<<<< HEAD
 
 struct page *ll_get_dir_page(struct inode *dir, unsigned long n);
+
+static inline unsigned ll_dir_rec_len(unsigned name_len)
+{
+        return (name_len + 8 + LL_DIR_PAD - 1) & ~(LL_DIR_PAD - 1);
+}
+
+static inline struct ll_dir_entry *ll_entry_at(void *base, unsigned offset)
+{
+        return (struct ll_dir_entry *)((char *)base + offset);
+}
+
 /*
  * p is at least 6 bytes before the end of page
  */
-typedef struct ext2_dir_entry_2 ext2_dirent;
-
-static inline ext2_dirent *ext2_next_entry(ext2_dirent *p)
-{
-        return (ext2_dirent *)((char*)p + le16_to_cpu(p->rec_len));
-}
-
-static inline unsigned
-ext2_validate_entry(char *base, unsigned offset, unsigned mask)
-{
-        ext2_dirent *de = (ext2_dirent*)(base + offset);
-        ext2_dirent *p = (ext2_dirent*)(base + (offset&mask));
-        while ((char*)p < (char*)de)
-                p = ext2_next_entry(p);
-        return (char *)p - base;
-}
-
-static inline void ext2_put_page(struct page *page)
+static inline struct ll_dir_entry *ll_dir_next_entry(struct ll_dir_entry *p)
+{
+        return ll_entry_at(p, le16_to_cpu(p->lde_rec_len));
+}
+
+static inline void ll_put_page(struct page *page)
 {
         kunmap(page);
         page_cache_release(page);
@@ -659,15 +559,10 @@
         return (inode->i_size + CFS_PAGE_SIZE - 1) >> CFS_PAGE_SHIFT;
 }
 
-=======
-struct page *ll_get_dir_page(struct inode *dir, __u64 hash, int exact,
-                             struct ll_dir_chain *chain);
->>>>>>> 7bbcc3c5
 /* llite/namei.c */
 int ll_objects_destroy(struct ptlrpc_request *request, struct inode *dir);
 struct inode *ll_iget(struct super_block *sb, ino_t hash,
                       struct lustre_md *lic);
-<<<<<<< HEAD
 int ll_mdc_cancel_unused(struct lustre_handle *, struct inode *, int flags,
                          void *opaque);
 int ll_mdc_blocking_ast(struct ldlm_lock *, struct ldlm_lock_desc *,
@@ -675,25 +570,16 @@
 int ll_prepare_mdc_op_data(struct mdc_op_data *,
                            struct inode *i1, struct inode *i2,
                            const char *name, int namelen, int mode, void *data);
-=======
-int ll_md_blocking_ast(struct ldlm_lock *, struct ldlm_lock_desc *,
-                       void *data, int flag);
->>>>>>> 7bbcc3c5
 #ifndef HAVE_VFS_INTENT_PATCHES
 struct lookup_intent *ll_convert_intent(struct open_intent *oit,
                                         int lookup_flags);
 #endif
-<<<<<<< HEAD
 void ll_pin_extent_cb(void *data);
 int ll_page_removal_cb(void *data, int discard);
 int ll_extent_lock_cancel_cb(struct ldlm_lock *lock, struct ldlm_lock_desc *new,
                              void *data, int flag);
 int lookup_it_finish(struct ptlrpc_request *request, int offset,
                      struct lookup_intent *it, void *data);
-=======
-int ll_lookup_it_finish(struct ptlrpc_request *request,
-                        struct lookup_intent *it, void *data);
->>>>>>> 7bbcc3c5
 void ll_lookup_finish_locks(struct lookup_intent *it, struct dentry *dentry);
 
 /* llite/rw.c */
@@ -711,12 +597,8 @@
 void ll_ra_accounting(struct ll_async_page *llap,struct address_space *mapping);
 void ll_truncate(struct inode *inode);
 int ll_file_punch(struct inode *, loff_t, int);
-<<<<<<< HEAD
 ssize_t ll_file_lockless_io(struct file *, const struct iovec *,
                             unsigned long, loff_t *, int, ssize_t);
-=======
-ssize_t ll_file_lockless_io(struct file *, char *, size_t, loff_t *, int);
->>>>>>> 7bbcc3c5
 void ll_clear_file_contended(struct inode*);
 int ll_sync_page_range(struct inode *, struct address_space *, loff_t, size_t);
 
@@ -727,6 +609,7 @@
 extern struct inode_operations ll_file_inode_operations;
 extern int ll_inode_revalidate_it(struct dentry *, struct lookup_intent *);
 extern int ll_have_md_lock(struct inode *inode, __u64 bits);
+int ll_region_mapped(unsigned long addr, size_t count);
 int ll_extent_lock(struct ll_file_data *, struct inode *,
                    struct lov_stripe_md *, int mode, ldlm_policy_data_t *,
                    struct lustre_handle *, int ast_flags);
@@ -768,10 +651,6 @@
                      int set_default);
 int ll_dir_getstripe(struct inode *inode, struct lov_mds_md **lmm, 
                      int *lmm_size, struct ptlrpc_request **request);
-void ll_pin_extent_cb(void *data);
-int ll_page_removal_cb(void *data, int discard);
-int ll_extent_lock_cancel_cb(struct ldlm_lock *lock, struct ldlm_lock_desc *new,
-                             void *data, int flag);
 
 /* llite/dcache.c */
 extern struct dentry_operations ll_init_d_ops;
@@ -953,10 +832,21 @@
         return ll_s2mdcexp(inode->i_sb);
 }
 
+/** get lu_fid from inode. */
+static inline struct lu_fid *ll_inode_lu_fid(struct inode *inode)
+{
+        return &ll_i2info(inode)->lli_fid.f20;
+}
+
+/** get ll_fid from inode. */
+static inline struct ll_fid *ll_inode_ll_fid(struct inode *inode)
+{
+        return &ll_i2info(inode)->lli_fid.f16;
+}
+
 static inline void ll_inode2fid(struct ll_fid *fid, struct inode *inode)
 {
-        mdc_pack_fid(fid, inode->i_ino, inode->i_generation,
-                     inode->i_mode & S_IFMT);
+        *fid = *ll_inode_ll_fid(inode);
 }
 
 static inline int ll_mds_max_easize(struct super_block *sb)
@@ -1038,6 +928,10 @@
         if (sbi->ll_sa_max == 0)
                 return -ENOTSUPP;
 
+        /* temporarily disable dir stat ahead in interoperability mode */
+        if (sbi->ll_mdc_exp->exp_connect_flags & OBD_CONNECT_FID)
+                return -ENOTSUPP;
+
         /* not the same process, don't statahead */
         if (lli->lli_opendir_pid != cfs_curproc_pid())
                 return -EBADF;
@@ -1064,93 +958,6 @@
         return do_statahead_enter(dir, dentryp, lookup);
 }
 
-/* statahead.c */
-
-#define LL_SA_RPC_MIN   2
-#define LL_SA_RPC_DEF   32
-#define LL_SA_RPC_MAX   8192
-
-/* per inode struct, for dir only */
-struct ll_statahead_info {
-        struct inode           *sai_inode;
-        unsigned int            sai_generation; /* generation for statahead */
-        atomic_t                sai_refcount;   /* when access this struct, hold
-                                                 * refcount */
-        unsigned int            sai_sent;       /* stat requests sent count */
-        unsigned int            sai_replied;    /* stat requests which received
-                                                 * reply */
-        unsigned int            sai_max;        /* max ahead of lookup */
-        unsigned int            sai_index;      /* index of statahead entry */
-        unsigned int            sai_hit;        /* hit count */
-        unsigned int            sai_miss;       /* miss count:
-                                                 * for "ls -al" case, it includes
-                                                 * hidden dentry miss;
-                                                 * for "ls -l" case, it does not
-                                                 * include hidden dentry miss.
-                                                 * "sai_miss_hidden" is used for
-                                                 * the later case.
-                                                 */
-        unsigned int            sai_consecutive_miss; /* consecutive miss */
-        unsigned int            sai_miss_hidden;/* "ls -al", but first dentry
-                                                 * is not a hidden one */
-        unsigned int            sai_skip_hidden;/* skipped hidden dentry count */
-        unsigned int            sai_ls_all:1;   /* "ls -al", do stat-ahead for
-                                                 * hidden entries */
-        cfs_waitq_t             sai_waitq;      /* stat-ahead wait queue */
-        struct ptlrpc_thread    sai_thread;     /* stat-ahead thread */
-        struct list_head        sai_entries;    /* stat-ahead entries */
-};
-
-int do_statahead_enter(struct inode *dir, struct dentry **dentry, int lookup);
-void ll_statahead_exit(struct dentry *dentry, int result);
-void ll_stop_statahead(struct inode *inode, void *key);
-
-static inline
-void ll_d_wakeup(struct dentry *dentry)
-{
-        struct ll_dentry_data *lld = ll_d2d(dentry);
-
-        LASSERT(dentry->d_op != &ll_init_d_ops);
-        if (lld != NULL)
-                cfs_waitq_broadcast(&lld->lld_waitq);
-}
-
-static inline
-int ll_statahead_enter(struct inode *dir, struct dentry **dentryp, int lookup)
-{
-        struct ll_sb_info        *sbi = ll_i2sbi(dir);
-        struct ll_inode_info     *lli = ll_i2info(dir);
-        struct ll_dentry_data    *ldd = ll_d2d(*dentryp);
-
-        if (sbi->ll_sa_max == 0)
-                return -ENOTSUPP;
-
-        /* not the same process, don't statahead */
-        if (lli->lli_opendir_pid != cfs_curproc_pid())
-                return -EBADF;
-
-        /*
-         * When "ls" a dentry, the system trigger more than once "revalidate" or
-         * "lookup", for "getattr", for "getxattr", and maybe for others.
-         * Under patchless client mode, the operation intent is not accurate,
-         * it maybe misguide the statahead thread. For example:
-         * The "revalidate" call for "getattr" and "getxattr" of a dentry maybe
-         * have the same operation intent -- "IT_GETATTR".
-         * In fact, one dentry should has only one chance to interact with the
-         * statahead thread, otherwise the statahead windows will be confused.
-         * The solution is as following:
-         * Assign "lld_sa_generation" with "sai_generation" when a dentry
-         * "IT_GETATTR" for the first time, and the subsequent "IT_GETATTR"
-         * will bypass interacting with statahead thread for checking:
-         * "lld_sa_generation == lli_sai->sai_generation"
-         */ 
-        if (ldd && lli->lli_sai &&
-            ldd->lld_sa_generation == lli->lli_sai->sai_generation)
-                return -EAGAIN;
-
-        return do_statahead_enter(dir, dentryp, lookup);
-}
-
 /* llite ioctl register support rountine */
 #ifdef __KERNEL__
 enum llioc_iter {
@@ -1196,6 +1003,9 @@
 void *ll_iocontrol_register(llioc_callback_t cb, int count, unsigned int *cmd);
 void ll_iocontrol_unregister(void *magic);
 
+ino_t ll_fid_build_ino(struct ll_sb_info *sbi,
+                       struct ll_fid *fid);
+
 #endif
 
 #endif /* LLITE_INTERNAL_H */