--- conflicted
+++ resolved
@@ -37,7 +37,6 @@
 #ifndef LLITE_INTERNAL_H
 #define LLITE_INTERNAL_H
 
-<<<<<<< HEAD
 #ifdef CONFIG_FS_POSIX_ACL
 # include <linux/fs.h>
 #ifdef HAVE_XATTR_ACL
@@ -47,9 +46,6 @@
 # include <linux/posix_acl_xattr.h>
 #endif
 #endif
-=======
-#include <lustre_acl.h>
->>>>>>> 7bfe2fbd
 
 #include <lustre_debug.h>
 #include <lustre_ver.h>
@@ -812,21 +808,15 @@
                      int set_default);
 int ll_dir_getstripe(struct inode *inode, struct lov_mds_md **lmm, 
                      int *lmm_size, struct ptlrpc_request **request);
-<<<<<<< HEAD
-=======
 int ll_fsync(struct file *file, struct dentry *dentry, int data);
 int ll_fiemap(struct inode *inode, struct ll_user_fiemap *fiemap,
               int num_bytes);
-void ll_pin_extent_cb(void *data);
-int ll_page_removal_cb(void *data, int discard);
-int ll_extent_lock_cancel_cb(struct ldlm_lock *lock, struct ldlm_lock_desc *new,
-                             void *data, int flag);
->>>>>>> 7bfe2fbd
 
 /* llite/dcache.c */
 extern struct dentry_operations ll_init_d_ops;
 extern struct dentry_operations ll_d_ops;
 extern struct dentry_operations ll_fini_d_ops;
+void ll_release(struct dentry *de);
 void ll_intent_drop_lock(struct lookup_intent *);
 void ll_intent_release(struct lookup_intent *);
 extern void ll_set_dd(struct dentry *de);
@@ -868,13 +858,8 @@
 #endif
 int ll_remount_fs(struct super_block *sb, int *flags, char *data);
 int ll_show_options(struct seq_file *seq, struct vfsmount *vfs);
-<<<<<<< HEAD
 int ll_prep_inode(struct obd_export *exp, struct inode **inode,
                   struct ptlrpc_request *req, int offset, struct super_block *);
-=======
-int ll_prep_inode(struct inode **inode, struct ptlrpc_request *req,
-                  struct super_block *);
->>>>>>> 7bfe2fbd
 void lustre_dump_dentry(struct dentry *, int recur);
 void lustre_dump_inode(struct inode *);
 struct ll_async_page *llite_pglist_next_llap(struct list_head *head,
@@ -1053,6 +1038,7 @@
 /* per inode struct, for dir only */
 struct ll_statahead_info {
         struct inode           *sai_inode;
+        struct dentry          *sai_first;      /* first dentry item */
         unsigned int            sai_generation; /* generation for statahead */
         atomic_t                sai_refcount;   /* when access this struct, hold
                                                  * refcount */
@@ -1061,6 +1047,8 @@
                                                  * reply */
         unsigned int            sai_max;        /* max ahead of lookup */
         unsigned int            sai_index;      /* index of statahead entry */
+        unsigned int            sai_index_next; /* index for the next statahead
+                                                 * entry to be stated */
         unsigned int            sai_hit;        /* hit count */
         unsigned int            sai_miss;       /* miss count:
                                                  * for "ls -al" case, it includes
@@ -1078,11 +1066,13 @@
                                                  * hidden entries */
         cfs_waitq_t             sai_waitq;      /* stat-ahead wait queue */
         struct ptlrpc_thread    sai_thread;     /* stat-ahead thread */
-        struct list_head        sai_entries;    /* stat-ahead entries */
+        struct list_head        sai_entries_sent;     /* entries sent out */
+        struct list_head        sai_entries_received; /* entries returned */
+        struct list_head        sai_entries_stated;   /* entries stated */
 };
 
 int do_statahead_enter(struct inode *dir, struct dentry **dentry, int lookup);
-void ll_statahead_exit(struct dentry *dentry, int result);
+int ll_statahead_exit(struct dentry *dentry, int result);
 void ll_stop_statahead(struct inode *inode, void *key);
 
 static inline
