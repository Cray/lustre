/* -*- mode: c; c-basic-offset: 8; indent-tabs-mode: nil; -*-
 * vim:expandtab:shiftwidth=8:tabstop=8:
 *
 * GPL HEADER START
 *
 * DO NOT ALTER OR REMOVE COPYRIGHT NOTICES OR THIS FILE HEADER.
 *
 * This program is free software; you can redistribute it and/or modify
 * it under the terms of the GNU General Public License version 2 only,
 * as published by the Free Software Foundation.
 *
 * This program is distributed in the hope that it will be useful, but
 * WITHOUT ANY WARRANTY; without even the implied warranty of
 * MERCHANTABILITY or FITNESS FOR A PARTICULAR PURPOSE.  See the GNU
 * General Public License version 2 for more details (a copy is included
 * in the LICENSE file that accompanied this code).
 *
 * You should have received a copy of the GNU General Public License
 * version 2 along with this program; If not, see
 * http://www.sun.com/software/products/lustre/docs/GPLv2.pdf
 *
 * Please contact Sun Microsystems, Inc., 4150 Network Circle, Santa Clara,
 * CA 95054 USA or visit www.sun.com if you need additional information or
 * have any questions.
 *
 * GPL HEADER END
 */
/*
 * Copyright  2008 Sun Microsystems, Inc. All rights reserved
 * Use is subject to license terms.
 */
/*
 * This file is part of Lustre, http://www.lustre.org/
 * Lustre is a trademark of Sun Microsystems, Inc.
 */

#ifndef LLITE_INTERNAL_H
#define LLITE_INTERNAL_H

#ifdef CONFIG_FS_POSIX_ACL
# include <linux/fs.h>
#ifdef HAVE_XATTR_ACL
# include <linux/xattr_acl.h>
#endif
#ifdef HAVE_LINUX_POSIX_ACL_XATTR_H
# include <linux/posix_acl_xattr.h>
#endif
#endif

#include <lustre_debug.h>
#include <lustre_ver.h>
#include <linux/lustre_version.h>
#include <lustre_disk.h>  /* for s2sbi */

<<<<<<< HEAD
#ifndef HAVE_LE_TYPES
typedef __u16 __le16;
typedef __u32 __le32;
#endif
 
/*
struct lustre_intent_data {
        __u64 it_lock_handle[2];
        __u32 it_disposition;
        __u32 it_status;
        __u32 it_lock_mode;
        }; */

/* If there is no FMODE_EXEC defined, make it to match nothing */
=======
/* for struct cl_lock_descr and struct cl_io */
#include <cl_object.h>
#include <lclient.h>

>>>>>>> 7df8d1be
#ifndef FMODE_EXEC
#define FMODE_EXEC 0
#endif

#define LL_IT2STR(it) ((it) ? ldlm_it2str((it)->it_op) : "0")
#define LUSTRE_FPRIVATE(file) ((file)->private_data)

#ifdef HAVE_VFS_INTENT_PATCHES
static inline struct lookup_intent *ll_nd2it(struct nameidata *nd)
{
#if (LINUX_VERSION_CODE >= KERNEL_VERSION(2,5,0))
        return &nd->intent;
#else
        return nd->intent;
#endif
}
#endif

/*
 * Directory entries are currently in the same format as ext2/ext3, but will
 * be changed in the future to accomodate FIDs
 */
#define LL_DIR_NAME_LEN (255)
#define LL_DIR_PAD      (4)

struct ll_dir_entry {
        /* number of inode, referenced by this entry */
	__le32	lde_inode;
        /* total record length, multiple of LL_DIR_PAD */
	__le16	lde_rec_len;
        /* length of name */
	__u8	lde_name_len;
        /* file type: regular, directory, device, etc. */
	__u8	lde_file_type;
        /* name. NOT NUL-terminated */
	char	lde_name[LL_DIR_NAME_LEN];
};

struct ll_dentry_data {
        int                      lld_cwd_count;
        int                      lld_mnt_count;
        struct obd_client_handle lld_cwd_och;
        struct obd_client_handle lld_mnt_och;
#ifndef HAVE_VFS_INTENT_PATCHES
        struct lookup_intent    *lld_it;
#endif
        unsigned int             lld_sa_generation;
};

#define ll_d2d(de) ((struct ll_dentry_data*)((de)->d_fsdata))

extern struct file_operations ll_pgcache_seq_fops;

#define LLI_INODE_MAGIC                 0x111d0de5
#define LLI_INODE_DEAD                  0xdeadd00d
#define LLI_F_HAVE_OST_SIZE_LOCK        0
#define LLI_F_HAVE_MDS_SIZE_LOCK        1
#define LLI_F_CONTENDED                 2
#define LLI_F_SRVLOCK                   3

struct ll_inode_info {
        int                     lli_inode_magic;
        struct semaphore        lli_size_sem;           /* protect open and change size */
        void                   *lli_size_sem_owner;
        struct semaphore        lli_write_sem;
        struct lov_stripe_md   *lli_smd;
        char                   *lli_symlink_name;
        __u64                   lli_maxbytes;
        __u64                   lli_io_epoch;
        unsigned long           lli_flags;
        cfs_time_t              lli_contention_time;

        /* this lock protects s_d_w and p_w_ll and mmap_cnt */
        spinlock_t              lli_lock;
#ifdef HAVE_CLOSE_THREAD
        struct list_head        lli_pending_write_llaps;
<<<<<<< HEAD
        struct list_head        lli_close_item;
        int                     lli_send_done_writing;
#endif
        atomic_t                lli_mmap_cnt;
=======
        struct list_head        lli_close_list;
        /* handle is to be sent to MDS later on done_writing and setattr.
         * Open handle data are needed for the recovery to reconstruct
         * the inode state on the MDS. XXX: recovery is not ready yet. */
        struct obd_client_handle *lli_pending_och;
>>>>>>> 7df8d1be

        /* for writepage() only to communicate to fsync */
        int                     lli_async_rc;

        struct posix_acl       *lli_posix_acl;

        struct list_head        lli_dead_list;

        struct semaphore        lli_och_sem; /* Protects access to och pointers
                                                and their usage counters */
        /* We need all three because every inode may be opened in different
           modes */
        struct obd_client_handle *lli_mds_read_och;
        __u64                   lli_open_fd_read_count;
        struct obd_client_handle *lli_mds_write_och;
        __u64                   lli_open_fd_write_count;
        struct obd_client_handle *lli_mds_exec_och;
        __u64                   lli_open_fd_exec_count;

        /** fid of this object. */
        union {
                struct lu_fid f20;
                struct ll_fid f16;
        } lli_fid;

        /* metadata stat-ahead */
        /*
         * "opendir_pid" is the token when lookup/revalid -- I am the owner of
         * dir statahead.
         */
        pid_t                   lli_opendir_pid;
        /*
         * since parent-child threads can share the same @file struct,
         * "opendir_key" is the token when dir close for case of parent exit
         * before child -- it is me should cleanup the dir readahead. */
        void                   *lli_opendir_key;
        struct ll_statahead_info *lli_sai;
<<<<<<< HEAD

#if (LINUX_VERSION_CODE >= KERNEL_VERSION(2,5,0))
        struct inode            lli_vfs_inode;
#endif
=======
        struct cl_object       *lli_clob;
>>>>>>> 7df8d1be
};

/*
 * Locking to guarantee consistency of non-atomic updates to long long i_size,
 * consistency between file size and KMS, and consistency within
 * ->lli_smd->lsm_oinfo[]'s.
 *
 * Implemented by ->lli_size_sem and ->lsm_sem, nested in that order.
 */

void ll_inode_size_lock(struct inode *inode, int lock_lsm);
void ll_inode_size_unlock(struct inode *inode, int unlock_lsm);

// FIXME: replace the name of this with LL_I to conform to kernel stuff
// static inline struct ll_inode_info *LL_I(struct inode *inode)
static inline struct ll_inode_info *ll_i2info(struct inode *inode)
{
#if (LINUX_VERSION_CODE >= KERNEL_VERSION(2,5,0))
        return container_of(inode, struct ll_inode_info, lli_vfs_inode);
#else
        CLASSERT(sizeof(inode->u) >= sizeof(struct ll_inode_info));
        return (struct ll_inode_info *)&(inode->u.generic_ip);
#endif
}

/* default to about 40meg of readahead on a given system.  That much tied
 * up in 512k readahead requests serviced at 40ms each is about 1GB/s. */
#define SBI_DEFAULT_READAHEAD_MAX (40UL << (20 - CFS_PAGE_SHIFT))

/* default to read-ahead full files smaller than 2MB on the second read */
#define SBI_DEFAULT_READAHEAD_WHOLE_MAX (2UL << (20 - CFS_PAGE_SHIFT))

enum ra_stat {
        RA_STAT_HIT = 0,
        RA_STAT_MISS,
        RA_STAT_DISTANT_READPAGE,
        RA_STAT_MISS_IN_WINDOW,
        RA_STAT_FAILED_GRAB_PAGE,
        RA_STAT_FAILED_MATCH,
        RA_STAT_DISCARDED,
        RA_STAT_ZERO_LEN,
        RA_STAT_ZERO_WINDOW,
        RA_STAT_EOF,
        RA_STAT_MAX_IN_FLIGHT,
        RA_STAT_WRONG_GRAB_PAGE,
        _NR_RA_STAT,
};

struct ll_ra_info {
        atomic_t                  ra_cur_pages;
        unsigned long             ra_max_pages;
        unsigned long             ra_max_read_ahead_whole_pages;
};

/* ra_io_arg will be filled in the beginning of ll_readahead with
 * ras_lock, then the following ll_read_ahead_pages will read RA
 * pages according to this arg, all the items in this structure are
 * counted by page index.
 */
struct ra_io_arg {
        unsigned long ria_start;  /* start offset of read-ahead*/
        unsigned long ria_end;    /* end offset of read-ahead*/
        /* If stride read pattern is detected, ria_stoff means where
         * stride read is started. Note: for normal read-ahead, the
         * value here is meaningless, and also it will not be accessed*/
        pgoff_t ria_stoff;
        /* ria_length and ria_pages are the length and pages length in the
         * stride I/O mode. And they will also be used to check whether
         * it is stride I/O read-ahead in the read-ahead pages*/
        unsigned long ria_length;
        unsigned long ria_pages;
};

/* LL_HIST_MAX=32 causes an overflow */
#define LL_HIST_MAX 28
#define LL_HIST_START 12 /* buckets start at 2^12 = 4k */
#define LL_PROCESS_HIST_MAX 10
struct per_process_info {
        pid_t pid;
        struct obd_histogram pp_r_hist;
        struct obd_histogram pp_w_hist;
};

/* pp_extents[LL_PROCESS_HIST_MAX] will hold the combined process info */
struct ll_rw_extents_info {
        struct per_process_info pp_extents[LL_PROCESS_HIST_MAX + 1];
};

#define LL_OFFSET_HIST_MAX 100
struct ll_rw_process_info {
        pid_t                     rw_pid;
        int                       rw_op;
        loff_t                    rw_range_start;
        loff_t                    rw_range_end;
        loff_t                    rw_last_file_pos;
        loff_t                    rw_offset;
        size_t                    rw_smallest_extent;
        size_t                    rw_largest_extent;
        struct ll_file_data      *rw_last_file;
};


enum stats_track_type {
        STATS_TRACK_ALL = 0,  /* track all processes */
        STATS_TRACK_PID,      /* track process with this pid */
        STATS_TRACK_PPID,     /* track processes with this ppid */
        STATS_TRACK_GID,      /* track processes with this gid */
        STATS_TRACK_LAST,
};

/* flags for sbi->ll_flags */
#define LL_SBI_NOLCK            0x01 /* DLM locking disabled (directio-only) */
#define LL_SBI_DATA_CHECKSUM    0x02 /* checksum each page on the wire */
#define LL_SBI_FLOCK            0x04
#define LL_SBI_USER_XATTR       0x08 /* support user xattr */
#define LL_SBI_ACL              0x10 /* support ACL */
#define LL_SBI_JOIN             0x20 /* support JOIN */
#define LL_SBI_LOCALFLOCK       0x40 /* Local flocks support by kernel */
#define LL_SBI_LRU_RESIZE       0x80 /* support lru resize */
#define LL_SBI_LLITE_CHECKSUM  0x100 /* checksum each page in memory */

/* default value for ll_sb_info->contention_time */
#define SBI_DEFAULT_CONTENTION_SECONDS     60
/* default value for lockless_truncate_enable */
#define SBI_DEFAULT_LOCKLESS_TRUNCATE_ENABLE 1

struct ll_sb_info {
        struct list_head          ll_list;
        /* this protects pglist and ra_info.  It isn't safe to
         * grab from interrupt contexts */
        spinlock_t                ll_lock;
        spinlock_t                ll_pp_extent_lock; /* Lock for pp_extent entries */
        spinlock_t                ll_process_lock; /* Lock for ll_rw_process_info */
        struct obd_uuid           ll_sb_uuid;
        struct obd_export        *ll_mdc_exp;
        struct obd_export        *ll_osc_exp;
        struct proc_dir_entry    *ll_proc_root;
        obd_id                    ll_rootino; /* number of root inode */

        int                       ll_flags;
        struct list_head          ll_conn_chain; /* per-conn chain of SBs */
        struct lustre_client_ocd  ll_lco;

        struct list_head          ll_orphan_dentry_list; /*please don't ask -p*/
        struct ll_close_queue    *ll_lcq;

        struct lprocfs_stats     *ll_stats; /* lprocfs stats counter */

        unsigned long             ll_async_page_max;
        unsigned long             ll_async_page_count;

        struct lprocfs_stats     *ll_ra_stats;

        struct ll_ra_info         ll_ra_info;
        unsigned int              ll_namelen;
        struct file_operations   *ll_fop;

#ifdef HAVE_EXPORT___IGET
        struct list_head          ll_deathrow; /* inodes to be destroyed (b1443) */
        spinlock_t                ll_deathrow_lock;
#endif
        /* =0 - hold lock over whole read/write
         * >0 - max. chunk to be read/written w/o lock re-acquiring */
        unsigned long             ll_max_rw_chunk;

        struct lu_site           *ll_site;
        struct cl_device         *ll_cl;
        /* Statistics */
        struct ll_rw_extents_info ll_rw_extents_info;
        int                       ll_extent_process_count;
        struct ll_rw_process_info ll_rw_process_info[LL_PROCESS_HIST_MAX];
        unsigned int              ll_offset_process_count;
        struct ll_rw_process_info ll_rw_offset_info[LL_OFFSET_HIST_MAX];
        unsigned int              ll_rw_offset_entry_count;
        enum stats_track_type     ll_stats_track_type;
        int                       ll_stats_track_id;
        int                       ll_rw_stats_on;
        dev_t                     ll_sdev_orig; /* save s_dev before assign for
                                                 * clustred nfs */

        /* metadata stat-ahead */
        unsigned int              ll_sa_max;     /* max statahead RPCs */
        unsigned int              ll_sa_wrong;   /* statahead thread stopped for
                                                  * low hit ratio */
        unsigned int              ll_sa_total;   /* statahead thread started
                                                  * count */
        unsigned long long        ll_sa_blocked; /* ls count waiting for
                                                  * statahead */
        unsigned long long        ll_sa_cached;  /* ls count got in cache */
        unsigned long long        ll_sa_hit;     /* hit count */
        unsigned long long        ll_sa_miss;    /* miss count */
};

#define LL_DEFAULT_MAX_RW_CHUNK      (32 * 1024 * 1024)

struct ll_ra_read {
        pgoff_t             lrr_start;
        pgoff_t             lrr_count;
        struct task_struct *lrr_reader;
        struct list_head    lrr_linkage;
};

/*
 * per file-descriptor read-ahead data.
 */
struct ll_readahead_state {
        spinlock_t      ras_lock;
        /*
         * index of the last page that read(2) needed and that wasn't in the
         * cache. Used by ras_update() to detect seeks.
         *
         * XXX nikita: if access seeks into cached region, Lustre doesn't see
         * this.
         */
        unsigned long   ras_last_readpage;
        /*
         * number of pages read after last read-ahead window reset. As window
         * is reset on each seek, this is effectively a number of consecutive
         * accesses. Maybe ->ras_accessed_in_window is better name.
         *
         * XXX nikita: window is also reset (by ras_update()) when Lustre
         * believes that memory pressure evicts read-ahead pages. In that
         * case, it probably doesn't make sense to expand window to
         * PTLRPC_MAX_BRW_PAGES on the third access.
         */
        unsigned long   ras_consecutive_pages;
        /*
         * number of read requests after the last read-ahead window reset
         * As window is reset on each seek, this is effectively the number 
         * on consecutive read request and is used to trigger read-ahead.
         */
        unsigned long   ras_consecutive_requests;
        /*
         * Parameters of current read-ahead window. Handled by
         * ras_update(). On the initial access to the file or after a seek,
         * window is reset to 0. After 3 consecutive accesses, window is
         * expanded to PTLRPC_MAX_BRW_PAGES. Afterwards, window is enlarged by
         * PTLRPC_MAX_BRW_PAGES chunks up to ->ra_max_pages.
         */
        unsigned long   ras_window_start, ras_window_len;
        /*
         * Where next read-ahead should start at. This lies within read-ahead
         * window. Read-ahead window is read in pieces rather than at once
         * because: 1. lustre limits total number of pages under read-ahead by
         * ->ra_max_pages (see ll_ra_count_get()), 2. client cannot read pages
         * not covered by DLM lock.
         */
        unsigned long   ras_next_readahead;
        /*
         * Total number of ll_file_read requests issued, reads originating
         * due to mmap are not counted in this total.  This value is used to
         * trigger full file read-ahead after multiple reads to a small file.
         */
        unsigned long   ras_requests;
        /*
         * Page index with respect to the current request, these value 
         * will not be accurate when dealing with reads issued via mmap.
         */
        unsigned long   ras_request_index;
        /*
         * list of struct ll_ra_read's one per read(2) call current in
         * progress against this file descriptor. Used by read-ahead code,
         * protected by ->ras_lock.
         */
        struct list_head ras_read_beads;
        /*
         * The following 3 items are used for detecting the stride I/O
         * mode.
 	 * In stride I/O mode,
         * ...............|-----data-----|****gap*****|--------|******|....
         *    offset      |-stride_pages-|-stride_gap-|
         * ras_stride_offset = offset;
         * ras_stride_length = stride_pages + stride_gap;
         * ras_stride_pages = stride_pages;
         * Note: all these three items are counted by pages.
         */
        unsigned long ras_stride_length;
        unsigned long ras_stride_pages;
        pgoff_t ras_stride_offset;
        /*
         * number of consecutive stride request count, and it is similar as
         * ras_consecutive_requests, but used for stride I/O mode.
         * Note: only more than 2 consecutive stride request are detected,
         * stride read-ahead will be enable
         */
        unsigned long ras_consecutive_stride_requests;
};

extern cfs_mem_cache_t *ll_file_data_slab;
struct lustre_handle;
struct ll_file_data {
        struct ll_readahead_state fd_ras;
        int fd_omode;
        struct lustre_handle fd_cwlockh;
        unsigned long fd_gid;
        __u32 fd_flags;
        struct file *fd_file;
};

struct lov_stripe_md;

extern spinlock_t inode_lock;

extern struct proc_dir_entry *proc_lustre_fs_root;

static inline struct inode *ll_info2i(struct ll_inode_info *lli)
{
#if (LINUX_VERSION_CODE >= KERNEL_VERSION(2,5,0))
        return &lli->lli_vfs_inode;
#else
        return list_entry(lli, struct inode, u.generic_ip);
#endif
}

struct it_cb_data {
        struct inode *icbd_parent;
        struct dentry **icbd_childp;
        obd_id hash;
};

void ll_i2gids(__u32 *suppgids, struct inode *i1,struct inode *i2);

#define LLAP_MAGIC 98764321

extern cfs_mem_cache_t *ll_async_page_slab;
extern size_t ll_async_page_slab_size;
<<<<<<< HEAD
struct ll_async_page {
        int              llap_magic;
         /* only trust these if the page lock is providing exclusion */
        unsigned int     llap_write_queued:1,
                         llap_defer_uptodate:1,
                         llap_origin:3,
                         llap_ra_used:1,
                         llap_ignore_quota:1,
                         llap_nocache:1,
                         llap_lockless_io_page:1,
                         llap_reserved:7;
        unsigned int     llap_pglist_cpu:16;
        void            *llap_cookie;
        struct page     *llap_page;
        struct list_head llap_pending_write;
        struct list_head llap_pglist_item;
        /* checksum for paranoid I/O debugging */
        __u32 llap_checksum;
};

/*
 * enumeration of llap_from_page() call-sites. Used to export statistics in
 * /proc/fs/lustre/llite/fsN/dump_page_cache.
 */
enum {
        LLAP_ORIGIN_UNKNOWN = 0,
        LLAP_ORIGIN_READPAGE,
        LLAP_ORIGIN_READAHEAD,
        LLAP_ORIGIN_COMMIT_WRITE,
        LLAP_ORIGIN_WRITEPAGE,
        LLAP_ORIGIN_REMOVEPAGE,
        LLAP_ORIGIN_LOCKLESS_IO,
        LLAP__ORIGIN_MAX,
};
extern char *llap_origins[];
=======
>>>>>>> 7df8d1be

#ifdef HAVE_REGISTER_CACHE
#include <linux/cache_def.h>
#define ll_register_cache(cache) register_cache(cache)
#define ll_unregister_cache(cache) unregister_cache(cache)
#elif defined(HAVE_SHRINKER_CACHE)
struct cache_definition {
        const char *name;
        shrinker_t shrink;
        struct shrinker *shrinker;
};

#define ll_register_cache(cache) do {                                   \
        struct cache_definition *c = (cache);                           \
        c->shrinker = set_shrinker(DEFAULT_SEEKS, c->shrink);           \
} while(0)

#define ll_unregister_cache(cache) do {                                 \
        remove_shrinker((cache)->shrinker);                             \
        (cache)->shrinker = NULL;                                       \
} while(0)
#else
#define ll_register_cache(cache) do {} while (0)
#define ll_unregister_cache(cache) do {} while (0)
#endif

void ll_ra_read_in(struct file *f, struct ll_ra_read *rar);
void ll_ra_read_ex(struct file *f, struct ll_ra_read *rar);
struct ll_ra_read *ll_ra_read_get(struct file *f);

/* llite/lproc_llite.c */
#ifdef LPROCFS
int lprocfs_register_mountpoint(struct proc_dir_entry *parent,
                                struct super_block *sb, char *osc, char *mdc);
void lprocfs_unregister_mountpoint(struct ll_sb_info *sbi);
void ll_stats_ops_tally(struct ll_sb_info *sbi, int op, int count);
void lprocfs_llite_init_vars(struct lprocfs_static_vars *lvars);
#else
static inline int lprocfs_register_mountpoint(struct proc_dir_entry *parent,
                        struct super_block *sb, char *osc, char *mdc){return 0;}
static inline void lprocfs_unregister_mountpoint(struct ll_sb_info *sbi) {}
static void ll_stats_ops_tally(struct ll_sb_info *sbi, int op, int count) {}
static void lprocfs_llite_init_vars(struct lprocfs_static_vars *lvars)
{
        memset(lvars, 0, sizeof(*lvars));
}
#endif


/* llite/dir.c */
extern struct file_operations ll_dir_operations;
extern struct inode_operations ll_dir_inode_operations;

struct page *ll_get_dir_page(struct inode *dir, unsigned long n);

static inline unsigned ll_dir_rec_len(unsigned name_len)
{
        return (name_len + 8 + LL_DIR_PAD - 1) & ~(LL_DIR_PAD - 1);
}

static inline struct ll_dir_entry *ll_entry_at(void *base, unsigned offset)
{
        return (struct ll_dir_entry *)((char *)base + offset);
}

/*
 * p is at least 6 bytes before the end of page
 */
static inline struct ll_dir_entry *ll_dir_next_entry(struct ll_dir_entry *p)
{
        return ll_entry_at(p, le16_to_cpu(p->lde_rec_len));
}

static inline void ll_put_page(struct page *page)
{
        kunmap(page);
        page_cache_release(page);
}

static inline unsigned long dir_pages(struct inode *inode)
{
        return (inode->i_size + CFS_PAGE_SIZE - 1) >> CFS_PAGE_SHIFT;
}

/* llite/namei.c */
int ll_objects_destroy(struct ptlrpc_request *request, struct inode *dir);
struct inode *ll_iget(struct super_block *sb, ino_t hash,
                      struct lustre_md *lic);
int ll_mdc_cancel_unused(struct lustre_handle *, struct inode *, int flags,
                         void *opaque);
int ll_mdc_blocking_ast(struct ldlm_lock *, struct ldlm_lock_desc *,
                        void *data, int flag);
int ll_prepare_mdc_op_data(struct mdc_op_data *,
                           struct inode *i1, struct inode *i2,
                           const char *name, int namelen, int mode, void *data);
#ifndef HAVE_VFS_INTENT_PATCHES
struct lookup_intent *ll_convert_intent(struct open_intent *oit,
                                        int lookup_flags);
#endif
void ll_pin_extent_cb(void *data);
int ll_page_removal_cb(void *data, int discard);
int ll_extent_lock_cancel_cb(struct ldlm_lock *lock, struct ldlm_lock_desc *new,
                             void *data, int flag);
int lookup_it_finish(struct ptlrpc_request *request, int offset,
                     struct lookup_intent *it, void *data);
void ll_lookup_finish_locks(struct lookup_intent *it, struct dentry *dentry);

/* llite/rw.c */
int ll_prepare_write(struct file *, struct page *, unsigned from, unsigned to);
int ll_commit_write(struct file *, struct page *, unsigned from, unsigned to);
<<<<<<< HEAD
int ll_writepage(struct page *page);
void ll_inode_fill_obdo(struct inode *inode, int cmd, struct obdo *oa);
int ll_ap_completion(void *data, int cmd, struct obdo *oa, int rc);
int llap_shrink_cache(struct ll_sb_info *sbi, int shrink_fraction);
extern struct cache_definition ll_cache_definition;
=======
int ll_writepage(struct page *page, struct writeback_control *wbc);
>>>>>>> 7df8d1be
void ll_removepage(struct page *page);
int ll_readpage(struct file *file, struct page *page);
void ll_readahead_init(struct inode *inode, struct ll_readahead_state *ras);
void ll_truncate(struct inode *inode);
int ll_file_punch(struct inode *, loff_t, int);
ssize_t ll_file_lockless_io(struct file *, const struct iovec *,
                            unsigned long, loff_t *, int, ssize_t);
void ll_clear_file_contended(struct inode*);
int ll_sync_page_range(struct inode *, struct address_space *, loff_t, size_t);
int ll_readahead(const struct lu_env *env, struct cl_io *io, struct ll_readahead_state *ras,
                 struct address_space *mapping, struct cl_page_list *queue, int flags);

/* llite/file.c */
extern struct file_operations ll_file_operations;
extern struct file_operations ll_file_operations_flock;
extern struct file_operations ll_file_operations_noflock;
extern struct inode_operations ll_file_inode_operations;
extern int ll_inode_revalidate_it(struct dentry *, struct lookup_intent *);
extern int ll_have_md_lock(struct inode *inode, __u64 bits);
<<<<<<< HEAD
int ll_region_mapped(unsigned long addr, size_t count);
int ll_extent_lock(struct ll_file_data *, struct inode *,
                   struct lov_stripe_md *, int mode, ldlm_policy_data_t *,
                   struct lustre_handle *, int ast_flags);
int ll_extent_unlock(struct ll_file_data *, struct inode *,
                     struct lov_stripe_md *, int mode, struct lustre_handle *);
int ll_file_open(struct inode *inode, struct file *file);
int ll_file_release(struct inode *inode, struct file *file);
int ll_lsm_getattr(struct obd_export *, struct lov_stripe_md *, struct obdo *);
int ll_glimpse_ioctl(struct ll_sb_info *sbi, 
=======
extern ldlm_mode_t ll_take_md_lock(struct inode *inode, __u64 bits,
                                   struct lustre_handle *lockh);
int ll_file_open(struct inode *inode, struct file *file);
int ll_file_release(struct inode *inode, struct file *file);
int ll_lsm_getattr(struct obd_export *, struct lov_stripe_md *, struct obdo *);
int ll_glimpse_ioctl(struct ll_sb_info *sbi,
>>>>>>> 7df8d1be
                     struct lov_stripe_md *lsm, lstat_t *st);
int ll_local_open(struct file *file,
                  struct lookup_intent *it, struct ll_file_data *fd,
                  struct obd_client_handle *och);
int ll_release_openhandle(struct dentry *, struct lookup_intent *);
<<<<<<< HEAD
int ll_mdc_close(struct obd_export *mdc_exp, struct inode *inode,
                 struct file *file);
int ll_mdc_real_close(struct inode *inode, int flags);
extern void ll_rw_stats_tally(struct ll_sb_info *sbi, pid_t pid, struct file
                               *file, size_t count, int rw);
#if (LINUX_VERSION_CODE > KERNEL_VERSION(2,5,0))
=======
int ll_md_close(struct obd_export *md_exp, struct inode *inode,
                struct file *file);
int ll_md_real_close(struct inode *inode, int flags);
void ll_epoch_close(struct inode *inode, struct md_op_data *op_data,
                    struct obd_client_handle **och, unsigned long flags);
int ll_sizeonmds_update(struct inode *inode, struct md_open_data *data,
                        struct lustre_handle *fh, __u64 ioepoch);
int ll_inode_getattr(struct inode *inode, struct obdo *obdo);
int ll_md_setattr(struct inode *inode, struct md_op_data *op_data,
                  struct md_open_data **mod);
void ll_pack_inode2opdata(struct inode *inode, struct md_op_data *op_data,
                          struct lustre_handle *fh);
extern void ll_rw_stats_tally(struct ll_sb_info *sbi, pid_t pid,
                              struct ll_file_data *file, loff_t pos,
                              size_t count, int rw);
>>>>>>> 7df8d1be
int ll_getattr_it(struct vfsmount *mnt, struct dentry *de,
               struct lookup_intent *it, struct kstat *stat);
int ll_getattr(struct vfsmount *mnt, struct dentry *de, struct kstat *stat);
#endif
struct ll_file_data *ll_file_data_get(void);
#if (LINUX_VERSION_CODE >= KERNEL_VERSION(2,6,0))
int ll_inode_permission(struct inode *inode, int mask, struct nameidata *nd);
#else
int ll_inode_permission(struct inode *inode, int mask);
#endif
int ll_lov_setstripe_ea_info(struct inode *inode, struct file *file,
                             int flags, struct lov_user_md *lum,
                             int lum_size);
int ll_lov_getstripe_ea_info(struct inode *inode, const char *filename,
                             struct lov_mds_md **lmm, int *lmm_size,
                             struct ptlrpc_request **request);
int ll_dir_setstripe(struct inode *inode, struct lov_user_md *lump,
                     int set_default);
int ll_dir_getstripe(struct inode *inode, struct lov_mds_md **lmm,
                     int *lmm_size, struct ptlrpc_request **request);
int ll_fsync(struct file *file, struct dentry *dentry, int data);
int ll_fiemap(struct inode *inode, struct ll_user_fiemap *fiemap,
              int num_bytes);
<<<<<<< HEAD
=======
int ll_merge_lvb(struct inode *inode);
>>>>>>> 7df8d1be

/* llite/dcache.c */
/* llite/namei.c */
/**
 * protect race ll_find_aliases vs ll_revalidate_it vs ll_unhash_aliases
 */
extern spinlock_t ll_lookup_lock;
extern struct dentry_operations ll_d_ops;
void ll_intent_drop_lock(struct lookup_intent *);
void ll_intent_release(struct lookup_intent *);
extern void ll_set_dd(struct dentry *de);
int ll_drop_dentry(struct dentry *dentry);
void ll_unhash_aliases(struct inode *);
void ll_frob_intent(struct lookup_intent **itp, struct lookup_intent *deft);
void ll_lookup_finish_locks(struct lookup_intent *it, struct dentry *dentry);
int ll_dcompare(struct dentry *parent, struct qstr *d_name, struct qstr *name);
int revalidate_it_finish(struct ptlrpc_request *request, int offset,
                         struct lookup_intent *it, struct dentry *de);

/* llite/llite_lib.c */
extern struct super_operations lustre_super_operations;

char *ll_read_opt(const char *opt, char *data);
void ll_lli_init(struct ll_inode_info *lli);
int ll_fill_super(struct super_block *sb);
void ll_put_super(struct super_block *sb);
void ll_kill_super(struct super_block *sb);
struct inode *ll_inode_from_lock(struct ldlm_lock *lock);
void ll_clear_inode(struct inode *inode);
int ll_setattr_raw(struct inode *inode, struct iattr *attr);
int ll_setattr(struct dentry *de, struct iattr *attr);
#ifndef HAVE_STATFS_DENTRY_PARAM
int ll_statfs(struct super_block *sb, struct kstatfs *sfs);
#else
int ll_statfs(struct dentry *de, struct kstatfs *sfs);
#endif
int ll_statfs_internal(struct super_block *sb, struct obd_statfs *osfs,
                       __u64 max_age, __u32 flags);
void ll_update_inode(struct inode *inode, struct lustre_md *md);
void ll_read_inode2(struct inode *inode, void *opaque);
int ll_iocontrol(struct inode *inode, struct file *file,
                 unsigned int cmd, unsigned long arg);
#ifdef HAVE_UMOUNTBEGIN_VFSMOUNT
void ll_umount_begin(struct vfsmount *vfsmnt, int flags);
#else
void ll_umount_begin(struct super_block *sb);
#endif
int ll_remount_fs(struct super_block *sb, int *flags, char *data);
int ll_show_options(struct seq_file *seq, struct vfsmount *vfs);
int ll_prep_inode(struct obd_export *exp, struct inode **inode,
                  struct ptlrpc_request *req, int offset, struct super_block *);
void lustre_dump_dentry(struct dentry *, int recur);
void lustre_dump_inode(struct inode *);
int ll_obd_statfs(struct inode *inode, void *arg);
int ll_get_max_mdsize(struct ll_sb_info *sbi, int *max_mdsize);
int ll_process_config(struct lustre_cfg *lcfg);

/* llite/llite_nfs.c */
extern struct export_operations lustre_export_operations;
__u32 get_uuid2int(const char *name, int len);
struct dentry *ll_fh_to_dentry(struct super_block *sb, __u32 *data, int len,
                               int fhtype, int parent);
int ll_dentry_to_fh(struct dentry *, __u32 *datap, int *lenp, int need_parent);

/* llite/special.c */
extern struct inode_operations ll_special_inode_operations;
extern struct file_operations ll_special_chr_inode_fops;
extern struct file_operations ll_special_chr_file_fops;
extern struct file_operations ll_special_blk_inode_fops;
extern struct file_operations ll_special_fifo_inode_fops;
extern struct file_operations ll_special_fifo_file_fops;
extern struct file_operations ll_special_sock_inode_fops;

/* llite/symlink.c */
extern struct inode_operations ll_fast_symlink_inode_operations;

/* llite/llite_close.c */
struct ll_close_queue {
        spinlock_t              lcq_lock;
        struct list_head        lcq_list;
        wait_queue_head_t       lcq_waitq;
        struct completion       lcq_comp;
};

<<<<<<< HEAD
#ifdef HAVE_CLOSE_THREAD
void llap_write_pending(struct inode *inode, struct ll_async_page *llap);
void llap_write_complete(struct inode *inode, struct ll_async_page *llap);
void ll_open_complete(struct inode *inode);
int ll_is_inode_dirty(struct inode *inode);
void ll_try_done_writing(struct inode *inode);
void ll_queue_done_writing(struct inode *inode);
#else
static inline void llap_write_pending(struct inode *inode,
                                      struct ll_async_page *llap) { return; };
static inline void llap_write_complete(struct inode *inode,
                                       struct ll_async_page *llap) { return; };
static inline void ll_open_complete(struct inode *inode) { return; };
static inline int ll_is_inode_dirty(struct inode *inode) { return 0; };
static inline void ll_try_done_writing(struct inode *inode) { return; };
static inline void ll_queue_done_writing(struct inode *inode) { return; };
//static inline void ll_close_thread_shutdown(struct ll_close_queue *lcq) { return; };
//static inline int ll_close_thread_start(struct ll_close_queue **lcq_ret) { return 0; };
#endif
=======
struct vvp_thread_info {
        struct ost_lvb       vti_lvb;
        struct cl_2queue     vti_queue;
        struct iovec         vti_local_iov;
        struct ccc_io_args   vti_args;
        struct ra_io_arg     vti_ria;
        struct kiocb         vti_kiocb;
};

struct ccc_object *cl_inode2ccc(struct inode *inode);

static inline struct vvp_thread_info *vvp_env_info(const struct lu_env *env)
{
        extern struct lu_context_key vvp_key;
        struct vvp_thread_info      *info;

        info = lu_context_key_get(&env->le_ctx, &vvp_key);
        LASSERT(info != NULL);
        return info;
}

void vvp_write_pending (struct ccc_object *club, struct ccc_page *page);
void vvp_write_complete(struct ccc_object *club, struct ccc_page *page);

struct vvp_io {
        union {
                struct {
                        read_actor_t      cui_actor;
                        void             *cui_target;
                } read;
                struct vvp_fault_io {
                        /**
                         * Inode modification time that is checked across DLM
                         * lock request.
                         */
                        time_t                 ft_mtime;
                        struct vm_area_struct *ft_vma;
                        /**
                         * Virtual address at which fault occurred.
                         */
                        unsigned long          ft_address;
                        /**
                         * Fault type, as to be supplied to filemap_nopage().
                         */
                        int                   *ft_type;
                } fault;
        } u;
        /**
         * Read-ahead state used by read and page-fault IO contexts.
         */
        struct ll_ra_read    cui_bead;
        /**
         * Set when cui_bead has been initialized.
         */
        int                  cui_ra_window_set;
        /**
         * If IO was created directly in low level method like
         * ->prepare_write(), this field stores the number of method calls
         * that constitute this IO. This field is decremented by ll_cl_fini(),
         * and cl_io is destroyed, when it reaches 0. When oneshot IO
         * completes, this fields is set to -1.
         */

        int                  cui_oneshot;
        /**
         * Partially truncated page, that vvp_io_trunc_start() keeps locked
         * across truncate.
         */
        struct cl_page      *cui_partpage;
};

struct vvp_session {
        struct vvp_io vs_ios;
};

static inline struct vvp_session *vvp_env_session(const struct lu_env *env)
{
        extern struct lu_context_key vvp_session_key;
        struct vvp_session *ses;

        ses = lu_context_key_get(env->le_ses, &vvp_session_key);
        LASSERT(ses != NULL);
        return ses;
}

static inline struct vvp_io *vvp_env_io(const struct lu_env *env)
{
        return &vvp_env_session(env)->vs_ios;
}

void ll_queue_done_writing(struct inode *inode, unsigned long flags);
>>>>>>> 7df8d1be
void ll_close_thread_shutdown(struct ll_close_queue *lcq);
int ll_close_thread_start(struct ll_close_queue **lcq_ret);

/* llite/llite_mmap.c */
#if  (LINUX_VERSION_CODE >= KERNEL_VERSION(2,5,0))
typedef struct rb_root  rb_root_t;
typedef struct rb_node  rb_node_t;
#endif

struct ll_lock_tree_node;
struct ll_lock_tree {
        rb_root_t                       lt_root;
        struct list_head                lt_locked_list;
        struct ll_file_data             *lt_fd;
};

int ll_teardown_mmaps(struct address_space *mapping, __u64 first, __u64 last);
int ll_file_mmap(struct file * file, struct vm_area_struct * vma);
struct ll_lock_tree_node * ll_node_from_inode(struct inode *inode, __u64 start,
                                              __u64 end, ldlm_mode_t mode);
<<<<<<< HEAD
int ll_tree_lock(struct ll_lock_tree *tree,
                 struct ll_lock_tree_node *first_node,
                 const char *buf, size_t count, int ast_flags);
int ll_tree_lock_iov(struct ll_lock_tree *tree,
                     struct ll_lock_tree_node *first_node,
                     const struct iovec *iov, unsigned long nr_segs,
                     int ast_flags);
int ll_tree_unlock(struct ll_lock_tree *tree);
=======
void policy_from_vma(ldlm_policy_data_t *policy,
                struct vm_area_struct *vma, unsigned long addr, size_t count);
struct vm_area_struct *our_vma(unsigned long addr, size_t count);
>>>>>>> 7df8d1be

#define    ll_s2sbi(sb)        (s2lsi(sb)->lsi_llsbi)

#if  (LINUX_VERSION_CODE >= KERNEL_VERSION(2,5,0))
static inline __u64 ll_ts2u64(struct timespec *time)
{
        __u64 t = time->tv_sec;
        return t;
}
#else  /* 2.4 here */
static inline __u64 ll_ts2u64(time_t *time)
{
        return *time;
}
#endif

/* don't need an addref as the sb_info should be holding one */
static inline struct obd_export *ll_s2obdexp(struct super_block *sb)
{
        return ll_s2sbi(sb)->ll_osc_exp;
}

/* don't need an addref as the sb_info should be holding one */
static inline struct obd_export *ll_s2mdcexp(struct super_block *sb)
{
        return ll_s2sbi(sb)->ll_mdc_exp;
}

static inline struct client_obd *sbi2mdc(struct ll_sb_info *sbi)
{
        struct obd_device *obd = sbi->ll_mdc_exp->exp_obd;
        if (obd == NULL)
                LBUG();
        return &obd->u.cli;
}

// FIXME: replace the name of this with LL_SB to conform to kernel stuff
static inline struct ll_sb_info *ll_i2sbi(struct inode *inode)
{
        return ll_s2sbi(inode->i_sb);
}

static inline struct obd_export *ll_i2obdexp(struct inode *inode)
{
        return ll_s2obdexp(inode->i_sb);
}

static inline struct obd_export *ll_i2mdcexp(struct inode *inode)
{
        return ll_s2mdcexp(inode->i_sb);
}

/** get lu_fid from inode. */
static inline struct lu_fid *ll_inode_lu_fid(struct inode *inode)
{
        return &ll_i2info(inode)->lli_fid.f20;
}

/** get ll_fid from inode. */
static inline struct ll_fid *ll_inode_ll_fid(struct inode *inode)
{
        return &ll_i2info(inode)->lli_fid.f16;
}

static inline void ll_inode2fid(struct ll_fid *fid, struct inode *inode)
{
        *fid = *ll_inode_ll_fid(inode);
}

static inline int ll_mds_max_easize(struct super_block *sb)
{
        return sbi2mdc(ll_s2sbi(sb))->cl_max_mds_easize;
}

static inline __u64 ll_file_maxbytes(struct inode *inode)
{
        return ll_i2info(inode)->lli_maxbytes;
}

/* llite/xattr.c */
int ll_setxattr(struct dentry *dentry, const char *name,
                const void *value, size_t size, int flags);
ssize_t ll_getxattr(struct dentry *dentry, const char *name,
                    void *buffer, size_t size);
ssize_t ll_listxattr(struct dentry *dentry, char *buffer, size_t size);
int ll_removexattr(struct dentry *dentry, const char *name);

<<<<<<< HEAD
=======
/* llite/remote_perm.c */
extern cfs_mem_cache_t *ll_remote_perm_cachep;
extern cfs_mem_cache_t *ll_rmtperm_hash_cachep;

struct hlist_head *alloc_rmtperm_hash(void);
void free_rmtperm_hash(struct hlist_head *hash);
int ll_update_remote_perm(struct inode *inode, struct mdt_remote_perm *perm);
int lustre_check_remote_perm(struct inode *inode, int mask);

/* llite/llite_fid.c */
ino_t ll_fid_build_ino(struct ll_sb_info *sbi, struct lu_fid *fid);

/* llite/llite_capa.c */
extern cfs_timer_t ll_capa_timer;

int ll_capa_thread_start(void);
void ll_capa_thread_stop(void);
void ll_capa_timer_callback(unsigned long unused);

struct obd_capa *ll_add_capa(struct inode *inode, struct obd_capa *ocapa);
int ll_update_capa(struct obd_capa *ocapa, struct lustre_capa *capa);

void ll_capa_open(struct inode *inode);
void ll_capa_close(struct inode *inode);

struct obd_capa *ll_mdscapa_get(struct inode *inode);
struct obd_capa *ll_osscapa_get(struct inode *inode, __u64 opc);

void ll_truncate_free_capa(struct obd_capa *ocapa);
void ll_clear_inode_capas(struct inode *inode);
void ll_print_capa_stat(struct ll_sb_info *sbi);

/* llite/llite_cl.c */
extern struct lu_device_type vvp_device_type;

/**
 * Common IO arguments for various VFS I/O interfaces.
 */

int cl_sb_init(struct super_block *sb);
int cl_sb_fini(struct super_block *sb);
int cl_inode_init(struct inode *inode, struct lustre_md *md);
void cl_inode_fini(struct inode *inode);

enum cl_lock_mode  vvp_mode_from_vma(struct vm_area_struct *vma);
void ll_io_init(struct cl_io *io, const struct file *file, int write);

void ras_update(struct ll_sb_info *sbi, struct inode *inode,
                struct ll_readahead_state *ras, unsigned long index,
                unsigned hit);
void ll_ra_count_put(struct ll_sb_info *sbi, unsigned long len);
int ll_is_file_contended(struct file *file);
void ll_ra_stats_inc(struct address_space *mapping, enum ra_stat which);

/* llite/llite_rmtacl.c */
#ifdef CONFIG_FS_POSIX_ACL
obd_valid rce_ops2valid(int ops);
struct rmtacl_ctl_entry *rct_search(struct rmtacl_ctl_table *rct, pid_t key);
int rct_add(struct rmtacl_ctl_table *rct, pid_t key, int ops);
int rct_del(struct rmtacl_ctl_table *rct, pid_t key);
void rct_init(struct rmtacl_ctl_table *rct);
void rct_fini(struct rmtacl_ctl_table *rct);

void ee_free(struct eacl_entry *ee);
int ee_add(struct eacl_table *et, pid_t key, struct lu_fid *fid, int type,
           ext_acl_xattr_header *header);
struct eacl_entry *et_search_del(struct eacl_table *et, pid_t key,
                                 struct lu_fid *fid, int type);
void et_search_free(struct eacl_table *et, pid_t key);
void et_init(struct eacl_table *et);
void et_fini(struct eacl_table *et);
#endif

>>>>>>> 7df8d1be
/* statahead.c */

#define LL_SA_RPC_MIN   2
#define LL_SA_RPC_DEF   32
#define LL_SA_RPC_MAX   8192

/* per inode struct, for dir only */
struct ll_statahead_info {
        struct inode           *sai_inode;
        unsigned int            sai_generation; /* generation for statahead */
        atomic_t                sai_refcount;   /* when access this struct, hold
                                                 * refcount */
        unsigned int            sai_sent;       /* stat requests sent count */
        unsigned int            sai_replied;    /* stat requests which received
                                                 * reply */
        unsigned int            sai_max;        /* max ahead of lookup */
        unsigned int            sai_index;      /* index of statahead entry */
        unsigned int            sai_index_next; /* index for the next statahead
                                                 * entry to be stated */
        unsigned int            sai_hit;        /* hit count */
        unsigned int            sai_miss;       /* miss count:
                                                 * for "ls -al" case, it includes
                                                 * hidden dentry miss;
                                                 * for "ls -l" case, it does not
                                                 * include hidden dentry miss.
                                                 * "sai_miss_hidden" is used for
                                                 * the later case.
                                                 */
        unsigned int            sai_consecutive_miss; /* consecutive miss */
        unsigned int            sai_miss_hidden;/* "ls -al", but first dentry
                                                 * is not a hidden one */
        unsigned int            sai_skip_hidden;/* skipped hidden dentry count */
        unsigned int            sai_ls_all:1;   /* "ls -al", do stat-ahead for
                                                 * hidden entries */
        cfs_waitq_t             sai_waitq;      /* stat-ahead wait queue */
        struct ptlrpc_thread    sai_thread;     /* stat-ahead thread */
        struct list_head        sai_entries_sent;     /* entries sent out */
        struct list_head        sai_entries_received; /* entries returned */
        struct list_head        sai_entries_stated;   /* entries stated */
};

int do_statahead_enter(struct inode *dir, struct dentry **dentry, int lookup);
int ll_statahead_exit(struct dentry *dentry, int result);
void ll_stop_statahead(struct inode *inode, void *key);

static inline
int ll_statahead_mark(struct dentry *dentry)
{
        struct ll_inode_info *lli = ll_i2info(dentry->d_parent->d_inode);
        struct ll_statahead_info *sai = lli->lli_sai;
        struct ll_dentry_data *ldd = ll_d2d(dentry);
        int rc = 0;

        if (likely(ldd != NULL))
                ldd->lld_sa_generation = sai->sai_generation;
        else
                rc = -ENOMEM;

        return rc;
}

static inline
int ll_statahead_enter(struct inode *dir, struct dentry **dentryp, int lookup)
{
        struct ll_sb_info        *sbi = ll_i2sbi(dir);
        struct ll_inode_info     *lli = ll_i2info(dir);
        struct ll_dentry_data    *ldd = ll_d2d(*dentryp);

        if (sbi->ll_sa_max == 0)
                return -ENOTSUPP;

        /* temporarily disable dir stat ahead in interoperability mode */
        if (sbi->ll_mdc_exp->exp_connect_flags & OBD_CONNECT_FID)
                return -ENOTSUPP;

        /* not the same process, don't statahead */
        if (lli->lli_opendir_pid != cfs_curproc_pid())
                return -EBADF;

        /*
         * When "ls" a dentry, the system trigger more than once "revalidate" or
         * "lookup", for "getattr", for "getxattr", and maybe for others.
         * Under patchless client mode, the operation intent is not accurate,
         * it maybe misguide the statahead thread. For example:
         * The "revalidate" call for "getattr" and "getxattr" of a dentry maybe
         * have the same operation intent -- "IT_GETATTR".
         * In fact, one dentry should has only one chance to interact with the
         * statahead thread, otherwise the statahead windows will be confused.
         * The solution is as following:
         * Assign "lld_sa_generation" with "sai_generation" when a dentry
         * "IT_GETATTR" for the first time, and the subsequent "IT_GETATTR"
         * will bypass interacting with statahead thread for checking:
         * "lld_sa_generation == lli_sai->sai_generation"
         */
        if (ldd && lli->lli_sai &&
            ldd->lld_sa_generation == lli->lli_sai->sai_generation)
                return -EAGAIN;

        return do_statahead_enter(dir, dentryp, lookup);
}

static void inline ll_dops_init(struct dentry *de, int block)
{
        struct ll_dentry_data *lld = ll_d2d(de);

        if (lld == NULL && block != 0) {
                ll_set_dd(de);
                lld = ll_d2d(de);
        }

        if (lld != NULL)
                lld->lld_sa_generation = 0;

        de->d_op = &ll_d_ops;
}

/* llite ioctl register support rountine */
#ifdef __KERNEL__
enum llioc_iter {
        LLIOC_CONT = 0,
        LLIOC_STOP
};

#define LLIOC_MAX_CMD           256

/*
 * Rules to write a callback function:
 *
 * Parameters:
 *  @magic: Dynamic ioctl call routine will feed this vaule with the pointer
 *      returned to ll_iocontrol_register.  Callback functions should use this
 *      data to check the potential collasion of ioctl cmd. If collasion is
 *      found, callback function should return LLIOC_CONT.
 *  @rcp: The result of ioctl command.
 *
 *  Return values:
 *      If @magic matches the pointer returned by ll_iocontrol_data, the
 *      callback should return LLIOC_STOP; return LLIOC_STOP otherwise.
 */
typedef enum llioc_iter (*llioc_callback_t)(struct inode *inode,
                struct file *file, unsigned int cmd, unsigned long arg,
                void *magic, int *rcp);

enum llioc_iter ll_iocontrol_call(struct inode *inode, struct file *file,
                unsigned int cmd, unsigned long arg, int *rcp);

/* export functions */
/* Register ioctl block dynamatically for a regular file.
 *
 * @cmd: the array of ioctl command set
 * @count: number of commands in the @cmd
 * @cb: callback function, it will be called if an ioctl command is found to
 *      belong to the command list @cmd.
 *
 * Return vaule:
 *      A magic pointer will be returned if success;
 *      otherwise, NULL will be returned.
 * */
void *ll_iocontrol_register(llioc_callback_t cb, int count, unsigned int *cmd);
void ll_iocontrol_unregister(void *magic);

ino_t ll_fid_build_ino(struct ll_sb_info *sbi,
                       struct ll_fid *fid);

#endif

/* lclient compat stuff */
#define cl_inode_info ll_inode_info
#define cl_i2info(info) ll_i2info(info)
#define cl_inode_mode(inode) ((inode)->i_mode)
#define cl_i2sbi ll_i2sbi
#define cl_isize_read(inode) i_size_read(inode)
#define cl_isize_write(inode,kms) i_size_write(inode, kms)
#define cl_isize_write_nolock(inode,kms) do {(inode)->i_size=(kms);}while(0)

static inline void cl_isize_lock(struct inode *inode, int lsmlock)
{
        ll_inode_size_lock(inode, lsmlock);
}

static inline void cl_isize_unlock(struct inode *inode, int lsmlock)
{
        ll_inode_size_unlock(inode, lsmlock);
}

static inline int cl_merge_lvb(struct inode *inode)
{
        return ll_merge_lvb(inode);
}

#define cl_inode_atime(inode) LTIME_S((inode)->i_atime)
#define cl_inode_ctime(inode) LTIME_S((inode)->i_ctime)
#define cl_inode_mtime(inode) LTIME_S((inode)->i_mtime)

struct obd_capa *cl_capa_lookup(struct inode *inode, enum cl_req_type crt);

#endif /* LLITE_INTERNAL_H */<|MERGE_RESOLUTION|>--- conflicted
+++ resolved
@@ -52,7 +52,6 @@
 #include <linux/lustre_version.h>
 #include <lustre_disk.h>  /* for s2sbi */
 
-<<<<<<< HEAD
 #ifndef HAVE_LE_TYPES
 typedef __u16 __le16;
 typedef __u32 __le32;
@@ -67,12 +66,6 @@
         }; */
 
 /* If there is no FMODE_EXEC defined, make it to match nothing */
-=======
-/* for struct cl_lock_descr and struct cl_io */
-#include <cl_object.h>
-#include <lclient.h>
-
->>>>>>> 7df8d1be
 #ifndef FMODE_EXEC
 #define FMODE_EXEC 0
 #endif
@@ -83,11 +76,7 @@
 #ifdef HAVE_VFS_INTENT_PATCHES
 static inline struct lookup_intent *ll_nd2it(struct nameidata *nd)
 {
-#if (LINUX_VERSION_CODE >= KERNEL_VERSION(2,5,0))
         return &nd->intent;
-#else
-        return nd->intent;
-#endif
 }
 #endif
 
@@ -149,18 +138,10 @@
         spinlock_t              lli_lock;
 #ifdef HAVE_CLOSE_THREAD
         struct list_head        lli_pending_write_llaps;
-<<<<<<< HEAD
         struct list_head        lli_close_item;
         int                     lli_send_done_writing;
 #endif
         atomic_t                lli_mmap_cnt;
-=======
-        struct list_head        lli_close_list;
-        /* handle is to be sent to MDS later on done_writing and setattr.
-         * Open handle data are needed for the recovery to reconstruct
-         * the inode state on the MDS. XXX: recovery is not ready yet. */
-        struct obd_client_handle *lli_pending_och;
->>>>>>> 7df8d1be
 
         /* for writepage() only to communicate to fsync */
         int                     lli_async_rc;
@@ -192,20 +173,16 @@
          * dir statahead.
          */
         pid_t                   lli_opendir_pid;
-        /*
+        /* 
          * since parent-child threads can share the same @file struct,
          * "opendir_key" is the token when dir close for case of parent exit
          * before child -- it is me should cleanup the dir readahead. */
         void                   *lli_opendir_key;
         struct ll_statahead_info *lli_sai;
-<<<<<<< HEAD
-
-#if (LINUX_VERSION_CODE >= KERNEL_VERSION(2,5,0))
+        /* the most recent attributes from mds, it is used for timestampts
+         * only so far */
+        struct ost_lvb         lli_lvb;
         struct inode            lli_vfs_inode;
-#endif
-=======
-        struct cl_object       *lli_clob;
->>>>>>> 7df8d1be
 };
 
 /*
@@ -223,12 +200,7 @@
 // static inline struct ll_inode_info *LL_I(struct inode *inode)
 static inline struct ll_inode_info *ll_i2info(struct inode *inode)
 {
-#if (LINUX_VERSION_CODE >= KERNEL_VERSION(2,5,0))
         return container_of(inode, struct ll_inode_info, lli_vfs_inode);
-#else
-        CLASSERT(sizeof(inode->u) >= sizeof(struct ll_inode_info));
-        return (struct ll_inode_info *)&(inode->u.generic_ip);
-#endif
 }
 
 /* default to about 40meg of readahead on a given system.  That much tied
@@ -254,29 +226,26 @@
         _NR_RA_STAT,
 };
 
+#define LL_RA_STAT      _NR_RA_STAT
+#define LL_RA_STAT_STRINGS           {                                  \
+        [RA_STAT_HIT]               = "hits",                           \
+        [RA_STAT_MISS]              = "misses",                         \
+        [RA_STAT_DISTANT_READPAGE]  = "readpage not consecutive",       \
+        [RA_STAT_MISS_IN_WINDOW]    = "miss inside window",             \
+        [RA_STAT_FAILED_GRAB_PAGE]  = "failed grab_cache_page",         \
+        [RA_STAT_FAILED_MATCH]      = "failed lock match",              \
+        [RA_STAT_DISCARDED]         = "read but discarded",             \
+        [RA_STAT_ZERO_LEN]          = "zero length file",               \
+        [RA_STAT_ZERO_WINDOW]       = "zero size window",               \
+        [RA_STAT_EOF]               = "read-ahead to EOF",              \
+        [RA_STAT_MAX_IN_FLIGHT]     = "hit max r-a issue",              \
+        [RA_STAT_WRONG_GRAB_PAGE]   = "wrong page from grab_cache_page",\
+} 
+
 struct ll_ra_info {
         atomic_t                  ra_cur_pages;
         unsigned long             ra_max_pages;
         unsigned long             ra_max_read_ahead_whole_pages;
-};
-
-/* ra_io_arg will be filled in the beginning of ll_readahead with
- * ras_lock, then the following ll_read_ahead_pages will read RA
- * pages according to this arg, all the items in this structure are
- * counted by page index.
- */
-struct ra_io_arg {
-        unsigned long ria_start;  /* start offset of read-ahead*/
-        unsigned long ria_end;    /* end offset of read-ahead*/
-        /* If stride read pattern is detected, ria_stoff means where
-         * stride read is started. Note: for normal read-ahead, the
-         * value here is meaningless, and also it will not be accessed*/
-        pgoff_t ria_stoff;
-        /* ria_length and ria_pages are the length and pages length in the
-         * stride I/O mode. And they will also be used to check whether
-         * it is stride I/O read-ahead in the read-ahead pages*/
-        unsigned long ria_length;
-        unsigned long ria_pages;
 };
 
 /* LL_HIST_MAX=32 causes an overflow */
@@ -304,7 +273,7 @@
         loff_t                    rw_offset;
         size_t                    rw_smallest_extent;
         size_t                    rw_largest_extent;
-        struct ll_file_data      *rw_last_file;
+        struct file               *rw_last_file;
 };
 
 
@@ -332,10 +301,30 @@
 /* default value for lockless_truncate_enable */
 #define SBI_DEFAULT_LOCKLESS_TRUNCATE_ENABLE 1
 
+/* percpu data structure for lustre lru page list */
+struct ll_pglist_data {
+        spinlock_t                llpd_lock; /* lock to protect llpg_list */
+        struct list_head          llpd_list; /* all pages (llap_pglist_item) */
+        unsigned long             llpd_gen;  /* generation # of this list */
+        unsigned long             llpd_count; /* How many pages in this list */
+        atomic_t                  llpd_sample_count;
+        unsigned long             llpd_reblnc_count;
+        /* the pages in this list shouldn't be over this number */
+        unsigned long             llpd_budget; 
+        int                       llpd_cpu;
+        /* which page the pglist data is in */
+        struct page              *llpd_page; 
+
+        /* stats */
+        unsigned long             llpd_hit;
+        unsigned long             llpd_miss;
+        unsigned long             llpd_cross;
+};
+
 struct ll_sb_info {
         struct list_head          ll_list;
-        /* this protects pglist and ra_info.  It isn't safe to
-         * grab from interrupt contexts */
+        /* this protects pglist(only ll_async_page_max) and ra_info.  
+         * It isn't safe to grab from interrupt contexts. */
         spinlock_t                ll_lock;
         spinlock_t                ll_pp_extent_lock; /* Lock for pp_extent entries */
         spinlock_t                ll_process_lock; /* Lock for ll_rw_process_info */
@@ -354,10 +343,22 @@
 
         struct lprocfs_stats     *ll_stats; /* lprocfs stats counter */
 
+        /* reblnc lock protects llpd_budget */
+        spinlock_t                ll_async_page_reblnc_lock;
+        unsigned long             ll_async_page_reblnc_count;
+        unsigned long             ll_async_page_sample_max;
+        /* I defined this array here rather than in ll_pglist_data
+         * because it is always accessed by only one cpu. -jay */
+        unsigned long            *ll_async_page_sample;
         unsigned long             ll_async_page_max;
-        unsigned long             ll_async_page_count;
+        unsigned long             ll_async_page_clock_hand;
+        lcounter_t                ll_async_page_count;
+        struct ll_pglist_data   **ll_pglist;
 
         struct lprocfs_stats     *ll_ra_stats;
+
+        unsigned                  ll_contention_time; /* seconds */
+        unsigned                  ll_lockless_truncate_enable; /* true/false */
 
         struct ll_ra_info         ll_ra_info;
         unsigned int              ll_namelen;
@@ -371,8 +372,6 @@
          * >0 - max. chunk to be read/written w/o lock re-acquiring */
         unsigned long             ll_max_rw_chunk;
 
-        struct lu_site           *ll_site;
-        struct cl_device         *ll_cl;
         /* Statistics */
         struct ll_rw_extents_info ll_rw_extents_info;
         int                       ll_extent_process_count;
@@ -400,6 +399,68 @@
 };
 
 #define LL_DEFAULT_MAX_RW_CHUNK      (32 * 1024 * 1024)
+
+#define LL_PGLIST_DATA_CPU(sbi, cpu) ((sbi)->ll_pglist[cpu])
+#define LL_PGLIST_DATA(sbi)          LL_PGLIST_DATA_CPU(sbi, smp_processor_id())
+
+static inline struct ll_pglist_data *ll_pglist_cpu_lock(
+                struct ll_sb_info *sbi, 
+                int cpu)
+{
+        spin_lock(&sbi->ll_pglist[cpu]->llpd_lock);
+        return LL_PGLIST_DATA_CPU(sbi, cpu);
+}
+
+static inline void ll_pglist_cpu_unlock(struct ll_sb_info *sbi, int cpu)
+{
+        spin_unlock(&sbi->ll_pglist[cpu]->llpd_lock);
+}
+
+static inline struct ll_pglist_data *ll_pglist_double_lock(
+                struct ll_sb_info *sbi, 
+                int cpu, struct ll_pglist_data **pd_cpu)
+{
+        int current_cpu = get_cpu();
+
+        if (cpu == current_cpu) {
+                ll_pglist_cpu_lock(sbi, cpu);
+        } else if (current_cpu < cpu) {
+                ll_pglist_cpu_lock(sbi, current_cpu);
+                ll_pglist_cpu_lock(sbi, cpu);
+        } else {
+                ll_pglist_cpu_lock(sbi, cpu);
+                ll_pglist_cpu_lock(sbi, current_cpu);
+        }
+
+        if (pd_cpu)
+                *pd_cpu = LL_PGLIST_DATA_CPU(sbi, cpu);
+
+        return LL_PGLIST_DATA(sbi);
+}
+
+static inline void ll_pglist_double_unlock(struct ll_sb_info *sbi, int cpu)
+{
+        int current_cpu = smp_processor_id();
+        if (cpu == current_cpu) {
+                ll_pglist_cpu_unlock(sbi, cpu);
+        } else {
+                ll_pglist_cpu_unlock(sbi, cpu);
+                ll_pglist_cpu_unlock(sbi, current_cpu);
+        }
+        put_cpu();
+}
+
+static inline struct ll_pglist_data *ll_pglist_lock(struct ll_sb_info *sbi)
+{
+        ll_pglist_cpu_lock(sbi, get_cpu());
+        return LL_PGLIST_DATA(sbi);
+}
+
+static inline void ll_pglist_unlock(struct ll_sb_info *sbi)
+{
+        ll_pglist_cpu_unlock(sbi, smp_processor_id());
+        put_cpu();
+}
 
 struct ll_ra_read {
         pgoff_t             lrr_start;
@@ -471,12 +532,12 @@
          * protected by ->ras_lock.
          */
         struct list_head ras_read_beads;
-        /*
+        /* 
          * The following 3 items are used for detecting the stride I/O
-         * mode.
- 	 * In stride I/O mode,
-         * ...............|-----data-----|****gap*****|--------|******|....
-         *    offset      |-stride_pages-|-stride_gap-|
+         * mode. 
+ 	 * In stride I/O mode, 
+         * ...............|-----data-----|****gap*****|--------|******|.... 
+         *    offset      |-stride_pages-|-stride_gap-| 
          * ras_stride_offset = offset;
          * ras_stride_length = stride_pages + stride_gap;
          * ras_stride_pages = stride_pages;
@@ -485,7 +546,7 @@
         unsigned long ras_stride_length;
         unsigned long ras_stride_pages;
         pgoff_t ras_stride_offset;
-        /*
+        /* 
          * number of consecutive stride request count, and it is similar as
          * ras_consecutive_requests, but used for stride I/O mode.
          * Note: only more than 2 consecutive stride request are detected,
@@ -502,7 +563,6 @@
         struct lustre_handle fd_cwlockh;
         unsigned long fd_gid;
         __u32 fd_flags;
-        struct file *fd_file;
 };
 
 struct lov_stripe_md;
@@ -513,11 +573,7 @@
 
 static inline struct inode *ll_info2i(struct ll_inode_info *lli)
 {
-#if (LINUX_VERSION_CODE >= KERNEL_VERSION(2,5,0))
         return &lli->lli_vfs_inode;
-#else
-        return list_entry(lli, struct inode, u.generic_ip);
-#endif
 }
 
 struct it_cb_data {
@@ -532,7 +588,6 @@
 
 extern cfs_mem_cache_t *ll_async_page_slab;
 extern size_t ll_async_page_slab_size;
-<<<<<<< HEAD
 struct ll_async_page {
         int              llap_magic;
          /* only trust these if the page lock is providing exclusion */
@@ -568,8 +623,6 @@
         LLAP__ORIGIN_MAX,
 };
 extern char *llap_origins[];
-=======
->>>>>>> 7df8d1be
 
 #ifdef HAVE_REGISTER_CACHE
 #include <linux/cache_def.h>
@@ -654,7 +707,6 @@
         return (inode->i_size + CFS_PAGE_SIZE - 1) >> CFS_PAGE_SHIFT;
 }
 
-/* llite/namei.c */
 int ll_objects_destroy(struct ptlrpc_request *request, struct inode *dir);
 struct inode *ll_iget(struct super_block *sb, ino_t hash,
                       struct lustre_md *lic);
@@ -680,26 +732,22 @@
 /* llite/rw.c */
 int ll_prepare_write(struct file *, struct page *, unsigned from, unsigned to);
 int ll_commit_write(struct file *, struct page *, unsigned from, unsigned to);
-<<<<<<< HEAD
 int ll_writepage(struct page *page);
 void ll_inode_fill_obdo(struct inode *inode, int cmd, struct obdo *oa);
 int ll_ap_completion(void *data, int cmd, struct obdo *oa, int rc);
 int llap_shrink_cache(struct ll_sb_info *sbi, int shrink_fraction);
 extern struct cache_definition ll_cache_definition;
-=======
-int ll_writepage(struct page *page, struct writeback_control *wbc);
->>>>>>> 7df8d1be
 void ll_removepage(struct page *page);
 int ll_readpage(struct file *file, struct page *page);
+struct ll_async_page *llap_cast_private(struct page *page);
 void ll_readahead_init(struct inode *inode, struct ll_readahead_state *ras);
+void ll_ra_accounting(struct ll_async_page *llap,struct address_space *mapping);
 void ll_truncate(struct inode *inode);
 int ll_file_punch(struct inode *, loff_t, int);
 ssize_t ll_file_lockless_io(struct file *, const struct iovec *,
                             unsigned long, loff_t *, int, ssize_t);
 void ll_clear_file_contended(struct inode*);
 int ll_sync_page_range(struct inode *, struct address_space *, loff_t, size_t);
-int ll_readahead(const struct lu_env *env, struct cl_io *io, struct ll_readahead_state *ras,
-                 struct address_space *mapping, struct cl_page_list *queue, int flags);
 
 /* llite/file.c */
 extern struct file_operations ll_file_operations;
@@ -708,7 +756,6 @@
 extern struct inode_operations ll_file_inode_operations;
 extern int ll_inode_revalidate_it(struct dentry *, struct lookup_intent *);
 extern int ll_have_md_lock(struct inode *inode, __u64 bits);
-<<<<<<< HEAD
 int ll_region_mapped(unsigned long addr, size_t count);
 int ll_extent_lock(struct ll_file_data *, struct inode *,
                    struct lov_stripe_md *, int mode, ldlm_policy_data_t *,
@@ -719,47 +766,20 @@
 int ll_file_release(struct inode *inode, struct file *file);
 int ll_lsm_getattr(struct obd_export *, struct lov_stripe_md *, struct obdo *);
 int ll_glimpse_ioctl(struct ll_sb_info *sbi, 
-=======
-extern ldlm_mode_t ll_take_md_lock(struct inode *inode, __u64 bits,
-                                   struct lustre_handle *lockh);
-int ll_file_open(struct inode *inode, struct file *file);
-int ll_file_release(struct inode *inode, struct file *file);
-int ll_lsm_getattr(struct obd_export *, struct lov_stripe_md *, struct obdo *);
-int ll_glimpse_ioctl(struct ll_sb_info *sbi,
->>>>>>> 7df8d1be
                      struct lov_stripe_md *lsm, lstat_t *st);
+int ll_glimpse_size(struct inode *inode, int ast_flags);
 int ll_local_open(struct file *file,
                   struct lookup_intent *it, struct ll_file_data *fd,
                   struct obd_client_handle *och);
 int ll_release_openhandle(struct dentry *, struct lookup_intent *);
-<<<<<<< HEAD
 int ll_mdc_close(struct obd_export *mdc_exp, struct inode *inode,
                  struct file *file);
 int ll_mdc_real_close(struct inode *inode, int flags);
 extern void ll_rw_stats_tally(struct ll_sb_info *sbi, pid_t pid, struct file
                                *file, size_t count, int rw);
-#if (LINUX_VERSION_CODE > KERNEL_VERSION(2,5,0))
-=======
-int ll_md_close(struct obd_export *md_exp, struct inode *inode,
-                struct file *file);
-int ll_md_real_close(struct inode *inode, int flags);
-void ll_epoch_close(struct inode *inode, struct md_op_data *op_data,
-                    struct obd_client_handle **och, unsigned long flags);
-int ll_sizeonmds_update(struct inode *inode, struct md_open_data *data,
-                        struct lustre_handle *fh, __u64 ioepoch);
-int ll_inode_getattr(struct inode *inode, struct obdo *obdo);
-int ll_md_setattr(struct inode *inode, struct md_op_data *op_data,
-                  struct md_open_data **mod);
-void ll_pack_inode2opdata(struct inode *inode, struct md_op_data *op_data,
-                          struct lustre_handle *fh);
-extern void ll_rw_stats_tally(struct ll_sb_info *sbi, pid_t pid,
-                              struct ll_file_data *file, loff_t pos,
-                              size_t count, int rw);
->>>>>>> 7df8d1be
 int ll_getattr_it(struct vfsmount *mnt, struct dentry *de,
                struct lookup_intent *it, struct kstat *stat);
 int ll_getattr(struct vfsmount *mnt, struct dentry *de, struct kstat *stat);
-#endif
 struct ll_file_data *ll_file_data_get(void);
 #if (LINUX_VERSION_CODE >= KERNEL_VERSION(2,6,0))
 int ll_inode_permission(struct inode *inode, int mask, struct nameidata *nd);
@@ -774,15 +794,11 @@
                              struct ptlrpc_request **request);
 int ll_dir_setstripe(struct inode *inode, struct lov_user_md *lump,
                      int set_default);
-int ll_dir_getstripe(struct inode *inode, struct lov_mds_md **lmm,
+int ll_dir_getstripe(struct inode *inode, struct lov_mds_md **lmm, 
                      int *lmm_size, struct ptlrpc_request **request);
 int ll_fsync(struct file *file, struct dentry *dentry, int data);
 int ll_fiemap(struct inode *inode, struct ll_user_fiemap *fiemap,
               int num_bytes);
-<<<<<<< HEAD
-=======
-int ll_merge_lvb(struct inode *inode);
->>>>>>> 7df8d1be
 
 /* llite/dcache.c */
 /* llite/namei.c */
@@ -836,6 +852,8 @@
                   struct ptlrpc_request *req, int offset, struct super_block *);
 void lustre_dump_dentry(struct dentry *, int recur);
 void lustre_dump_inode(struct inode *);
+struct ll_async_page *llite_pglist_next_llap(struct list_head *head,
+                                             struct list_head *list);
 int ll_obd_statfs(struct inode *inode, void *arg);
 int ll_get_max_mdsize(struct ll_sb_info *sbi, int *max_mdsize);
 int ll_process_config(struct lustre_cfg *lcfg);
@@ -867,7 +885,6 @@
         struct completion       lcq_comp;
 };
 
-<<<<<<< HEAD
 #ifdef HAVE_CLOSE_THREAD
 void llap_write_pending(struct inode *inode, struct ll_async_page *llap);
 void llap_write_complete(struct inode *inode, struct ll_async_page *llap);
@@ -887,107 +904,12 @@
 //static inline void ll_close_thread_shutdown(struct ll_close_queue *lcq) { return; };
 //static inline int ll_close_thread_start(struct ll_close_queue **lcq_ret) { return 0; };
 #endif
-=======
-struct vvp_thread_info {
-        struct ost_lvb       vti_lvb;
-        struct cl_2queue     vti_queue;
-        struct iovec         vti_local_iov;
-        struct ccc_io_args   vti_args;
-        struct ra_io_arg     vti_ria;
-        struct kiocb         vti_kiocb;
-};
-
-struct ccc_object *cl_inode2ccc(struct inode *inode);
-
-static inline struct vvp_thread_info *vvp_env_info(const struct lu_env *env)
-{
-        extern struct lu_context_key vvp_key;
-        struct vvp_thread_info      *info;
-
-        info = lu_context_key_get(&env->le_ctx, &vvp_key);
-        LASSERT(info != NULL);
-        return info;
-}
-
-void vvp_write_pending (struct ccc_object *club, struct ccc_page *page);
-void vvp_write_complete(struct ccc_object *club, struct ccc_page *page);
-
-struct vvp_io {
-        union {
-                struct {
-                        read_actor_t      cui_actor;
-                        void             *cui_target;
-                } read;
-                struct vvp_fault_io {
-                        /**
-                         * Inode modification time that is checked across DLM
-                         * lock request.
-                         */
-                        time_t                 ft_mtime;
-                        struct vm_area_struct *ft_vma;
-                        /**
-                         * Virtual address at which fault occurred.
-                         */
-                        unsigned long          ft_address;
-                        /**
-                         * Fault type, as to be supplied to filemap_nopage().
-                         */
-                        int                   *ft_type;
-                } fault;
-        } u;
-        /**
-         * Read-ahead state used by read and page-fault IO contexts.
-         */
-        struct ll_ra_read    cui_bead;
-        /**
-         * Set when cui_bead has been initialized.
-         */
-        int                  cui_ra_window_set;
-        /**
-         * If IO was created directly in low level method like
-         * ->prepare_write(), this field stores the number of method calls
-         * that constitute this IO. This field is decremented by ll_cl_fini(),
-         * and cl_io is destroyed, when it reaches 0. When oneshot IO
-         * completes, this fields is set to -1.
-         */
-
-        int                  cui_oneshot;
-        /**
-         * Partially truncated page, that vvp_io_trunc_start() keeps locked
-         * across truncate.
-         */
-        struct cl_page      *cui_partpage;
-};
-
-struct vvp_session {
-        struct vvp_io vs_ios;
-};
-
-static inline struct vvp_session *vvp_env_session(const struct lu_env *env)
-{
-        extern struct lu_context_key vvp_session_key;
-        struct vvp_session *ses;
-
-        ses = lu_context_key_get(env->le_ses, &vvp_session_key);
-        LASSERT(ses != NULL);
-        return ses;
-}
-
-static inline struct vvp_io *vvp_env_io(const struct lu_env *env)
-{
-        return &vvp_env_session(env)->vs_ios;
-}
-
-void ll_queue_done_writing(struct inode *inode, unsigned long flags);
->>>>>>> 7df8d1be
 void ll_close_thread_shutdown(struct ll_close_queue *lcq);
 int ll_close_thread_start(struct ll_close_queue **lcq_ret);
 
 /* llite/llite_mmap.c */
-#if  (LINUX_VERSION_CODE >= KERNEL_VERSION(2,5,0))
 typedef struct rb_root  rb_root_t;
 typedef struct rb_node  rb_node_t;
-#endif
 
 struct ll_lock_tree_node;
 struct ll_lock_tree {
@@ -1000,7 +922,6 @@
 int ll_file_mmap(struct file * file, struct vm_area_struct * vma);
 struct ll_lock_tree_node * ll_node_from_inode(struct inode *inode, __u64 start,
                                               __u64 end, ldlm_mode_t mode);
-<<<<<<< HEAD
 int ll_tree_lock(struct ll_lock_tree *tree,
                  struct ll_lock_tree_node *first_node,
                  const char *buf, size_t count, int ast_flags);
@@ -1009,26 +930,14 @@
                      const struct iovec *iov, unsigned long nr_segs,
                      int ast_flags);
 int ll_tree_unlock(struct ll_lock_tree *tree);
-=======
-void policy_from_vma(ldlm_policy_data_t *policy,
-                struct vm_area_struct *vma, unsigned long addr, size_t count);
-struct vm_area_struct *our_vma(unsigned long addr, size_t count);
->>>>>>> 7df8d1be
 
 #define    ll_s2sbi(sb)        (s2lsi(sb)->lsi_llsbi)
 
-#if  (LINUX_VERSION_CODE >= KERNEL_VERSION(2,5,0))
 static inline __u64 ll_ts2u64(struct timespec *time)
 {
         __u64 t = time->tv_sec;
         return t;
 }
-#else  /* 2.4 here */
-static inline __u64 ll_ts2u64(time_t *time)
-{
-        return *time;
-}
-#endif
 
 /* don't need an addref as the sb_info should be holding one */
 static inline struct obd_export *ll_s2obdexp(struct super_block *sb)
@@ -1101,82 +1010,6 @@
 ssize_t ll_listxattr(struct dentry *dentry, char *buffer, size_t size);
 int ll_removexattr(struct dentry *dentry, const char *name);
 
-<<<<<<< HEAD
-=======
-/* llite/remote_perm.c */
-extern cfs_mem_cache_t *ll_remote_perm_cachep;
-extern cfs_mem_cache_t *ll_rmtperm_hash_cachep;
-
-struct hlist_head *alloc_rmtperm_hash(void);
-void free_rmtperm_hash(struct hlist_head *hash);
-int ll_update_remote_perm(struct inode *inode, struct mdt_remote_perm *perm);
-int lustre_check_remote_perm(struct inode *inode, int mask);
-
-/* llite/llite_fid.c */
-ino_t ll_fid_build_ino(struct ll_sb_info *sbi, struct lu_fid *fid);
-
-/* llite/llite_capa.c */
-extern cfs_timer_t ll_capa_timer;
-
-int ll_capa_thread_start(void);
-void ll_capa_thread_stop(void);
-void ll_capa_timer_callback(unsigned long unused);
-
-struct obd_capa *ll_add_capa(struct inode *inode, struct obd_capa *ocapa);
-int ll_update_capa(struct obd_capa *ocapa, struct lustre_capa *capa);
-
-void ll_capa_open(struct inode *inode);
-void ll_capa_close(struct inode *inode);
-
-struct obd_capa *ll_mdscapa_get(struct inode *inode);
-struct obd_capa *ll_osscapa_get(struct inode *inode, __u64 opc);
-
-void ll_truncate_free_capa(struct obd_capa *ocapa);
-void ll_clear_inode_capas(struct inode *inode);
-void ll_print_capa_stat(struct ll_sb_info *sbi);
-
-/* llite/llite_cl.c */
-extern struct lu_device_type vvp_device_type;
-
-/**
- * Common IO arguments for various VFS I/O interfaces.
- */
-
-int cl_sb_init(struct super_block *sb);
-int cl_sb_fini(struct super_block *sb);
-int cl_inode_init(struct inode *inode, struct lustre_md *md);
-void cl_inode_fini(struct inode *inode);
-
-enum cl_lock_mode  vvp_mode_from_vma(struct vm_area_struct *vma);
-void ll_io_init(struct cl_io *io, const struct file *file, int write);
-
-void ras_update(struct ll_sb_info *sbi, struct inode *inode,
-                struct ll_readahead_state *ras, unsigned long index,
-                unsigned hit);
-void ll_ra_count_put(struct ll_sb_info *sbi, unsigned long len);
-int ll_is_file_contended(struct file *file);
-void ll_ra_stats_inc(struct address_space *mapping, enum ra_stat which);
-
-/* llite/llite_rmtacl.c */
-#ifdef CONFIG_FS_POSIX_ACL
-obd_valid rce_ops2valid(int ops);
-struct rmtacl_ctl_entry *rct_search(struct rmtacl_ctl_table *rct, pid_t key);
-int rct_add(struct rmtacl_ctl_table *rct, pid_t key, int ops);
-int rct_del(struct rmtacl_ctl_table *rct, pid_t key);
-void rct_init(struct rmtacl_ctl_table *rct);
-void rct_fini(struct rmtacl_ctl_table *rct);
-
-void ee_free(struct eacl_entry *ee);
-int ee_add(struct eacl_table *et, pid_t key, struct lu_fid *fid, int type,
-           ext_acl_xattr_header *header);
-struct eacl_entry *et_search_del(struct eacl_table *et, pid_t key,
-                                 struct lu_fid *fid, int type);
-void et_search_free(struct eacl_table *et, pid_t key);
-void et_init(struct eacl_table *et);
-void et_fini(struct eacl_table *et);
-#endif
-
->>>>>>> 7df8d1be
 /* statahead.c */
 
 #define LL_SA_RPC_MIN   2
@@ -1270,7 +1103,7 @@
          * "IT_GETATTR" for the first time, and the subsequent "IT_GETATTR"
          * will bypass interacting with statahead thread for checking:
          * "lld_sa_generation == lli_sai->sai_generation"
-         */
+         */ 
         if (ldd && lli->lli_sai &&
             ldd->lld_sa_generation == lli->lli_sai->sai_generation)
                 return -EAGAIN;
@@ -1308,32 +1141,32 @@
  * Parameters:
  *  @magic: Dynamic ioctl call routine will feed this vaule with the pointer
  *      returned to ll_iocontrol_register.  Callback functions should use this
- *      data to check the potential collasion of ioctl cmd. If collasion is
+ *      data to check the potential collasion of ioctl cmd. If collasion is 
  *      found, callback function should return LLIOC_CONT.
  *  @rcp: The result of ioctl command.
  *
  *  Return values:
- *      If @magic matches the pointer returned by ll_iocontrol_data, the
+ *      If @magic matches the pointer returned by ll_iocontrol_data, the 
  *      callback should return LLIOC_STOP; return LLIOC_STOP otherwise.
  */
-typedef enum llioc_iter (*llioc_callback_t)(struct inode *inode,
+typedef enum llioc_iter (*llioc_callback_t)(struct inode *inode, 
                 struct file *file, unsigned int cmd, unsigned long arg,
                 void *magic, int *rcp);
 
-enum llioc_iter ll_iocontrol_call(struct inode *inode, struct file *file,
+enum llioc_iter ll_iocontrol_call(struct inode *inode, struct file *file, 
                 unsigned int cmd, unsigned long arg, int *rcp);
 
 /* export functions */
-/* Register ioctl block dynamatically for a regular file.
+/* Register ioctl block dynamatically for a regular file. 
  *
  * @cmd: the array of ioctl command set
  * @count: number of commands in the @cmd
- * @cb: callback function, it will be called if an ioctl command is found to
+ * @cb: callback function, it will be called if an ioctl command is found to 
  *      belong to the command list @cmd.
  *
  * Return vaule:
- *      A magic pointer will be returned if success;
- *      otherwise, NULL will be returned.
+ *      A magic pointer will be returned if success; 
+ *      otherwise, NULL will be returned. 
  * */
 void *ll_iocontrol_register(llioc_callback_t cb, int count, unsigned int *cmd);
 void ll_iocontrol_unregister(void *magic);
@@ -1343,34 +1176,4 @@
 
 #endif
 
-/* lclient compat stuff */
-#define cl_inode_info ll_inode_info
-#define cl_i2info(info) ll_i2info(info)
-#define cl_inode_mode(inode) ((inode)->i_mode)
-#define cl_i2sbi ll_i2sbi
-#define cl_isize_read(inode) i_size_read(inode)
-#define cl_isize_write(inode,kms) i_size_write(inode, kms)
-#define cl_isize_write_nolock(inode,kms) do {(inode)->i_size=(kms);}while(0)
-
-static inline void cl_isize_lock(struct inode *inode, int lsmlock)
-{
-        ll_inode_size_lock(inode, lsmlock);
-}
-
-static inline void cl_isize_unlock(struct inode *inode, int lsmlock)
-{
-        ll_inode_size_unlock(inode, lsmlock);
-}
-
-static inline int cl_merge_lvb(struct inode *inode)
-{
-        return ll_merge_lvb(inode);
-}
-
-#define cl_inode_atime(inode) LTIME_S((inode)->i_atime)
-#define cl_inode_ctime(inode) LTIME_S((inode)->i_ctime)
-#define cl_inode_mtime(inode) LTIME_S((inode)->i_mtime)
-
-struct obd_capa *cl_capa_lookup(struct inode *inode, enum cl_req_type crt);
-
 #endif /* LLITE_INTERNAL_H */