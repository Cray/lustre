/* -*- mode: c; c-basic-offset: 8; indent-tabs-mode: nil; -*-
 * vim:expandtab:shiftwidth=8:tabstop=8:
 *
 * GPL HEADER START
 *
 * DO NOT ALTER OR REMOVE COPYRIGHT NOTICES OR THIS FILE HEADER.
 *
 * This program is free software; you can redistribute it and/or modify
 * it under the terms of the GNU General Public License version 2 only,
 * as published by the Free Software Foundation.
 *
 * This program is distributed in the hope that it will be useful, but
 * WITHOUT ANY WARRANTY; without even the implied warranty of
 * MERCHANTABILITY or FITNESS FOR A PARTICULAR PURPOSE.  See the GNU
 * General Public License version 2 for more details (a copy is included
 * in the LICENSE file that accompanied this code).
 *
 * You should have received a copy of the GNU General Public License
 * version 2 along with this program; If not, see
 * http://www.sun.com/software/products/lustre/docs/GPLv2.pdf
 *
 * Please contact Sun Microsystems, Inc., 4150 Network Circle, Santa Clara,
 * CA 95054 USA or visit www.sun.com if you need additional information or
 * have any questions.
 *
 * GPL HEADER END
 */
/*
 * Copyright  2008 Sun Microsystems, Inc. All rights reserved
 * Use is subject to license terms.
 */
/*
 * This file is part of Lustre, http://www.lustre.org/
 * Lustre is a trademark of Sun Microsystems, Inc.
 */

#include <linux/fs.h>
#include <linux/sched.h>
#include <linux/mm.h>
#include <linux/smp_lock.h>
#include <linux/highmem.h>
#include <linux/pagemap.h>

#define DEBUG_SUBSYSTEM S_LLITE

#include <obd_support.h>
#include <lustre_lite.h>
#include <lustre_dlm.h>
#include <linux/lustre_version.h>
#include "llite_internal.h"

struct ll_sai_entry {
        struct list_head        se_list;
        unsigned int            se_index;
        int                     se_stat;
        struct ptlrpc_request  *se_req;
        struct md_enqueue_info *se_minfo;
};

enum {
        SA_ENTRY_UNSTATED = 0,
        SA_ENTRY_STATED
};

static unsigned int sai_generation = 0;
static spinlock_t sai_generation_lock = SPIN_LOCK_UNLOCKED;

/**
 * Check whether first entry was stated already or not.
 * No need to hold lli_lock, for:
 * (1) it is me that remove entry from the list
 * (2) the statahead thread only add new entry to the list
 */
static int ll_sai_entry_stated(struct ll_statahead_info *sai)
{
        struct ll_sai_entry  *entry;
        int                   rc = 0;

        if (!list_empty(&sai->sai_entries_stated)) {
                entry = list_entry(sai->sai_entries_stated.next,
                                   struct ll_sai_entry, se_list);
                if (entry->se_index == sai->sai_index_next)
                        rc = 1;
        }
        return rc;
}

static inline int sa_received_empty(struct ll_statahead_info *sai)
{
        return list_empty(&sai->sai_entries_received);
}

static inline int sa_not_full(struct ll_statahead_info *sai)
{
        return (sai->sai_index < sai->sai_hit + sai->sai_miss + sai->sai_max);
}

static inline int sa_is_running(struct ll_statahead_info *sai)
{
        return !!(sai->sai_thread.t_flags & SVC_RUNNING);
}

static inline int sa_is_stopping(struct ll_statahead_info *sai)
{
        return !!(sai->sai_thread.t_flags & SVC_STOPPING);
}

static inline int sa_is_stopped(struct ll_statahead_info *sai)
{
        return !!(sai->sai_thread.t_flags & SVC_STOPPED);
}

/**
 * (1) hit ratio less than 80%
 * or
 * (2) consecutive miss more than 8
 */
static inline int sa_low_hit(struct ll_statahead_info *sai)
{
        return ((sai->sai_hit > 7 && sai->sai_hit < 4 * sai->sai_miss) ||
                (sai->sai_consecutive_miss > 8));
}

/**
 * process the deleted entry's member and free the entry.
 * (1) release intent
 * (2) free md_enqueue_info
 * (3) drop dentry's ref count
 * (4) release request's ref count
 */
static void ll_sai_entry_cleanup(struct ll_sai_entry *entry, int free)
{
        struct md_enqueue_info *minfo = entry->se_minfo;
        struct ptlrpc_request  *req = entry->se_req;
        ENTRY;

        if (minfo) {
                entry->se_minfo = NULL;
                ll_intent_release(&minfo->mi_it);
                dput(minfo->mi_dentry);
                iput(minfo->mi_dir);
                OBD_FREE_PTR(minfo);
        }
        if (req) {
                entry->se_req = NULL;
                ptlrpc_req_finished(req);
        }
        if (free) {
                LASSERT(list_empty(&entry->se_list));
                OBD_FREE_PTR(entry);
        }

        EXIT;
}

static struct ll_statahead_info *ll_sai_alloc(void)
{
        struct ll_statahead_info *sai;

        OBD_ALLOC_PTR(sai);
        if (!sai)
                return NULL;

        spin_lock(&sai_generation_lock);
        sai->sai_generation = ++sai_generation;
        if (unlikely(sai_generation == 0))
                sai->sai_generation = ++sai_generation;
        spin_unlock(&sai_generation_lock);
        atomic_set(&sai->sai_refcount, 1);
        sai->sai_max = LL_SA_RPC_MIN;
        cfs_waitq_init(&sai->sai_waitq);
        cfs_waitq_init(&sai->sai_thread.t_ctl_waitq);
        CFS_INIT_LIST_HEAD(&sai->sai_entries_sent);
        CFS_INIT_LIST_HEAD(&sai->sai_entries_received);
        CFS_INIT_LIST_HEAD(&sai->sai_entries_stated);
        return sai;
}

static inline
struct ll_statahead_info *ll_sai_get(struct ll_statahead_info *sai)
{
        LASSERT(sai);
        atomic_inc(&sai->sai_refcount);
        return sai;
}

static void ll_sai_put(struct ll_statahead_info *sai)
{
        struct inode         *inode = sai->sai_inode;
        struct ll_inode_info *lli;
        ENTRY;

        LASSERT(inode != NULL);
        lli = ll_i2info(inode);
        LASSERT(lli->lli_sai == sai);

        if (atomic_dec_and_test(&sai->sai_refcount)) {
                struct ll_sai_entry *entry, *next;

                spin_lock(&lli->lli_lock);
                if (unlikely(atomic_read(&sai->sai_refcount) > 0)) {
                        /* It is race case, the interpret callback just hold
                         * a reference count */
                        spin_unlock(&lli->lli_lock);
                        EXIT;
                        return;
                }

                LASSERT(lli->lli_opendir_key == NULL);
                lli->lli_sai = NULL;
                lli->lli_opendir_pid = 0;
                spin_unlock(&lli->lli_lock);

                LASSERT(sa_is_stopped(sai));

                if (sai->sai_sent > sai->sai_replied)
                        CDEBUG(D_READA,"statahead for dir %lu/%u does not "
                              "finish: [sent:%u] [replied:%u]\n",
                              inode->i_ino, inode->i_generation,
                              sai->sai_sent, sai->sai_replied);

                list_for_each_entry_safe(entry, next, &sai->sai_entries_sent,
                                         se_list) {
                        list_del_init(&entry->se_list);
                        ll_sai_entry_cleanup(entry, 1);
                }
                list_for_each_entry_safe(entry, next, &sai->sai_entries_received,
                                         se_list) {
                        list_del_init(&entry->se_list);
                        ll_sai_entry_cleanup(entry, 1);
                }
                list_for_each_entry_safe(entry, next, &sai->sai_entries_stated,
                                         se_list) {
                        list_del_init(&entry->se_list);
                        ll_sai_entry_cleanup(entry, 1);
                }
                iput(inode);
                OBD_FREE_PTR(sai);
        }
        EXIT;
}

/**
 * insert it into sai_entries_sent tail when init.
 */
static struct ll_sai_entry *
ll_sai_entry_init(struct ll_statahead_info *sai, unsigned int index)
{
        struct ll_inode_info *lli = ll_i2info(sai->sai_inode);
        struct ll_sai_entry  *entry;
        ENTRY;

        OBD_ALLOC_PTR(entry);
        if (entry == NULL)
                RETURN(ERR_PTR(-ENOMEM));

        CDEBUG(D_READA, "alloc sai entry %p index %u\n",
               entry, index);
        entry->se_index = index;
        entry->se_stat  = SA_ENTRY_UNSTATED;

        spin_lock(&lli->lli_lock);
        list_add_tail(&entry->se_list, &sai->sai_entries_sent);
        spin_unlock(&lli->lli_lock);

        RETURN(entry);
}

/**
 * delete it from sai_entries_stated head when fini, it need not
 * to process entry's member.
 */
static void ll_sai_entry_fini(struct ll_statahead_info *sai)
{
        struct ll_inode_info *lli = ll_i2info(sai->sai_inode);
        struct ll_sai_entry  *entry;
        ENTRY;

        spin_lock(&lli->lli_lock);
        sai->sai_index_next++;
        if (likely(!list_empty(&sai->sai_entries_stated))) {
                entry = list_entry(sai->sai_entries_stated.next,
                                   struct ll_sai_entry, se_list);
                if (entry->se_index < sai->sai_index_next) {
                        list_del(&entry->se_list);
                        OBD_FREE_PTR(entry);
                }
        } else
                LASSERT(sa_is_stopped(sai));
        spin_unlock(&lli->lli_lock);

        EXIT;
}

/**
 * inside lli_lock.
 * \retval NULL : can not find the entry in sai_entries_sent with the index
 * \retval entry: find the entry in sai_entries_sent with the index
 */
static struct ll_sai_entry *
ll_sai_entry_set(struct ll_statahead_info *sai, unsigned int index, int stat,
                 struct ptlrpc_request *req, struct md_enqueue_info *minfo)
{
        struct ll_sai_entry *entry;
        ENTRY;

        if (!list_empty(&sai->sai_entries_sent)) {
                list_for_each_entry(entry, &sai->sai_entries_sent, se_list) {
                        if (entry->se_index == index) {
                                entry->se_stat = stat;
                                entry->se_req = ptlrpc_request_addref(req);
                                entry->se_minfo = minfo;
                                RETURN(entry);
                        } else if (entry->se_index > index)
                                RETURN(NULL);
                }
        }
        RETURN(NULL);
}

/**
 * inside lli_lock.
 * Move entry to sai_entries_received and
 * insert it into sai_entries_received tail.
 */
static inline void
ll_sai_entry_to_received(struct ll_statahead_info *sai, struct ll_sai_entry *entry)
{
        if (!list_empty(&entry->se_list))
                list_del_init(&entry->se_list);
        list_add_tail(&entry->se_list, &sai->sai_entries_received);
}

/**
 * Move entry to sai_entries_stated and
 * sort with the index.
 */
static int
ll_sai_entry_to_stated(struct ll_statahead_info *sai, struct ll_sai_entry *entry)
{
        struct ll_inode_info *lli = ll_i2info(sai->sai_inode);
        struct ll_sai_entry  *se;
        ENTRY;

        ll_sai_entry_cleanup(entry, 0);

        spin_lock(&lli->lli_lock);
        if (!list_empty(&entry->se_list))
                list_del_init(&entry->se_list);

        if (unlikely(entry->se_index < sai->sai_index_next)) {
                spin_unlock(&lli->lli_lock);
                OBD_FREE_PTR(entry);
                RETURN(0);
        }

        list_for_each_entry_reverse(se, &sai->sai_entries_stated, se_list) {
                if (se->se_index < entry->se_index) {
                        list_add(&entry->se_list, &se->se_list);
                        spin_unlock(&lli->lli_lock);
                        RETURN(1);
                }
        }

        /*
         * I am the first entry.
         */
        list_add(&entry->se_list, &sai->sai_entries_stated);
        spin_unlock(&lli->lli_lock);
        RETURN(1);
}

/**
 * finish lookup/revalidate.
 */
static int do_statahead_interpret(struct ll_statahead_info *sai)
{
        struct ll_inode_info   *lli = ll_i2info(sai->sai_inode);
        struct ll_sai_entry    *entry;
        struct ptlrpc_request  *req;
        struct md_enqueue_info *minfo;
        struct lookup_intent   *it;
        struct dentry          *dentry;
        int                     rc = 0;
        ENTRY;

        spin_lock(&lli->lli_lock);
        LASSERT(!sa_received_empty(sai));
        entry = list_entry(sai->sai_entries_received.next, struct ll_sai_entry,
                           se_list);
        list_del_init(&entry->se_list);
        spin_unlock(&lli->lli_lock);

        if (unlikely(entry->se_index < sai->sai_index_next)) {
                CWARN("Found stale entry: [index %u] [next %u]\n",
                      entry->se_index, sai->sai_index_next);
                ll_sai_entry_cleanup(entry, 1);
                RETURN(0);
        }

        if (entry->se_stat != SA_ENTRY_STATED)
                GOTO(out, rc = entry->se_stat);

        req = entry->se_req;
        minfo = entry->se_minfo;
        it = &minfo->mi_it;
<<<<<<< HEAD
        dentry = minfo->mi_dentry;
=======
>>>>>>> d5360e75

        if (dentry->d_inode == NULL) {
                /*
                 * lookup.
                 */
                struct dentry    *save = dentry;
                struct it_cb_data icbd = {
                        .icbd_parent   = minfo->mi_dir,
                        .icbd_childp   = &dentry
                };

                rc = lookup_it_finish(req, DLM_REPLY_REC_OFF, it, &icbd);
                if (!rc)
                        /*
                         * Here dentry->d_inode might be NULL,
                         * because the entry may have been removed before
                         * we start doing stat ahead.
                         */
                        ll_lookup_finish_locks(it, dentry);

                if (dentry != save) {
                        minfo->mi_dentry = dentry;
                        dput(save);
                }
        } else {
                /*
                 * revalidate.
                 */
                struct mds_body *body;

                body = lustre_msg_buf(req->rq_repmsg, DLM_REPLY_REC_OFF,
                                      sizeof(*body));
                if (memcmp(&minfo->mi_data.fid2, &body->fid1,
                           sizeof(body->fid1))) {
                        ll_unhash_aliases(dentry->d_inode);
                        GOTO(out, rc = -EAGAIN);
                }

                rc = revalidate_it_finish(req, DLM_REPLY_REC_OFF, it, dentry);
                if (rc) {
                        ll_unhash_aliases(dentry->d_inode);
                        GOTO(out, rc);
                }

                spin_lock(&ll_lookup_lock);
                spin_lock(&dcache_lock);
                lock_dentry(dentry);
                __d_drop(dentry);
                dentry->d_flags &= ~DCACHE_LUSTRE_INVALID;
                unlock_dentry(dentry);
                d_rehash_cond(dentry, 0);
                spin_unlock(&dcache_lock);
                spin_unlock(&ll_lookup_lock);

                ll_lookup_finish_locks(it, dentry);
        }
        EXIT;

out:
        if (likely(ll_sai_entry_to_stated(sai, entry)))
                cfs_waitq_signal(&sai->sai_waitq);
        return rc;
}

static int ll_statahead_interpret(struct obd_export *exp,
                                  struct ptlrpc_request *req,
                                  struct md_enqueue_info *minfo,
                                  int rc)
{
        struct lookup_intent     *it = &minfo->mi_it;
        struct dentry            *dentry = minfo->mi_dentry;
        struct inode             *dir = minfo->mi_dir;
        struct ll_inode_info     *lli = ll_i2info(dir);
        struct ll_statahead_info *sai;
        struct ll_sai_entry      *entry;
        ENTRY;

        CDEBUG(D_READA, "interpret statahead %.*s rc %d\n",
               dentry->d_name.len, dentry->d_name.name, rc);

        spin_lock(&lli->lli_lock);
        if (unlikely(lli->lli_sai == NULL ||
                     lli->lli_sai->sai_generation != minfo->mi_generation)) {
                spin_unlock(&lli->lli_lock);
                ll_intent_release(it);
                dput(dentry);
                iput(dir);
                OBD_FREE_PTR(minfo);
                RETURN(-ESTALE);
        } else {
                sai = ll_sai_get(lli->lli_sai);
                entry = ll_sai_entry_set(sai,
                                         (unsigned int)(long)minfo->mi_cbdata,
                                         rc ? SA_ENTRY_UNSTATED :
                                         SA_ENTRY_STATED, req, minfo);
                LASSERT(entry != NULL);
                if (likely(sa_is_running(sai))) {
                        ll_sai_entry_to_received(sai, entry);
                        sai->sai_replied++;
                        spin_unlock(&lli->lli_lock);
                        cfs_waitq_signal(&sai->sai_thread.t_ctl_waitq);
                } else {
                        if (!list_empty(&entry->se_list))
                                list_del_init(&entry->se_list);
                        sai->sai_replied++;
                        spin_unlock(&lli->lli_lock);
                        ll_sai_entry_cleanup(entry, 1);
                }
                ll_sai_put(sai);
                RETURN(rc);
        }
}

static void sa_args_fini(struct md_enqueue_info *minfo,
                         struct ldlm_enqueue_info *einfo)
{
        LASSERT(minfo && einfo);
<<<<<<< HEAD
        iput(minfo->mi_dir);
=======
>>>>>>> d5360e75
        OBD_FREE_PTR(minfo);
        OBD_FREE_PTR(einfo);
}

static int sa_args_prep(struct inode *dir, struct dentry *dentry,
                        struct md_enqueue_info **pmi,
                        struct ldlm_enqueue_info **pei)
{
        struct ll_inode_info     *lli = ll_i2info(dir);
        struct md_enqueue_info   *minfo;
        struct ldlm_enqueue_info *einfo;

        OBD_ALLOC_PTR(einfo);
        if (einfo == NULL)
                return -ENOMEM;

        OBD_ALLOC_PTR(minfo);
        if (minfo == NULL) {
                OBD_FREE_PTR(einfo);
                return -ENOMEM;
        }

        minfo->mi_it.it_op = IT_GETATTR;
        minfo->mi_dentry = dentry;
        minfo->mi_dir = igrab(dir);
        minfo->mi_cb = ll_statahead_interpret;
        minfo->mi_generation = lli->lli_sai->sai_generation;
        minfo->mi_cbdata = (void *)(long)lli->lli_sai->sai_index;

        einfo->ei_type   = LDLM_IBITS;
        einfo->ei_mode   = it_to_lock_mode(&minfo->mi_it);
        einfo->ei_cb_bl  = ll_mdc_blocking_ast;
        einfo->ei_cb_cp  = ldlm_completion_ast;
        einfo->ei_cb_gl  = NULL;
        einfo->ei_cbdata = NULL;

        *pmi = minfo;
        *pei = einfo;

        return 0;
}

/**
 * similar to ll_lookup_it().
 */
static int do_sa_lookup(struct inode *dir, struct dentry *dentry)
{
        struct md_enqueue_info   *minfo;
        struct ldlm_enqueue_info *einfo;
        int                       rc;
        ENTRY;

        rc = sa_args_prep(dir, dentry, &minfo, &einfo);
        if (rc)
                RETURN(rc);

        rc = ll_prepare_mdc_op_data(&minfo->mi_data, dir, NULL,
                                    dentry->d_name.name, dentry->d_name.len, 0,
                                    NULL);
        if (rc == 0)
                rc = mdc_intent_getattr_async(ll_i2mdcexp(dir), minfo, einfo);

        if (rc)
                sa_args_fini(minfo, einfo);

        RETURN(rc);
}

/**
 * similar to ll_revalidate_it().
 * \retval      1 -- dentry valid
 * \retval      0 -- will send stat-ahead request
 * \retval others -- prepare stat-ahead request failed
 */
static int do_sa_revalidate(struct inode *dir, struct dentry *dentry)
{
        struct inode             *inode = dentry->d_inode;
<<<<<<< HEAD
=======
        struct inode             *dir = dentry->d_parent->d_inode;
>>>>>>> d5360e75
        struct ll_fid             fid;
        struct lookup_intent      it = { .it_op = IT_GETATTR };
        struct md_enqueue_info   *minfo;
        struct ldlm_enqueue_info *einfo;
        int rc;
        ENTRY;

        if (inode == NULL)
                RETURN(1);

        if (d_mountpoint(dentry))
                RETURN(1);

        if (dentry == dentry->d_sb->s_root)
                RETURN(1);

        ll_inode2fid(&fid, inode);

        rc = mdc_revalidate_lock(ll_i2mdcexp(dir), &it, &fid);
        if (rc == 1) {
                ll_intent_release(&it);
                RETURN(1);
        }

        rc = sa_args_prep(dir, dentry, &minfo, &einfo);
        if (rc)
                RETURN(rc);

<<<<<<< HEAD
        rc = ll_prepare_mdc_op_data(&minfo->mi_data, dir,
=======
        rc = ll_prepare_mdc_op_data(&minfo->mi_data, dentry->d_parent->d_inode,
>>>>>>> d5360e75
                                    inode, dentry->d_name.name,
                                    dentry->d_name.len, 0, NULL);
        if (rc == 0)
                rc = mdc_intent_getattr_async(ll_i2mdcexp(dir), minfo, einfo);

        if (rc)
                sa_args_fini(minfo, einfo);

        RETURN(rc);
}

static inline void ll_name2qstr(struct qstr *q, const char *name, int namelen)
{
        q->name = name;
        q->len  = namelen;
        q->hash = full_name_hash(name, namelen);
}

static int ll_statahead_one(struct dentry *parent, struct ll_dir_entry *de)
{
        struct inode             *dir = parent->d_inode;
        struct ll_inode_info     *lli = ll_i2info(dir);
        struct ll_statahead_info *sai = lli->lli_sai;
        struct qstr               name;
        struct dentry            *dentry;
        struct ll_sai_entry      *se;
        int                       rc;
        ENTRY;

        if (parent->d_flags & DCACHE_LUSTRE_INVALID) {
                CDEBUG(D_READA, "parent dentry@%p %.*s is "
                       "invalid, skip statahead\n",
                       parent, parent->d_name.len, parent->d_name.name);
                RETURN(-EINVAL);
        }

        se = ll_sai_entry_init(sai, sai->sai_index);
        if (IS_ERR(se))
                RETURN(PTR_ERR(se));

        ll_name2qstr(&name, de->lde_name, de->lde_name_len);
        dentry = d_lookup(parent, &name);
        if (!dentry) {
                dentry = d_alloc(parent, &name);
                if (dentry) {
                        rc = do_sa_lookup(dir, dentry);
                        if (rc)
                                dput(dentry);
                } else {
                        GOTO(out, rc = -ENOMEM);
                }
        } else {
                rc = do_sa_revalidate(dir, dentry);
                if (rc)
                        dput(dentry);
        }

        EXIT;

out:
        if (rc) {
                CDEBUG(D_READA, "set sai entry %p index %u stat %d rc %d\n",
                       se, se->se_index, se->se_stat, rc);
                se->se_stat = rc;
                if (ll_sai_entry_to_stated(sai, se))
                        cfs_waitq_signal(&sai->sai_waitq);
        } else {
                sai->sai_sent++;
        }

        sai->sai_index++;
        return rc;
}

static int ll_statahead_thread(void *arg)
{
        struct dentry            *parent = (struct dentry *)arg;
        struct inode             *dir = parent->d_inode;
        struct ll_inode_info     *lli = ll_i2info(dir);
        struct ll_sb_info        *sbi = ll_i2sbi(dir);
<<<<<<< HEAD
        struct ll_statahead_info *sai = ll_sai_get(lli->lli_sai);
        struct ptlrpc_thread     *thread = &sai->sai_thread;
=======
        struct ll_statahead_info *sai;
        struct ptlrpc_thread     *thread;
>>>>>>> d5360e75
        unsigned long             index = 0;
        int                       first = 0;
        int                       rc = 0;
        ENTRY;

        spin_lock(&lli->lli_lock);
        if (unlikely(lli->lli_sai == NULL)) {
                spin_unlock(&lli->lli_lock);
                dput(parent);
                RETURN(-EAGAIN);
        } else {
                sai = ll_sai_get(lli->lli_sai);
                spin_unlock(&lli->lli_lock);
        }

        {
                char pname[16];
                snprintf(pname, 15, "ll_sa_%u", lli->lli_opendir_pid);
                cfs_daemonize(pname);
        }

        thread = &sai->sai_thread;
        sbi->ll_sa_total++;
        spin_lock(&lli->lli_lock);
        thread->t_flags = SVC_RUNNING;
        spin_unlock(&lli->lli_lock);
        cfs_waitq_signal(&thread->t_ctl_waitq);
        CDEBUG(D_READA, "start doing statahead for %s\n", parent->d_name.name);

        while (1) {
                struct l_wait_info lwi = { 0 };
                unsigned long npages;
                char *kaddr, *limit;
                struct ll_dir_entry *de;
                struct page *page;

                npages = dir_pages(dir);
                /*
                 * reach the end of dir.
                 */
                if (index >= npages) {
                        CDEBUG(D_READA, "reach end, index/npages %lu/%lu\n",
                               index, npages);

                        while (1) {
                                l_wait_event(thread->t_ctl_waitq,
                                             !sa_is_running(sai) ||
                                             !sa_received_empty(sai) ||
                                             sai->sai_sent == sai->sai_replied,
                                             &lwi);
                                if (!sa_received_empty(sai) &&
                                    sa_is_running(sai))
                                        do_statahead_interpret(sai);
                                else
                                        GOTO(out, rc);
                        }
                }

                page = ll_get_dir_page(dir, index);
                if (IS_ERR(page)) {
                        rc = PTR_ERR(page);
                        CERROR("error reading dir %lu/%u page %lu/%u: rc %d\n",
                               dir->i_ino, dir->i_generation, index,
                               sai->sai_index, rc);
                        break;
                }

                kaddr = page_address(page);
                limit = kaddr + CFS_PAGE_SIZE - ll_dir_rec_len(1);
                de = (struct ll_dir_entry *)kaddr;
                if (!index) {
                        /*
                         * skip "."
                         */
                        de = ll_dir_next_entry(de);
                        /*
                         * skip ".."
                         */
                        de = ll_dir_next_entry(de);
                }

                for (; (char*)de <= limit; de = ll_dir_next_entry(de)) {
                        if (de->lde_inode == 0)
                                continue;

                        if (de->lde_name[0] == '.' && !sai->sai_ls_all) {
                                /*
                                 * skip hidden files..
                                 */
                                sai->sai_skip_hidden++;
                                continue;
                        }

                        /*
                         * don't stat-ahead first entry.
                         */
                        if (unlikely(!first)) {
                                first++;
                                continue;
                        }

keep_de:
                        l_wait_event(thread->t_ctl_waitq,
                                     !sa_is_running(sai) || sa_not_full(sai) ||
                                     !sa_received_empty(sai),
                                     &lwi);

                        while (!sa_received_empty(sai) && sa_is_running(sai))
                                do_statahead_interpret(sai);

                        if (unlikely(!sa_is_running(sai))) {
                                ll_put_page(page);
                                GOTO(out, rc);
                        }

                        if (!sa_not_full(sai))
                                /*
                                 * do not skip the current de.
                                 */
                                goto keep_de;

                        rc = ll_statahead_one(parent, de);
                        if (rc < 0) {
                                ll_put_page(page);
                                GOTO(out, rc);
                        }
                }
                ll_put_page(page);
                index++;
        }
        EXIT;

out:
        spin_lock(&lli->lli_lock);
        thread->t_flags = SVC_STOPPED;
        spin_unlock(&lli->lli_lock);
        cfs_waitq_signal(&sai->sai_waitq);
        cfs_waitq_signal(&thread->t_ctl_waitq);
        ll_sai_put(sai);
        dput(parent);
        CDEBUG(D_READA, "statahead thread stopped, pid %d\n",
               cfs_curproc_pid());
        return rc;
}

/**
 * called in ll_file_release().
 */
void ll_stop_statahead(struct inode *inode, void *key)
{
        struct ll_inode_info *lli = ll_i2info(inode);

        if (unlikely(key == NULL))
                return;

        spin_lock(&lli->lli_lock);
        if (lli->lli_opendir_key != key || lli->lli_opendir_pid == 0) {
                spin_unlock(&lli->lli_lock);
                return;
        }

        lli->lli_opendir_key = NULL;

        if (lli->lli_sai) {
                struct l_wait_info lwi = { 0 };
                struct ptlrpc_thread *thread = &lli->lli_sai->sai_thread;

                if (!sa_is_stopped(lli->lli_sai)) {
                        thread->t_flags = SVC_STOPPING;
                        spin_unlock(&lli->lli_lock);
                        cfs_waitq_signal(&thread->t_ctl_waitq);

                        CDEBUG(D_READA, "stopping statahead thread, pid %d\n",
                               cfs_curproc_pid());
                        l_wait_event(thread->t_ctl_waitq,
                                     sa_is_stopped(lli->lli_sai),
                                     &lwi);
                } else {
                        spin_unlock(&lli->lli_lock);
                }

                /*
                 * Put the ref which was held when first statahead_enter.
                 * It maybe not the last ref for some statahead requests
                 * maybe inflight.
                 */
                ll_sai_put(lli->lli_sai);
        } else {
                lli->lli_opendir_pid = 0;
                spin_unlock(&lli->lli_lock);
        }
}

enum {
        /*
         * not first dirent, or is "."
         */
        LS_NONE_FIRST_DE = 0,
        /*
         * the first non-hidden dirent
         */
        LS_FIRST_DE,
        /*
         * the first hidden dirent, that is ".xxx
         */
        LS_FIRST_DOT_DE
};

static int is_first_dirent(struct inode *dir, struct dentry *dentry)
{
        struct qstr         *d_name = &dentry->d_name;
        unsigned long        npages, index = 0;
        struct page         *page;
        struct ll_dir_entry *de;
        char                *kaddr, *limit;
        int                  rc = LS_NONE_FIRST_DE, dot_de;
        ENTRY;

        while (1) {
                npages = dir_pages(dir);
                /*
                 * reach the end of dir.
                 */
                if (index >= npages) {
                        CDEBUG(D_READA, "reach end, index/npages %lu/%lu\n",
                               index, npages);
                        break;
                }

                page = ll_get_dir_page(dir, index);
                if (IS_ERR(page)) {
                        rc = PTR_ERR(page);
                        CERROR("error reading dir %lu/%u page %lu: rc %d\n",
                               dir->i_ino, dir->i_generation, index, rc);
                        break;
                }

                kaddr = page_address(page);
                limit = kaddr + CFS_PAGE_SIZE - ll_dir_rec_len(1);
                de = (struct ll_dir_entry *)kaddr;
                if (!index) {
                        if (unlikely(!(de->lde_name_len == 1 &&
                                       strncmp(de->lde_name, ".", 1) == 0)))
                                CWARN("Maybe got bad on-disk dir: %lu/%u\n",
                                      dir->i_ino, dir->i_generation);
                        /*
                         * skip "." or ingore bad entry.
                         */
                        de = ll_dir_next_entry(de);

                        if (unlikely(!(de->lde_name_len == 2 &&
                                       strncmp(de->lde_name, "..", 2) == 0)))
                                CWARN("Maybe got bad on-disk dir: %lu/%u\n",
                                      dir->i_ino, dir->i_generation);
                        /*
                         * skip ".." or ingore bad entry.
                         */
                        de = ll_dir_next_entry(de);
                }

                for (; (char*)de <= limit; de = ll_dir_next_entry(de)) {
                        if (!de->lde_inode)
                                continue;

                        if (de->lde_name[0] == '.')
                                dot_de = 1;
                        else
                                dot_de = 0;

                        if (dot_de && d_name->name[0] != '.') {
                                CDEBUG(D_READA, "%.*s skip hidden file %.*s\n",
                                       d_name->len, d_name->name,
                                       de->lde_name_len, de->lde_name);
                                continue;
                        }

<<<<<<< HEAD
                        if (d_name->len != de->lde_name_len ||
                            strncmp(d_name->name, de->lde_name, d_name->len) != 0)
=======
                        if (d_name->len == de->lde_name_len &&
                            !strncmp(d_name->name, de->lde_name, d_name->len))
                                rc = LS_FIRST_DE + dot_de;
                        else
>>>>>>> d5360e75
                                rc = LS_NONE_FIRST_DE;
                        else if (!dot_de)
                                rc = LS_FIRST_DE;
                        else
                                rc = LS_FIRST_DOT_DE;

                        ll_put_page(page);
                        RETURN(rc);
                }
                ll_put_page(page);
                index++;
        }
        RETURN(rc);
}

/**
 * Start statahead thread if this is the first dir entry.
 * Otherwise if a thread is started already, wait it until it is ahead of me.
 * \retval 0       -- stat ahead thread process such dentry, for lookup, it miss
 * \retval 1       -- stat ahead thread process such dentry, for lookup, it hit
 * \retval -EEXIST -- stat ahead thread started, and this is the first dentry
 * \retval -EBADFD -- statahead thread exit and not dentry available
 * \retval -EAGAIN -- try to stat by caller
 * \retval others  -- error
 */
int do_statahead_enter(struct inode *dir, struct dentry **dentryp, int lookup)
{
<<<<<<< HEAD
        struct ll_inode_info     *lli;
        struct ll_statahead_info *sai;
        struct dentry            *parent;
=======
        struct ll_sb_info        *sbi = ll_i2sbi(dir);
        struct ll_inode_info     *lli = ll_i2info(dir);
        struct ll_statahead_info *sai = lli->lli_sai;
        struct ll_sa_thread_args  sta;
>>>>>>> d5360e75
        struct l_wait_info        lwi = LWI_INTR(LWI_ON_SIGNAL_NOOP, NULL);
        int                       rc = 0;
        ENTRY;

        LASSERT(dir != NULL);
        lli = ll_i2info(dir);
        LASSERT(lli->lli_opendir_pid == cfs_curproc_pid());
        sai = lli->lli_sai;

        if (sai) {
                struct ll_sb_info *sbi;

                if (unlikely(sa_is_stopped(sai) &&
                             list_empty(&sai->sai_entries_stated)))
                        RETURN(-EBADFD);

                if ((*dentryp)->d_name.name[0] == '.') {
                        if (likely(sai->sai_ls_all ||
                            sai->sai_miss_hidden >= sai->sai_skip_hidden)) {
                                /*
                                 * Hidden dentry is the first one, or statahead
                                 * thread does not skip so many hidden dentries
                                 * before "sai_ls_all" enabled as below.
                                 */
                        } else {
                                if (!sai->sai_ls_all)
                                        /*
                                         * It maybe because hidden dentry is not
                                         * the first one, "sai_ls_all" was not
                                         * set, then "ls -al" missed. Enable
                                         * "sai_ls_all" for such case.
                                         */
                                        sai->sai_ls_all = 1;

                                /*
                                 * Such "getattr" has been skipped before
                                 * "sai_ls_all" enabled as above.
                                 */
                                sai->sai_miss_hidden++;
                                RETURN(-ENOENT);
                        }
                }

                sbi = ll_i2sbi(dir);
                if (ll_sai_entry_stated(sai)) {
                        sbi->ll_sa_cached++;
                } else {
                        sbi->ll_sa_blocked++;
                        /*
                         * thread started already, avoid double-stat.
                         */
                        rc = l_wait_event(sai->sai_waitq,
                                          ll_sai_entry_stated(sai) ||
                                          sa_is_stopped(sai),
                                          &lwi);
                }

                if (lookup) {
                        struct dentry *result;

                        result = d_lookup((*dentryp)->d_parent,
                                          &(*dentryp)->d_name);
                        if (result) {
                                LASSERT(result != *dentryp);
                                /* BUG 16303: do not drop reference count for
                                 * "*dentryp", VFS will do that by itself. */
                                *dentryp = result;
                                RETURN(1);
                        }
                }
                /*
                 * do nothing for revalidate.
                 */
                RETURN(rc);
        }

<<<<<<< HEAD
         /* I am the "lli_opendir_pid" owner, only me can set "lli_sai". */
=======
         /*
          * I am the "lli_opendir_pid" owner, only me can set "lli_sai".
          */
        LASSERT(lli->lli_sai == NULL);

>>>>>>> d5360e75
        rc = is_first_dirent(dir, *dentryp);
        if (rc == LS_NONE_FIRST_DE)
                /* It is not "ls -{a}l" operation, no need statahead for it. */
                GOTO(out, rc = -EAGAIN);

        sai = ll_sai_alloc();
        if (sai == NULL)
                GOTO(out, rc = -ENOMEM);

        sai->sai_ls_all = (rc == LS_FIRST_DOT_DE);
        sai->sai_inode = igrab(dir);
        if (unlikely(sai->sai_inode == NULL)) {
                CWARN("Do not start stat ahead on dying inode %lu/%u.\n",
                      dir->i_ino, dir->i_generation);
                OBD_FREE_PTR(sai);
                GOTO(out, rc = -ESTALE);
        }

        /* get parent reference count here, and put it in ll_statahead_thread */
        parent = dget((*dentryp)->d_parent);
        if (unlikely(sai->sai_inode != parent->d_inode)) {
                CWARN("Race condition, someone changed %.*s just now: "
                      "old parent "DFID", new parent "DFID" .\n",
                      (*dentryp)->d_name.len, (*dentryp)->d_name.name,
                      PFID(ll_inode_lu_fid(dir)),
                      PFID(ll_inode_lu_fid(parent->d_inode)));
                dput(parent);
                iput(sai->sai_inode);
                OBD_FREE_PTR(sai);
                RETURN(-EAGAIN);
        }

        lli->lli_sai = sai;
        rc = cfs_kernel_thread(ll_statahead_thread, parent, 0);
        if (rc < 0) {
                CERROR("can't start ll_sa thread, rc: %d\n", rc);
                dput(parent);
                lli->lli_opendir_key = NULL;
                sai->sai_thread.t_flags = SVC_STOPPED;
                ll_sai_put(sai);
                LASSERT(lli->lli_sai == NULL);
                RETURN(-EAGAIN);
        }

        l_wait_event(sai->sai_thread.t_ctl_waitq,
                     sa_is_running(sai) || sa_is_stopped(sai),
                     &lwi);

        /*
         * We don't stat-ahead for the first dirent since we are already in
         * lookup, and -EEXIST also indicates that this is the first dirent.
         */
        RETURN(-EEXIST);

out:
        spin_lock(&lli->lli_lock);
        lli->lli_opendir_key = NULL;
        lli->lli_opendir_pid = 0;
        spin_unlock(&lli->lli_lock);
        return rc;
}

/**
 * update hit/miss count.
 */
<<<<<<< HEAD
void ll_statahead_exit(struct inode *dir, struct dentry *dentry, int result)
{
        struct ll_inode_info     *lli;
        struct ll_statahead_info *sai;
        struct ll_sb_info        *sbi;
        struct ll_dentry_data    *ldd = ll_d2d(dentry);
        ENTRY;

        LASSERT(dir != NULL);
        lli = ll_i2info(dir);
        LASSERT(lli->lli_opendir_pid == cfs_curproc_pid());
        sai = lli->lli_sai;
        LASSERT(sai != NULL);
        sbi = ll_i2sbi(dir);

        if (result >= 1) {
                sbi->ll_sa_hit++;
                sai->sai_hit++;
                sai->sai_consecutive_miss = 0;
                sai->sai_max = min(2 * sai->sai_max, sbi->ll_sa_max);
        } else {
                sbi->ll_sa_miss++;
                sai->sai_miss++;
                sai->sai_consecutive_miss++;
                if (sa_low_hit(sai) && sa_is_running(sai)) {
                        sbi->ll_sa_wrong++;
                        CDEBUG(D_READA, "Statahead for dir "DFID" hit ratio "
                               "too low: hit/miss %u/%u, sent/replied %u/%u, "
                               "stopping statahead thread: pid %d\n",
                               PFID(ll_inode_lu_fid(dir)), sai->sai_hit,
                               sai->sai_miss, sai->sai_sent,
                               sai->sai_replied, cfs_curproc_pid());
                        spin_lock(&lli->lli_lock);
                        if (!sa_is_stopped(sai))
                                sai->sai_thread.t_flags = SVC_STOPPING;
                        spin_unlock(&lli->lli_lock);
                }
        }

        if (!sa_is_stopped(sai))
                cfs_waitq_signal(&sai->sai_thread.t_ctl_waitq);
        ll_sai_entry_fini(sai);
        if (likely(ldd != NULL))
                ldd->lld_sa_generation = sai->sai_generation;

=======
void ll_statahead_exit(struct dentry *dentry, int result)
{
        struct dentry            *parent = dentry->d_parent;
        struct ll_inode_info     *lli = ll_i2info(parent->d_inode);
        struct ll_sb_info        *sbi = ll_i2sbi(parent->d_inode);
        struct ll_statahead_info *sai = lli->lli_sai;
        struct ll_dentry_data    *ldd = ll_d2d(dentry);
        ENTRY;

        if (lli->lli_opendir_pid == cfs_curproc_pid() && sai) {
                if (result >= 1) {
                        sbi->ll_sa_hit++;
                        sai->sai_hit++;
                        sai->sai_consecutive_miss = 0;
                        sai->sai_max = min(2 * sai->sai_max, sbi->ll_sa_max);
                } else {
                        sbi->ll_sa_miss++;
                        sai->sai_miss++;
                        sai->sai_consecutive_miss++;
                        if (sa_low_hit(sai) && sa_is_running(sai)) {
                                sbi->ll_sa_wrong++;
                                CDEBUG(D_READA, "statahead for dir %.*s hit "
                                       "ratio too low: hit/miss %u/%u, "
                                       "sent/replied %u/%u. stopping statahead "
                                       "thread: pid %d\n",
                                       parent->d_name.len, parent->d_name.name,
                                       sai->sai_hit, sai->sai_miss,
                                       sai->sai_sent, sai->sai_replied,
                                       cfs_curproc_pid());
                                spin_lock(&lli->lli_lock);
                                if (!sa_is_stopped(sai))
                                        sai->sai_thread.t_flags = SVC_STOPPING;
                                spin_unlock(&lli->lli_lock);
                        }
                }

                if (!sa_is_stopped(sai))
                        cfs_waitq_signal(&sai->sai_thread.t_ctl_waitq);
                ll_sai_entry_fini(sai);
                if (likely(ldd != NULL))
                        ldd->lld_sa_generation = sai->sai_generation;
        }
>>>>>>> d5360e75
        EXIT;
}<|MERGE_RESOLUTION|>--- conflicted
+++ resolved
@@ -117,7 +117,7 @@
  */
 static inline int sa_low_hit(struct ll_statahead_info *sai)
 {
-        return ((sai->sai_hit > 7 && sai->sai_hit < 4 * sai->sai_miss) ||
+        return ((sai->sai_hit < 4 * sai->sai_miss && sai->sai_hit > 7) ||
                 (sai->sai_consecutive_miss > 8));
 }
 
@@ -130,16 +130,18 @@
  */
 static void ll_sai_entry_cleanup(struct ll_sai_entry *entry, int free)
 {
+        struct ptlrpc_request  *req = entry->se_req;
         struct md_enqueue_info *minfo = entry->se_minfo;
-        struct ptlrpc_request  *req = entry->se_req;
         ENTRY;
 
         if (minfo) {
+                struct dentry        *dentry = minfo->mi_dentry;
+                struct lookup_intent *it = &minfo->mi_it;
+
                 entry->se_minfo = NULL;
-                ll_intent_release(&minfo->mi_it);
-                dput(minfo->mi_dentry);
-                iput(minfo->mi_dir);
+                ll_intent_release(it);
                 OBD_FREE_PTR(minfo);
+                dput(dentry);
         }
         if (req) {
                 entry->se_req = NULL;
@@ -192,19 +194,8 @@
 
         LASSERT(inode != NULL);
         lli = ll_i2info(inode);
-        LASSERT(lli->lli_sai == sai);
-
-        if (atomic_dec_and_test(&sai->sai_refcount)) {
+        if (atomic_dec_and_lock(&sai->sai_refcount, &lli->lli_lock)) {
                 struct ll_sai_entry *entry, *next;
-
-                spin_lock(&lli->lli_lock);
-                if (unlikely(atomic_read(&sai->sai_refcount) > 0)) {
-                        /* It is race case, the interpret callback just hold
-                         * a reference count */
-                        spin_unlock(&lli->lli_lock);
-                        EXIT;
-                        return;
-                }
 
                 LASSERT(lli->lli_opendir_key == NULL);
                 lli->lli_sai = NULL;
@@ -234,8 +225,8 @@
                         list_del_init(&entry->se_list);
                         ll_sai_entry_cleanup(entry, 1);
                 }
+                OBD_FREE_PTR(sai);
                 iput(inode);
-                OBD_FREE_PTR(sai);
         }
         EXIT;
 }
@@ -379,8 +370,8 @@
         struct ll_sai_entry    *entry;
         struct ptlrpc_request  *req;
         struct md_enqueue_info *minfo;
+        struct dentry          *dentry;
         struct lookup_intent   *it;
-        struct dentry          *dentry;
         int                     rc = 0;
         ENTRY;
 
@@ -392,8 +383,6 @@
         spin_unlock(&lli->lli_lock);
 
         if (unlikely(entry->se_index < sai->sai_index_next)) {
-                CWARN("Found stale entry: [index %u] [next %u]\n",
-                      entry->se_index, sai->sai_index_next);
                 ll_sai_entry_cleanup(entry, 1);
                 RETURN(0);
         }
@@ -403,11 +392,8 @@
 
         req = entry->se_req;
         minfo = entry->se_minfo;
+        dentry = minfo->mi_dentry;
         it = &minfo->mi_it;
-<<<<<<< HEAD
-        dentry = minfo->mi_dentry;
-=======
->>>>>>> d5360e75
 
         if (dentry->d_inode == NULL) {
                 /*
@@ -415,7 +401,7 @@
                  */
                 struct dentry    *save = dentry;
                 struct it_cb_data icbd = {
-                        .icbd_parent   = minfo->mi_dir,
+                        .icbd_parent   = dentry->d_parent->d_inode,
                         .icbd_childp   = &dentry
                 };
 
@@ -456,7 +442,9 @@
                 spin_lock(&dcache_lock);
                 lock_dentry(dentry);
                 __d_drop(dentry);
+#ifdef DCACHE_LUSTRE_INVALID
                 dentry->d_flags &= ~DCACHE_LUSTRE_INVALID;
+#endif
                 unlock_dentry(dentry);
                 d_rehash_cond(dentry, 0);
                 spin_unlock(&dcache_lock);
@@ -477,9 +465,9 @@
                                   struct md_enqueue_info *minfo,
                                   int rc)
 {
+        struct dentry            *dentry = minfo->mi_dentry;
         struct lookup_intent     *it = &minfo->mi_it;
-        struct dentry            *dentry = minfo->mi_dentry;
-        struct inode             *dir = minfo->mi_dir;
+        struct inode             *dir = dentry->d_parent->d_inode;
         struct ll_inode_info     *lli = ll_i2info(dir);
         struct ll_statahead_info *sai;
         struct ll_sai_entry      *entry;
@@ -494,11 +482,13 @@
                 spin_unlock(&lli->lli_lock);
                 ll_intent_release(it);
                 dput(dentry);
-                iput(dir);
                 OBD_FREE_PTR(minfo);
                 RETURN(-ESTALE);
         } else {
                 sai = ll_sai_get(lli->lli_sai);
+                if (rc || dir == NULL)
+                        rc = -ESTALE;
+
                 entry = ll_sai_entry_set(sai,
                                          (unsigned int)(long)minfo->mi_cbdata,
                                          rc ? SA_ENTRY_UNSTATED :
@@ -525,10 +515,6 @@
                          struct ldlm_enqueue_info *einfo)
 {
         LASSERT(minfo && einfo);
-<<<<<<< HEAD
-        iput(minfo->mi_dir);
-=======
->>>>>>> d5360e75
         OBD_FREE_PTR(minfo);
         OBD_FREE_PTR(einfo);
 }
@@ -553,7 +539,6 @@
 
         minfo->mi_it.it_op = IT_GETATTR;
         minfo->mi_dentry = dentry;
-        minfo->mi_dir = igrab(dir);
         minfo->mi_cb = ll_statahead_interpret;
         minfo->mi_generation = lli->lli_sai->sai_generation;
         minfo->mi_cbdata = (void *)(long)lli->lli_sai->sai_index;
@@ -603,13 +588,10 @@
  * \retval      0 -- will send stat-ahead request
  * \retval others -- prepare stat-ahead request failed
  */
-static int do_sa_revalidate(struct inode *dir, struct dentry *dentry)
+static int do_sa_revalidate(struct dentry *dentry)
 {
         struct inode             *inode = dentry->d_inode;
-<<<<<<< HEAD
-=======
         struct inode             *dir = dentry->d_parent->d_inode;
->>>>>>> d5360e75
         struct ll_fid             fid;
         struct lookup_intent      it = { .it_op = IT_GETATTR };
         struct md_enqueue_info   *minfo;
@@ -638,11 +620,7 @@
         if (rc)
                 RETURN(rc);
 
-<<<<<<< HEAD
-        rc = ll_prepare_mdc_op_data(&minfo->mi_data, dir,
-=======
         rc = ll_prepare_mdc_op_data(&minfo->mi_data, dentry->d_parent->d_inode,
->>>>>>> d5360e75
                                     inode, dentry->d_name.name,
                                     dentry->d_name.len, 0, NULL);
         if (rc == 0)
@@ -672,7 +650,11 @@
         int                       rc;
         ENTRY;
 
+#ifdef DCACHE_LUSTRE_INVALID
         if (parent->d_flags & DCACHE_LUSTRE_INVALID) {
+#else
+        if (d_unhashed(parent)) {
+#endif
                 CDEBUG(D_READA, "parent dentry@%p %.*s is "
                        "invalid, skip statahead\n",
                        parent, parent->d_name.len, parent->d_name.name);
@@ -695,7 +677,7 @@
                         GOTO(out, rc = -ENOMEM);
                 }
         } else {
-                rc = do_sa_revalidate(dir, dentry);
+                rc = do_sa_revalidate(dentry);
                 if (rc)
                         dput(dentry);
         }
@@ -717,19 +699,20 @@
         return rc;
 }
 
+struct ll_sa_thread_args {
+        struct dentry   *sta_parent;
+        pid_t            sta_pid;
+};
+
 static int ll_statahead_thread(void *arg)
 {
-        struct dentry            *parent = (struct dentry *)arg;
+        struct ll_sa_thread_args *sta = arg;
+        struct dentry            *parent = dget(sta->sta_parent);
         struct inode             *dir = parent->d_inode;
         struct ll_inode_info     *lli = ll_i2info(dir);
         struct ll_sb_info        *sbi = ll_i2sbi(dir);
-<<<<<<< HEAD
-        struct ll_statahead_info *sai = ll_sai_get(lli->lli_sai);
-        struct ptlrpc_thread     *thread = &sai->sai_thread;
-=======
         struct ll_statahead_info *sai;
         struct ptlrpc_thread     *thread;
->>>>>>> d5360e75
         unsigned long             index = 0;
         int                       first = 0;
         int                       rc = 0;
@@ -747,7 +730,7 @@
 
         {
                 char pname[16];
-                snprintf(pname, 15, "ll_sa_%u", lli->lli_opendir_pid);
+                snprintf(pname, 15, "ll_sa_%u", sta->sta_pid);
                 cfs_daemonize(pname);
         }
 
@@ -1006,21 +989,11 @@
                                 continue;
                         }
 
-<<<<<<< HEAD
-                        if (d_name->len != de->lde_name_len ||
-                            strncmp(d_name->name, de->lde_name, d_name->len) != 0)
-=======
                         if (d_name->len == de->lde_name_len &&
                             !strncmp(d_name->name, de->lde_name, d_name->len))
                                 rc = LS_FIRST_DE + dot_de;
                         else
->>>>>>> d5360e75
                                 rc = LS_NONE_FIRST_DE;
-                        else if (!dot_de)
-                                rc = LS_FIRST_DE;
-                        else
-                                rc = LS_FIRST_DOT_DE;
-
                         ll_put_page(page);
                         RETURN(rc);
                 }
@@ -1042,28 +1015,17 @@
  */
 int do_statahead_enter(struct inode *dir, struct dentry **dentryp, int lookup)
 {
-<<<<<<< HEAD
-        struct ll_inode_info     *lli;
-        struct ll_statahead_info *sai;
-        struct dentry            *parent;
-=======
         struct ll_sb_info        *sbi = ll_i2sbi(dir);
         struct ll_inode_info     *lli = ll_i2info(dir);
         struct ll_statahead_info *sai = lli->lli_sai;
         struct ll_sa_thread_args  sta;
->>>>>>> d5360e75
         struct l_wait_info        lwi = LWI_INTR(LWI_ON_SIGNAL_NOOP, NULL);
         int                       rc = 0;
         ENTRY;
 
-        LASSERT(dir != NULL);
-        lli = ll_i2info(dir);
         LASSERT(lli->lli_opendir_pid == cfs_curproc_pid());
-        sai = lli->lli_sai;
 
         if (sai) {
-                struct ll_sb_info *sbi;
-
                 if (unlikely(sa_is_stopped(sai) &&
                              list_empty(&sai->sai_entries_stated)))
                         RETURN(-EBADFD);
@@ -1095,7 +1057,6 @@
                         }
                 }
 
-                sbi = ll_i2sbi(dir);
                 if (ll_sai_entry_stated(sai)) {
                         sbi->ll_sa_cached++;
                 } else {
@@ -1128,23 +1089,26 @@
                 RETURN(rc);
         }
 
-<<<<<<< HEAD
-         /* I am the "lli_opendir_pid" owner, only me can set "lli_sai". */
-=======
          /*
           * I am the "lli_opendir_pid" owner, only me can set "lli_sai".
           */
         LASSERT(lli->lli_sai == NULL);
 
->>>>>>> d5360e75
         rc = is_first_dirent(dir, *dentryp);
-        if (rc == LS_NONE_FIRST_DE)
-                /* It is not "ls -{a}l" operation, no need statahead for it. */
-                GOTO(out, rc = -EAGAIN);
+        if (rc == LS_NONE_FIRST_DE) {
+                /*
+                 * It is not "ls -{a}l" operation, no need statahead for it.
+                 */
+                spin_lock(&lli->lli_lock);
+                lli->lli_opendir_key = NULL;
+                lli->lli_opendir_pid = 0;
+                spin_unlock(&lli->lli_lock);
+                RETURN(-EBADF);
+        }
 
         sai = ll_sai_alloc();
         if (sai == NULL)
-                GOTO(out, rc = -ENOMEM);
+                RETURN(-ENOMEM);
 
         sai->sai_ls_all = (rc == LS_FIRST_DOT_DE);
         sai->sai_inode = igrab(dir);
@@ -1152,28 +1116,18 @@
                 CWARN("Do not start stat ahead on dying inode %lu/%u.\n",
                       dir->i_ino, dir->i_generation);
                 OBD_FREE_PTR(sai);
-                GOTO(out, rc = -ESTALE);
-        }
-
-        /* get parent reference count here, and put it in ll_statahead_thread */
-        parent = dget((*dentryp)->d_parent);
-        if (unlikely(sai->sai_inode != parent->d_inode)) {
-                CWARN("Race condition, someone changed %.*s just now: "
-                      "old parent "DFID", new parent "DFID" .\n",
-                      (*dentryp)->d_name.len, (*dentryp)->d_name.name,
-                      PFID(ll_inode_lu_fid(dir)),
-                      PFID(ll_inode_lu_fid(parent->d_inode)));
-                dput(parent);
-                iput(sai->sai_inode);
-                OBD_FREE_PTR(sai);
-                RETURN(-EAGAIN);
-        }
+                RETURN(-ESTALE);
+        }
+
+        LASSERT(sai->sai_inode == (*dentryp)->d_parent->d_inode);
+
+        sta.sta_parent = (*dentryp)->d_parent;
+        sta.sta_pid    = cfs_curproc_pid();
 
         lli->lli_sai = sai;
-        rc = cfs_kernel_thread(ll_statahead_thread, parent, 0);
+        rc = cfs_kernel_thread(ll_statahead_thread, &sta, 0);
         if (rc < 0) {
                 CERROR("can't start ll_sa thread, rc: %d\n", rc);
-                dput(parent);
                 lli->lli_opendir_key = NULL;
                 sai->sai_thread.t_flags = SVC_STOPPED;
                 ll_sai_put(sai);
@@ -1190,65 +1144,11 @@
          * lookup, and -EEXIST also indicates that this is the first dirent.
          */
         RETURN(-EEXIST);
-
-out:
-        spin_lock(&lli->lli_lock);
-        lli->lli_opendir_key = NULL;
-        lli->lli_opendir_pid = 0;
-        spin_unlock(&lli->lli_lock);
-        return rc;
 }
 
 /**
  * update hit/miss count.
  */
-<<<<<<< HEAD
-void ll_statahead_exit(struct inode *dir, struct dentry *dentry, int result)
-{
-        struct ll_inode_info     *lli;
-        struct ll_statahead_info *sai;
-        struct ll_sb_info        *sbi;
-        struct ll_dentry_data    *ldd = ll_d2d(dentry);
-        ENTRY;
-
-        LASSERT(dir != NULL);
-        lli = ll_i2info(dir);
-        LASSERT(lli->lli_opendir_pid == cfs_curproc_pid());
-        sai = lli->lli_sai;
-        LASSERT(sai != NULL);
-        sbi = ll_i2sbi(dir);
-
-        if (result >= 1) {
-                sbi->ll_sa_hit++;
-                sai->sai_hit++;
-                sai->sai_consecutive_miss = 0;
-                sai->sai_max = min(2 * sai->sai_max, sbi->ll_sa_max);
-        } else {
-                sbi->ll_sa_miss++;
-                sai->sai_miss++;
-                sai->sai_consecutive_miss++;
-                if (sa_low_hit(sai) && sa_is_running(sai)) {
-                        sbi->ll_sa_wrong++;
-                        CDEBUG(D_READA, "Statahead for dir "DFID" hit ratio "
-                               "too low: hit/miss %u/%u, sent/replied %u/%u, "
-                               "stopping statahead thread: pid %d\n",
-                               PFID(ll_inode_lu_fid(dir)), sai->sai_hit,
-                               sai->sai_miss, sai->sai_sent,
-                               sai->sai_replied, cfs_curproc_pid());
-                        spin_lock(&lli->lli_lock);
-                        if (!sa_is_stopped(sai))
-                                sai->sai_thread.t_flags = SVC_STOPPING;
-                        spin_unlock(&lli->lli_lock);
-                }
-        }
-
-        if (!sa_is_stopped(sai))
-                cfs_waitq_signal(&sai->sai_thread.t_ctl_waitq);
-        ll_sai_entry_fini(sai);
-        if (likely(ldd != NULL))
-                ldd->lld_sa_generation = sai->sai_generation;
-
-=======
 void ll_statahead_exit(struct dentry *dentry, int result)
 {
         struct dentry            *parent = dentry->d_parent;
@@ -1291,6 +1191,5 @@
                 if (likely(ldd != NULL))
                         ldd->lld_sa_generation = sai->sai_generation;
         }
->>>>>>> d5360e75
         EXIT;
 }