--- conflicted
+++ resolved
@@ -117,7 +117,7 @@
  */
 static inline int sa_low_hit(struct ll_statahead_info *sai)
 {
-        return ((sai->sai_hit > 7 && sai->sai_hit < 4 * sai->sai_miss) ||
+        return ((sai->sai_hit < 4 * sai->sai_miss && sai->sai_hit > 7) ||
                 (sai->sai_consecutive_miss > 8));
 }
 
@@ -130,16 +130,18 @@
  */
 static void ll_sai_entry_cleanup(struct ll_sai_entry *entry, int free)
 {
+        struct ptlrpc_request  *req = entry->se_req;
         struct md_enqueue_info *minfo = entry->se_minfo;
-        struct ptlrpc_request  *req = entry->se_req;
         ENTRY;
 
         if (minfo) {
+                struct dentry        *dentry = minfo->mi_dentry;
+                struct lookup_intent *it = &minfo->mi_it;
+
                 entry->se_minfo = NULL;
-                ll_intent_release(&minfo->mi_it);
-                dput(minfo->mi_dentry);
-                iput(minfo->mi_dir);
+                ll_intent_release(it);
                 OBD_FREE_PTR(minfo);
+                dput(dentry);
         }
         if (req) {
                 entry->se_req = NULL;
@@ -192,19 +194,8 @@
 
         LASSERT(inode != NULL);
         lli = ll_i2info(inode);
-        LASSERT(lli->lli_sai == sai);
-
-        if (atomic_dec_and_test(&sai->sai_refcount)) {
+        if (atomic_dec_and_lock(&sai->sai_refcount, &lli->lli_lock)) {
                 struct ll_sai_entry *entry, *next;
-
-                spin_lock(&lli->lli_lock);
-                if (unlikely(atomic_read(&sai->sai_refcount) > 0)) {
-                        /* It is race case, the interpret callback just hold
-                         * a reference count */
-                        spin_unlock(&lli->lli_lock);
-                        EXIT;
-                        return;
-                }
 
                 LASSERT(lli->lli_opendir_key == NULL);
                 lli->lli_sai = NULL;
@@ -234,8 +225,8 @@
                         list_del_init(&entry->se_list);
                         ll_sai_entry_cleanup(entry, 1);
                 }
+                OBD_FREE_PTR(sai);
                 iput(inode);
-                OBD_FREE_PTR(sai);
         }
         EXIT;
 }
@@ -379,8 +370,8 @@
         struct ll_sai_entry    *entry;
         struct ptlrpc_request  *req;
         struct md_enqueue_info *minfo;
+        struct dentry          *dentry;
         struct lookup_intent   *it;
-        struct dentry          *dentry;
         int                     rc = 0;
         ENTRY;
 
@@ -392,8 +383,6 @@
         spin_unlock(&lli->lli_lock);
 
         if (unlikely(entry->se_index < sai->sai_index_next)) {
-                CWARN("Found stale entry: [index %u] [next %u]\n",
-                      entry->se_index, sai->sai_index_next);
                 ll_sai_entry_cleanup(entry, 1);
                 RETURN(0);
         }
@@ -403,8 +392,8 @@
 
         req = entry->se_req;
         minfo = entry->se_minfo;
+        dentry = minfo->mi_dentry;
         it = &minfo->mi_it;
-        dentry = minfo->mi_dentry;
 
         if (dentry->d_inode == NULL) {
                 /*
@@ -412,7 +401,7 @@
                  */
                 struct dentry    *save = dentry;
                 struct it_cb_data icbd = {
-                        .icbd_parent   = minfo->mi_dir,
+                        .icbd_parent   = dentry->d_parent->d_inode,
                         .icbd_childp   = &dentry
                 };
 
@@ -453,7 +442,9 @@
                 spin_lock(&dcache_lock);
                 lock_dentry(dentry);
                 __d_drop(dentry);
+#ifdef DCACHE_LUSTRE_INVALID
                 dentry->d_flags &= ~DCACHE_LUSTRE_INVALID;
+#endif
                 unlock_dentry(dentry);
                 d_rehash_cond(dentry, 0);
                 spin_unlock(&dcache_lock);
@@ -474,9 +465,9 @@
                                   struct md_enqueue_info *minfo,
                                   int rc)
 {
+        struct dentry            *dentry = minfo->mi_dentry;
         struct lookup_intent     *it = &minfo->mi_it;
-        struct dentry            *dentry = minfo->mi_dentry;
-        struct inode             *dir = minfo->mi_dir;
+        struct inode             *dir = dentry->d_parent->d_inode;
         struct ll_inode_info     *lli = ll_i2info(dir);
         struct ll_statahead_info *sai;
         struct ll_sai_entry      *entry;
@@ -491,11 +482,13 @@
                 spin_unlock(&lli->lli_lock);
                 ll_intent_release(it);
                 dput(dentry);
-                iput(dir);
                 OBD_FREE_PTR(minfo);
                 RETURN(-ESTALE);
         } else {
                 sai = ll_sai_get(lli->lli_sai);
+                if (rc || dir == NULL)
+                        rc = -ESTALE;
+
                 entry = ll_sai_entry_set(sai,
                                          (unsigned int)(long)minfo->mi_cbdata,
                                          rc ? SA_ENTRY_UNSTATED :
@@ -522,7 +515,6 @@
                          struct ldlm_enqueue_info *einfo)
 {
         LASSERT(minfo && einfo);
-        iput(minfo->mi_dir);
         OBD_FREE_PTR(minfo);
         OBD_FREE_PTR(einfo);
 }
@@ -547,7 +539,6 @@
 
         minfo->mi_it.it_op = IT_GETATTR;
         minfo->mi_dentry = dentry;
-        minfo->mi_dir = igrab(dir);
         minfo->mi_cb = ll_statahead_interpret;
         minfo->mi_generation = lli->lli_sai->sai_generation;
         minfo->mi_cbdata = (void *)(long)lli->lli_sai->sai_index;
@@ -597,9 +588,10 @@
  * \retval      0 -- will send stat-ahead request
  * \retval others -- prepare stat-ahead request failed
  */
-static int do_sa_revalidate(struct inode *dir, struct dentry *dentry)
+static int do_sa_revalidate(struct dentry *dentry)
 {
         struct inode             *inode = dentry->d_inode;
+        struct inode             *dir = dentry->d_parent->d_inode;
         struct ll_fid             fid;
         struct lookup_intent      it = { .it_op = IT_GETATTR };
         struct md_enqueue_info   *minfo;
@@ -628,7 +620,7 @@
         if (rc)
                 RETURN(rc);
 
-        rc = ll_prepare_mdc_op_data(&minfo->mi_data, dir,
+        rc = ll_prepare_mdc_op_data(&minfo->mi_data, dentry->d_parent->d_inode,
                                     inode, dentry->d_name.name,
                                     dentry->d_name.len, 0, NULL);
         if (rc == 0)
@@ -658,7 +650,11 @@
         int                       rc;
         ENTRY;
 
+#ifdef DCACHE_LUSTRE_INVALID
         if (parent->d_flags & DCACHE_LUSTRE_INVALID) {
+#else
+        if (d_unhashed(parent)) {
+#endif
                 CDEBUG(D_READA, "parent dentry@%p %.*s is "
                        "invalid, skip statahead\n",
                        parent, parent->d_name.len, parent->d_name.name);
@@ -681,7 +677,7 @@
                         GOTO(out, rc = -ENOMEM);
                 }
         } else {
-                rc = do_sa_revalidate(dir, dentry);
+                rc = do_sa_revalidate(dentry);
                 if (rc)
                         dput(dentry);
         }
@@ -709,15 +705,13 @@
         struct inode             *dir = parent->d_inode;
         struct ll_inode_info     *lli = ll_i2info(dir);
         struct ll_sb_info        *sbi = ll_i2sbi(dir);
-        struct ll_statahead_info *sai = ll_sai_get(lli->lli_sai);
-        struct ptlrpc_thread     *thread = &sai->sai_thread;
+        struct ll_statahead_info *sai;
+        struct ptlrpc_thread     *thread;
         unsigned long             index = 0;
         int                       first = 0;
         int                       rc = 0;
         ENTRY;
 
-<<<<<<< HEAD
-=======
         spin_lock(&lli->lli_lock);
         if (unlikely(lli->lli_sai == NULL)) {
                 spin_unlock(&lli->lli_lock);
@@ -737,13 +731,13 @@
                 spin_unlock(&lli->lli_lock);
         }
 
->>>>>>> 979784ac
         {
                 char pname[16];
                 snprintf(pname, 15, "ll_sa_%u", lli->lli_opendir_pid);
                 cfs_daemonize(pname);
         }
 
+        thread = &sai->sai_thread;
         sbi->ll_sa_total++;
         spin_lock(&lli->lli_lock);
         thread->t_flags = SVC_RUNNING;
@@ -998,14 +992,11 @@
                                 continue;
                         }
 
-                        if (d_name->len != de->lde_name_len ||
-                            strncmp(d_name->name, de->lde_name, d_name->len) != 0)
+                        if (d_name->len == de->lde_name_len &&
+                            !strncmp(d_name->name, de->lde_name, d_name->len))
+                                rc = LS_FIRST_DE + dot_de;
+                        else
                                 rc = LS_NONE_FIRST_DE;
-                        else if (!dot_de)
-                                rc = LS_FIRST_DE;
-                        else
-                                rc = LS_FIRST_DOT_DE;
-
                         ll_put_page(page);
                         RETURN(rc);
                 }
@@ -1027,27 +1018,16 @@
  */
 int do_statahead_enter(struct inode *dir, struct dentry **dentryp, int lookup)
 {
-<<<<<<< HEAD
-        struct ll_inode_info     *lli;
-        struct ll_statahead_info *sai;
-        struct dentry            *parent;
-=======
         struct ll_sb_info        *sbi = ll_i2sbi(dir);
         struct ll_inode_info     *lli = ll_i2info(dir);
         struct ll_statahead_info *sai = lli->lli_sai;
->>>>>>> 979784ac
         struct l_wait_info        lwi = LWI_INTR(LWI_ON_SIGNAL_NOOP, NULL);
         int                       rc = 0;
         ENTRY;
 
-        LASSERT(dir != NULL);
-        lli = ll_i2info(dir);
         LASSERT(lli->lli_opendir_pid == cfs_curproc_pid());
-        sai = lli->lli_sai;
 
         if (sai) {
-                struct ll_sb_info *sbi;
-
                 if (unlikely(sa_is_stopped(sai) &&
                              list_empty(&sai->sai_entries_stated)))
                         RETURN(-EBADFD);
@@ -1079,7 +1059,6 @@
                         }
                 }
 
-                sbi = ll_i2sbi(dir);
                 if (ll_sai_entry_stated(sai)) {
                         sbi->ll_sa_cached++;
                 } else {
@@ -1112,15 +1091,26 @@
                 RETURN(rc);
         }
 
-         /* I am the "lli_opendir_pid" owner, only me can set "lli_sai". */
+         /*
+          * I am the "lli_opendir_pid" owner, only me can set "lli_sai".
+          */
+        LASSERT(lli->lli_sai == NULL);
+
         rc = is_first_dirent(dir, *dentryp);
-        if (rc == LS_NONE_FIRST_DE)
-                /* It is not "ls -{a}l" operation, no need statahead for it. */
-                GOTO(out, rc = -EAGAIN);
+        if (rc == LS_NONE_FIRST_DE) {
+                /*
+                 * It is not "ls -{a}l" operation, no need statahead for it.
+                 */
+                spin_lock(&lli->lli_lock);
+                lli->lli_opendir_key = NULL;
+                lli->lli_opendir_pid = 0;
+                spin_unlock(&lli->lli_lock);
+                RETURN(-EBADF);
+        }
 
         sai = ll_sai_alloc();
         if (sai == NULL)
-                GOTO(out, rc = -ENOMEM);
+                RETURN(-ENOMEM);
 
         sai->sai_ls_all = (rc == LS_FIRST_DOT_DE);
         sai->sai_inode = igrab(dir);
@@ -1128,36 +1118,16 @@
                 CWARN("Do not start stat ahead on dying inode %lu/%u.\n",
                       dir->i_ino, dir->i_generation);
                 OBD_FREE_PTR(sai);
-                GOTO(out, rc = -ESTALE);
-        }
-
-<<<<<<< HEAD
-        /* get parent reference count here, and put it in ll_statahead_thread */
-        parent = dget((*dentryp)->d_parent);
-        if (unlikely(sai->sai_inode != parent->d_inode)) {
-                CWARN("Race condition, someone changed %.*s just now: "
-                      "old parent "DFID", new parent "DFID" .\n",
-                      (*dentryp)->d_name.len, (*dentryp)->d_name.name,
-                      PFID(ll_inode_lu_fid(dir)),
-                      PFID(ll_inode_lu_fid(parent->d_inode)));
-                dput(parent);
-                iput(sai->sai_inode);
-                OBD_FREE_PTR(sai);
-                RETURN(-EAGAIN);
-        }
-
-        lli->lli_sai = sai;
-        rc = cfs_kernel_thread(ll_statahead_thread, parent, 0);
-=======
+                RETURN(-ESTALE);
+        }
+
         LASSERT(sai->sai_inode == (*dentryp)->d_parent->d_inode);
 
         lli->lli_sai = sai;
         /* get parent reference count here, and put it in ll_statahead_thread */
         rc = cfs_kernel_thread(ll_statahead_thread, dget((*dentryp)->d_parent), 0);
->>>>>>> 979784ac
         if (rc < 0) {
                 CERROR("can't start ll_sa thread, rc: %d\n", rc);
-                dput(parent);
                 lli->lli_opendir_key = NULL;
                 sai->sai_thread.t_flags = SVC_STOPPED;
                 ll_sai_put(sai);
@@ -1175,62 +1145,52 @@
          * lookup, and -EEXIST also indicates that this is the first dirent.
          */
         RETURN(-EEXIST);
-
-out:
-        spin_lock(&lli->lli_lock);
-        lli->lli_opendir_key = NULL;
-        lli->lli_opendir_pid = 0;
-        spin_unlock(&lli->lli_lock);
-        return rc;
 }
 
 /**
  * update hit/miss count.
  */
-void ll_statahead_exit(struct inode *dir, struct dentry *dentry, int result)
-{
-        struct ll_inode_info     *lli;
-        struct ll_statahead_info *sai;
-        struct ll_sb_info        *sbi;
+void ll_statahead_exit(struct dentry *dentry, int result)
+{
+        struct dentry            *parent = dentry->d_parent;
+        struct ll_inode_info     *lli = ll_i2info(parent->d_inode);
+        struct ll_sb_info        *sbi = ll_i2sbi(parent->d_inode);
+        struct ll_statahead_info *sai = lli->lli_sai;
         struct ll_dentry_data    *ldd = ll_d2d(dentry);
         ENTRY;
 
-        LASSERT(dir != NULL);
-        lli = ll_i2info(dir);
-        LASSERT(lli->lli_opendir_pid == cfs_curproc_pid());
-        sai = lli->lli_sai;
-        LASSERT(sai != NULL);
-        sbi = ll_i2sbi(dir);
-
-        if (result >= 1) {
-                sbi->ll_sa_hit++;
-                sai->sai_hit++;
-                sai->sai_consecutive_miss = 0;
-                sai->sai_max = min(2 * sai->sai_max, sbi->ll_sa_max);
-        } else {
-                sbi->ll_sa_miss++;
-                sai->sai_miss++;
-                sai->sai_consecutive_miss++;
-                if (sa_low_hit(sai) && sa_is_running(sai)) {
-                        sbi->ll_sa_wrong++;
-                        CDEBUG(D_READA, "Statahead for dir "DFID" hit ratio "
-                               "too low: hit/miss %u/%u, sent/replied %u/%u, "
-                               "stopping statahead thread: pid %d\n",
-                               PFID(ll_inode_lu_fid(dir)), sai->sai_hit,
-                               sai->sai_miss, sai->sai_sent,
-                               sai->sai_replied, cfs_curproc_pid());
-                        spin_lock(&lli->lli_lock);
-                        if (!sa_is_stopped(sai))
-                                sai->sai_thread.t_flags = SVC_STOPPING;
-                        spin_unlock(&lli->lli_lock);
-                }
-        }
-
-        if (!sa_is_stopped(sai))
-                cfs_waitq_signal(&sai->sai_thread.t_ctl_waitq);
-        ll_sai_entry_fini(sai);
-        if (likely(ldd != NULL))
-                ldd->lld_sa_generation = sai->sai_generation;
-
+        if (lli->lli_opendir_pid == cfs_curproc_pid() && sai) {
+                if (result >= 1) {
+                        sbi->ll_sa_hit++;
+                        sai->sai_hit++;
+                        sai->sai_consecutive_miss = 0;
+                        sai->sai_max = min(2 * sai->sai_max, sbi->ll_sa_max);
+                } else {
+                        sbi->ll_sa_miss++;
+                        sai->sai_miss++;
+                        sai->sai_consecutive_miss++;
+                        if (sa_low_hit(sai) && sa_is_running(sai)) {
+                                sbi->ll_sa_wrong++;
+                                CDEBUG(D_READA, "statahead for dir %.*s hit "
+                                       "ratio too low: hit/miss %u/%u, "
+                                       "sent/replied %u/%u. stopping statahead "
+                                       "thread: pid %d\n",
+                                       parent->d_name.len, parent->d_name.name,
+                                       sai->sai_hit, sai->sai_miss,
+                                       sai->sai_sent, sai->sai_replied,
+                                       cfs_curproc_pid());
+                                spin_lock(&lli->lli_lock);
+                                if (!sa_is_stopped(sai))
+                                        sai->sai_thread.t_flags = SVC_STOPPING;
+                                spin_unlock(&lli->lli_lock);
+                        }
+                }
+
+                if (!sa_is_stopped(sai))
+                        cfs_waitq_signal(&sai->sai_thread.t_ctl_waitq);
+                ll_sai_entry_fini(sai);
+                if (likely(ldd != NULL))
+                        ldd->lld_sa_generation = sai->sai_generation;
+        }
         EXIT;
 }