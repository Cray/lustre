--- conflicted
+++ resolved
@@ -103,11 +103,7 @@
 	struct inode	       *inode = file->f_path.dentry->d_inode;
 	struct cl_io	       *io;
 	struct cl_fault_io     *fio;
-<<<<<<< HEAD
-	struct lu_env	       *env;
 	pgoff_t			size;
-=======
->>>>>>> 6bc366f7
 	int			rc;
 	ENTRY;
 
