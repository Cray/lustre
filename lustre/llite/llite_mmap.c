/* -*- mode: c; c-basic-offset: 8; indent-tabs-mode: nil; -*-
 * vim:expandtab:shiftwidth=8:tabstop=8:
 *
 * GPL HEADER START
 *
 * DO NOT ALTER OR REMOVE COPYRIGHT NOTICES OR THIS FILE HEADER.
 *
 * This program is free software; you can redistribute it and/or modify
 * it under the terms of the GNU General Public License version 2 only,
 * as published by the Free Software Foundation.
 *
 * This program is distributed in the hope that it will be useful, but
 * WITHOUT ANY WARRANTY; without even the implied warranty of
 * MERCHANTABILITY or FITNESS FOR A PARTICULAR PURPOSE.  See the GNU
 * General Public License version 2 for more details (a copy is included
 * in the LICENSE file that accompanied this code).
 *
 * You should have received a copy of the GNU General Public License
 * version 2 along with this program; If not, see
 * http://www.sun.com/software/products/lustre/docs/GPLv2.pdf
 *
 * Please contact Sun Microsystems, Inc., 4150 Network Circle, Santa Clara,
 * CA 95054 USA or visit www.sun.com if you need additional information or
 * have any questions.
 *
 * GPL HEADER END
 */
/*
 * Copyright  2008 Sun Microsystems, Inc. All rights reserved
 * Use is subject to license terms.
 */
/*
 * This file is part of Lustre, http://www.lustre.org/
 * Lustre is a trademark of Sun Microsystems, Inc.
 */
#ifndef AUTOCONF_INCLUDED
#include <linux/config.h>
#endif
#include <linux/kernel.h>
#include <linux/mm.h>
#include <linux/string.h>
#include <linux/stat.h>
#include <linux/errno.h>
#include <linux/smp_lock.h>
#include <linux/unistd.h>
#include <linux/version.h>
#include <asm/system.h>
#include <asm/uaccess.h>

#include <linux/fs.h>
#include <linux/stat.h>
#include <asm/uaccess.h>
#include <linux/mm.h>
#include <linux/pagemap.h>
#include <linux/smp_lock.h>
#if (LINUX_VERSION_CODE < KERNEL_VERSION(2,5,0))
#include <linux/iobuf.h>
#endif

#define DEBUG_SUBSYSTEM S_LLITE

#include <lustre_lite.h>
#include "llite_internal.h"
#include <linux/lustre_compat25.h>

#define VMA_DEBUG(vma, fmt, arg...)                                     \
        CDEBUG(D_MMAP, "vma(%p) start(%ld) end(%ld) pgoff(%ld) inode(%p) "   \
               "ino(%lu) iname(%s): " fmt, vma, vma->vm_start, vma->vm_end,  \
               vma->vm_pgoff, vma->vm_file->f_dentry->d_inode,               \
               vma->vm_file->f_dentry->d_inode->i_ino,                       \
               vma->vm_file->f_dentry->d_iname, ## arg);                     \

struct page *ll_nopage(struct vm_area_struct *vma, unsigned long address,
                       int *type);

<<<<<<< HEAD
struct ll_lock_tree_node * ll_node_from_inode(struct inode *inode, __u64 start,
                                              __u64 end, ldlm_mode_t mode)
{
        struct ll_lock_tree_node *node;

        OBD_ALLOC(node, sizeof(*node));
        if (node == NULL)
                RETURN(ERR_PTR(-ENOMEM));

        node->lt_inode = inode;
        node->lt_oid = ll_i2info(inode)->lli_smd->lsm_object_id;
        node->lt_policy.l_extent.start = start;
        node->lt_policy.l_extent.end = end;
        memset(&node->lt_lockh, 0, sizeof(node->lt_lockh));
        INIT_LIST_HEAD(&node->lt_locked_item);
        node->lt_mode = mode;

        return node;
}

int lt_compare(struct ll_lock_tree_node *one, struct ll_lock_tree_node *two)
{
        /* To avoid multiple fs deadlock */
        if (one->lt_inode->i_sb->s_dev < two->lt_inode->i_sb->s_dev)
                return -1;
        if (one->lt_inode->i_sb->s_dev > two->lt_inode->i_sb->s_dev)
                return 1;

        if (one->lt_oid < two->lt_oid)
                return -1;
        if (one->lt_oid > two->lt_oid)
                return 1;

        if (one->lt_policy.l_extent.end < two->lt_policy.l_extent.start)
                return -1;
        if (one->lt_policy.l_extent.start > two->lt_policy.l_extent.end)
                return 1;

        return 0; /* they are the same object and overlap */
}

static void lt_merge(struct ll_lock_tree_node *dst,
                     struct ll_lock_tree_node *src)
{
        dst->lt_policy.l_extent.start = min(dst->lt_policy.l_extent.start,
                                            src->lt_policy.l_extent.start);
        dst->lt_policy.l_extent.end = max(dst->lt_policy.l_extent.end,
                                          src->lt_policy.l_extent.end);

        /* XXX could be a real call to the dlm to find superset modes */
        if (src->lt_mode == LCK_PW && dst->lt_mode != LCK_PW)
                dst->lt_mode = LCK_PW;
}

static void lt_insert(struct ll_lock_tree *tree,
                      struct ll_lock_tree_node *node)
{
        struct ll_lock_tree_node *walk;
        rb_node_t **p, *parent;
        ENTRY;

restart:
        p = &tree->lt_root.rb_node;
        parent = NULL;
        while (*p) {
                parent = *p;
                walk = rb_entry(parent, struct ll_lock_tree_node, lt_node);
                switch (lt_compare(node, walk)) {
                case -1:
                        p = &(*p)->rb_left;
                        break;
                case 1:
                        p = &(*p)->rb_right;
                        break;
                case 0:
                        lt_merge(node, walk);
                        rb_erase(&walk->lt_node, &tree->lt_root);
                        OBD_FREE(walk, sizeof(*walk));
                        goto restart;
                        break;
                default:
                        LBUG();
                        break;
                }
        }
        rb_link_node(&node->lt_node, parent, p);
        rb_insert_color(&node->lt_node, &tree->lt_root);
        EXIT;
}

static struct ll_lock_tree_node *lt_least_node(struct ll_lock_tree *tree)
{
        rb_node_t *rbnode;
        struct ll_lock_tree_node *node = NULL;

        for ( rbnode = tree->lt_root.rb_node; rbnode != NULL;
              rbnode = rbnode->rb_left) {
                if (rbnode->rb_left == NULL) {
                        node = rb_entry(rbnode, struct ll_lock_tree_node,
                                        lt_node);
                        break;
                }
        }
        RETURN(node);
}

int ll_tree_unlock(struct ll_lock_tree *tree)
{
        struct ll_lock_tree_node *node;
        struct list_head *pos, *n;
        struct inode *inode;
        int rc = 0;
        ENTRY;

        list_for_each_safe(pos, n, &tree->lt_locked_list) {
                node = list_entry(pos, struct ll_lock_tree_node,
                                  lt_locked_item);

                inode = node->lt_inode;
                rc = ll_extent_unlock(tree->lt_fd, inode,
                                      ll_i2info(inode)->lli_smd, node->lt_mode,
                                      &node->lt_lockh);
                if (rc != 0) {
                        /* XXX better message */
                        CERROR("couldn't unlock %d\n", rc);
                }
                list_del(&node->lt_locked_item);
                OBD_FREE(node, sizeof(*node));
        }

        while ((node = lt_least_node(tree))) {
                rb_erase(&node->lt_node, &tree->lt_root);
                OBD_FREE(node, sizeof(*node));
        }

        RETURN(rc);
}

int ll_tree_lock_iov(struct ll_lock_tree *tree,
                 struct ll_lock_tree_node *first_node,
                 const struct iovec *iov, unsigned long nr_segs, int ast_flags)
{
        struct ll_lock_tree_node *node;
        int rc = 0;
        unsigned long seg;
        ENTRY;

        tree->lt_root.rb_node = NULL;
        INIT_LIST_HEAD(&tree->lt_locked_list);
        if (first_node != NULL)
                lt_insert(tree, first_node);

        /* To avoid such subtle deadlock case: client1 try to read file1 to
         * mmapped file2, on the same time, client2 try to read file2 to
         * mmapped file1.*/
        for (seg = 0; seg < nr_segs; seg++) {
                const struct iovec *iv = &iov[seg];
                rc = lt_get_mmap_locks(tree, (unsigned long)iv->iov_base,
                                       iv->iov_len);
                if (rc)
                        GOTO(out, rc);
        }

        while ((node = lt_least_node(tree))) {
                struct inode *inode = node->lt_inode;
                rc = ll_extent_lock(tree->lt_fd, inode,
                                    ll_i2info(inode)->lli_smd, node->lt_mode,
                                    &node->lt_policy, &node->lt_lockh,
                                    ast_flags);
                if (rc != 0)
                        GOTO(out, rc);

                rb_erase(&node->lt_node, &tree->lt_root);
                list_add_tail(&node->lt_locked_item, &tree->lt_locked_list);
        }
        RETURN(rc);
out:
        ll_tree_unlock(tree);
        RETURN(rc);
}

int ll_tree_lock(struct ll_lock_tree *tree,
                 struct ll_lock_tree_node *first_node,
                 const char *buf, size_t count, int ast_flags)
{
        struct iovec local_iov = { .iov_base = (void __user *)buf,
                                   .iov_len = count };

        return ll_tree_lock_iov(tree, first_node, &local_iov, 1, ast_flags);
}

static ldlm_mode_t mode_from_vma(struct vm_area_struct *vma)
{
        /* we only want to hold PW locks if the mmap() can generate
         * writes back to the file and that only happens in shared
         * writable vmas */
        if ((vma->vm_flags & VM_SHARED) && (vma->vm_flags & VM_WRITE))
                return LCK_PW;
        return LCK_PR;
}

static void policy_from_vma(ldlm_policy_data_t *policy,
=======
void policy_from_vma(ldlm_policy_data_t *policy,
>>>>>>> 7df8d1be
                            struct vm_area_struct *vma, unsigned long addr,
                            size_t count)
{
        policy->l_extent.start = ((addr - vma->vm_start) & CFS_PAGE_MASK) +
                                 ((__u64)vma->vm_pgoff << CFS_PAGE_SHIFT);
        policy->l_extent.end = (policy->l_extent.start + count - 1) |
                               ~CFS_PAGE_MASK;
}

struct vm_area_struct * our_vma(unsigned long addr, size_t count)
{
        struct mm_struct *mm = current->mm;
        struct vm_area_struct *vma, *ret = NULL;
        ENTRY;

        /* No MM (e.g. NFS)? No vmas too. */
        if (!mm)
                RETURN(NULL);

        spin_lock(&mm->page_table_lock);
        for(vma = find_vma(mm, addr);
            vma != NULL && vma->vm_start < (addr + count); vma = vma->vm_next) {
                if (vma->vm_ops && vma->vm_ops->nopage == ll_nopage &&
                    vma->vm_flags & VM_SHARED) {
                        ret = vma;
                        break;
                }
        }
        spin_unlock(&mm->page_table_lock);
        RETURN(ret);
}

<<<<<<< HEAD
int ll_region_mapped(unsigned long addr, size_t count)
{
        return !!our_vma(addr, count);
}

int lt_get_mmap_locks(struct ll_lock_tree *tree,
                      unsigned long addr, size_t count)
{
        struct vm_area_struct *vma;
        struct ll_lock_tree_node *node;
        ldlm_policy_data_t policy;
        struct inode *inode;
        ENTRY;

        if (count == 0)
                RETURN(0);

        /* we need to look up vmas on page aligned addresses */
        count += addr & (~CFS_PAGE_MASK);
        addr &= CFS_PAGE_MASK;

        while ((vma = our_vma(addr, count)) != NULL) {
                LASSERT(vma->vm_file);

                inode = vma->vm_file->f_dentry->d_inode;
                policy_from_vma(&policy, vma, addr, count);
                node = ll_node_from_inode(inode, policy.l_extent.start,
                                          policy.l_extent.end,
                                          mode_from_vma(vma));
                if (IS_ERR(node)) {
                        CERROR("not enough mem for lock_tree_node!\n");
                        RETURN(-ENOMEM);
                }
                lt_insert(tree, node);

                if (vma->vm_end - addr >= count)
                        break;
                count -= vma->vm_end - addr;
                addr = vma->vm_end;
        }
        RETURN(0);
}
=======
>>>>>>> 7df8d1be
/**
 * Lustre implementation of a vm_operations_struct::nopage() method, called by
 * VM to server page fault (both in kernel and user space).
 *
 * This function sets up CIT_FAULT cl_io that does the job.
 *
 * \param vma - is virtiual area struct related to page fault
 * \param address - address when hit fault
 * \param type - of fault
 *
 * XXX newer 2.6 kernels provide vm_operations_struct::fault() method with
 * slightly different semantics instead.
 *
 * \return allocated and filled page for address
 * \retval NOPAGE_SIGBUS if page not exist on this address
 * \retval NOPAGE_OOM not have memory for allocate new page
 */
struct page *ll_nopage(struct vm_area_struct *vma, unsigned long address,
                       int *type)
{
<<<<<<< HEAD
        struct file *filp = vma->vm_file;
        struct ll_file_data *fd = LUSTRE_FPRIVATE(filp);
        struct inode *inode = filp->f_dentry->d_inode;
        struct lustre_handle lockh = { 0 };
        ldlm_policy_data_t policy;
        ldlm_mode_t mode;
        struct page *page = NULL;
        struct ll_inode_info *lli = ll_i2info(inode);
        struct lov_stripe_md *lsm;
        struct ost_lvb lvb;
        __u64 kms, old_mtime;
        unsigned long pgoff, size, rand_read, seq_read;
        int rc = 0;
        ENTRY;

        if (lli->lli_smd == NULL) {
                CERROR("No lsm on fault?\n");
                RETURN(NOPAGE_SIGBUS);
        }

        ll_clear_file_contended(inode);

        /* start and end the lock on the first and last bytes in the page */
        policy_from_vma(&policy, vma, address, CFS_PAGE_SIZE);

        CDEBUG(D_MMAP, "nopage vma %p inode %lu, locking ["LPU64", "LPU64"]\n",
               vma, inode->i_ino, policy.l_extent.start, policy.l_extent.end);

        mode = mode_from_vma(vma);
        old_mtime = LTIME_S(inode->i_mtime);

        lsm = lli->lli_smd;
        rc = ll_extent_lock(fd, inode, lsm, mode, &policy,
                            &lockh, LDLM_FL_CBPENDING | LDLM_FL_NO_LRU);
        if (rc != 0)
                RETURN(NOPAGE_SIGBUS);

        if (vma->vm_flags & VM_EXEC && LTIME_S(inode->i_mtime) != old_mtime)
                CWARN("binary changed. inode %lu\n", inode->i_ino);

        lov_stripe_lock(lsm);
        inode_init_lvb(inode, &lvb);
        obd_merge_lvb(ll_i2obdexp(inode), lsm, &lvb, 1);
        kms = lvb.lvb_size;

        pgoff = ((address - vma->vm_start) >> CFS_PAGE_SHIFT) + vma->vm_pgoff;
        size = (kms + CFS_PAGE_SIZE - 1) >> CFS_PAGE_SHIFT;

        if (pgoff >= size) {
                lov_stripe_unlock(lsm);
                ll_glimpse_size(inode, LDLM_FL_BLOCK_GRANTED);
        } else {
                /* XXX change inode size without ll_inode_size_lock() held!
                 *     there is a race condition with truncate path. (see
                 *     ll_extent_lock) */
                /* XXX i_size_write() is not used because it is not safe to
                 *     take the ll_inode_size_lock() due to a potential lock
                 *     inversion (bug 6077).  And since it's not safe to use
                 *     i_size_write() without a covering mutex we do the
                 *     assignment directly.  It is not critical that the
                 *     size be correct. */
                /* NOTE: region is within kms and, hence, within real file size (A).
                 * We need to increase i_size to cover the read region so that
                 * generic_file_read() will do its job, but that doesn't mean
                 * the kms size is _correct_, it is only the _minimum_ size.
                 * If someone does a stat they will get the correct size which
                 * will always be >= the kms value here.  b=11081 */
                if (i_size_read(inode) < kms) {
                        inode->i_size = kms;
                        CDEBUG(D_INODE, "ino=%lu, updating i_size %llu\n",
                               inode->i_ino, i_size_read(inode));
                }
                lov_stripe_unlock(lsm);
        }

        /* If mapping is writeable, adjust kms to cover this page,
         * but do not extend kms beyond actual file size.
         * policy.l_extent.end is set to the end of the page by policy_from_vma
         * bug 10919 */
        lov_stripe_lock(lsm);
        if (mode == LCK_PW)
                obd_adjust_kms(ll_i2obdexp(inode), lsm,
                               min_t(loff_t, policy.l_extent.end + 1,
                               i_size_read(inode)), 0);
        lov_stripe_unlock(lsm);

        /* disable VM_SEQ_READ and use VM_RAND_READ to make sure that
         * the kernel will not read other pages not covered by ldlm in
         * filemap_nopage. we do our readahead in ll_readpage.
=======
        struct file       *file  = vma->vm_file;
        struct inode      *inode = file->f_dentry->d_inode;
        struct lu_env     *env;
        struct cl_io      *io;
        struct page       *page  = NULL;
        struct cl_env_nest nest;
        int result;

        ENTRY;

        /*
         * vm_operations_struct::nopage() can be called when lustre IO is
         * already active for the current thread, e.g., when doing read/write
         * against user level buffer mapped from Lustre buffer. To avoid
         * stomping on existing context, optionally force an allocation of a new
         * one.
>>>>>>> 7df8d1be
         */
        env = cl_env_nested_get(&nest);
        if (!IS_ERR(env)) {
                pgoff_t pg_offset;
                const unsigned long writable = VM_SHARED|VM_WRITE;
                unsigned long ra_flags;
                struct cl_fault_io *fio;

                io = &ccc_env_info(env)->cti_io;
                io->ci_obj = ll_i2info(inode)->lli_clob;
                LASSERT(io->ci_obj != NULL);

                fio = &io->u.ci_fault;
                pg_offset = (address - vma->vm_start) >> PAGE_SHIFT;
                fio->ft_index      = pg_offset + vma->vm_pgoff;
                fio->ft_writable   = (vma->vm_flags&writable) == writable;
                fio->ft_executable = vma->vm_flags&VM_EXEC;

                /*
                 * disable VM_SEQ_READ and use VM_RAND_READ to make sure that
                 * the kernel will not read other pages not covered by ldlm in
                 * filemap_nopage. we do our readahead in ll_readpage.
                 */
                ra_flags = vma->vm_flags & (VM_RAND_READ|VM_SEQ_READ);
                vma->vm_flags &= ~VM_SEQ_READ;
                vma->vm_flags |= VM_RAND_READ;

                CDEBUG(D_INFO, "vm_flags: %lx (%lu %i %i)\n", vma->vm_flags,
                       fio->ft_index, fio->ft_writable, fio->ft_executable);

                if (cl_io_init(env, io, CIT_FAULT, io->ci_obj) == 0) {
                        struct vvp_io *vio = vvp_env_io(env);
                        struct ccc_io *cio = ccc_env_io(env);

                        LASSERT(cio->cui_cl.cis_io == io);

                        vio->u.fault.ft_vma     = vma;
                        vio->u.fault.ft_address = address;
                        vio->u.fault.ft_type    = type;
                        cio->cui_fd = LUSTRE_FPRIVATE(file);

                        result = cl_io_loop(env, io);
                        if (result == 0) {
                                LASSERT(fio->ft_page != NULL);
                                page = cl_page_vmpage(env, fio->ft_page);
                        } else if (result == -EFAULT) {
                                page = NOPAGE_SIGBUS;
                        } else if (result == -ENOMEM) {
                                page = NOPAGE_OOM;
                        }
                } else
                        result = io->ci_result;

                vma->vm_flags &= ~VM_RAND_READ;
                vma->vm_flags |= ra_flags;

                cl_io_fini(env, io);
                cl_env_nested_put(&nest, env);
        }
        RETURN(page);
}

/**
 *  To avoid cancel the locks covering mmapped region for lock cache pressure,
 *  we track the mapped vma count in ccc_object::cob_mmap_cnt.
 */
static void ll_vm_open(struct vm_area_struct * vma)
{
        struct inode *inode    = vma->vm_file->f_dentry->d_inode;
        struct ccc_object *vob = cl_inode2ccc(inode);

        ENTRY;
        LASSERT(vma->vm_file);
<<<<<<< HEAD

        spin_lock(&lli->lli_lock);
        LASSERT(atomic_read(&lli->lli_mmap_cnt) >= 0);

        atomic_inc(&lli->lli_mmap_cnt);
        if (atomic_read(&lli->lli_mmap_cnt) == 1) {
                struct lov_stripe_md *lsm = lli->lli_smd;
                struct ll_sb_info *sbi = ll_i2sbi(inode);
                int count;

                spin_unlock(&lli->lli_lock);

                if (!lsm)
                        return;
                count = obd_join_lru(sbi->ll_osc_exp, lsm, 0);
                VMA_DEBUG(vma, "split %d unused locks from lru\n", count);
        } else {
                spin_unlock(&lli->lli_lock);
        }

=======
        LASSERT(atomic_read(&vob->cob_mmap_cnt) >= 0);
        atomic_inc(&vob->cob_mmap_cnt);
        EXIT;
>>>>>>> 7df8d1be
}

/**
 * Dual to ll_vm_open().
 */
static void ll_vm_close(struct vm_area_struct *vma)
{
        struct inode      *inode = vma->vm_file->f_dentry->d_inode;
        struct ccc_object *vob   = cl_inode2ccc(inode);

        ENTRY;
        LASSERT(vma->vm_file);
<<<<<<< HEAD

        spin_lock(&lli->lli_lock);
        LASSERT(atomic_read(&lli->lli_mmap_cnt) > 0);

        atomic_dec(&lli->lli_mmap_cnt);
        if (atomic_read(&lli->lli_mmap_cnt) == 0) {
                struct lov_stripe_md *lsm = lli->lli_smd;
                struct ll_sb_info *sbi = ll_i2sbi(inode);
                int count;

                spin_unlock(&lli->lli_lock);

                if (!lsm)
                        return;
                count = obd_join_lru(sbi->ll_osc_exp, lsm, 1);
                VMA_DEBUG(vma, "join %d unused locks to lru\n", count);
        } else {
                spin_unlock(&lli->lli_lock);
        }
=======
        atomic_dec(&vob->cob_mmap_cnt);
        LASSERT(atomic_read(&vob->cob_mmap_cnt) >= 0);
        EXIT;
>>>>>>> 7df8d1be
}

#ifndef HAVE_FILEMAP_POPULATE
static int (*filemap_populate)(struct vm_area_struct * area, unsigned long address, unsigned long len, pgprot_t prot, unsigned long pgoff, int nonblock);
#endif
static int ll_populate(struct vm_area_struct *area, unsigned long address,
                       unsigned long len, pgprot_t prot, unsigned long pgoff,
                       int nonblock)
{
        int rc = 0;
        ENTRY;

        /* always set nonblock as true to avoid page read ahead */
        rc = filemap_populate(area, address, len, prot, pgoff, 1);
        RETURN(rc);
}

/* return the user space pointer that maps to a file offset via a vma */
static inline unsigned long file_to_user(struct vm_area_struct *vma, __u64 byte)
{
        return vma->vm_start + (byte - ((__u64)vma->vm_pgoff << CFS_PAGE_SHIFT));

}

/* XXX put nice comment here.  talk about __free_pte -> dirty pages and
 * nopage's reference passing to the pte */
int ll_teardown_mmaps(struct address_space *mapping, __u64 first, __u64 last)
{
        int rc = -ENOENT;
        ENTRY;

        LASSERTF(last > first, "last "LPU64" first "LPU64"\n", last, first);
        if (mapping_mapped(mapping)) {
                rc = 0;
                unmap_mapping_range(mapping, first + CFS_PAGE_SIZE - 1,
                                    last - first + 1, 0);
        }

        RETURN(rc);
}

static struct vm_operations_struct ll_file_vm_ops = {
        .nopage         = ll_nopage,
        .open           = ll_vm_open,
        .close          = ll_vm_close,
        .populate       = ll_populate,
};

int ll_file_mmap(struct file * file, struct vm_area_struct * vma)
{
        int rc;
        ENTRY;

        ll_stats_ops_tally(ll_i2sbi(file->f_dentry->d_inode), LPROC_LL_MAP, 1);
        rc = generic_file_mmap(file, vma);
        if (rc == 0) {
#if !defined(HAVE_FILEMAP_POPULATE) && \
    (LINUX_VERSION_CODE >= KERNEL_VERSION(2,5,0))
                if (!filemap_populate)
                        filemap_populate = vma->vm_ops->populate;
#endif
                vma->vm_ops = &ll_file_vm_ops;
                vma->vm_ops->open(vma);
                /* update the inode's size and mtime */
                rc = cl_glimpse_size(file->f_dentry->d_inode);
        }

        RETURN(rc);
}<|MERGE_RESOLUTION|>--- conflicted
+++ resolved
@@ -53,9 +53,6 @@
 #include <linux/mm.h>
 #include <linux/pagemap.h>
 #include <linux/smp_lock.h>
-#if (LINUX_VERSION_CODE < KERNEL_VERSION(2,5,0))
-#include <linux/iobuf.h>
-#endif
 
 #define DEBUG_SUBSYSTEM S_LLITE
 
@@ -70,10 +67,23 @@
                vma->vm_file->f_dentry->d_inode->i_ino,                       \
                vma->vm_file->f_dentry->d_iname, ## arg);                     \
 
+
+struct ll_lock_tree_node {
+        rb_node_t               lt_node;
+        struct list_head        lt_locked_item;
+        __u64                   lt_oid;
+        ldlm_policy_data_t      lt_policy;
+        struct lustre_handle    lt_lockh;
+        ldlm_mode_t             lt_mode;
+        struct inode           *lt_inode;
+};
+
+int lt_get_mmap_locks(struct ll_lock_tree *tree,
+                      unsigned long addr, size_t count);
+
 struct page *ll_nopage(struct vm_area_struct *vma, unsigned long address,
                        int *type);
 
-<<<<<<< HEAD
 struct ll_lock_tree_node * ll_node_from_inode(struct inode *inode, __u64 start,
                                               __u64 end, ldlm_mode_t mode)
 {
@@ -276,9 +286,6 @@
 }
 
 static void policy_from_vma(ldlm_policy_data_t *policy,
-=======
-void policy_from_vma(ldlm_policy_data_t *policy,
->>>>>>> 7df8d1be
                             struct vm_area_struct *vma, unsigned long addr,
                             size_t count)
 {
@@ -288,7 +295,7 @@
                                ~CFS_PAGE_MASK;
 }
 
-struct vm_area_struct * our_vma(unsigned long addr, size_t count)
+static struct vm_area_struct * our_vma(unsigned long addr, size_t count)
 {
         struct mm_struct *mm = current->mm;
         struct vm_area_struct *vma, *ret = NULL;
@@ -311,7 +318,6 @@
         RETURN(ret);
 }
 
-<<<<<<< HEAD
 int ll_region_mapped(unsigned long addr, size_t count)
 {
         return !!our_vma(addr, count);
@@ -354,20 +360,12 @@
         }
         RETURN(0);
 }
-=======
->>>>>>> 7df8d1be
 /**
- * Lustre implementation of a vm_operations_struct::nopage() method, called by
- * VM to server page fault (both in kernel and user space).
- *
- * This function sets up CIT_FAULT cl_io that does the job.
+ * Page fault handler.
  *
  * \param vma - is virtiual area struct related to page fault
  * \param address - address when hit fault
  * \param type - of fault
- *
- * XXX newer 2.6 kernels provide vm_operations_struct::fault() method with
- * slightly different semantics instead.
  *
  * \return allocated and filled page for address
  * \retval NOPAGE_SIGBUS if page not exist on this address
@@ -376,7 +374,6 @@
 struct page *ll_nopage(struct vm_area_struct *vma, unsigned long address,
                        int *type)
 {
-<<<<<<< HEAD
         struct file *filp = vma->vm_file;
         struct ll_file_data *fd = LUSTRE_FPRIVATE(filp);
         struct inode *inode = filp->f_dentry->d_inode;
@@ -466,98 +463,41 @@
         /* disable VM_SEQ_READ and use VM_RAND_READ to make sure that
          * the kernel will not read other pages not covered by ldlm in
          * filemap_nopage. we do our readahead in ll_readpage.
-=======
-        struct file       *file  = vma->vm_file;
-        struct inode      *inode = file->f_dentry->d_inode;
-        struct lu_env     *env;
-        struct cl_io      *io;
-        struct page       *page  = NULL;
-        struct cl_env_nest nest;
-        int result;
-
-        ENTRY;
-
-        /*
-         * vm_operations_struct::nopage() can be called when lustre IO is
-         * already active for the current thread, e.g., when doing read/write
-         * against user level buffer mapped from Lustre buffer. To avoid
-         * stomping on existing context, optionally force an allocation of a new
-         * one.
->>>>>>> 7df8d1be
          */
-        env = cl_env_nested_get(&nest);
-        if (!IS_ERR(env)) {
-                pgoff_t pg_offset;
-                const unsigned long writable = VM_SHARED|VM_WRITE;
-                unsigned long ra_flags;
-                struct cl_fault_io *fio;
-
-                io = &ccc_env_info(env)->cti_io;
-                io->ci_obj = ll_i2info(inode)->lli_clob;
-                LASSERT(io->ci_obj != NULL);
-
-                fio = &io->u.ci_fault;
-                pg_offset = (address - vma->vm_start) >> PAGE_SHIFT;
-                fio->ft_index      = pg_offset + vma->vm_pgoff;
-                fio->ft_writable   = (vma->vm_flags&writable) == writable;
-                fio->ft_executable = vma->vm_flags&VM_EXEC;
-
-                /*
-                 * disable VM_SEQ_READ and use VM_RAND_READ to make sure that
-                 * the kernel will not read other pages not covered by ldlm in
-                 * filemap_nopage. we do our readahead in ll_readpage.
-                 */
-                ra_flags = vma->vm_flags & (VM_RAND_READ|VM_SEQ_READ);
-                vma->vm_flags &= ~VM_SEQ_READ;
-                vma->vm_flags |= VM_RAND_READ;
-
-                CDEBUG(D_INFO, "vm_flags: %lx (%lu %i %i)\n", vma->vm_flags,
-                       fio->ft_index, fio->ft_writable, fio->ft_executable);
-
-                if (cl_io_init(env, io, CIT_FAULT, io->ci_obj) == 0) {
-                        struct vvp_io *vio = vvp_env_io(env);
-                        struct ccc_io *cio = ccc_env_io(env);
-
-                        LASSERT(cio->cui_cl.cis_io == io);
-
-                        vio->u.fault.ft_vma     = vma;
-                        vio->u.fault.ft_address = address;
-                        vio->u.fault.ft_type    = type;
-                        cio->cui_fd = LUSTRE_FPRIVATE(file);
-
-                        result = cl_io_loop(env, io);
-                        if (result == 0) {
-                                LASSERT(fio->ft_page != NULL);
-                                page = cl_page_vmpage(env, fio->ft_page);
-                        } else if (result == -EFAULT) {
-                                page = NOPAGE_SIGBUS;
-                        } else if (result == -ENOMEM) {
-                                page = NOPAGE_OOM;
-                        }
-                } else
-                        result = io->ci_result;
-
-                vma->vm_flags &= ~VM_RAND_READ;
-                vma->vm_flags |= ra_flags;
-
-                cl_io_fini(env, io);
-                cl_env_nested_put(&nest, env);
-        }
+        rand_read = vma->vm_flags & VM_RAND_READ;
+        seq_read = vma->vm_flags & VM_SEQ_READ;
+        vma->vm_flags &= ~ VM_SEQ_READ;
+        vma->vm_flags |= VM_RAND_READ;
+
+        page = filemap_nopage(vma, address, type);
+        if (page != NOPAGE_SIGBUS && page != NOPAGE_OOM)
+                LL_CDEBUG_PAGE(D_PAGE, page, "got addr %lu type %lx\n", address,
+                               (long)type);
+        else
+                CDEBUG(D_PAGE, "got addr %lu type %lx - SIGBUS\n",  address,
+                               (long)type);
+
+        vma->vm_flags &= ~VM_RAND_READ;
+        vma->vm_flags |= (rand_read | seq_read);
+
+        ll_extent_unlock(fd, inode, ll_i2info(inode)->lli_smd, mode, &lockh);
         RETURN(page);
 }
 
-/**
- *  To avoid cancel the locks covering mmapped region for lock cache pressure,
- *  we track the mapped vma count in ccc_object::cob_mmap_cnt.
+/* To avoid cancel the locks covering mmapped region for lock cache pressure,
+ * we track the mapped vma count by lli_mmap_cnt.
+ * ll_vm_open():  when first vma is linked, split locks from lru.
+ * ll_vm_close(): when last vma is unlinked, join all this file's locks to lru.
+ *
+ * XXX we don't check the if the region of vma/lock for performance.
  */
 static void ll_vm_open(struct vm_area_struct * vma)
 {
-        struct inode *inode    = vma->vm_file->f_dentry->d_inode;
-        struct ccc_object *vob = cl_inode2ccc(inode);
-
-        ENTRY;
+        struct inode *inode = vma->vm_file->f_dentry->d_inode;
+        struct ll_inode_info *lli = ll_i2info(inode);
+        ENTRY;
+
         LASSERT(vma->vm_file);
-<<<<<<< HEAD
 
         spin_lock(&lli->lli_lock);
         LASSERT(atomic_read(&lli->lli_mmap_cnt) >= 0);
@@ -578,24 +518,15 @@
                 spin_unlock(&lli->lli_lock);
         }
 
-=======
-        LASSERT(atomic_read(&vob->cob_mmap_cnt) >= 0);
-        atomic_inc(&vob->cob_mmap_cnt);
-        EXIT;
->>>>>>> 7df8d1be
-}
-
-/**
- * Dual to ll_vm_open().
- */
+}
+
 static void ll_vm_close(struct vm_area_struct *vma)
 {
-        struct inode      *inode = vma->vm_file->f_dentry->d_inode;
-        struct ccc_object *vob   = cl_inode2ccc(inode);
-
-        ENTRY;
+        struct inode *inode = vma->vm_file->f_dentry->d_inode;
+        struct ll_inode_info *lli = ll_i2info(inode);
+        ENTRY;
+
         LASSERT(vma->vm_file);
-<<<<<<< HEAD
 
         spin_lock(&lli->lli_lock);
         LASSERT(atomic_read(&lli->lli_mmap_cnt) > 0);
@@ -615,11 +546,6 @@
         } else {
                 spin_unlock(&lli->lli_lock);
         }
-=======
-        atomic_dec(&vob->cob_mmap_cnt);
-        LASSERT(atomic_read(&vob->cob_mmap_cnt) >= 0);
-        EXIT;
->>>>>>> 7df8d1be
 }
 
 #ifndef HAVE_FILEMAP_POPULATE
@@ -676,15 +602,14 @@
         ll_stats_ops_tally(ll_i2sbi(file->f_dentry->d_inode), LPROC_LL_MAP, 1);
         rc = generic_file_mmap(file, vma);
         if (rc == 0) {
-#if !defined(HAVE_FILEMAP_POPULATE) && \
-    (LINUX_VERSION_CODE >= KERNEL_VERSION(2,5,0))
+#ifndef HAVE_FILEMAP_POPULATE
                 if (!filemap_populate)
                         filemap_populate = vma->vm_ops->populate;
 #endif
                 vma->vm_ops = &ll_file_vm_ops;
                 vma->vm_ops->open(vma);
                 /* update the inode's size and mtime */
-                rc = cl_glimpse_size(file->f_dentry->d_inode);
+                rc = ll_glimpse_size(file->f_dentry->d_inode, 0);
         }
 
         RETURN(rc);
