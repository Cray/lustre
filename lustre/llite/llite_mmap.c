/* -*- mode: c; c-basic-offset: 8; indent-tabs-mode: nil; -*-
 * vim:expandtab:shiftwidth=8:tabstop=8:
 *
 * GPL HEADER START
 *
 * DO NOT ALTER OR REMOVE COPYRIGHT NOTICES OR THIS FILE HEADER.
 *
 * This program is free software; you can redistribute it and/or modify
 * it under the terms of the GNU General Public License version 2 only,
 * as published by the Free Software Foundation.
 *
 * This program is distributed in the hope that it will be useful, but
 * WITHOUT ANY WARRANTY; without even the implied warranty of
 * MERCHANTABILITY or FITNESS FOR A PARTICULAR PURPOSE.  See the GNU
 * General Public License version 2 for more details (a copy is included
 * in the LICENSE file that accompanied this code).
 *
 * You should have received a copy of the GNU General Public License
 * version 2 along with this program; If not, see
 * http://www.sun.com/software/products/lustre/docs/GPLv2.pdf
 *
 * Please contact Sun Microsystems, Inc., 4150 Network Circle, Santa Clara,
 * CA 95054 USA or visit www.sun.com if you need additional information or
 * have any questions.
 *
 * GPL HEADER END
 */
/*
 * Copyright  2008 Sun Microsystems, Inc. All rights reserved
 * Use is subject to license terms.
 */
/*
 * This file is part of Lustre, http://www.lustre.org/
 * Lustre is a trademark of Sun Microsystems, Inc.
 */
#ifndef AUTOCONF_INCLUDED
#include <linux/config.h>
#endif
#include <linux/kernel.h>
#include <linux/mm.h>
#include <linux/string.h>
#include <linux/stat.h>
#include <linux/errno.h>
#include <linux/smp_lock.h>
#include <linux/unistd.h>
#include <linux/version.h>
#include <asm/system.h>
#include <asm/uaccess.h>

#include <linux/fs.h>
#include <linux/stat.h>
#include <asm/uaccess.h>
#include <linux/mm.h>
#include <linux/pagemap.h>
#include <linux/smp_lock.h>
#if (LINUX_VERSION_CODE < KERNEL_VERSION(2,5,0))
#include <linux/iobuf.h>
#endif

#define DEBUG_SUBSYSTEM S_LLITE

#include <lustre_lite.h>
#include "llite_internal.h"
#include <linux/lustre_compat25.h>

#define VMA_DEBUG(vma, fmt, arg...)                                     \
        CDEBUG(D_MMAP, "vma(%p) start(%ld) end(%ld) pgoff(%ld) inode(%p) "   \
               "ino(%lu) iname(%s): " fmt, vma, vma->vm_start, vma->vm_end,  \
               vma->vm_pgoff, vma->vm_file->f_dentry->d_inode,               \
               vma->vm_file->f_dentry->d_inode->i_ino,                       \
               vma->vm_file->f_dentry->d_iname, ## arg);                     \


struct ll_lock_tree_node {
        rb_node_t               lt_node;
        struct list_head        lt_locked_item;
        __u64                   lt_oid;
        ldlm_policy_data_t      lt_policy;
        struct lustre_handle    lt_lockh;
        ldlm_mode_t             lt_mode;
        struct inode           *lt_inode;
};

int lt_get_mmap_locks(struct ll_lock_tree *tree,
                      unsigned long addr, size_t count);

struct page *ll_nopage(struct vm_area_struct *vma, unsigned long address,
                       int *type);

struct ll_lock_tree_node * ll_node_from_inode(struct inode *inode, __u64 start,
                                              __u64 end, ldlm_mode_t mode)
{
        struct ll_lock_tree_node *node;

        OBD_ALLOC(node, sizeof(*node));
        if (node == NULL)
                RETURN(ERR_PTR(-ENOMEM));

        node->lt_inode = inode;
        node->lt_oid = ll_i2info(inode)->lli_smd->lsm_object_id;
        node->lt_policy.l_extent.start = start;
        node->lt_policy.l_extent.end = end;
        memset(&node->lt_lockh, 0, sizeof(node->lt_lockh));
        INIT_LIST_HEAD(&node->lt_locked_item);
        node->lt_mode = mode;

        return node;
}

int lt_compare(struct ll_lock_tree_node *one, struct ll_lock_tree_node *two)
{
        /* To avoid multiple fs deadlock */
        if (one->lt_inode->i_sb->s_dev < two->lt_inode->i_sb->s_dev)
                return -1;
        if (one->lt_inode->i_sb->s_dev > two->lt_inode->i_sb->s_dev)
                return 1;

        if (one->lt_oid < two->lt_oid)
                return -1;
        if (one->lt_oid > two->lt_oid)
                return 1;

        if (one->lt_policy.l_extent.end < two->lt_policy.l_extent.start)
                return -1;
        if (one->lt_policy.l_extent.start > two->lt_policy.l_extent.end)
                return 1;

        return 0; /* they are the same object and overlap */
}

static void lt_merge(struct ll_lock_tree_node *dst,
                     struct ll_lock_tree_node *src)
{
        dst->lt_policy.l_extent.start = min(dst->lt_policy.l_extent.start,
                                            src->lt_policy.l_extent.start);
        dst->lt_policy.l_extent.end = max(dst->lt_policy.l_extent.end,
                                          src->lt_policy.l_extent.end);

        /* XXX could be a real call to the dlm to find superset modes */
        if (src->lt_mode == LCK_PW && dst->lt_mode != LCK_PW)
                dst->lt_mode = LCK_PW;
}

static void lt_insert(struct ll_lock_tree *tree,
                      struct ll_lock_tree_node *node)
{
        struct ll_lock_tree_node *walk;
        rb_node_t **p, *parent;
        ENTRY;

restart:
        p = &tree->lt_root.rb_node;
        parent = NULL;
        while (*p) {
                parent = *p;
                walk = rb_entry(parent, struct ll_lock_tree_node, lt_node);
                switch (lt_compare(node, walk)) {
                case -1:
                        p = &(*p)->rb_left;
                        break;
                case 1:
                        p = &(*p)->rb_right;
                        break;
                case 0:
                        lt_merge(node, walk);
                        rb_erase(&walk->lt_node, &tree->lt_root);
                        OBD_FREE(walk, sizeof(*walk));
                        goto restart;
                        break;
                default:
                        LBUG();
                        break;
                }
        }
        rb_link_node(&node->lt_node, parent, p);
        rb_insert_color(&node->lt_node, &tree->lt_root);
        EXIT;
}

static struct ll_lock_tree_node *lt_least_node(struct ll_lock_tree *tree)
{
        rb_node_t *rbnode;
        struct ll_lock_tree_node *node = NULL;

        for ( rbnode = tree->lt_root.rb_node; rbnode != NULL;
              rbnode = rbnode->rb_left) {
                if (rbnode->rb_left == NULL) {
                        node = rb_entry(rbnode, struct ll_lock_tree_node,
                                        lt_node);
                        break;
                }
        }
        RETURN(node);
}

int ll_tree_unlock(struct ll_lock_tree *tree)
{
        struct ll_lock_tree_node *node;
        struct list_head *pos, *n;
        struct inode *inode;
        int rc = 0;
        ENTRY;

        list_for_each_safe(pos, n, &tree->lt_locked_list) {
                node = list_entry(pos, struct ll_lock_tree_node,
                                  lt_locked_item);

                inode = node->lt_inode;
                rc = ll_extent_unlock(tree->lt_fd, inode,
                                      ll_i2info(inode)->lli_smd, node->lt_mode,
                                      &node->lt_lockh);
                if (rc != 0) {
                        /* XXX better message */
                        CERROR("couldn't unlock %d\n", rc);
                }
                list_del(&node->lt_locked_item);
                OBD_FREE(node, sizeof(*node));
        }

        while ((node = lt_least_node(tree))) {
                rb_erase(&node->lt_node, &tree->lt_root);
                OBD_FREE(node, sizeof(*node));
        }

        RETURN(rc);
}

int ll_tree_lock_iov(struct ll_lock_tree *tree,
                 struct ll_lock_tree_node *first_node,
                 const struct iovec *iov, unsigned long nr_segs, int ast_flags)
{
        struct ll_lock_tree_node *node;
        int rc = 0;
        unsigned long seg;
        ENTRY;

        tree->lt_root.rb_node = NULL;
        INIT_LIST_HEAD(&tree->lt_locked_list);
        if (first_node != NULL)
                lt_insert(tree, first_node);

        /* To avoid such subtle deadlock case: client1 try to read file1 to
         * mmapped file2, on the same time, client2 try to read file2 to
         * mmapped file1.*/
        for (seg = 0; seg < nr_segs; seg++) {
                const struct iovec *iv = &iov[seg];
                rc = lt_get_mmap_locks(tree, (unsigned long)iv->iov_base,
                                       iv->iov_len);
                if (rc)
                        GOTO(out, rc);
        }

        while ((node = lt_least_node(tree))) {
                struct inode *inode = node->lt_inode;
                rc = ll_extent_lock(tree->lt_fd, inode,
                                    ll_i2info(inode)->lli_smd, node->lt_mode,
                                    &node->lt_policy, &node->lt_lockh,
                                    ast_flags);
                if (rc != 0)
                        GOTO(out, rc);

                rb_erase(&node->lt_node, &tree->lt_root);
                list_add_tail(&node->lt_locked_item, &tree->lt_locked_list);
        }
        RETURN(rc);
out:
        ll_tree_unlock(tree);
        RETURN(rc);
}

int ll_tree_lock(struct ll_lock_tree *tree,
                 struct ll_lock_tree_node *first_node,
                 const char *buf, size_t count, int ast_flags)
{
        struct iovec local_iov = { .iov_base = (void __user *)buf,
                                   .iov_len = count };

        return ll_tree_lock_iov(tree, first_node, &local_iov, 1, ast_flags);
}

static ldlm_mode_t mode_from_vma(struct vm_area_struct *vma)
{
        /* we only want to hold PW locks if the mmap() can generate
         * writes back to the file and that only happens in shared
         * writable vmas */
        if ((vma->vm_flags & VM_SHARED) && (vma->vm_flags & VM_WRITE))
                return LCK_PW;
        return LCK_PR;
}

static void policy_from_vma(ldlm_policy_data_t *policy,
                            struct vm_area_struct *vma, unsigned long addr,
                            size_t count)
{
        policy->l_extent.start = ((addr - vma->vm_start) & CFS_PAGE_MASK) +
                                 ((__u64)vma->vm_pgoff << CFS_PAGE_SHIFT);
        policy->l_extent.end = (policy->l_extent.start + count - 1) |
                               ~CFS_PAGE_MASK;
}

static struct vm_area_struct * our_vma(unsigned long addr, size_t count)
{
        struct mm_struct *mm = current->mm;
        struct vm_area_struct *vma, *ret = NULL;
        ENTRY;

        /* No MM (e.g. NFS)? No vmas too. */
        if (!mm)
                RETURN(NULL);

        spin_lock(&mm->page_table_lock);
        for(vma = find_vma(mm, addr);
            vma != NULL && vma->vm_start < (addr + count); vma = vma->vm_next) {
                if (vma->vm_ops && vma->vm_ops->nopage == ll_nopage &&
                    vma->vm_flags & VM_SHARED) {
                        ret = vma;
                        break;
                }
        }
        spin_unlock(&mm->page_table_lock);
        RETURN(ret);
}

int ll_region_mapped(unsigned long addr, size_t count)
{
        return !!our_vma(addr, count);
}

int lt_get_mmap_locks(struct ll_lock_tree *tree,
                      unsigned long addr, size_t count)
{
        struct vm_area_struct *vma;
        struct ll_lock_tree_node *node;
        ldlm_policy_data_t policy;
        struct inode *inode;
        ENTRY;

        if (count == 0)
                RETURN(0);

        /* we need to look up vmas on page aligned addresses */
        count += addr & (~CFS_PAGE_MASK);
        addr &= CFS_PAGE_MASK;

        while ((vma = our_vma(addr, count)) != NULL) {
                LASSERT(vma->vm_file);

                inode = vma->vm_file->f_dentry->d_inode;
                policy_from_vma(&policy, vma, addr, count);
                node = ll_node_from_inode(inode, policy.l_extent.start,
                                          policy.l_extent.end,
                                          mode_from_vma(vma));
                if (IS_ERR(node)) {
                        CERROR("not enough mem for lock_tree_node!\n");
                        RETURN(-ENOMEM);
                }
                lt_insert(tree, node);

                if (vma->vm_end - addr >= count)
                        break;
                count -= vma->vm_end - addr;
                addr = vma->vm_end;
        }
        RETURN(0);
}
/**
 * Page fault handler.
 *
 * \param vma - is virtiual area struct related to page fault
 * \param address - address when hit fault
 * \param type - of fault
 *
 * \return allocated and filled page for address
 * \retval NOPAGE_SIGBUS if page not exist on this address
 * \retval NOPAGE_OOM not have memory for allocate new page
 */
struct page *ll_nopage(struct vm_area_struct *vma, unsigned long address,
                       int *type)
{
        struct file *filp = vma->vm_file;
        struct ll_file_data *fd = LUSTRE_FPRIVATE(filp);
        struct inode *inode = filp->f_dentry->d_inode;
        struct lustre_handle lockh = { 0 };
        ldlm_policy_data_t policy;
        ldlm_mode_t mode;
        struct page *page = NULL;
        struct ll_inode_info *lli = ll_i2info(inode);
        struct lov_stripe_md *lsm;
        struct ost_lvb lvb;
        __u64 kms, old_mtime;
        unsigned long pgoff, size, rand_read, seq_read;
        int rc = 0;
        ENTRY;

        if (lli->lli_smd == NULL) {
                CERROR("No lsm on fault?\n");
                RETURN(NOPAGE_SIGBUS);
        }

        ll_clear_file_contended(inode);

        /* start and end the lock on the first and last bytes in the page */
        policy_from_vma(&policy, vma, address, CFS_PAGE_SIZE);

        CDEBUG(D_MMAP, "nopage vma %p inode %lu, locking ["LPU64", "LPU64"]\n",
               vma, inode->i_ino, policy.l_extent.start, policy.l_extent.end);

        mode = mode_from_vma(vma);
        old_mtime = LTIME_S(inode->i_mtime);

        lsm = lli->lli_smd;
        rc = ll_extent_lock(fd, inode, lsm, mode, &policy,
                            &lockh, LDLM_FL_CBPENDING | LDLM_FL_NO_LRU);
        if (rc != 0)
                RETURN(NOPAGE_SIGBUS);

        if (vma->vm_flags & VM_EXEC && LTIME_S(inode->i_mtime) != old_mtime)
                CWARN("binary changed. inode %lu\n", inode->i_ino);

        lov_stripe_lock(lsm);
        inode_init_lvb(inode, &lvb);
        obd_merge_lvb(ll_i2obdexp(inode), lsm, &lvb, 1);
        kms = lvb.lvb_size;

        pgoff = ((address - vma->vm_start) >> CFS_PAGE_SHIFT) + vma->vm_pgoff;
        size = (kms + CFS_PAGE_SIZE - 1) >> CFS_PAGE_SHIFT;

        if (pgoff >= size) {
                lov_stripe_unlock(lsm);
                ll_glimpse_size(inode, LDLM_FL_BLOCK_GRANTED);
        } else {
                /* XXX change inode size without ll_inode_size_lock() held!
                 *     there is a race condition with truncate path. (see
                 *     ll_extent_lock) */
                /* XXX i_size_write() is not used because it is not safe to
                 *     take the ll_inode_size_lock() due to a potential lock
                 *     inversion (bug 6077).  And since it's not safe to use
                 *     i_size_write() without a covering mutex we do the
                 *     assignment directly.  It is not critical that the
                 *     size be correct. */
                /* NOTE: region is within kms and, hence, within real file size (A).
                 * We need to increase i_size to cover the read region so that
                 * generic_file_read() will do its job, but that doesn't mean
                 * the kms size is _correct_, it is only the _minimum_ size.
                 * If someone does a stat they will get the correct size which
                 * will always be >= the kms value here.  b=11081 */
                if (i_size_read(inode) < kms) {
                        inode->i_size = kms;
                        CDEBUG(D_INODE, "ino=%lu, updating i_size %llu\n",
                               inode->i_ino, i_size_read(inode));
                }
                lov_stripe_unlock(lsm);
        }

        /* If mapping is writeable, adjust kms to cover this page,
         * but do not extend kms beyond actual file size.
         * policy.l_extent.end is set to the end of the page by policy_from_vma
         * bug 10919 */
        lov_stripe_lock(lsm);
        if (mode == LCK_PW)
                obd_adjust_kms(ll_i2obdexp(inode), lsm,
                               min_t(loff_t, policy.l_extent.end + 1,
                               i_size_read(inode)), 0);
        lov_stripe_unlock(lsm);

        /* disable VM_SEQ_READ and use VM_RAND_READ to make sure that
         * the kernel will not read other pages not covered by ldlm in
         * filemap_nopage. we do our readahead in ll_readpage.
         */
        rand_read = vma->vm_flags & VM_RAND_READ;
        seq_read = vma->vm_flags & VM_SEQ_READ;
        vma->vm_flags &= ~ VM_SEQ_READ;
        vma->vm_flags |= VM_RAND_READ;

        page = filemap_nopage(vma, address, type);
        if (page != NOPAGE_SIGBUS && page != NOPAGE_OOM)
                LL_CDEBUG_PAGE(D_PAGE, page, "got addr %lu type %lx\n", address,
                               (long)type);
        else
                CDEBUG(D_PAGE, "got addr %lu type %lx - SIGBUS\n",  address,
                               (long)type);

        vma->vm_flags &= ~VM_RAND_READ;
        vma->vm_flags |= (rand_read | seq_read);

        ll_extent_unlock(fd, inode, ll_i2info(inode)->lli_smd, mode, &lockh);
        RETURN(page);
}

/* To avoid cancel the locks covering mmapped region for lock cache pressure,
 * we track the mapped vma count by lli_mmap_cnt.
 * ll_vm_open():  when first vma is linked, split locks from lru.
 * ll_vm_close(): when last vma is unlinked, join all this file's locks to lru.
 *
 * XXX we don't check the if the region of vma/lock for performance.
 */
static void ll_vm_open(struct vm_area_struct * vma)
{
        struct inode *inode = vma->vm_file->f_dentry->d_inode;
        struct ll_inode_info *lli = ll_i2info(inode);
        ENTRY;

        LASSERT(vma->vm_file);

        spin_lock(&lli->lli_lock);
        LASSERT(atomic_read(&lli->lli_mmap_cnt) >= 0);

        atomic_inc(&lli->lli_mmap_cnt);
        if (atomic_read(&lli->lli_mmap_cnt) == 1) {
                struct lov_stripe_md *lsm = lli->lli_smd;
                struct ll_sb_info *sbi = ll_i2sbi(inode);
                int count;

                spin_unlock(&lli->lli_lock);

                if (!lsm)
                        return;
                count = obd_join_lru(sbi->ll_osc_exp, lsm, 0);
                VMA_DEBUG(vma, "split %d unused locks from lru\n", count);
        } else {
                spin_unlock(&lli->lli_lock);
        }

}

static void ll_vm_close(struct vm_area_struct *vma)
{
        struct inode *inode = vma->vm_file->f_dentry->d_inode;
        struct ll_inode_info *lli = ll_i2info(inode);
        ENTRY;

        LASSERT(vma->vm_file);

        spin_lock(&lli->lli_lock);
        LASSERT(atomic_read(&lli->lli_mmap_cnt) > 0);

        atomic_dec(&lli->lli_mmap_cnt);
        if (atomic_read(&lli->lli_mmap_cnt) == 0) {
                struct lov_stripe_md *lsm = lli->lli_smd;
                struct ll_sb_info *sbi = ll_i2sbi(inode);
                int count;

                spin_unlock(&lli->lli_lock);

                if (!lsm)
                        return;
                count = obd_join_lru(sbi->ll_osc_exp, lsm, 1);
                VMA_DEBUG(vma, "join %d unused locks to lru\n", count);
        } else {
                spin_unlock(&lli->lli_lock);
        }
}

#ifndef HAVE_FILEMAP_POPULATE
static int (*filemap_populate)(struct vm_area_struct * area, unsigned long address, unsigned long len, pgprot_t prot, unsigned long pgoff, int nonblock);
#endif
static int ll_populate(struct vm_area_struct *area, unsigned long address,
                       unsigned long len, pgprot_t prot, unsigned long pgoff,
                       int nonblock)
{
        int rc = 0;
        ENTRY;

        /* always set nonblock as true to avoid page read ahead */
        rc = filemap_populate(area, address, len, prot, pgoff, 1);
        RETURN(rc);
}

/* return the user space pointer that maps to a file offset via a vma */
static inline unsigned long file_to_user(struct vm_area_struct *vma, __u64 byte)
{
        return vma->vm_start + (byte - ((__u64)vma->vm_pgoff << CFS_PAGE_SHIFT));

}

/* XXX put nice comment here.  talk about __free_pte -> dirty pages and
 * nopage's reference passing to the pte */
int ll_teardown_mmaps(struct address_space *mapping, __u64 first, __u64 last)
{
        int rc = -ENOENT;
        ENTRY;

        LASSERTF(last > first, "last "LPU64" first "LPU64"\n", last, first);
        if (mapping_mapped(mapping)) {
                rc = 0;
                unmap_mapping_range(mapping, first + CFS_PAGE_SIZE - 1,
                                    last - first + 1, 0);
        }

        RETURN(rc);
}

static struct vm_operations_struct ll_file_vm_ops = {
        .nopage         = ll_nopage,
        .open           = ll_vm_open,
        .close          = ll_vm_close,
        .populate       = ll_populate,
};

int ll_file_mmap(struct file * file, struct vm_area_struct * vma)
{
        int rc;
        ENTRY;

        ll_stats_ops_tally(ll_i2sbi(file->f_dentry->d_inode), LPROC_LL_MAP, 1);
        rc = generic_file_mmap(file, vma);
        if (rc == 0) {
<<<<<<< HEAD
#if !defined(HAVE_FILEMAP_POPULATE) && \
    (LINUX_VERSION_CODE >= KERNEL_VERSION(2,5,0))
=======
#ifndef HAVE_FILEMAP_POPULATE
>>>>>>> 03b71240
                if (!filemap_populate)
                        filemap_populate = vma->vm_ops->populate;
#endif
                vma->vm_ops = &ll_file_vm_ops;
                vma->vm_ops->open(vma);
                /* update the inode's size and mtime */
                rc = ll_glimpse_size(file->f_dentry->d_inode, 0);
        }

        RETURN(rc);
}<|MERGE_RESOLUTION|>--- conflicted
+++ resolved
@@ -53,9 +53,6 @@
 #include <linux/mm.h>
 #include <linux/pagemap.h>
 #include <linux/smp_lock.h>
-#if (LINUX_VERSION_CODE < KERNEL_VERSION(2,5,0))
-#include <linux/iobuf.h>
-#endif
 
 #define DEBUG_SUBSYSTEM S_LLITE
 
@@ -605,12 +602,7 @@
         ll_stats_ops_tally(ll_i2sbi(file->f_dentry->d_inode), LPROC_LL_MAP, 1);
         rc = generic_file_mmap(file, vma);
         if (rc == 0) {
-<<<<<<< HEAD
-#if !defined(HAVE_FILEMAP_POPULATE) && \
-    (LINUX_VERSION_CODE >= KERNEL_VERSION(2,5,0))
-=======
 #ifndef HAVE_FILEMAP_POPULATE
->>>>>>> 03b71240
                 if (!filemap_populate)
                         filemap_populate = vma->vm_ops->populate;
 #endif
