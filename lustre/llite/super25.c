/* -*- mode: c; c-basic-offset: 8; indent-tabs-mode: nil; -*-
 * vim:expandtab:shiftwidth=8:tabstop=8:
 *
 * GPL HEADER START
 *
 * DO NOT ALTER OR REMOVE COPYRIGHT NOTICES OR THIS FILE HEADER.
 *
 * This program is free software; you can redistribute it and/or modify
 * it under the terms of the GNU General Public License version 2 only,
 * as published by the Free Software Foundation.
 *
 * This program is distributed in the hope that it will be useful, but
 * WITHOUT ANY WARRANTY; without even the implied warranty of
 * MERCHANTABILITY or FITNESS FOR A PARTICULAR PURPOSE.  See the GNU
 * General Public License version 2 for more details (a copy is included
 * in the LICENSE file that accompanied this code).
 *
 * You should have received a copy of the GNU General Public License
 * version 2 along with this program; If not, see
 * http://www.sun.com/software/products/lustre/docs/GPLv2.pdf
 *
 * Please contact Sun Microsystems, Inc., 4150 Network Circle, Santa Clara,
 * CA 95054 USA or visit www.sun.com if you need additional information or
 * have any questions.
 *
 * GPL HEADER END
 */
/*
 * Copyright  2008 Sun Microsystems, Inc. All rights reserved
 * Use is subject to license terms.
 */
/*
 * This file is part of Lustre, http://www.lustre.org/
 * Lustre is a trademark of Sun Microsystems, Inc.
 */

#define DEBUG_SUBSYSTEM S_LLITE

#include <linux/module.h>
#include <linux/types.h>
#include <linux/random.h>
#include <linux/version.h>
#include <lustre_lite.h>
#include <lustre_ha.h>
#include <lustre_dlm.h>
#include <linux/init.h>
#include <linux/fs.h>
#include <lprocfs_status.h>
#include "llite_internal.h"

static cfs_mem_cache_t *ll_inode_cachep;

static struct inode *ll_alloc_inode(struct super_block *sb)
{
        struct ll_inode_info *lli;
        ll_stats_ops_tally(ll_s2sbi(sb), LPROC_LL_ALLOC_INODE, 1);
        OBD_SLAB_ALLOC_PTR(lli, ll_inode_cachep);
        if (lli == NULL)
                return NULL;

        inode_init_once(&lli->lli_vfs_inode);
        ll_lli_init(lli);

        return &lli->lli_vfs_inode;
}

static void ll_destroy_inode(struct inode *inode)
{
        struct ll_inode_info *ptr = ll_i2info(inode);
        OBD_SLAB_FREE_PTR(ptr, ll_inode_cachep);
}

int ll_init_inodecache(void)
{
        ll_inode_cachep = cfs_mem_cache_create("lustre_inode_cache",
                                               sizeof(struct ll_inode_info),
                                               0, SLAB_HWCACHE_ALIGN);
        if (ll_inode_cachep == NULL)
                return -ENOMEM;
        return 0;
}

void ll_destroy_inodecache(void)
{
        int rc;

        rc = cfs_mem_cache_destroy(ll_inode_cachep);
        LASSERTF(rc == 0, "ll_inode_cache: not all structures were freed\n");
}

/* exported operations */
struct super_operations lustre_super_operations =
{
        .alloc_inode   = ll_alloc_inode,
        .destroy_inode = ll_destroy_inode,
        .clear_inode   = ll_clear_inode,
        .put_super     = ll_put_super,
        .statfs        = ll_statfs,
        .umount_begin  = ll_umount_begin,
        .remount_fs    = ll_remount_fs,
        .show_options  = ll_show_options,
};


void lustre_register_client_process_config(int (*cpc)(struct lustre_cfg *lcfg));

<<<<<<< HEAD
static struct shrinker *ll_shrinker;

=======
>>>>>>> d5360e75
static int __init init_lustre_lite(void)
{
        int i, rc, seed[2];
        struct timeval tv;
        lnet_process_id_t lnet_id;

        printk(KERN_INFO "Lustre: Lustre Client File System; "
               "http://www.lustre.org/\n");
        rc = ll_init_inodecache();
        if (rc)
                return -ENOMEM;
        ll_file_data_slab = cfs_mem_cache_create("ll_file_data",
                                                 sizeof(struct ll_file_data), 0,
                                                 SLAB_HWCACHE_ALIGN);
        if (ll_file_data_slab == NULL) {
                ll_destroy_inodecache();
                return -ENOMEM;
        }

        proc_lustre_fs_root = proc_lustre_root ?
                              proc_mkdir("llite", proc_lustre_root) : NULL;

<<<<<<< HEAD
        init_rwsem(&ll_sb_sem);
        ll_shrinker = set_shrinker(DEFAULT_SEEKS, ll_shrink_cache);
=======
        ll_register_cache(&ll_cache_definition);
>>>>>>> d5360e75

        lustre_register_client_fill_super(ll_fill_super);
        lustre_register_kill_super_cb(ll_kill_super);

        lustre_register_client_process_config(ll_process_config);

        ll_get_random_bytes(seed, sizeof(seed));

        /* Nodes with small feet have little entropy
         * the NID for this node gives the most entropy in the low bits */
        for (i=0; ; i++) {
                if (LNetGetId(i, &lnet_id) == -ENOENT) {
                        break;
                }
                if (LNET_NETTYP(LNET_NIDNET(lnet_id.nid)) != LOLND) {
                        seed[0] ^= LNET_NIDADDR(lnet_id.nid);
                }
        }

        do_gettimeofday(&tv);
        ll_srand(tv.tv_sec ^ seed[0], tv.tv_usec ^ seed[1]);

        return rc;
}

static void __exit exit_lustre_lite(void)
{
        int rc;

        lustre_register_client_fill_super(NULL);
        lustre_register_kill_super_cb(NULL);

        lustre_register_client_process_config(NULL);

<<<<<<< HEAD
        remove_shrinker(ll_shrinker);
=======
        ll_unregister_cache(&ll_cache_definition);
>>>>>>> d5360e75

        ll_destroy_inodecache();
        rc = cfs_mem_cache_destroy(ll_file_data_slab);
        LASSERTF(rc == 0, "couldn't destroy ll_file_data slab\n");
        
        if (ll_async_page_slab) {
                rc = cfs_mem_cache_destroy(ll_async_page_slab);
                LASSERTF(rc == 0, "couldn't destroy ll_async_page slab\n");
        }

        if (proc_lustre_fs_root)
                lprocfs_remove(&proc_lustre_fs_root);
}

MODULE_AUTHOR("Sun Microsystems, Inc. <http://www.lustre.org/>");
MODULE_DESCRIPTION("Lustre Lite Client File System");
MODULE_LICENSE("GPL");

module_init(init_lustre_lite);
module_exit(exit_lustre_lite);<|MERGE_RESOLUTION|>--- conflicted
+++ resolved
@@ -104,11 +104,6 @@
 
 void lustre_register_client_process_config(int (*cpc)(struct lustre_cfg *lcfg));
 
-<<<<<<< HEAD
-static struct shrinker *ll_shrinker;
-
-=======
->>>>>>> d5360e75
 static int __init init_lustre_lite(void)
 {
         int i, rc, seed[2];
@@ -131,12 +126,7 @@
         proc_lustre_fs_root = proc_lustre_root ?
                               proc_mkdir("llite", proc_lustre_root) : NULL;
 
-<<<<<<< HEAD
-        init_rwsem(&ll_sb_sem);
-        ll_shrinker = set_shrinker(DEFAULT_SEEKS, ll_shrink_cache);
-=======
         ll_register_cache(&ll_cache_definition);
->>>>>>> d5360e75
 
         lustre_register_client_fill_super(ll_fill_super);
         lustre_register_kill_super_cb(ll_kill_super);
@@ -171,11 +161,7 @@
 
         lustre_register_client_process_config(NULL);
 
-<<<<<<< HEAD
-        remove_shrinker(ll_shrinker);
-=======
         ll_unregister_cache(&ll_cache_definition);
->>>>>>> d5360e75
 
         ll_destroy_inodecache();
         rc = cfs_mem_cache_destroy(ll_file_data_slab);
