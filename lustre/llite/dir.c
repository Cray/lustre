--- conflicted
+++ resolved
@@ -305,285 +305,11 @@
 
 /*
  * Process one page. Returns:
-<<<<<<< HEAD
  *
  *     -ve: filldir commands readdir to stop.
  *     +ve: number of entries submitted to filldir.
  *       0: no live entries on this page.
  */
-
-static int ll_readdir_page(char *addr, __u64 base, unsigned *offset,
-                           filldir_t filldir, void *cookie)
-{
-        struct ll_dir_entry *de;
-        char *end;
-        int nr;
-
-        de = ll_entry_at(addr, *offset);
-        end = addr + CFS_PAGE_SIZE - ll_dir_rec_len(1);
-        for (nr = 0 ;(char*)de <= end; de = ll_dir_next_entry(de)) {
-                if (de->lde_inode != 0) {
-                        nr++;
-                        *offset = (char *)de - addr;
-                        if (filldir(cookie, de->lde_name, de->lde_name_len,
-                                    base | *offset, le32_to_cpu(de->lde_inode),
-                                    ll_dir_filetype_table[de->lde_file_type &
-                                                          (LL_DIR_FT_MAX - 1)]))
-                                return -1;
-                }
-        }
-        return nr;
-}
-
-static int ll_readdir_18(struct file *filp, void *dirent, filldir_t filldir)
-{
-        struct inode *inode = filp->f_dentry->d_inode;
-        loff_t pos          = filp->f_pos;
-        unsigned offset     = pos & ~CFS_PAGE_MASK;
-        pgoff_t idx         = pos >> CFS_PAGE_SHIFT;
-        pgoff_t npages      = dir_pages(inode);
-        unsigned chunk_mask = ll_dir_page_mask(inode);
-        int need_revalidate = (filp->f_version != inode->i_version);
-        int rc              = 0;
-        int done; /* when this becomes negative --- stop iterating */
-
-        ENTRY;
-
-        CDEBUG(D_VFSTRACE, "VFS Op:inode=%lu/%u(%p) pos %llu/%llu\n",
-               inode->i_ino, inode->i_generation, inode,
-               pos, i_size_read(inode));
-
-        /*
-         * Checking ->i_size without the lock. Should be harmless, as server
-         * re-checks.
-         */
-        if (pos > i_size_read(inode) - ll_dir_rec_len(1))
-                RETURN(0);
-
-        for (done = 0; idx < npages; idx++, offset = 0) {
-                /*
-                 * We can assume that all blocks on this page are filled with
-                 * entries, because ll_dir_check_page() placed special dummy
-                 * entries for us.
-                 */
-
-                char *kaddr;
-                struct page *page;
-
-                CDEBUG(D_EXT2,"read %lu of dir %lu/%u page %lu/%lu "
-                       "size %llu\n",
-                       CFS_PAGE_SIZE, inode->i_ino, inode->i_generation,
-                       idx, npages, i_size_read(inode));
-                page = ll_get_dir_page(inode, idx);
-
-                /* size might have been updated by mdc_readpage */
-                npages = dir_pages(inode);
-
-                if (IS_ERR(page)) {
-                        rc = PTR_ERR(page);
-                        CERROR("error reading dir %lu/%u page %lu: rc %d\n",
-                               inode->i_ino, inode->i_generation, idx, rc);
-                        continue;
-                }
-
-                kaddr = page_address(page);
-                if (need_revalidate) {
-                        /*
-                         * File offset was changed by lseek() and possibly
-                         * points in the middle of an entry. Re-scan from the
-                         * beginning of the chunk.
-                         */
-                        offset = ll_dir_validate_entry(kaddr, offset,
-                                                       chunk_mask);
-                        need_revalidate = 0;
-                }
-                done = ll_readdir_page(kaddr, idx << CFS_PAGE_SHIFT,
-                                       &offset, filldir, dirent);
-                ll_put_page(page);
-                if (done > 0)
-                        /*
-                         * Some entries were sent to the user space, return
-                         * success.
-                         */
-                        rc = 0;
-                else if (done < 0)
-                        /*
-                         * filldir is satisfied.
-                         */
-                        break;
-        }
-
-        filp->f_pos = (idx << CFS_PAGE_SHIFT) | offset;
-        filp->f_version = inode->i_version;
-        touch_atime(filp->f_vfsmnt, filp->f_dentry);
-
-        RETURN(rc);
-}
-
-/*      
- * Chain of hash overflow pages.
- */            
-struct ll_dir_chain {
-        /* XXX something. Later */
-};
-  
-static inline void ll_dir_chain_init(struct ll_dir_chain *chain)
-{  
-}
-
-static inline void ll_dir_chain_fini(struct ll_dir_chain *chain)
-{
-}
-
-static inline __u32 hash_x_index(__u32 value)
-{
-        return ((__u32)~0) - value;
-}
-
-/**
- * Layout of readdir pages, as transmitted on wire.
- */
-struct lu_dirent {
-        /** valid if LUDA_FID is set. */
-        struct lu_fid lde_fid;
-        /** a unique entry identifier: a hash or an offset. */
-        __u64         lde_hash;
-        /** total record length, including all attributes. */
-        __u16         lde_reclen;
-        /** name length */
-        __u16         lde_namelen;
-        /** optional variable size attributes following this entry.
-         *  taken from enum lu_dirent_attrs.
-         */
-        __u32         lde_attrs;
-        /** name is followed by the attributes indicated in ->ldp_attrs, in
-         *  their natural order. After the last attribute, padding bytes are
-         *  added to make ->lde_reclen a multiple of 8.
-         */
-        char          lde_name[0];
-};
-
-struct lu_dirpage {
-        __u64            ldp_hash_start;
-        __u64            ldp_hash_end;
-        __u16            ldp_flags;
-        __u16            ldp_pad0;
-        __u32            ldp_pad1;
-        struct lu_dirent ldp_entries[0];
-};
-
-/*
- * Definitions of optional directory entry attributes formats.
- *
- * Individual attributes do not have their length encoded in a generic way. It
- * is assumed that consumer of an attribute knows its format. This means that
- * it is impossible to skip over an unknown attribute, except by skipping over all
- * remaining attributes (by using ->lde_reclen), which is not too
- * constraining, because new server versions will append new attributes at
- * the end of an entry.
- */
-
-/**
- * Fid directory attribute: a fid of an object referenced by the entry. This
- * will be almost always requested by the client and supplied by the server.
- *
- * Aligned to 8 bytes.
- */
-/* To have compatibility with 1.8, lets have fid in lu_dirent struct. */
-
-/**
- * File type.
- *
- * Aligned to 2 bytes.
- */
-struct luda_type {
-        __u16 lt_type;
-};
-
-enum lu_dirpage_flags {
-        LDF_EMPTY = 1 << 0
-};
-
-static inline int lu_dirent_calc_size(int namelen, __u16 attr)
-{
-        int size;
-
-        if (attr & LUDA_TYPE) {
-                const unsigned align = sizeof(struct luda_type) - 1;
-                size = (sizeof(struct lu_dirent) + namelen + align) & ~align;
-                size += sizeof(struct luda_type);
-        } else
-                size = sizeof(struct lu_dirent) + namelen;
-
-        return (size + 7) & ~7;
-}
-
-/**
- * return IF_* type for given lu_dirent entry.
- * IF_* flag shld be converted to particular OS file type in
- * platform llite module.
-=======
- *
- *     -ve: filldir commands readdir to stop.
- *     +ve: number of entries submitted to filldir.
- *       0: no live entries on this page.
->>>>>>> d5360e75
- */
-__u16 ll_dirent_type_get(struct lu_dirent *ent)
-{
-        __u16 type = 0;
-        struct luda_type *lt;
-        int len = 0;
-
-        if (le32_to_cpu(ent->lde_attrs) & LUDA_TYPE) {
-                const unsigned align = sizeof(struct luda_type) - 1;
-
-                len = le16_to_cpu(ent->lde_namelen);
-                len = (len + align) & ~align;
-                lt = (void *) ent->lde_name + len;
-                type = CFS_IFTODT(le16_to_cpu(lt->lt_type));
-        }
-        return type;
-}
-
-static inline struct lu_dirent *lu_dirent_start(struct lu_dirpage *dp)
-{
-        if (le16_to_cpu(dp->ldp_flags) & LDF_EMPTY)
-                return NULL;
-        else
-                return dp->ldp_entries;
-}
-
-static inline struct lu_dirent *lu_dirent_next(struct lu_dirent *ent)
-{
-        struct lu_dirent *next;
-
-        if (le16_to_cpu(ent->lde_reclen) != 0)
-                next = ((void *)ent) + le16_to_cpu(ent->lde_reclen);
-        else
-                next = NULL;
-
-        return next;
-}
-
-static inline int lu_dirent_size(struct lu_dirent *ent)
-{
-        if (le16_to_cpu(ent->lde_reclen) == 0) {
-                return lu_dirent_calc_size(le16_to_cpu(ent->lde_namelen),
-                                           le32_to_cpu(ent->lde_attrs));
-        }
-        return le16_to_cpu(ent->lde_reclen);
-}
-
-#define DIR_END_OFF              0xfffffffffffffffeULL
-
-#ifdef HAVE_RW_TREE_LOCK
-#define TREE_READ_LOCK_IRQ(mapping)     read_lock_irq(&(mapping)->tree_lock)
-#define TREE_READ_UNLOCK_IRQ(mapping) read_unlock_irq(&(mapping)->tree_lock)
-#else
-#define TREE_READ_LOCK_IRQ(mapping) spin_lock_irq(&(mapping)->tree_lock)
-#define TREE_READ_UNLOCK_IRQ(mapping) spin_unlock_irq(&(mapping)->tree_lock)
-#endif
 
 static int ll_readdir_page(char *addr, __u64 base, unsigned *offset,
                            filldir_t filldir, void *cookie)
@@ -1009,7 +735,6 @@
         int rc;
         int done;
         int shift;
-        __u16 type;
         ENTRY;
 
         CDEBUG(D_VFSTRACE, "VFS Op:inode=%lu/%u(%p) pos %lu/%llu\n",
@@ -1069,13 +794,9 @@
                                 name = ent->lde_name;
                                 fid_le_to_cpu(&fid, &fid);
                                 ino  = ll_fid_build_ino(sbi, (struct ll_fid*)&fid);
-<<<<<<< HEAD
-                                type = ll_dirent_type_get(ent);
-=======
-
->>>>>>> d5360e75
+
                                 done = filldir(cookie, name, namelen,
-                                               (loff_t)hash, ino, type);
+                                               (loff_t)hash, ino, DT_UNKNOWN);
                         }
                         next = le64_to_cpu(dp->ldp_hash_end);
                         ll_put_page(page);
@@ -1333,11 +1054,11 @@
 
         ll_stats_ops_tally(ll_i2sbi(inode), LPROC_LL_IOCTL, 1);
         switch(cmd) {
-        case FSFILT_IOC_GETFLAGS:
-        case FSFILT_IOC_SETFLAGS:
+        case EXT3_IOC_GETFLAGS:
+        case EXT3_IOC_SETFLAGS:
                 RETURN(ll_iocontrol(inode, file, cmd, arg));
-        case FSFILT_IOC_GETVERSION_OLD:
-        case FSFILT_IOC_GETVERSION:
+        case EXT3_IOC_GETVERSION_OLD:
+        case EXT3_IOC_GETVERSION:
                 RETURN(put_user(inode->i_generation, (int *)arg));
         /* We need to special case any other ioctls we want to handle,
          * to send them to the MDS/OST as appropriate and to properly
@@ -1694,7 +1415,7 @@
                                 GOTO(out_quotactl, rc = -EPERM);
                         break;
                 case Q_GETQUOTA:
-                        if (((type == USRQUOTA && cfs_curproc_euid() != id) ||
+                        if (((type == USRQUOTA && current->euid != id) ||
                              (type == GRPQUOTA && !in_egroup_p(id))) &&
                             !cfs_capable(CFS_CAP_SYS_ADMIN))
                                 GOTO(out_quotactl, rc = -EPERM);
@@ -1787,16 +1508,6 @@
                         RETURN (-EFAULT);
                 RETURN(0);
         }
-<<<<<<< HEAD
-        case LL_IOC_PATH2FID: {
-                if (copy_to_user((void *)arg, ll_inode_lu_fid(inode),
-                                 sizeof(struct lu_fid)))
-                        RETURN(-EFAULT);
-
-                RETURN(0);
-        }
-=======
->>>>>>> d5360e75
         default:
                 RETURN(obd_iocontrol(cmd, sbi->ll_osc_exp,0,NULL,(void *)arg));
         }
