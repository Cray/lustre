--- conflicted
+++ resolved
@@ -44,11 +44,7 @@
 #include <linux/version.h>
 #include <linux/smp_lock.h>
 #include <asm/uaccess.h>
-#if (LINUX_VERSION_CODE < KERNEL_VERSION(2,5,0))
-# include <linux/locks.h>   // for wait_on_buffer
-#else
-# include <linux/buffer_head.h>   // for wait_on_buffer
-#endif
+#include <linux/buffer_head.h>   // for wait_on_buffer
 
 #define DEBUG_SUBSYSTEM S_LLITE
 
@@ -633,12 +629,6 @@
         rc = ldlm_lock_match(obddev->obd_namespace, LDLM_FL_BLOCK_GRANTED,
                              &res_id, LDLM_IBITS, &policy, mode, &lockh);
         if (!rc) {
-<<<<<<< HEAD
-=======
-                struct ldlm_enqueue_info einfo = { LDLM_IBITS, mode,
-                       ll_md_blocking_ast, ldlm_completion_ast,
-                       NULL, NULL, dir };
->>>>>>> 7df8d1be
                 struct lookup_intent it = { .it_op = IT_READDIR };
                 struct ldlm_enqueue_info einfo = { LDLM_IBITS, mode,
                        ll_mdc_blocking_ast, ldlm_completion_ast, NULL, dir };
@@ -977,25 +967,15 @@
                         goto end;
 
                 /* Set root stripecount */
-<<<<<<< HEAD
                 sprintf(param, "%s-MDT0000.lov.stripecount=%u", fsname,
                         le16_to_cpu(lump->lmm_stripe_count));
-=======
-                sprintf(param, "%s-MDT0000.lov.stripecount=%hd", fsname,
-                        lump->lmm_stripe_count);
->>>>>>> 7df8d1be
                 rc = ll_send_mgc_param(mgc->u.cli.cl_mgc_mgsexp, param);
                 if (rc)
                         goto end;
 
                 /* Set root stripeoffset */
-<<<<<<< HEAD
                 sprintf(param, "%s-MDT0000.lov.stripeoffset=%u", fsname,
                         le16_to_cpu(lump->lmm_stripe_offset));
-=======
-                sprintf(param, "%s-MDT0000.lov.stripeoffset=%hd", fsname,
-                        lump->lmm_stripe_offset);
->>>>>>> 7df8d1be
                 rc = ll_send_mgc_param(mgc->u.cli.cl_mgc_mgsexp, param);
                 if (rc)
                         goto end;
@@ -1154,17 +1134,13 @@
                         sizeof(lumv3p->lmm_objects[0]));
 
                 /* first try with v1 which is smaller than v3 */
-<<<<<<< HEAD
                 rc = copy_from_user(lumv1, lumv1p, sizeof(*lumv1));
                 if (rc)
                         return(-EFAULT);
-=======
-                if (copy_from_user(lumv1, lumv1p, sizeof(*lumv1)))
-                        RETURN(-EFAULT);
->>>>>>> 7df8d1be
 
                 if (lumv1->lmm_magic == LOV_USER_MAGIC_V3) {
-                        if (copy_from_user(&lumv3, lumv3p, sizeof(lumv3)))
+                        rc = copy_from_user(&lumv3, lumv3p, sizeof(lumv3));
+                        if (rc)
                                 RETURN(-EFAULT);
                 }
 
@@ -1227,7 +1203,8 @@
                         lmdp = (struct lov_user_mds_data *)arg;
                         lump = &lmdp->lmd_lmm;
                 }
-                if (copy_to_user(lump, lmm, lmmsize))
+                rc = copy_to_user(lump, lmm, lmmsize);
+                if (rc)
                         GOTO(out_lmm, rc = -EFAULT);
         skip_lmm:
                 if (cmd == IOC_MDC_GETFILEINFO || cmd == LL_IOC_MDC_GETINFO) {
@@ -1249,7 +1226,8 @@
                         st.st_ino     = body->ino;
 
                         lmdp = (struct lov_user_mds_data *)arg;
-                        if (copy_to_user(&lmdp->lmd_st, &st, sizeof(st)))
+                        rc = copy_to_user(&lmdp->lmd_st, &st, sizeof(st));
+                        if (rc)
                                 GOTO(out_lmm, rc = -EFAULT);
                 }
 
@@ -1280,7 +1258,8 @@
                         RETURN(rc);
 
                 OBD_ALLOC(lmm, lmmsize);
-                if (copy_from_user(lmm, lum, lmmsize))
+                rc = copy_from_user(lmm, lum, lmmsize);
+                if (rc)
                         GOTO(free_lmm, rc = -EFAULT);
 
                 switch (lmm->lmm_magic) {
@@ -1321,7 +1300,8 @@
                 if (rc)
                         GOTO(free_lsm, rc);
 
-                if (copy_to_user(&lumd->lmd_st, &st, sizeof(st)))
+                rc = copy_to_user(&lumd->lmd_st, &st, sizeof(st));
+                if (rc)
                         GOTO(free_lsm, rc = -EFAULT);
 
                 EXIT;
@@ -1369,19 +1349,10 @@
                 ptlrpc_req_set_repsize(req, 2, size);
 
                 rc = ptlrpc_queue_wait(req);
-<<<<<<< HEAD
                 str = lustre_msg_string(req->rq_repmsg, REPLY_REC_OFF,
                                         data->ioc_plen1);
                 if (!rc)
                         rc = copy_to_user(data->ioc_pbuf1, str,data->ioc_plen1);
-=======
-                if (!rc) {
-                        str = req_capsule_server_get(&req->rq_pill,
-                                                     &RMF_STRING);
-                        if (copy_to_user(data->ioc_pbuf1, str, data->ioc_plen1))
-                                rc = -EFAULT;
-                }
->>>>>>> 7df8d1be
                 ptlrpc_req_finished(req);
         out_catinfo:
                 obd_ioctl_freedata(buf, len);
