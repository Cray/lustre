--- conflicted
+++ resolved
@@ -47,32 +47,6 @@
 #include <lustre_dlm.h>
 #include "llite_internal.h"
 
-/*
- * Directory entries are currently in the same format as ext2/ext3, but will
- * be changed in the future to accomodate FIDs
- */
-#define LL_DIR_NAME_LEN (255)
-
-static const int LL_DIR_PAD = 4;
-
-struct ll_dir_entry {
-        /* number of inode, referenced by this entry */
-	__le32	lde_inode;
-        /* total record length, multiple of LL_DIR_PAD */
-	__le16	lde_rec_len;
-        /* length of name */
-	__u8	lde_name_len;
-        /* file type: regular, directory, device, etc. */
-	__u8	lde_file_type;
-        /* name. NOT NUL-terminated */
-	char	lde_name[LL_DIR_NAME_LEN];
-};
-
-static inline unsigned ll_dir_rec_len(unsigned name_len)
-{
-        return (name_len + 8 + LL_DIR_PAD - 1) & ~(LL_DIR_PAD - 1);
-}
-
 #ifndef HAVE_PAGE_CHECKED
 #ifdef HAVE_PG_FS_MISC
 #define PageChecked(page)        test_bit(PG_fs_misc, &(page)->flags)
@@ -93,17 +67,11 @@
         int rc = 0;
         ENTRY;
 
-<<<<<<< HEAD
         offset = (__u64)page->index << CFS_PAGE_SHIFT;
         CDEBUG(D_VFSTRACE, "VFS Op:inode=%lu/%u(%p) off "LPU64"\n",
                inode->i_ino, inode->i_generation, inode, offset);
-=======
-        hash = (__u64)hash_x_index(page->index);
-        CDEBUG(D_VFSTRACE, "VFS Op:inode=%lu/%u(%p) off %lu\n",
-               inode->i_ino, inode->i_generation, inode, (unsigned long)hash);
->>>>>>> 7bbcc3c5
-
-        mdc_pack_fid(&mdc_fid, inode->i_ino, inode->i_generation, S_IFDIR);
+
+        ll_pack_fid(&mdc_fid, inode->i_ino, inode->i_generation, S_IFDIR);
 
         rc = mdc_readpage(ll_i2sbi(inode)->ll_mdc_exp, &mdc_fid,
                           offset, page, &request);
@@ -133,7 +101,6 @@
         .readpage  = ll_dir_readpage,
 };
 
-<<<<<<< HEAD
 static inline unsigned ll_dir_page_mask(struct inode *inode)
 {
         return ~(inode->i_sb->s_blocksize - 1);
@@ -172,11 +139,6 @@
         return -EIO;
 }
 
-static inline struct ll_dir_entry *ll_entry_at(void *base, unsigned offset)
-{
-        return (struct ll_dir_entry *)(base + offset);
-}
-
 static void ll_dir_check_page(struct inode *dir, struct page *page)
 {
         int      err;
@@ -190,77 +152,15 @@
 
         err = 0;
         if ((i_size_read(dir) >> CFS_PAGE_SHIFT) == (__u64)page->index) {
-=======
-static void ll_check_page(struct inode *dir, struct page *page)
-{
-        /* XXX: check page format later */
-        SetPageChecked(page);
-}
-
-static void ll_release_page(struct page *page, __u64 hash,
-                            __u64 start, __u64 end)
-{
-        kunmap(page);
-        lock_page(page);
-        if (likely(page->mapping != NULL)) {
-                ll_truncate_complete_page(page);
-                unlock_page(page);
-        } else {
-                unlock_page(page);
-                CWARN("NULL mapping page %p, truncated by others: "
-                      "hash(%#llx) | start(%#llx) | end(%#llx)\n",
-                      page, hash, start, end);
-        }
-        page_cache_release(page);
-}
-
-/*
- * Find, kmap and return page that contains given hash.
- */
-static struct page *ll_dir_page_locate(struct inode *dir, __u64 hash,
-                                       __u64 *start, __u64 *end)
-{
-        struct address_space *mapping = dir->i_mapping;
-        /*
-         * Complement of hash is used as an index so that
-         * radix_tree_gang_lookup() can be used to find a page with starting
-         * hash _smaller_ than one we are looking for.
-         */
-        unsigned long offset = hash_x_index((__u32)hash);
-        struct page *page;
-        int found;
-
-        TREE_READ_LOCK_IRQ(mapping);
-        found = radix_tree_gang_lookup(&mapping->page_tree,
-                                       (void **)&page, offset, 1);
-        if (found > 0) {
-                struct lu_dirpage *dp;
-
-                page_cache_get(page);
-                TREE_READ_UNLOCK_IRQ(mapping);
->>>>>>> 7bbcc3c5
                 /*
                  * Last page.
                  */
-<<<<<<< HEAD
                 limit = i_size_read(dir) & ~CFS_PAGE_MASK;
                 if (limit & (size - 1)) {
                         CERROR("%s: dir %lu/%u size %llu doesn't match %u\n",
                                ll_i2mdcexp(dir)->exp_obd->obd_name, dir->i_ino,
                                dir->i_generation, i_size_read(dir), size);
                         err++;
-=======
-                wait_on_page(page);
-                if (PageUptodate(page)) {
-                        dp = kmap(page);
-                        *start = le64_to_cpu(dp->ldp_hash_start);
-                        *end   = le64_to_cpu(dp->ldp_hash_end);
-                        LASSERT(*start <= hash);
-                        if (hash > *end || (*end != *start && hash == *end)) {
-                                ll_release_page(page, hash, *start, *end);
-                                page = NULL;
-                        }
->>>>>>> 7bbcc3c5
                 } else {
                         /*
                          * Place dummy forwarding entries to streamline
@@ -283,7 +183,6 @@
                 err    = ll_dir_check_entry(dir, ent, off, reclen, page->index);
         }
 
-<<<<<<< HEAD
         if (!err && off != limit) {
                 ent = ll_entry_at(addr, off);
                 CERROR("%s: entry in directory %lu/%u spans the page boundary "
@@ -293,26 +192,15 @@
                        (__u64)page->index << CFS_PAGE_SHIFT,
                        off, (unsigned long)le32_to_cpu(ent->lde_inode));
                 err++;
-=======
-        } else {
-                TREE_READ_UNLOCK_IRQ(mapping);
-                page = NULL;
->>>>>>> 7bbcc3c5
         }
         if (err)
                 SetPageError(page);
         SetPageChecked(page);
 }
 
-<<<<<<< HEAD
 struct page *ll_get_dir_page(struct inode *dir, unsigned long n)
-=======
-struct page *ll_get_dir_page(struct inode *dir, __u64 hash, int exact,
-                             struct ll_dir_chain *chain)
->>>>>>> 7bbcc3c5
-{
-        struct ldlm_res_id res_id =
-                { .name = { dir->i_ino, (__u64)dir->i_generation} };
+{
+        struct ldlm_res_id res_id;
         struct lustre_handle lockh;
         struct obd_device *obddev = class_exp2obd(ll_i2sbi(dir)->ll_mdc_exp);
         struct address_space *mapping = dir->i_mapping;
@@ -320,6 +208,7 @@
         ldlm_policy_data_t policy = {.l_inodebits = {MDS_INODELOCK_UPDATE} };
         int rc;
 
+        fid_build_reg_res_name(ll_inode_lu_fid(dir), &res_id);
         rc = ldlm_lock_match(obddev->obd_namespace, LDLM_FL_BLOCK_GRANTED,
                              &res_id, LDLM_IBITS, &policy, LCK_CR, &lockh);
         if (!rc) {
@@ -327,16 +216,7 @@
                 struct ldlm_enqueue_info einfo = { LDLM_IBITS, LCK_CR,
                        ll_mdc_blocking_ast, ldlm_completion_ast, NULL, dir };
                 struct ptlrpc_request *request;
-<<<<<<< HEAD
-                struct mdc_op_data data;
-=======
-                struct md_op_data *op_data;
-
-                op_data = ll_prep_md_op_data(NULL, dir, NULL, NULL, 0, 0,
-                                             LUSTRE_OPC_ANY, NULL);
-                if (IS_ERR(op_data))
-                        return (void *)op_data;
->>>>>>> 7bbcc3c5
+                struct mdc_op_data data = { { 0 } };
 
                 ll_prepare_mdc_op_data(&data, dir, NULL, NULL, 0, 0, NULL);
 
@@ -353,9 +233,414 @@
         }
         ldlm_lock_dump_handle(D_OTHER, &lockh);
 
-<<<<<<< HEAD
         page = read_cache_page(mapping, n,
-=======
+                               (filler_t*)mapping->a_ops->readpage, NULL);
+        if (IS_ERR(page))
+                GOTO(out_unlock, page);
+
+        wait_on_page(page);
+        (void)kmap(page);
+        if (!PageUptodate(page))
+                goto fail;
+        if (!PageChecked(page))
+                ll_dir_check_page(dir, page);
+        if (PageError(page))
+                goto fail;
+
+out_unlock:
+        ldlm_lock_decref(&lockh, LCK_CR);
+        return page;
+
+fail:
+        ll_put_page(page);
+        page = ERR_PTR(-EIO);
+        goto out_unlock;
+}
+
+static inline unsigned ll_dir_validate_entry(char *base, unsigned offset,
+                                             unsigned mask)
+{
+        struct ll_dir_entry *de = ll_entry_at(base, offset);
+        struct ll_dir_entry *p  = ll_entry_at(base, offset & mask);
+        while (p < de && p->lde_rec_len > 0)
+                p = ll_dir_next_entry(p);
+        return (char *)p - base;
+}
+
+/*
+ * File type constants. The same as in ext2 for compatibility.
+ */
+
+enum {
+        LL_DIR_FT_UNKNOWN,
+        LL_DIR_FT_REG_FILE,
+        LL_DIR_FT_DIR,
+        LL_DIR_FT_CHRDEV,
+        LL_DIR_FT_BLKDEV,
+        LL_DIR_FT_FIFO,
+        LL_DIR_FT_SOCK,
+        LL_DIR_FT_SYMLINK,
+        LL_DIR_FT_MAX
+};
+
+static unsigned char ll_dir_filetype_table[LL_DIR_FT_MAX] = {
+        [LL_DIR_FT_UNKNOWN]  = DT_UNKNOWN,
+        [LL_DIR_FT_REG_FILE] = DT_REG,
+        [LL_DIR_FT_DIR]      = DT_DIR,
+        [LL_DIR_FT_CHRDEV]   = DT_CHR,
+        [LL_DIR_FT_BLKDEV]   = DT_BLK,
+        [LL_DIR_FT_FIFO]     = DT_FIFO,
+        [LL_DIR_FT_SOCK]     = DT_SOCK,
+        [LL_DIR_FT_SYMLINK]  = DT_LNK,
+};
+
+/*
+ * Process one page. Returns:
+ *
+ *     -ve: filldir commands readdir to stop.
+ *     +ve: number of entries submitted to filldir.
+ *       0: no live entries on this page.
+ */
+
+static int ll_readdir_page(char *addr, __u64 base, unsigned *offset,
+                           filldir_t filldir, void *cookie)
+{
+        struct ll_dir_entry *de;
+        char *end;
+        int nr;
+
+        de = ll_entry_at(addr, *offset);
+        end = addr + CFS_PAGE_SIZE - ll_dir_rec_len(1);
+        for (nr = 0 ;(char*)de <= end; de = ll_dir_next_entry(de)) {
+                if (de->lde_inode != 0) {
+                        nr++;
+                        *offset = (char *)de - addr;
+                        if (filldir(cookie, de->lde_name, de->lde_name_len,
+                                    base | *offset, le32_to_cpu(de->lde_inode),
+                                    ll_dir_filetype_table[de->lde_file_type &
+                                                          (LL_DIR_FT_MAX - 1)]))
+                                return -1;
+                }
+        }
+        return nr;
+}
+
+static int ll_readdir_18(struct file *filp, void *dirent, filldir_t filldir)
+{
+        struct inode *inode = filp->f_dentry->d_inode;
+        loff_t pos          = filp->f_pos;
+        unsigned offset     = pos & ~CFS_PAGE_MASK;
+        pgoff_t idx         = pos >> CFS_PAGE_SHIFT;
+        pgoff_t npages      = dir_pages(inode);
+        unsigned chunk_mask = ll_dir_page_mask(inode);
+        int need_revalidate = (filp->f_version != inode->i_version);
+        int rc              = 0;
+        int done; /* when this becomes negative --- stop iterating */
+
+        ENTRY;
+
+        CDEBUG(D_VFSTRACE, "VFS Op:inode=%lu/%u(%p) pos %llu/%llu\n",
+               inode->i_ino, inode->i_generation, inode,
+               pos, i_size_read(inode));
+
+        /*
+         * Checking ->i_size without the lock. Should be harmless, as server
+         * re-checks.
+         */
+        if (pos > i_size_read(inode) - ll_dir_rec_len(1))
+                RETURN(0);
+
+        for (done = 0; idx < npages; idx++, offset = 0) {
+                /*
+                 * We can assume that all blocks on this page are filled with
+                 * entries, because ll_dir_check_page() placed special dummy
+                 * entries for us.
+                 */
+
+                char *kaddr;
+                struct page *page;
+
+                CDEBUG(D_EXT2,"read %lu of dir %lu/%u page %lu/%lu "
+                       "size %llu\n",
+                       CFS_PAGE_SIZE, inode->i_ino, inode->i_generation,
+                       idx, npages, i_size_read(inode));
+                page = ll_get_dir_page(inode, idx);
+
+                /* size might have been updated by mdc_readpage */
+                npages = dir_pages(inode);
+
+                if (IS_ERR(page)) {
+                        rc = PTR_ERR(page);
+                        CERROR("error reading dir %lu/%u page %lu: rc %d\n",
+                               inode->i_ino, inode->i_generation, idx, rc);
+                        continue;
+                }
+
+                kaddr = page_address(page);
+                if (need_revalidate) {
+                        /*
+                         * File offset was changed by lseek() and possibly
+                         * points in the middle of an entry. Re-scan from the
+                         * beginning of the chunk.
+                         */
+                        offset = ll_dir_validate_entry(kaddr, offset,
+                                                       chunk_mask);
+                        need_revalidate = 0;
+                }
+                done = ll_readdir_page(kaddr, idx << CFS_PAGE_SHIFT,
+                                       &offset, filldir, dirent);
+                ll_put_page(page);
+                if (done > 0)
+                        /*
+                         * Some entries were sent to the user space, return
+                         * success.
+                         */
+                        rc = 0;
+                else if (done < 0)
+                        /*
+                         * filldir is satisfied.
+                         */
+                        break;
+        }
+
+        filp->f_pos = (idx << CFS_PAGE_SHIFT) | offset;
+        filp->f_version = inode->i_version;
+        touch_atime(filp->f_vfsmnt, filp->f_dentry);
+
+        RETURN(rc);
+}
+
+/*      
+ * Chain of hash overflow pages.
+ */            
+struct ll_dir_chain {
+        /* XXX something. Later */
+};
+  
+static inline void ll_dir_chain_init(struct ll_dir_chain *chain)
+{  
+}
+
+static inline void ll_dir_chain_fini(struct ll_dir_chain *chain)
+{
+}
+
+static inline __u32 hash_x_index(__u32 value)
+{
+        return ((__u32)~0) - value;
+}
+
+/*
+ * Layout of readdir pages, as transmitted on wire.
+ */     
+struct lu_dirent {
+        struct lu_fid lde_fid;
+        __u64         lde_hash;
+        __u16         lde_reclen;
+        __u16         lde_namelen;
+        __u32         lde_padding;
+        char          lde_name[0];
+};
+
+struct lu_dirpage {
+        __u64            ldp_hash_start;
+        __u64            ldp_hash_end;
+        __u16            ldp_flags;
+        __u16            ldp_pad0;
+        __u32            ldp_pad1;
+        struct lu_dirent ldp_entries[0];
+};
+
+enum lu_dirpage_flags {
+        LDF_EMPTY = 1 << 0
+};
+
+static inline struct lu_dirent *lu_dirent_start(struct lu_dirpage *dp)
+{
+        if (le16_to_cpu(dp->ldp_flags) & LDF_EMPTY)
+                return NULL;
+        else
+                return dp->ldp_entries;
+}
+
+static inline struct lu_dirent *lu_dirent_next(struct lu_dirent *ent)
+{
+        struct lu_dirent *next;
+
+        if (le16_to_cpu(ent->lde_reclen) != 0)
+                next = ((void *)ent) + le16_to_cpu(ent->lde_reclen);
+        else
+                next = NULL;
+
+        return next;
+}
+
+static inline int lu_dirent_size(struct lu_dirent *ent)
+{
+        if (le16_to_cpu(ent->lde_reclen) == 0) {
+                return (sizeof(*ent) +
+                        le16_to_cpu(ent->lde_namelen) + 3) & ~3;
+        }
+        return le16_to_cpu(ent->lde_reclen);
+}
+
+#define DIR_END_OFF              0xfffffffffffffffeULL
+
+#ifdef HAVE_RW_TREE_LOCK
+#define TREE_READ_LOCK_IRQ(mapping)     read_lock_irq(&(mapping)->tree_lock)
+#define TREE_READ_UNLOCK_IRQ(mapping) read_unlock_irq(&(mapping)->tree_lock)
+#else
+#define TREE_READ_LOCK_IRQ(mapping) spin_lock_irq(&(mapping)->tree_lock)
+#define TREE_READ_UNLOCK_IRQ(mapping) spin_unlock_irq(&(mapping)->tree_lock)
+#endif
+
+/* returns the page unlocked, but with a reference */
+static int ll_dir_readpage_20(struct file *file, struct page *page)
+{
+        struct inode *inode = page->mapping->host;
+        struct ptlrpc_request *request;
+        struct mdt_body *body;
+        struct ll_fid fid;
+        __u64 hash;
+        int rc;
+        ENTRY;
+
+        hash = hash_x_index(page->index);
+        CDEBUG(D_VFSTRACE, "VFS Op:inode=%lu/%u(%p) off %lu\n",
+               inode->i_ino, inode->i_generation, inode, (unsigned long)hash);
+
+        ll_inode2fid(&fid, inode);
+        rc = mdc_readpage(ll_i2sbi(inode)->ll_mdc_exp, &fid,
+                          hash, page, &request);
+        if (!rc) {
+                body = lustre_msg_buf(request->rq_repmsg, REPLY_REC_OFF,
+                                      sizeof(*body));
+                /* Checked by mdc_readpage() */
+                LASSERT(body != NULL);
+
+                if (body->valid & OBD_MD_FLSIZE) {
+                        ll_inode_size_lock(inode, 0);
+                        i_size_write(inode, body->size);
+                        ll_inode_size_unlock(inode, 0);
+                }
+                SetPageUptodate(page);
+        }
+        ptlrpc_req_finished(request);
+
+        unlock_page(page);
+        EXIT;
+        return rc;
+}
+
+
+static void ll_check_page(struct inode *dir, struct page *page)
+{
+        /* XXX: check page format later */
+        SetPageChecked(page);
+}
+
+
+/*
+ * Find, kmap and return page that contains given hash.
+ */
+static struct page *ll_dir_page_locate(struct inode *dir, unsigned long hash,
+                                       __u64 *start, __u64 *end)
+{
+        struct address_space *mapping = dir->i_mapping;
+        /*
+         * Complement of hash is used as an index so that
+         * radix_tree_gang_lookup() can be used to find a page with starting
+         * hash _smaller_ than one we are looking for.
+         */
+        unsigned long offset = hash_x_index(hash);
+        struct page *page;
+        int found;
+        ENTRY;
+
+        TREE_READ_LOCK_IRQ(mapping);
+        found = radix_tree_gang_lookup(&mapping->page_tree,
+                                       (void **)&page, offset, 1);
+        if (found > 0) {
+                struct lu_dirpage *dp;
+
+                page_cache_get(page);
+                TREE_READ_UNLOCK_IRQ(mapping);
+                /*
+                 * In contrast to find_lock_page() we are sure that directory
+                 * page cannot be truncated (while DLM lock is held) and,
+                 * hence, can avoid restart.
+                 *
+                 * In fact, page cannot be locked here at all, because
+                 * ll_dir_readpage() does synchronous io.
+                 */
+                wait_on_page(page);
+                if (PageUptodate(page)) {
+                        dp = kmap(page);
+                        *start = le64_to_cpu(dp->ldp_hash_start);
+                        *end   = le64_to_cpu(dp->ldp_hash_end);
+                        LASSERT(*start <= hash);
+                        if (hash > *end || (*end != *start && hash == *end)) {
+                                kunmap(page);
+                                lock_page(page);
+                                ll_truncate_complete_page(page);
+                                unlock_page(page);
+                                page_cache_release(page);
+                                page = NULL;
+                        }
+                } else {
+                        page_cache_release(page);
+                        page = ERR_PTR(-EIO);
+                }
+
+        } else {
+                TREE_READ_UNLOCK_IRQ(mapping);
+                page = NULL;
+        }
+        RETURN(page);
+}
+
+static struct page *ll_get_dir_page_20(struct inode *dir, __u64 hash, int exact,
+                                       struct ll_dir_chain *chain)
+{
+        struct ldlm_res_id res_id;
+        struct lustre_handle lockh;
+        struct obd_device *obddev = class_exp2obd(ll_i2sbi(dir)->ll_mdc_exp);
+        struct address_space *mapping = dir->i_mapping;
+        struct lu_dirpage *dp;
+        struct page *page;
+        ldlm_policy_data_t policy = {.l_inodebits = {MDS_INODELOCK_UPDATE} };
+        ldlm_mode_t mode;
+        int rc;
+        __u64 start = 0;
+        __u64 end = 0;
+        ENTRY;
+ 
+        fid_build_reg_res_name(ll_inode_lu_fid(dir), &res_id);
+        mode = LCK_PR;
+        rc = ldlm_lock_match(obddev->obd_namespace, LDLM_FL_BLOCK_GRANTED,
+                             &res_id, LDLM_IBITS, &policy, mode, &lockh);
+        if (!rc) {
+                struct lookup_intent it = { .it_op = IT_READDIR };
+                struct ldlm_enqueue_info einfo = { LDLM_IBITS, mode,
+                       ll_mdc_blocking_ast, ldlm_completion_ast, NULL, dir };
+                struct ptlrpc_request *request;
+                struct mdc_op_data op_data = { { 0 } };
+
+                ll_prepare_mdc_op_data(&op_data, dir, NULL, NULL, 0, 0, NULL);
+
+                rc = mdc_enqueue(ll_i2sbi(dir)->ll_mdc_exp, &einfo, &it,
+                                 &op_data, &lockh, NULL, 0, 0);
+
+                request = (struct ptlrpc_request *)it.d.lustre.it_data;
+                if (request)
+                        ptlrpc_req_finished(request);
+                if (rc < 0) {
+                        CERROR("lock enqueue: rc: %d\n", rc);
+                        RETURN(ERR_PTR(rc));
+                }
+        }
+        ldlm_lock_dump_handle(D_OTHER, &lockh);
+
         page = ll_dir_page_locate(dir, hash, &start, &end);
         if (IS_ERR(page))
                 GOTO(out_unlock, page);
@@ -382,17 +667,19 @@
                          * entries with smaller hash values. Stale page should
                          * be invalidated, and new one fetched.
                          */
-                        CWARN("Stale readpage page %p: %#llx != %#llx\n",
-                              page, hash, start);
-                        ll_release_page(page, hash, start, end);
+                        CDEBUG(D_INFO, "Stale readpage page %p: %#lx != %#lx\n",
+                              page, (unsigned long)hash, (unsigned long)start);
+                        lock_page(page);
+                        ll_truncate_complete_page(page);
+                        unlock_page(page);
+                        page_cache_release(page);
                 } else {
                         GOTO(hash_collision, page);
                 }
         }
 
-        page = read_cache_page(mapping, hash_x_index((__u32)hash),
->>>>>>> 7bbcc3c5
-                               (filler_t*)mapping->a_ops->readpage, NULL);
+        page = read_cache_page(mapping, hash_x_index(hash),
+                               (filler_t*)ll_dir_readpage_20, NULL);
         if (IS_ERR(page))
                 GOTO(out_unlock, page);
 
@@ -401,148 +688,71 @@
         if (!PageUptodate(page))
                 goto fail;
         if (!PageChecked(page))
-                ll_dir_check_page(dir, page);
+                ll_check_page(dir, page);
         if (PageError(page))
                 goto fail;
-
+hash_collision:
+        dp = page_address(page);
+
+        start = le64_to_cpu(dp->ldp_hash_start);
+        end   = le64_to_cpu(dp->ldp_hash_end);
+        if (end == start) {
+                LASSERT(start == hash);
+                CWARN("Page-wide hash collision: %#lx\n", (unsigned long)end);
+                /*
+                 * Fetch whole overflow chain...
+                 *
+                 * XXX not yet.
+                 */
+                goto fail;
+        }
 out_unlock:
-        ldlm_lock_decref(&lockh, LCK_CR);
-        return page;
+        ldlm_lock_decref(&lockh, mode);
+        RETURN(page);
 
 fail:
-        kunmap(page);
-        page_cache_release(page);
+        ll_put_page(page);
         page = ERR_PTR(-EIO);
         goto out_unlock;
 }
 
-/*
- * p is at least 6 bytes before the end of page
- */
-static inline struct ll_dir_entry *ll_dir_next_entry(struct ll_dir_entry *p)
-{
-        return ll_entry_at(p, le16_to_cpu(p->lde_rec_len));
-}
-
-static inline unsigned ll_dir_validate_entry(char *base, unsigned offset,
-                                             unsigned mask)
-{
-        struct ll_dir_entry *de = ll_entry_at(base, offset);
-        struct ll_dir_entry *p  = ll_entry_at(base, offset & mask);
-        while (p < de && p->lde_rec_len > 0)
-                p = ll_dir_next_entry(p);
-        return (char *)p - base;
-}
-
-/*
- * File type constants. The same as in ext2 for compatibility.
- */
-
-enum {
-        LL_DIR_FT_UNKNOWN,
-        LL_DIR_FT_REG_FILE,
-        LL_DIR_FT_DIR,
-        LL_DIR_FT_CHRDEV,
-        LL_DIR_FT_BLKDEV,
-        LL_DIR_FT_FIFO,
-        LL_DIR_FT_SOCK,
-        LL_DIR_FT_SYMLINK,
-        LL_DIR_FT_MAX
-};
-
-static unsigned char ll_dir_filetype_table[LL_DIR_FT_MAX] = {
-        [LL_DIR_FT_UNKNOWN]  = DT_UNKNOWN,
-        [LL_DIR_FT_REG_FILE] = DT_REG,
-        [LL_DIR_FT_DIR]      = DT_DIR,
-        [LL_DIR_FT_CHRDEV]   = DT_CHR,
-        [LL_DIR_FT_BLKDEV]   = DT_BLK,
-        [LL_DIR_FT_FIFO]     = DT_FIFO,
-        [LL_DIR_FT_SOCK]     = DT_SOCK,
-        [LL_DIR_FT_SYMLINK]  = DT_LNK,
-};
-
-/*
- * Process one page. Returns:
- *
- *     -ve: filldir commands readdir to stop.
- *     +ve: number of entries submitted to filldir.
- *       0: no live entries on this page.
- */
-
-int ll_readdir_page(char *addr, __u64 base, unsigned *offset,
-                    filldir_t filldir, void *cookie)
-{
-        struct ll_dir_entry *de;
-        char *end;
-        int nr;
-
-        de = ll_entry_at(addr, *offset);
-        end = addr + CFS_PAGE_SIZE - ll_dir_rec_len(1);
-        for (nr = 0 ;(char*)de <= end; de = ll_dir_next_entry(de)) {
-                if (de->lde_inode != 0) {
-                        nr++;
-                        *offset = (char *)de - addr;
-                        if (filldir(cookie, de->lde_name, de->lde_name_len,
-                                    base | *offset, le32_to_cpu(de->lde_inode),
-                                    ll_dir_filetype_table[de->lde_file_type &
-                                                          (LL_DIR_FT_MAX - 1)]))
-                                return -1;
-                }
-        }
-        return nr;
-}
-
-int ll_readdir(struct file *filp, void *dirent, filldir_t filldir)
-{
-        struct inode *inode = filp->f_dentry->d_inode;
-        loff_t pos          = filp->f_pos;
-        unsigned offset     = pos & ~CFS_PAGE_MASK;
-        pgoff_t idx         = pos >> CFS_PAGE_SHIFT;
-        pgoff_t npages      = dir_pages(inode);
-        unsigned chunk_mask = ll_dir_page_mask(inode);
-        int need_revalidate = (filp->f_version != inode->i_version);
-        int rc              = 0;
-        int done; /* when this becomes negative --- stop iterating */
-
+static int ll_readdir_20(struct file *filp, void *cookie, filldir_t filldir)
+{
+        struct inode         *inode = filp->f_dentry->d_inode;
+        struct ll_sb_info    *sbi   = ll_i2sbi(inode);
+        __u64                 pos   = filp->f_pos;
+        struct page          *page;
+        struct ll_dir_chain   chain;
+        int rc;
+        int done;
+        int shift;
         ENTRY;
 
-        CDEBUG(D_VFSTRACE, "VFS Op:inode=%lu/%u(%p) pos %llu/%llu\n",
+        CDEBUG(D_VFSTRACE, "VFS Op:inode=%lu/%u(%p) pos %lu/%llu\n",
                inode->i_ino, inode->i_generation, inode,
-               pos, i_size_read(inode));
-
-        /*
-         * Checking ->i_size without the lock. Should be harmless, as server
-         * re-checks.
-         */
-        if (pos > i_size_read(inode) - ll_dir_rec_len(1))
+               (unsigned long)pos, i_size_read(inode));
+
+        if (pos == DIR_END_OFF)
+                /*
+                 * end-of-file.
+                 */
                 RETURN(0);
 
-        for (done = 0; idx < npages; idx++, offset = 0) {
-                /*
-                 * We can assume that all blocks on this page are filled with
-                 * entries, because ll_dir_check_page() placed special dummy
-                 * entries for us.
-                 */
-
-                char *kaddr;
-                struct page *page;
-
-                CDEBUG(D_EXT2,"read %lu of dir %lu/%u page %lu/%lu "
-                       "size %llu\n",
-                       CFS_PAGE_SIZE, inode->i_ino, inode->i_generation,
-                       idx, npages, i_size_read(inode));
-                page = ll_get_dir_page(inode, idx);
-
-                /* size might have been updated by mdc_readpage */
-                npages = dir_pages(inode);
-
-<<<<<<< HEAD
-                if (IS_ERR(page)) {
-=======
+        rc    = 0;
+        done  = 0;
+        shift = 0;
+        ll_dir_chain_init(&chain);
+
+        page = ll_get_dir_page_20(inode, pos, 0, &chain);
+
+        while (rc == 0 && !done) {
+                struct lu_dirpage *dp;
+                struct lu_dirent  *ent;
+
                 if (!IS_ERR(page)) {
-                        /*
+                        /* 
                          * If page is empty (end of directoryis reached),
-                         * use this value.
+                         * use this value. 
                          */
                         __u64 hash = DIR_END_OFF;
                         __u64 next;
@@ -555,10 +765,6 @@
                                 struct lu_fid  fid;
                                 ino_t          ino;
 
-                                /*
-                                 * XXX: implement correct swabbing here.
-                                 */
-
                                 hash    = le64_to_cpu(ent->lde_hash);
                                 namelen = le16_to_cpu(ent->lde_namelen);
 
@@ -578,7 +784,7 @@
                                 fid  = ent->lde_fid;
                                 name = ent->lde_name;
                                 fid_le_to_cpu(&fid, &fid);
-                                ino  = ll_fid_build_ino(sbi, &fid);
+                                ino  = ll_fid_build_ino(sbi, (struct ll_fid*)&fid);
 
                                 done = filldir(cookie, name, namelen,
                                                (loff_t)hash, ino, DT_UNKNOWN);
@@ -597,56 +803,43 @@
                                          * Normal case: continue to the next
                                          * page.
                                          */
-                                        page = ll_get_dir_page(inode, pos, 1,
-                                                               &chain);
+                                        page = ll_get_dir_page_20(inode, pos, 1,
+                                                                  &chain);
                                 else {
                                         /*
                                          * go into overflow page.
                                          */
                                 }
-                        } else
+                        } else {
                                 pos = hash;
+                        }
                 } else {
->>>>>>> 7bbcc3c5
                         rc = PTR_ERR(page);
-                        CERROR("error reading dir %lu/%u page %lu: rc %d\n",
-                               inode->i_ino, inode->i_generation, idx, rc);
-                        continue;
-                }
-
-                kaddr = page_address(page);
-                if (need_revalidate) {
-                        /*
-                         * File offset was changed by lseek() and possibly
-                         * points in the middle of an entry. Re-scan from the
-                         * beginning of the chunk.
-                         */
-                        offset = ll_dir_validate_entry(kaddr, offset,
-                                                       chunk_mask);
-                        need_revalidate = 0;
-                }
-                done = ll_readdir_page(kaddr, idx << CFS_PAGE_SHIFT,
-                                       &offset, filldir, dirent);
-                kunmap(page);
-                page_cache_release(page);
-                if (done > 0)
-                        /*
-                         * Some entries were sent to the user space, return
-                         * success.
-                         */
-                        rc = 0;
-                else if (done < 0)
-                        /*
-                         * filldir is satisfied.
-                         */
-                        break;
-        }
-
-        filp->f_pos = (idx << CFS_PAGE_SHIFT) | offset;
+                        CERROR("error reading dir "DFID" at %lu: rc %d\n",
+                               PFID(ll_inode_lu_fid(inode)),
+                               (unsigned long)pos, rc);
+                }
+        }
+
+        filp->f_pos = (loff_t)(__s32)pos;
         filp->f_version = inode->i_version;
         touch_atime(filp->f_vfsmnt, filp->f_dentry);
 
+        ll_dir_chain_fini(&chain);
+
         RETURN(rc);
+}
+
+static int ll_readdir(struct file *filp, void *cookie, filldir_t filldir)
+{
+        struct inode      *inode = filp->f_dentry->d_inode;
+        struct ll_sb_info *sbi = ll_i2sbi(inode);
+
+        if (sbi->ll_mdc_exp->exp_connect_flags & OBD_CONNECT_FID) {
+                return ll_readdir_20(filp, cookie, filldir);
+        } else {
+                return ll_readdir_18(filp, cookie, filldir);
+        }
 }
 
 #define QCTL_COPY(out, in)              \
@@ -659,7 +852,7 @@
         Q_COPY(out, in, qc_dqblk);      \
 } while (0)
 
-int ll_send_mgc_param(struct obd_export *mgc, char *string)
+static int ll_send_mgc_param(struct obd_export *mgc, char *string)
 {
         struct mgs_send_param *msp;
         int rc = 0;
@@ -669,7 +862,7 @@
                 return -ENOMEM;
 
         strncpy(msp->mgs_param, string, MGS_PARAM_MAXLEN);
-        rc = obd_set_info_async(mgc, strlen(KEY_SET_INFO), KEY_SET_INFO,
+        rc = obd_set_info_async(mgc, sizeof(KEY_SET_INFO), KEY_SET_INFO,
                                 sizeof(struct mgs_send_param), msp, NULL);
         if (rc)
                 CERROR("Failed to set parameter: %d\n", rc);
@@ -678,7 +871,7 @@
         return rc;
 }
 
-char *ll_get_fsname(struct inode *inode)
+static char *ll_get_fsname(struct inode *inode)
 {
         struct lustre_sb_info *lsi = s2lsi(inode->i_sb);
         char *ptr, *fsname;
@@ -699,7 +892,7 @@
                      int set_default)
 {
         struct ll_sb_info *sbi = ll_i2sbi(inode);
-        struct mdc_op_data data;
+        struct mdc_op_data data = { { 0 } };
         struct ptlrpc_request *req = NULL;
         struct lustre_sb_info *lsi = s2lsi(inode->i_sb);
         struct obd_device *mgc = lsi->lsi_mgc;
@@ -775,12 +968,8 @@
         struct lov_mds_md *lmm = NULL;
         struct ptlrpc_request *req = NULL;
         int rc, lmmsize;
-<<<<<<< HEAD
 
         ll_inode2fid(&fid, inode);
-=======
-        struct obd_capa *oc;
->>>>>>> 7bbcc3c5
 
         rc = ll_get_max_mdsize(sbi, &lmmsize);
         if (rc)
@@ -817,9 +1006,9 @@
          * little endian.  We convert it to host endian before
          * passing it to userspace.
          */
-        if (lmm->lmm_magic == __swab32(LOV_MAGIC)) {
+        if ((LOV_MAGIC != cpu_to_le32(LOV_MAGIC)) &&
+            (cpu_to_le32(LOV_MAGIC) == lmm->lmm_magic))
                 lustre_swab_lov_user_md((struct lov_user_md *)lmm);
-        }
 out:
         *lmmp = lmm;
         *lmm_size = lmmsize;
@@ -1019,6 +1208,15 @@
                 if (rc)
                         GOTO(free_lmm, rc = -EFAULT);
 
+                if (lmm->lmm_magic != LOV_USER_MAGIC)
+                        GOTO(free_lmm, rc = -EINVAL);
+
+                if (LOV_USER_MAGIC != cpu_to_le32(LOV_USER_MAGIC) &&
+                    cpu_to_le32(LOV_USER_MAGIC) == cpu_to_le32(lmm->lmm_magic)) {
+                        lustre_swab_lov_user_md_objects((struct lov_user_md *)lmm);
+                        lustre_swab_lov_user_md((struct lov_user_md *)lmm);
+                }
+
                 rc = obd_unpackmd(sbi->ll_osc_exp, &lsm, lmm, lmmsize);
                 if (rc < 0)
                         GOTO(free_lmm, rc = -ENOMEM);
@@ -1172,6 +1370,7 @@
                 id = qctl->qc_id;
                 switch (cmd) {
                 case LUSTRE_Q_INVALIDATE:
+                case LUSTRE_Q_FINVALIDATE:
                 case Q_QUOTAON:
                 case Q_QUOTAOFF:
                 case Q_SETQUOTA:
