/* -*- mode: c; c-basic-offset: 8; indent-tabs-mode: nil; -*-
 * vim:expandtab:shiftwidth=8:tabstop=8:
 *
 * GPL HEADER START
 *
 * DO NOT ALTER OR REMOVE COPYRIGHT NOTICES OR THIS FILE HEADER.
 *
 * This program is free software; you can redistribute it and/or modify
 * it under the terms of the GNU General Public License version 2 only,
 * as published by the Free Software Foundation.
 *
 * This program is distributed in the hope that it will be useful, but
 * WITHOUT ANY WARRANTY; without even the implied warranty of
 * MERCHANTABILITY or FITNESS FOR A PARTICULAR PURPOSE.  See the GNU
 * General Public License version 2 for more details (a copy is included
 * in the LICENSE file that accompanied this code).
 *
 * You should have received a copy of the GNU General Public License
 * version 2 along with this program; If not, see
 * http://www.sun.com/software/products/lustre/docs/GPLv2.pdf
 *
 * Please contact Sun Microsystems, Inc., 4150 Network Circle, Santa Clara,
 * CA 95054 USA or visit www.sun.com if you need additional information or
 * have any questions.
 *
 * GPL HEADER END
 */
/*
 * Copyright  2008 Sun Microsystems, Inc. All rights reserved
 * Use is subject to license terms.
 */
/*
 * This file is part of Lustre, http://www.lustre.org/
 * Lustre is a trademark of Sun Microsystems, Inc.
 *
 * lustre/llite/dir.c
 *
 * Directory code for lustre client.
 */

#include <linux/fs.h>
#include <linux/pagemap.h>
#include <linux/mm.h>
#include <linux/version.h>
#include <linux/smp_lock.h>
#include <asm/uaccess.h>
#if (LINUX_VERSION_CODE < KERNEL_VERSION(2,5,0))
# include <linux/locks.h>   // for wait_on_buffer
#else
# include <linux/buffer_head.h>   // for wait_on_buffer
#endif

#define DEBUG_SUBSYSTEM S_LLITE

#include <obd_support.h>
#include <obd_class.h>
#include <lustre_lib.h>
#include <lustre/lustre_idl.h>
#include <lustre_lite.h>
#include <lustre_dlm.h>
#include "llite_internal.h"

#ifndef HAVE_PAGE_CHECKED
#ifdef HAVE_PG_FS_MISC
#define PageChecked(page)        test_bit(PG_fs_misc, &(page)->flags)
#define SetPageChecked(page)     set_bit(PG_fs_misc, &(page)->flags)
#else
#error PageChecked or PageFsMisc not defined in kernel
#endif
#endif

<<<<<<< HEAD
/* returns the page unlocked, but with a reference */
static int ll_dir_readpage(struct file *file, struct page *page)
{
        struct inode *inode = page->mapping->host;
        struct ll_fid mdc_fid;
        __u64 offset;
        struct ptlrpc_request *request;
        struct mds_body *body;
        int rc = 0;
        ENTRY;

        offset = (__u64)page->index << CFS_PAGE_SHIFT;
        CDEBUG(D_VFSTRACE, "VFS Op:inode=%lu/%u(%p) off "LPU64"\n",
               inode->i_ino, inode->i_generation, inode, offset);

        ll_pack_fid(&mdc_fid, inode->i_ino, inode->i_generation, S_IFDIR);

        rc = mdc_readpage(ll_i2sbi(inode)->ll_mdc_exp, &mdc_fid,
                          offset, page, &request);
        if (!rc) {
                body = lustre_msg_buf(request->rq_repmsg, REPLY_REC_OFF,
                                      sizeof(*body));
                LASSERT(body != NULL); /* checked by mdc_readpage() */
                /* swabbed by mdc_readpage() */
                LASSERT(lustre_rep_swabbed(request, REPLY_REC_OFF));

                if (body->size != i_size_read(inode)) {
                        ll_inode_size_lock(inode, 0);
                        i_size_write(inode, body->size);
                        ll_inode_size_unlock(inode, 0);
                }

                SetPageUptodate(page);
        }
        ptlrpc_req_finished(request);

        unlock_page(page);
        EXIT;
        return rc;
}

struct address_space_operations ll_dir_aops = {
        .readpage  = ll_dir_readpage,
};

static inline unsigned ll_dir_page_mask(struct inode *inode)
{
        return ~(inode->i_sb->s_blocksize - 1);
}

/*
 * Check consistency of a single entry.
 */
static int ll_dir_check_entry(struct inode *dir, struct ll_dir_entry *ent,
                              unsigned offset, unsigned rec_len, pgoff_t index)
{
        const char *msg;

        /*
         * Consider adding more checks.
         */

        if (unlikely(rec_len < ll_dir_rec_len(1)))
                msg = "entry is too short";
        else if (unlikely(rec_len & 3))
                msg = "wrong alignment";
        else if (unlikely(rec_len < ll_dir_rec_len(ent->lde_name_len)))
                msg = "rec_len doesn't match name_len";
        else if (unlikely(((offset + rec_len - 1) ^ offset) &
                          ll_dir_page_mask(dir)))
                msg = "directory entry across blocks";
        else
                return 0;
        CERROR("%s: bad entry in directory %lu/%u: %s - "
               "offset=%lu+%u, inode=%lu, rec_len=%d,"
               " name_len=%d\n", ll_i2mdcexp(dir)->exp_obd->obd_name,
               dir->i_ino, dir->i_generation, msg,
               index << CFS_PAGE_SHIFT,
               offset, (unsigned long)le32_to_cpu(ent->lde_inode),
               rec_len, ent->lde_name_len);
        return -EIO;
}

static void ll_dir_check_page(struct inode *dir, struct page *page)
{
        int      err;
        unsigned size = dir->i_sb->s_blocksize;
        char    *addr = page_address(page);
        unsigned off;
        unsigned limit;
        unsigned reclen;

        struct ll_dir_entry *ent;

        err = 0;
        if ((i_size_read(dir) >> CFS_PAGE_SHIFT) == (__u64)page->index) {
                /*
                 * Last page.
                 */
                limit = i_size_read(dir) & ~CFS_PAGE_MASK;
                if (limit & (size - 1)) {
                        CERROR("%s: dir %lu/%u size %llu doesn't match %u\n",
                               ll_i2mdcexp(dir)->exp_obd->obd_name, dir->i_ino,
                               dir->i_generation, i_size_read(dir), size);
                        err++;
                } else {
                        /*
                         * Place dummy forwarding entries to streamline
                         * ll_readdir().
                         */
                        for (off = limit; off < CFS_PAGE_SIZE; off += size) {
                                ent = ll_entry_at(addr, off);
                                ent->lde_rec_len = cpu_to_le16(size);
                                ent->lde_name_len = 0;
                                ent->lde_inode = 0;
                        }
                }
        } else
                limit = CFS_PAGE_SIZE;

        for (off = 0;
             !err && off <= limit - ll_dir_rec_len(1); off += reclen) {
                ent    = ll_entry_at(addr, off);
                reclen = le16_to_cpu(ent->lde_rec_len);
                err    = ll_dir_check_entry(dir, ent, off, reclen, page->index);
        }

        if (!err && off != limit) {
                ent = ll_entry_at(addr, off);
                CERROR("%s: entry in directory %lu/%u spans the page boundary "
                       "offset="LPU64"+%u, inode=%lu\n",
                       ll_i2mdcexp(dir)->exp_obd->obd_name,
                       dir->i_ino, dir->i_generation,
                       (__u64)page->index << CFS_PAGE_SHIFT,
                       off, (unsigned long)le32_to_cpu(ent->lde_inode));
                err++;
        }
        if (err)
                SetPageError(page);
        SetPageChecked(page);
}

struct page *ll_get_dir_page(struct inode *dir, unsigned long n)
{
        struct ldlm_res_id res_id;
        struct lustre_handle lockh;
        struct obd_device *obddev = class_exp2obd(ll_i2sbi(dir)->ll_mdc_exp);
        struct address_space *mapping = dir->i_mapping;
        struct page *page;
        ldlm_policy_data_t policy = {.l_inodebits = {MDS_INODELOCK_UPDATE} };
        int rc;

        fid_build_reg_res_name(ll_inode_lu_fid(dir), &res_id);
        rc = ldlm_lock_match(obddev->obd_namespace, LDLM_FL_BLOCK_GRANTED,
                             &res_id, LDLM_IBITS, &policy, LCK_CR, &lockh);
        if (!rc) {
                struct lookup_intent it = { .it_op = IT_READDIR };
                struct ldlm_enqueue_info einfo = { LDLM_IBITS, LCK_CR,
                       ll_mdc_blocking_ast, ldlm_completion_ast, NULL, dir };
                struct ptlrpc_request *request;
                struct mdc_op_data data = { { 0 } };

                ll_prepare_mdc_op_data(&data, dir, NULL, NULL, 0, 0, NULL);

                rc = mdc_enqueue(ll_i2sbi(dir)->ll_mdc_exp, &einfo, &it,
                                 &data, &lockh, NULL, 0, 0);

                request = (struct ptlrpc_request *)it.d.lustre.it_data;
                if (request)
                        ptlrpc_req_finished(request);
                if (rc < 0) {
                        CERROR("lock enqueue: rc: %d\n", rc);
                        return ERR_PTR(rc);
                }
        }
        ldlm_lock_dump_handle(D_OTHER, &lockh);

        page = read_cache_page(mapping, n,
                               (filler_t*)mapping->a_ops->readpage, NULL);
        if (IS_ERR(page))
                GOTO(out_unlock, page);

        wait_on_page(page);
        (void)kmap(page);
        if (!PageUptodate(page))
                goto fail;
        if (!PageChecked(page))
                ll_dir_check_page(dir, page);
        if (PageError(page))
                goto fail;

out_unlock:
        ldlm_lock_decref(&lockh, LCK_CR);
        return page;

fail:
        ll_put_page(page);
        page = ERR_PTR(-EIO);
        goto out_unlock;
}

static inline unsigned ll_dir_validate_entry(char *base, unsigned offset,
                                             unsigned mask)
{
        struct ll_dir_entry *de = ll_entry_at(base, offset);
        struct ll_dir_entry *p  = ll_entry_at(base, offset & mask);
        while (p < de && p->lde_rec_len > 0)
                p = ll_dir_next_entry(p);
        return (char *)p - base;
}

/*
 * File type constants. The same as in ext2 for compatibility.
 */

enum {
        LL_DIR_FT_UNKNOWN,
        LL_DIR_FT_REG_FILE,
        LL_DIR_FT_DIR,
        LL_DIR_FT_CHRDEV,
        LL_DIR_FT_BLKDEV,
        LL_DIR_FT_FIFO,
        LL_DIR_FT_SOCK,
        LL_DIR_FT_SYMLINK,
        LL_DIR_FT_MAX
};

static unsigned char ll_dir_filetype_table[LL_DIR_FT_MAX] = {
        [LL_DIR_FT_UNKNOWN]  = DT_UNKNOWN,
        [LL_DIR_FT_REG_FILE] = DT_REG,
        [LL_DIR_FT_DIR]      = DT_DIR,
        [LL_DIR_FT_CHRDEV]   = DT_CHR,
        [LL_DIR_FT_BLKDEV]   = DT_BLK,
        [LL_DIR_FT_FIFO]     = DT_FIFO,
        [LL_DIR_FT_SOCK]     = DT_SOCK,
        [LL_DIR_FT_SYMLINK]  = DT_LNK,
};

/*
 * Process one page. Returns:
 *
 *     -ve: filldir commands readdir to stop.
 *     +ve: number of entries submitted to filldir.
 *       0: no live entries on this page.
 */

static int ll_readdir_page(char *addr, __u64 base, unsigned *offset,
                           filldir_t filldir, void *cookie)
{
        struct ll_dir_entry *de;
        char *end;
        int nr;

        de = ll_entry_at(addr, *offset);
        end = addr + CFS_PAGE_SIZE - ll_dir_rec_len(1);
        for (nr = 0 ;(char*)de <= end; de = ll_dir_next_entry(de)) {
                if (de->lde_inode != 0) {
                        nr++;
                        *offset = (char *)de - addr;
                        if (filldir(cookie, de->lde_name, de->lde_name_len,
                                    base | *offset, le32_to_cpu(de->lde_inode),
                                    ll_dir_filetype_table[de->lde_file_type &
                                                          (LL_DIR_FT_MAX - 1)]))
                                return -1;
                }
        }
        return nr;
}

static int ll_readdir_18(struct file *filp, void *dirent, filldir_t filldir)
{
        struct inode *inode = filp->f_dentry->d_inode;
        loff_t pos          = filp->f_pos;
        unsigned offset     = pos & ~CFS_PAGE_MASK;
        pgoff_t idx         = pos >> CFS_PAGE_SHIFT;
        pgoff_t npages      = dir_pages(inode);
        unsigned chunk_mask = ll_dir_page_mask(inode);
        int need_revalidate = (filp->f_version != inode->i_version);
        int rc              = 0;
        int done; /* when this becomes negative --- stop iterating */

        ENTRY;

        CDEBUG(D_VFSTRACE, "VFS Op:inode=%lu/%u(%p) pos %llu/%llu\n",
               inode->i_ino, inode->i_generation, inode,
               pos, i_size_read(inode));

        /*
         * Checking ->i_size without the lock. Should be harmless, as server
         * re-checks.
         */
        if (pos > i_size_read(inode) - ll_dir_rec_len(1))
                RETURN(0);

        for (done = 0; idx < npages; idx++, offset = 0) {
                /*
                 * We can assume that all blocks on this page are filled with
                 * entries, because ll_dir_check_page() placed special dummy
                 * entries for us.
                 */

                char *kaddr;
                struct page *page;

                CDEBUG(D_EXT2,"read %lu of dir %lu/%u page %lu/%lu "
                       "size %llu\n",
                       CFS_PAGE_SIZE, inode->i_ino, inode->i_generation,
                       idx, npages, i_size_read(inode));
                page = ll_get_dir_page(inode, idx);

                /* size might have been updated by mdc_readpage */
                npages = dir_pages(inode);

                if (IS_ERR(page)) {
                        rc = PTR_ERR(page);
                        CERROR("error reading dir %lu/%u page %lu: rc %d\n",
                               inode->i_ino, inode->i_generation, idx, rc);
                        continue;
                }

                kaddr = page_address(page);
                if (need_revalidate) {
                        /*
                         * File offset was changed by lseek() and possibly
                         * points in the middle of an entry. Re-scan from the
                         * beginning of the chunk.
                         */
                        offset = ll_dir_validate_entry(kaddr, offset,
                                                       chunk_mask);
                        need_revalidate = 0;
                }
                done = ll_readdir_page(kaddr, idx << CFS_PAGE_SHIFT,
                                       &offset, filldir, dirent);
                ll_put_page(page);
                if (done > 0)
                        /*
                         * Some entries were sent to the user space, return
                         * success.
                         */
                        rc = 0;
                else if (done < 0)
                        /*
                         * filldir is satisfied.
                         */
                        break;
        }

        filp->f_pos = (idx << CFS_PAGE_SHIFT) | offset;
        filp->f_version = inode->i_version;
        touch_atime(filp->f_vfsmnt, filp->f_dentry);

        RETURN(rc);
}

/*      
 * Chain of hash overflow pages.
 */            
struct ll_dir_chain {
        /* XXX something. Later */
};
  
static inline void ll_dir_chain_init(struct ll_dir_chain *chain)
{  
}

static inline void ll_dir_chain_fini(struct ll_dir_chain *chain)
{
}

static inline __u32 hash_x_index(__u32 value)
{
        return ((__u32)~0) - value;
}

/*
 * Layout of readdir pages, as transmitted on wire.
 */     
struct lu_dirent {
        struct lu_fid lde_fid;
        __u64         lde_hash;
        __u16         lde_reclen;
        __u16         lde_namelen;
        __u32         lde_padding;
        char          lde_name[0];
};

struct lu_dirpage {
        __u64            ldp_hash_start;
        __u64            ldp_hash_end;
        __u16            ldp_flags;
        __u16            ldp_pad0;
        __u32            ldp_pad1;
        struct lu_dirent ldp_entries[0];
};

enum lu_dirpage_flags {
        LDF_EMPTY = 1 << 0
};

static inline struct lu_dirent *lu_dirent_start(struct lu_dirpage *dp)
{
        if (le16_to_cpu(dp->ldp_flags) & LDF_EMPTY)
                return NULL;
        else
                return dp->ldp_entries;
}

static inline struct lu_dirent *lu_dirent_next(struct lu_dirent *ent)
{
        struct lu_dirent *next;

        if (le16_to_cpu(ent->lde_reclen) != 0)
                next = ((void *)ent) + le16_to_cpu(ent->lde_reclen);
        else
                next = NULL;

        return next;
}

static inline int lu_dirent_size(struct lu_dirent *ent)
{
        if (le16_to_cpu(ent->lde_reclen) == 0) {
                return (sizeof(*ent) +
                        le16_to_cpu(ent->lde_namelen) + 3) & ~3;
        }
        return le16_to_cpu(ent->lde_reclen);
}

#define DIR_END_OFF              0xfffffffffffffffeULL

#ifdef HAVE_RW_TREE_LOCK
#define TREE_READ_LOCK_IRQ(mapping)     read_lock_irq(&(mapping)->tree_lock)
#define TREE_READ_UNLOCK_IRQ(mapping) read_unlock_irq(&(mapping)->tree_lock)
#else
#define TREE_READ_LOCK_IRQ(mapping) spin_lock_irq(&(mapping)->tree_lock)
#define TREE_READ_UNLOCK_IRQ(mapping) spin_unlock_irq(&(mapping)->tree_lock)
#endif

=======
>>>>>>> 03b71240
/* returns the page unlocked, but with a reference */
static int ll_dir_readpage_20(struct file *file, struct page *page)
{
        struct inode *inode = page->mapping->host;
        struct ll_fid mdc_fid;
        __u64 offset;
        struct ptlrpc_request *request;
<<<<<<< HEAD
        struct mdt_body *body;
        struct ll_fid fid;
        __u64 hash;
        int rc;
        ENTRY;

        hash = hash_x_index(page->index);
        CDEBUG(D_VFSTRACE, "VFS Op:inode=%lu/%u(%p) off %lu\n",
               inode->i_ino, inode->i_generation, inode, (unsigned long)hash);

        ll_inode2fid(&fid, inode);
        rc = mdc_readpage(ll_i2sbi(inode)->ll_mdc_exp, &fid,
                          hash, page, &request);
        if (!rc) {
                body = lustre_msg_buf(request->rq_repmsg, REPLY_REC_OFF,
                                      sizeof(*body));
                /* Checked by mdc_readpage() */
                LASSERT(body != NULL);
=======
        struct mds_body *body;
        int rc = 0;
        ENTRY;

        offset = (__u64)page->index << CFS_PAGE_SHIFT;
        CDEBUG(D_VFSTRACE, "VFS Op:inode=%lu/%u(%p) off "LPU64"\n",
               inode->i_ino, inode->i_generation, inode, offset);

        mdc_pack_fid(&mdc_fid, inode->i_ino, inode->i_generation, S_IFDIR);

        rc = mdc_readpage(ll_i2sbi(inode)->ll_mdc_exp, &mdc_fid,
                          offset, page, &request);
        if (!rc) {
                body = lustre_msg_buf(request->rq_repmsg, REPLY_REC_OFF,
                                      sizeof(*body));
                LASSERT(body != NULL); /* checked by mdc_readpage() */
                /* swabbed by mdc_readpage() */
                LASSERT(lustre_rep_swabbed(request, REPLY_REC_OFF));
>>>>>>> 03b71240

                if (body->size != i_size_read(inode)) {
                        ll_inode_size_lock(inode, 0);
                        i_size_write(inode, body->size);
                        ll_inode_size_unlock(inode, 0);
                }

                SetPageUptodate(page);
        }
        ptlrpc_req_finished(request);

        unlock_page(page);
        EXIT;
        return rc;
}


<<<<<<< HEAD
static void ll_check_page(struct inode *dir, struct page *page)
{
        /* XXX: check page format later */
        SetPageChecked(page);
}

=======
static inline unsigned ll_dir_page_mask(struct inode *inode)
{
        return ~(inode->i_sb->s_blocksize - 1);
}
>>>>>>> 03b71240

/*
 * Check consistency of a single entry.
 */
<<<<<<< HEAD
static struct page *ll_dir_page_locate(struct inode *dir, unsigned long hash,
                                       __u64 *start, __u64 *end)
=======
static int ll_dir_check_entry(struct inode *dir, struct ll_dir_entry *ent,
                              unsigned offset, unsigned rec_len, pgoff_t index)
>>>>>>> 03b71240
{
        const char *msg;

        /*
         * Consider adding more checks.
         */
<<<<<<< HEAD
        unsigned long offset = hash_x_index(hash);
        struct page *page;
        int found;
        ENTRY;
=======
>>>>>>> 03b71240

        if (unlikely(rec_len < ll_dir_rec_len(1)))
                msg = "entry is too short";
        else if (unlikely(rec_len & 3))
                msg = "wrong alignment";
        else if (unlikely(rec_len < ll_dir_rec_len(ent->lde_name_len)))
                msg = "rec_len doesn't match name_len";
        else if (unlikely(((offset + rec_len - 1) ^ offset) &
                          ll_dir_page_mask(dir)))
                msg = "directory entry across blocks";
        else
                return 0;
        CERROR("%s: bad entry in directory %lu/%u: %s - "
               "offset=%lu+%u, inode=%lu, rec_len=%d,"
               " name_len=%d\n", ll_i2mdcexp(dir)->exp_obd->obd_name,
               dir->i_ino, dir->i_generation, msg,
               index << CFS_PAGE_SHIFT,
               offset, (unsigned long)le32_to_cpu(ent->lde_inode),
               rec_len, ent->lde_name_len);
        return -EIO;
}

static void ll_dir_check_page(struct inode *dir, struct page *page)
{
        int      err;
        unsigned size = dir->i_sb->s_blocksize;
        char    *addr = page_address(page);
        unsigned off;
        unsigned limit;
        unsigned reclen;

        struct ll_dir_entry *ent;

        err = 0;
        if ((i_size_read(dir) >> CFS_PAGE_SHIFT) == (__u64)page->index) {
                /*
                 * Last page.
                 */
<<<<<<< HEAD
                wait_on_page(page);
                if (PageUptodate(page)) {
                        dp = kmap(page);
                        *start = le64_to_cpu(dp->ldp_hash_start);
                        *end   = le64_to_cpu(dp->ldp_hash_end);
                        LASSERT(*start <= hash);
                        if (hash > *end || (*end != *start && hash == *end)) {
                                kunmap(page);
                                lock_page(page);
                                ll_truncate_complete_page(page);
                                unlock_page(page);
                                page_cache_release(page);
                                page = NULL;
                        }
=======
                limit = i_size_read(dir) & ~CFS_PAGE_MASK;
                if (limit & (size - 1)) {
                        CERROR("%s: dir %lu/%u size %llu doesn't match %u\n",
                               ll_i2mdcexp(dir)->exp_obd->obd_name, dir->i_ino,
                               dir->i_generation, i_size_read(dir), size);
                        err++;
>>>>>>> 03b71240
                } else {
                        /*
                         * Place dummy forwarding entries to streamline
                         * ll_readdir().
                         */
                        for (off = limit; off < CFS_PAGE_SIZE; off += size) {
                                ent = ll_entry_at(addr, off);
                                ent->lde_rec_len = cpu_to_le16(size);
                                ent->lde_name_len = 0;
                                ent->lde_inode = 0;
                        }
                }
        } else
                limit = CFS_PAGE_SIZE;

        for (off = 0;
             !err && off <= limit - ll_dir_rec_len(1); off += reclen) {
                ent    = ll_entry_at(addr, off);
                reclen = le16_to_cpu(ent->lde_rec_len);
                err    = ll_dir_check_entry(dir, ent, off, reclen, page->index);
        }

        if (!err && off != limit) {
                ent = ll_entry_at(addr, off);
                CERROR("%s: entry in directory %lu/%u spans the page boundary "
                       "offset="LPU64"+%u, inode=%lu\n",
                       ll_i2mdcexp(dir)->exp_obd->obd_name,
                       dir->i_ino, dir->i_generation,
                       (__u64)page->index << CFS_PAGE_SHIFT,
                       off, (unsigned long)le32_to_cpu(ent->lde_inode));
                err++;
        }
<<<<<<< HEAD
        RETURN(page);
}

static struct page *ll_get_dir_page_20(struct inode *dir, __u64 hash, int exact,
                                       struct ll_dir_chain *chain)
{
        struct ldlm_res_id res_id;
        struct lustre_handle lockh;
        struct obd_device *obddev = class_exp2obd(ll_i2sbi(dir)->ll_mdc_exp);
        struct address_space *mapping = dir->i_mapping;
        struct lu_dirpage *dp;
        struct page *page;
        ldlm_policy_data_t policy = {.l_inodebits = {MDS_INODELOCK_UPDATE} };
        ldlm_mode_t mode;
        int rc;
        __u64 start = 0;
        __u64 end = 0;
        ENTRY;
 
        fid_build_reg_res_name(ll_inode_lu_fid(dir), &res_id);
        mode = LCK_PR;
        rc = ldlm_lock_match(obddev->obd_namespace, LDLM_FL_BLOCK_GRANTED,
                             &res_id, LDLM_IBITS, &policy, mode, &lockh);
        if (!rc) {
                struct lookup_intent it = { .it_op = IT_READDIR };
                struct ldlm_enqueue_info einfo = { LDLM_IBITS, mode,
                       ll_mdc_blocking_ast, ldlm_completion_ast, NULL, dir };
                struct ptlrpc_request *request;
                struct mdc_op_data op_data = { { 0 } };

                ll_prepare_mdc_op_data(&op_data, dir, NULL, NULL, 0, 0, NULL);

                rc = mdc_enqueue(ll_i2sbi(dir)->ll_mdc_exp, &einfo, &it,
                                 &op_data, &lockh, NULL, 0, 0);
=======
        if (err)
                SetPageError(page);
        SetPageChecked(page);
}

struct page *ll_get_dir_page(struct inode *dir, unsigned long n)
{
        struct ldlm_res_id res_id =
                { .name = { dir->i_ino, (__u64)dir->i_generation} };
        struct lustre_handle lockh;
        struct obd_device *obddev = class_exp2obd(ll_i2sbi(dir)->ll_mdc_exp);
        struct address_space *mapping = dir->i_mapping;
        struct page *page;
        ldlm_policy_data_t policy = {.l_inodebits = {MDS_INODELOCK_UPDATE} };
        int rc;

        rc = ldlm_lock_match(obddev->obd_namespace, LDLM_FL_BLOCK_GRANTED,
                             &res_id, LDLM_IBITS, &policy, LCK_CR, &lockh);
        if (!rc) {
                struct lookup_intent it = { .it_op = IT_READDIR };
                struct ldlm_enqueue_info einfo = { LDLM_IBITS, LCK_CR,
                       ll_mdc_blocking_ast, ldlm_completion_ast, NULL, dir };
                struct ptlrpc_request *request;
                struct mdc_op_data data;

                ll_prepare_mdc_op_data(&data, dir, NULL, NULL, 0, 0, NULL);

                rc = mdc_enqueue(ll_i2sbi(dir)->ll_mdc_exp, &einfo, &it,
                                 &data, &lockh, NULL, 0, 0);
>>>>>>> 03b71240

                request = (struct ptlrpc_request *)it.d.lustre.it_data;
                if (request)
                        ptlrpc_req_finished(request);
                if (rc < 0) {
                        CERROR("lock enqueue: rc: %d\n", rc);
                        RETURN(ERR_PTR(rc));
                }
        }
        ldlm_lock_dump_handle(D_OTHER, &lockh);

<<<<<<< HEAD
        page = ll_dir_page_locate(dir, hash, &start, &end);
        if (IS_ERR(page))
                GOTO(out_unlock, page);

        if (page != NULL) {
                /*
                 * XXX nikita: not entirely correct handling of a corner case:
                 * suppose hash chain of entries with hash value HASH crosses
                 * border between pages P0 and P1. First both P0 and P1 are
                 * cached, seekdir() is called for some entry from the P0 part
                 * of the chain. Later P0 goes out of cache. telldir(HASH)
                 * happens and finds P1, as it starts with matching hash
                 * value. Remaining entries from P0 part of the chain are
                 * skipped. (Is that really a bug?)
                 *
                 * Possible solutions: 0. don't cache P1 is such case, handle
                 * it as an "overflow" page. 1. invalidate all pages at
                 * once. 2. use HASH|1 as an index for P1.
                 */
                if (exact && hash != start) {
                        /*
                         * readdir asked for a page starting _exactly_ from
                         * given hash, but cache contains stale page, with
                         * entries with smaller hash values. Stale page should
                         * be invalidated, and new one fetched.
                         */
                        CDEBUG(D_INFO, "Stale readpage page %p: %#lx != %#lx\n",
                              page, (unsigned long)hash, (unsigned long)start);
                        lock_page(page);
                        ll_truncate_complete_page(page);
                        unlock_page(page);
                        page_cache_release(page);
                } else {
                        GOTO(hash_collision, page);
                }
        }

        page = read_cache_page(mapping, hash_x_index(hash),
                               (filler_t*)ll_dir_readpage_20, NULL);
=======
        page = read_cache_page(mapping, n,
                               (filler_t*)mapping->a_ops->readpage, NULL);
>>>>>>> 03b71240
        if (IS_ERR(page))
                GOTO(out_unlock, page);

        wait_on_page(page);
        (void)kmap(page);
        if (!PageUptodate(page))
                goto fail;
        if (!PageChecked(page))
                ll_dir_check_page(dir, page);
        if (PageError(page))
                goto fail;

out_unlock:
<<<<<<< HEAD
        ldlm_lock_decref(&lockh, mode);
        RETURN(page);
=======
        ldlm_lock_decref(&lockh, LCK_CR);
        return page;
>>>>>>> 03b71240

fail:
        ll_put_page(page);
        page = ERR_PTR(-EIO);
        goto out_unlock;
}

<<<<<<< HEAD
static int ll_readdir_20(struct file *filp, void *cookie, filldir_t filldir)
{
        struct inode         *inode = filp->f_dentry->d_inode;
        struct ll_sb_info    *sbi   = ll_i2sbi(inode);
        __u64                 pos   = filp->f_pos;
        struct page          *page;
        struct ll_dir_chain   chain;
        int rc;
        int done;
        int shift;
=======
static inline unsigned ll_dir_validate_entry(char *base, unsigned offset,
                                             unsigned mask)
{
        struct ll_dir_entry *de = ll_entry_at(base, offset);
        struct ll_dir_entry *p  = ll_entry_at(base, offset & mask);
        while (p < de && p->lde_rec_len > 0)
                p = ll_dir_next_entry(p);
        return (char *)p - base;
}

/*
 * File type constants. The same as in ext2 for compatibility.
 */

enum {
        LL_DIR_FT_UNKNOWN,
        LL_DIR_FT_REG_FILE,
        LL_DIR_FT_DIR,
        LL_DIR_FT_CHRDEV,
        LL_DIR_FT_BLKDEV,
        LL_DIR_FT_FIFO,
        LL_DIR_FT_SOCK,
        LL_DIR_FT_SYMLINK,
        LL_DIR_FT_MAX
};

static unsigned char ll_dir_filetype_table[LL_DIR_FT_MAX] = {
        [LL_DIR_FT_UNKNOWN]  = DT_UNKNOWN,
        [LL_DIR_FT_REG_FILE] = DT_REG,
        [LL_DIR_FT_DIR]      = DT_DIR,
        [LL_DIR_FT_CHRDEV]   = DT_CHR,
        [LL_DIR_FT_BLKDEV]   = DT_BLK,
        [LL_DIR_FT_FIFO]     = DT_FIFO,
        [LL_DIR_FT_SOCK]     = DT_SOCK,
        [LL_DIR_FT_SYMLINK]  = DT_LNK,
};

/*
 * Process one page. Returns:
 *
 *     -ve: filldir commands readdir to stop.
 *     +ve: number of entries submitted to filldir.
 *       0: no live entries on this page.
 */

int ll_readdir_page(char *addr, __u64 base, unsigned *offset,
                    filldir_t filldir, void *cookie)
{
        struct ll_dir_entry *de;
        char *end;
        int nr;

        de = ll_entry_at(addr, *offset);
        end = addr + CFS_PAGE_SIZE - ll_dir_rec_len(1);
        for (nr = 0 ;(char*)de <= end; de = ll_dir_next_entry(de)) {
                if (de->lde_inode != 0) {
                        nr++;
                        *offset = (char *)de - addr;
                        if (filldir(cookie, de->lde_name, de->lde_name_len,
                                    base | *offset, le32_to_cpu(de->lde_inode),
                                    ll_dir_filetype_table[de->lde_file_type &
                                                          (LL_DIR_FT_MAX - 1)]))
                                return -1;
                }
        }
        return nr;
}

int ll_readdir(struct file *filp, void *dirent, filldir_t filldir)
{
        struct inode *inode = filp->f_dentry->d_inode;
        loff_t pos          = filp->f_pos;
        unsigned offset     = pos & ~CFS_PAGE_MASK;
        pgoff_t idx         = pos >> CFS_PAGE_SHIFT;
        pgoff_t npages      = dir_pages(inode);
        unsigned chunk_mask = ll_dir_page_mask(inode);
        int need_revalidate = (filp->f_version != inode->i_version);
        int rc              = 0;
        int done; /* when this becomes negative --- stop iterating */

>>>>>>> 03b71240
        ENTRY;

        CDEBUG(D_VFSTRACE, "VFS Op:inode=%lu/%u(%p) pos %llu/%llu\n",
               inode->i_ino, inode->i_generation, inode,
               pos, i_size_read(inode));

        /*
         * Checking ->i_size without the lock. Should be harmless, as server
         * re-checks.
         */
        if (pos > i_size_read(inode) - ll_dir_rec_len(1))
                RETURN(0);

        for (done = 0; idx < npages; idx++, offset = 0) {
                /*
                 * We can assume that all blocks on this page are filled with
                 * entries, because ll_dir_check_page() placed special dummy
                 * entries for us.
                 */

                char *kaddr;
                struct page *page;

<<<<<<< HEAD
        page = ll_get_dir_page_20(inode, pos, 0, &chain);
=======
                CDEBUG(D_EXT2,"read %lu of dir %lu/%u page %lu/%lu "
                       "size %llu\n",
                       CFS_PAGE_SIZE, inode->i_ino, inode->i_generation,
                       idx, npages, i_size_read(inode));
                page = ll_get_dir_page(inode, idx);
>>>>>>> 03b71240

                /* size might have been updated by mdc_readpage */
                npages = dir_pages(inode);

<<<<<<< HEAD
                if (!IS_ERR(page)) {
                        /* 
                         * If page is empty (end of directoryis reached),
                         * use this value. 
                         */
                        __u64 hash = DIR_END_OFF;
                        __u64 next;

                        dp = page_address(page);
                        for (ent = lu_dirent_start(dp); ent != NULL && !done;
                             ent = lu_dirent_next(ent)) {
                                char          *name;
                                int            namelen;
                                struct lu_fid  fid;
                                ino_t          ino;

                                hash    = le64_to_cpu(ent->lde_hash);
                                namelen = le16_to_cpu(ent->lde_namelen);

                                if (hash < pos)
                                        /*
                                         * Skip until we find target hash
                                         * value.
                                         */
                                        continue;

                                if (namelen == 0)
                                        /*
                                         * Skip dummy record.
                                         */
                                        continue;

                                fid  = ent->lde_fid;
                                name = ent->lde_name;
                                fid_le_to_cpu(&fid, &fid);
                                ino  = ll_fid_build_ino(sbi, (struct ll_fid*)&fid);

                                done = filldir(cookie, name, namelen,
                                               (loff_t)hash, ino, DT_UNKNOWN);
                        }
                        next = le64_to_cpu(dp->ldp_hash_end);
                        ll_put_page(page);
                        if (!done) {
                                pos = next;
                                if (pos == DIR_END_OFF)
                                        /*
                                         * End of directory reached.
                                         */
                                        done = 1;
                                else if (1 /* chain is exhausted*/)
                                        /*
                                         * Normal case: continue to the next
                                         * page.
                                         */
                                        page = ll_get_dir_page_20(inode, pos, 1,
                                                                  &chain);
                                else {
                                        /*
                                         * go into overflow page.
                                         */
                                }
                        } else {
                                pos = hash;
                        }
                } else {
                        rc = PTR_ERR(page);
                        CERROR("error reading dir "DFID" at %lu: rc %d\n",
                               PFID(ll_inode_lu_fid(inode)),
                               (unsigned long)pos, rc);
=======
                if (IS_ERR(page)) {
                        rc = PTR_ERR(page);
                        CERROR("error reading dir %lu/%u page %lu: rc %d\n",
                               inode->i_ino, inode->i_generation, idx, rc);
                        continue;
                }

                kaddr = page_address(page);
                if (need_revalidate) {
                        /*
                         * File offset was changed by lseek() and possibly
                         * points in the middle of an entry. Re-scan from the
                         * beginning of the chunk.
                         */
                        offset = ll_dir_validate_entry(kaddr, offset,
                                                       chunk_mask);
                        need_revalidate = 0;
>>>>>>> 03b71240
                }
                done = ll_readdir_page(kaddr, idx << CFS_PAGE_SHIFT,
                                       &offset, filldir, dirent);
                ll_put_page(page);
                if (done > 0)
                        /*
                         * Some entries were sent to the user space, return
                         * success.
                         */
                        rc = 0;
                else if (done < 0)
                        /*
                         * filldir is satisfied.
                         */
                        break;
        }

        filp->f_pos = (idx << CFS_PAGE_SHIFT) | offset;
        filp->f_version = inode->i_version;
        touch_atime(filp->f_vfsmnt, filp->f_dentry);

        RETURN(rc);
}

static int ll_readdir(struct file *filp, void *cookie, filldir_t filldir)
{
        struct inode      *inode = filp->f_dentry->d_inode;
        struct ll_sb_info *sbi = ll_i2sbi(inode);

        if (sbi->ll_mdc_exp->exp_connect_flags & OBD_CONNECT_FID) {
                return ll_readdir_20(filp, cookie, filldir);
        } else {
                return ll_readdir_18(filp, cookie, filldir);
        }
}

#define QCTL_COPY(out, in)              \
do {                                    \
        Q_COPY(out, in, qc_cmd);        \
        Q_COPY(out, in, qc_type);       \
        Q_COPY(out, in, qc_id);         \
        Q_COPY(out, in, qc_stat);       \
        Q_COPY(out, in, qc_dqinfo);     \
        Q_COPY(out, in, qc_dqblk);      \
} while (0)

static int ll_send_mgc_param(struct obd_export *mgc, char *string)
{
        struct mgs_send_param *msp;
        int rc = 0;

        OBD_ALLOC_PTR(msp);
        if (!msp)
                return -ENOMEM;

        strncpy(msp->mgs_param, string, MGS_PARAM_MAXLEN);
        rc = obd_set_info_async(mgc, sizeof(KEY_SET_INFO), KEY_SET_INFO,
                                sizeof(struct mgs_send_param), msp, NULL);
        if (rc)
                CERROR("Failed to set parameter: %d\n", rc);

        OBD_FREE_PTR(msp);
        return rc;
}

static char *ll_get_fsname(struct inode *inode)
{
        struct lustre_sb_info *lsi = s2lsi(inode->i_sb);
        char *ptr, *fsname;
        int len;

        OBD_ALLOC(fsname, MGS_PARAM_MAXLEN);
        len = strlen(lsi->lsi_lmd->lmd_profile);
        ptr = strrchr(lsi->lsi_lmd->lmd_profile, '-');
        if (ptr && (strcmp(ptr, "-client") == 0))
                len -= 7;
        strncpy(fsname, lsi->lsi_lmd->lmd_profile, len);
        fsname[len] = '\0';

        return fsname;
}

int ll_dir_setstripe(struct inode *inode, struct lov_user_md *lump,
                     int set_default)
{
        struct ll_sb_info *sbi = ll_i2sbi(inode);
<<<<<<< HEAD
        struct mdc_op_data data = { { 0 } };
=======
        struct mdc_op_data data;
>>>>>>> 03b71240
        struct ptlrpc_request *req = NULL;
        struct lustre_sb_info *lsi = s2lsi(inode->i_sb);
        struct obd_device *mgc = lsi->lsi_mgc;
        char *fsname = NULL, *param = NULL;
        int lum_size;

        struct iattr attr = { 0 };
        int rc = 0;

        struct iattr attr = { 0 };
        int rc = 0;

        /*
         * This is coming from userspace, so should be in
         * local endian.  But the MDS would like it in little
         * endian, so we swab it before we send it.
         */
        switch (lump->lmm_magic) {
        case LOV_USER_MAGIC_V1: {
                if (lump->lmm_magic != cpu_to_le32(LOV_USER_MAGIC_V1))
                        lustre_swab_lov_user_md_v1(lump);
                lum_size = sizeof(struct lov_user_md_v1);
                break;
                }
        case LOV_USER_MAGIC_V3: {
                if (lump->lmm_magic != cpu_to_le32(LOV_USER_MAGIC_V3))
                        lustre_swab_lov_user_md_v3((struct lov_user_md_v3 *)lump);
                lum_size = sizeof(struct lov_user_md_v3);
                break;
                }
        default: {
                CDEBUG(D_IOCTL, "bad userland LOV MAGIC:"
                                " %#08x != %#08x nor %#08x\n",
                                lump->lmm_magic, LOV_USER_MAGIC_V1,
                                LOV_USER_MAGIC_V3);
                RETURN(-EINVAL);
                }
        }

<<<<<<< HEAD
=======
        if (lump->lmm_magic != cpu_to_le32(LOV_USER_MAGIC))
                lustre_swab_lov_user_md(lump);

>>>>>>> 03b71240
        ll_prepare_mdc_op_data(&data, inode, NULL, NULL, 0, 0, NULL);

        /* swabbing is done in lov_setstripe() on server side */
        rc = mdc_setattr(sbi->ll_mdc_exp, &data,
<<<<<<< HEAD
                         &attr, lump, lum_size, NULL, 0, &req);
=======
                         &attr, lump, sizeof(*lump), NULL, 0, &req);
>>>>>>> 03b71240
        if (rc) {
                ptlrpc_req_finished(req);
                if (rc != -EPERM && rc != -EACCES)
                        CERROR("mdc_setattr fails: rc = %d\n", rc);
                return rc;
        }
        ptlrpc_req_finished(req);

        /* In the following we use the fact that LOV_USER_MAGIC_V1 and
         LOV_USER_MAGIC_V3 have the same initial fields so we do not
         need the make the distiction between the 2 versions */
        if (set_default && mgc->u.cli.cl_mgc_mgsexp) {
                OBD_ALLOC(param, MGS_PARAM_MAXLEN);

                /* Get fsname and assume devname to be -MDT0000. */
                fsname = ll_get_fsname(inode);
                /* Set root stripesize */
                sprintf(param, "%s-MDT0000.lov.stripesize=%u", fsname,
                        lump->lmm_stripe_size);
                rc = ll_send_mgc_param(mgc->u.cli.cl_mgc_mgsexp, param);
                if (rc)
                        goto end;

                /* Set root stripecount */
                sprintf(param, "%s-MDT0000.lov.stripecount=%u", fsname,
                        lump->lmm_stripe_count);
                rc = ll_send_mgc_param(mgc->u.cli.cl_mgc_mgsexp, param);
                if (rc)
                        goto end;

                /* Set root stripeoffset */
                sprintf(param, "%s-MDT0000.lov.stripeoffset=%u", fsname,
                        lump->lmm_stripe_offset);
                rc = ll_send_mgc_param(mgc->u.cli.cl_mgc_mgsexp, param);
                if (rc)
                        goto end;
end:
                if (fsname)
                        OBD_FREE(fsname, MGS_PARAM_MAXLEN);
                if (param)
                        OBD_FREE(param, MGS_PARAM_MAXLEN);
        }
        return rc;
}

int ll_dir_getstripe(struct inode *inode, struct lov_mds_md **lmmp,
                     int *lmm_size, struct ptlrpc_request **request)
{
        struct ll_sb_info *sbi = ll_i2sbi(inode);
        struct ll_fid     fid;
        struct mds_body   *body;
        struct lov_mds_md *lmm = NULL;
        struct ptlrpc_request *req = NULL;
        int rc, lmmsize;

        ll_inode2fid(&fid, inode);

        rc = ll_get_max_mdsize(sbi, &lmmsize);
        if (rc)
                RETURN(rc);

        rc = mdc_getattr(sbi->ll_mdc_exp, &fid,
                        OBD_MD_FLEASIZE|OBD_MD_FLDIREA,
                        lmmsize, &req);
        if (rc < 0) {
                CDEBUG(D_INFO, "mdc_getattr failed on inode "
                       "%lu/%u: rc %d\n", inode->i_ino,
                       inode->i_generation, rc);
                GOTO(out, rc);
        }
        body = lustre_msg_buf(req->rq_repmsg, REPLY_REC_OFF,
                        sizeof(*body));
        LASSERT(body != NULL); /* checked by mdc_getattr_name */
        /* swabbed by mdc_getattr_name */
        LASSERT(lustre_rep_swabbed(req, REPLY_REC_OFF));

        lmmsize = body->eadatasize;

        if (!(body->valid & (OBD_MD_FLEASIZE | OBD_MD_FLDIREA)) ||
            lmmsize == 0) {
                GOTO(out, rc = -ENODATA);
        }

        lmm = lustre_msg_buf(req->rq_repmsg, REPLY_REC_OFF + 1, lmmsize);
        LASSERT(lmm != NULL);
        LASSERT(lustre_rep_swabbed(req, REPLY_REC_OFF + 1));

        /*
         * This is coming from the MDS, so is probably in
         * little endian.  We convert it to host endian before
         * passing it to userspace.
         */
<<<<<<< HEAD
        if (LOV_MAGIC != cpu_to_le32(LOV_MAGIC)) {
            if (cpu_to_le32(LOV_MAGIC_V1) == lmm->lmm_magic) {
                lustre_swab_lov_user_md_v1((struct lov_user_md_v1 *)lmm);
                lustre_swab_lov_user_md_objects(
                        ((struct lov_user_md_v1 *)lmm)->lmm_objects,
                        ((struct lov_user_md_v1 *)lmm)->lmm_stripe_count);
            } else if (cpu_to_le32(LOV_MAGIC_V3) == lmm->lmm_magic) {
                lustre_swab_lov_user_md_v3((struct lov_user_md_v3 *)lmm);
                lustre_swab_lov_user_md_objects(
                        ((struct lov_user_md_v3 *)lmm)->lmm_objects,
                        ((struct lov_user_md_v3 *)lmm)->lmm_stripe_count);
            }
        }

=======
        if ((LOV_MAGIC != cpu_to_le32(LOV_MAGIC)) &&
            (cpu_to_le32(LOV_MAGIC) == lmm->lmm_magic))
                lustre_swab_lov_user_md((struct lov_user_md *)lmm);
>>>>>>> 03b71240
out:
        *lmmp = lmm;
        *lmm_size = lmmsize;
        *request = req;
        return rc;
}

static int ll_dir_ioctl(struct inode *inode, struct file *file,
                        unsigned int cmd, unsigned long arg)
{
        struct ll_sb_info *sbi = ll_i2sbi(inode);
        struct obd_ioctl_data *data;
        ENTRY;

        CDEBUG(D_VFSTRACE, "VFS Op:inode=%lu/%u(%p), cmd=%#x\n",
               inode->i_ino, inode->i_generation, inode, cmd);

        /* asm-ppc{,64} declares TCGETS, et. al. as type 't' not 'T' */
        if (_IOC_TYPE(cmd) == 'T' || _IOC_TYPE(cmd) == 't') /* tty ioctls */
                return -ENOTTY;

        ll_stats_ops_tally(ll_i2sbi(inode), LPROC_LL_IOCTL, 1);
        switch(cmd) {
        case EXT3_IOC_GETFLAGS:
        case EXT3_IOC_SETFLAGS:
                RETURN(ll_iocontrol(inode, file, cmd, arg));
        case EXT3_IOC_GETVERSION_OLD:
        case EXT3_IOC_GETVERSION:
                RETURN(put_user(inode->i_generation, (int *)arg));
        /* We need to special case any other ioctls we want to handle,
         * to send them to the MDS/OST as appropriate and to properly
         * network encode the arg field.
        case EXT3_IOC_SETVERSION_OLD:
        case EXT3_IOC_SETVERSION:
        */
        case IOC_MDC_LOOKUP: {
                struct ptlrpc_request *request = NULL;
                struct ll_fid fid;
                char *buf = NULL;
                char *filename;
                int namelen, rc, len = 0;

                rc = obd_ioctl_getdata(&buf, &len, (void *)arg);
                if (rc)
                        RETURN(rc);
                data = (void *)buf;

                filename = data->ioc_inlbuf1;
                namelen = data->ioc_inllen1;

                if (namelen < 1) {
                        CDEBUG(D_INFO, "IOC_MDC_LOOKUP missing filename\n");
                        GOTO(out, rc = -EINVAL);
                }

                ll_inode2fid(&fid, inode);
                rc = mdc_getattr_name(sbi->ll_mdc_exp, &fid, filename, namelen,
                                      OBD_MD_FLID, 0, &request);
                if (rc < 0) {
                        CDEBUG(D_INFO, "mdc_getattr_name: %d\n", rc);
                        GOTO(out, rc);
                }

                ptlrpc_req_finished(request);

                EXIT;
        out:
                obd_ioctl_freedata(buf, len);
                return rc;
        }
        case LL_IOC_LOV_SETSTRIPE: {
                struct lov_user_md_v3 lumv3;
                struct lov_user_md_v1 *lumv1 = (struct lov_user_md_v1 *)&lumv3;
                struct lov_user_md_v1 *lumv1p = (struct lov_user_md_v1 *)arg;
                struct lov_user_md_v3 *lumv3p = (struct lov_user_md_v3 *)arg;

                int rc = 0;
                int set_default = 0;

                LASSERT(sizeof(lumv3) == sizeof(*lumv3p));
                LASSERT(sizeof(lumv3.lmm_objects[0]) ==
                        sizeof(lumv3p->lmm_objects[0]));

                /* first try with v1 which is smaller than v3 */
                rc = copy_from_user(lumv1, lumv1p, sizeof(*lumv1));
                if (rc)
                        return(-EFAULT);
<<<<<<< HEAD

                if (lumv1->lmm_magic == LOV_USER_MAGIC_V3) {
                        rc = copy_from_user(&lumv3, lumv3p, sizeof(lumv3));
                        if (rc)
                                RETURN(-EFAULT);
                }
=======
>>>>>>> 03b71240

                if (inode->i_sb->s_root == file->f_dentry)
                        set_default = 1;

                /* in v1 and v3 cases lumv1 points to data */
                rc = ll_dir_setstripe(inode, lumv1, set_default);

                return rc;
        }
        case LL_IOC_OBD_STATFS:
                RETURN(ll_obd_statfs(inode, (void *)arg));
        case LL_IOC_LOV_GETSTRIPE:
        case LL_IOC_MDC_GETINFO:
        case IOC_MDC_GETFILEINFO:
        case IOC_MDC_GETFILESTRIPE: {
                struct ptlrpc_request *request = NULL;
                struct mds_body *body;
                struct lov_user_md *lump;
                struct lov_mds_md *lmm = NULL;
                char *filename = NULL;
                int rc, lmmsize;

                if (cmd == IOC_MDC_GETFILEINFO ||
                    cmd == IOC_MDC_GETFILESTRIPE) {
                        filename = getname((const char *)arg);
                        if (IS_ERR(filename))
                                RETURN(PTR_ERR(filename));

                        rc = ll_lov_getstripe_ea_info(inode, filename, &lmm,
                                                      &lmmsize, &request);
                } else {
                        rc = ll_dir_getstripe(inode, &lmm, &lmmsize, &request);
                }

                if (request) {
                        body = lustre_msg_buf(request->rq_repmsg, REPLY_REC_OFF,
                                              sizeof(*body));
                        LASSERT(body != NULL); /* checked by mdc_getattr_name */
                        /* swabbed by mdc_getattr_name */
                        LASSERT(lustre_rep_swabbed(request, REPLY_REC_OFF));
                } else {
                        GOTO(out_req, rc);
                }

                if (rc < 0) {
                        if (rc == -ENODATA && (cmd == IOC_MDC_GETFILEINFO ||
                                               cmd == LL_IOC_MDC_GETINFO))
                                GOTO(skip_lmm, rc = 0);
                        else
                                GOTO(out_req, rc);
                }

                if (cmd == IOC_MDC_GETFILESTRIPE ||
                    cmd == LL_IOC_LOV_GETSTRIPE) {
                        lump = (struct lov_user_md *)arg;
                } else {
                        struct lov_user_mds_data *lmdp;
                        lmdp = (struct lov_user_mds_data *)arg;
                        lump = &lmdp->lmd_lmm;
                }
                rc = copy_to_user(lump, lmm, lmmsize);
                if (rc)
                        GOTO(out_lmm, rc = -EFAULT);
        skip_lmm:
                if (cmd == IOC_MDC_GETFILEINFO || cmd == LL_IOC_MDC_GETINFO) {
                        struct lov_user_mds_data *lmdp;
                        lstat_t st = { 0 };

                        st.st_dev     = inode->i_sb->s_dev;
                        st.st_mode    = body->mode;
                        st.st_nlink   = body->nlink;
                        st.st_uid     = body->uid;
                        st.st_gid     = body->gid;
                        st.st_rdev    = body->rdev;
                        st.st_size    = body->size;
                        st.st_blksize = CFS_PAGE_SIZE;
                        st.st_blocks  = body->blocks;
                        st.st_atime   = body->atime;
                        st.st_mtime   = body->mtime;
                        st.st_ctime   = body->ctime;
                        st.st_ino     = body->ino;

                        lmdp = (struct lov_user_mds_data *)arg;
                        rc = copy_to_user(&lmdp->lmd_st, &st, sizeof(st));
                        if (rc)
                                GOTO(out_lmm, rc = -EFAULT);
                }

                EXIT;
        out_lmm:
                if (lmm && lmm->lmm_magic == LOV_MAGIC_JOIN)
                        OBD_FREE(lmm, lmmsize);
        out_req:
                ptlrpc_req_finished(request);
                if (filename)
                        putname(filename);
                return rc;
        }
        case IOC_LOV_GETINFO: {
                struct lov_user_mds_data *lumd;
                struct lov_stripe_md *lsm;
                struct lov_user_md *lum;
                struct lov_mds_md *lmm;
                int lmmsize;
                lstat_t st;
                int rc;

                lumd = (struct lov_user_mds_data *)arg;
                lum = &lumd->lmd_lmm;

                rc = ll_get_max_mdsize(sbi, &lmmsize);
                if (rc)
                        RETURN(rc);

                OBD_ALLOC(lmm, lmmsize);
                rc = copy_from_user(lmm, lum, lmmsize);
                if (rc)
                        GOTO(free_lmm, rc = -EFAULT);

                if (lmm->lmm_magic != LOV_USER_MAGIC)
                        GOTO(free_lmm, rc = -EINVAL);

<<<<<<< HEAD
                if (LOV_USER_MAGIC != cpu_to_le32(LOV_USER_MAGIC)) {
                    if (cpu_to_le32(LOV_USER_MAGIC_V1) == cpu_to_le32(lmm->lmm_magic)) {
                        lustre_swab_lov_user_md_v1((struct lov_user_md_v1 *)lmm);
                        lustre_swab_lov_user_md_objects(
                                ((struct lov_user_md_v1 *)lmm)->lmm_objects,
                                ((struct lov_user_md_v1 *)lmm)->lmm_stripe_count);
                    } else if (cpu_to_le32(LOV_USER_MAGIC_V3) == cpu_to_le32(lmm->lmm_magic)) {
                        lustre_swab_lov_user_md_v3((struct lov_user_md_v3 *)lmm);
                        lustre_swab_lov_user_md_objects(
                                ((struct lov_user_md_v3 *)lmm)->lmm_objects,
                                ((struct lov_user_md_v3 *)lmm)->lmm_stripe_count);
                    }
=======
                if (LOV_USER_MAGIC != cpu_to_le32(LOV_USER_MAGIC) &&
                    cpu_to_le32(LOV_USER_MAGIC) == cpu_to_le32(lmm->lmm_magic)) {
                        lustre_swab_lov_user_md_objects((struct lov_user_md *)lmm);
                        lustre_swab_lov_user_md((struct lov_user_md *)lmm);
>>>>>>> 03b71240
                }

                rc = obd_unpackmd(sbi->ll_osc_exp, &lsm, lmm, lmmsize);
                if (rc < 0)
                        GOTO(free_lmm, rc = -ENOMEM);

                rc = obd_checkmd(sbi->ll_osc_exp, sbi->ll_mdc_exp, lsm);
                if (rc)
                        GOTO(free_lsm, rc);

                /* Perform glimpse_size operation. */
                memset(&st, 0, sizeof(st));

                rc = ll_glimpse_ioctl(sbi, lsm, &st);
                if (rc)
                        GOTO(free_lsm, rc);

                rc = copy_to_user(&lumd->lmd_st, &st, sizeof(st));
                if (rc)
                        GOTO(free_lsm, rc = -EFAULT);

                EXIT;
        free_lsm:
                obd_free_memmd(sbi->ll_osc_exp, &lsm);
        free_lmm:
                OBD_FREE(lmm, lmmsize);
                return rc;
        }
        case OBD_IOC_LLOG_CATINFO: {
                struct ptlrpc_request *req = NULL;
                char *buf = NULL;
                int rc, len = 0;
                char *bufs[3] = { NULL }, *str;
                int lens[3] = { sizeof(struct ptlrpc_body) };
                int size[2] = { sizeof(struct ptlrpc_body) };

                rc = obd_ioctl_getdata(&buf, &len, (void *)arg);
                if (rc)
                        RETURN(rc);
                data = (void *)buf;

                if (!data->ioc_inlbuf1) {
                        obd_ioctl_freedata(buf, len);
                        RETURN(-EINVAL);
                }

                lens[REQ_REC_OFF] = data->ioc_inllen1;
                bufs[REQ_REC_OFF] = data->ioc_inlbuf1;
                if (data->ioc_inllen2) {
                        lens[REQ_REC_OFF + 1] = data->ioc_inllen2;
                        bufs[REQ_REC_OFF + 1] = data->ioc_inlbuf2;
                } else {
                        lens[REQ_REC_OFF + 1] = 0;
                        bufs[REQ_REC_OFF + 1] = NULL;
                }

                req = ptlrpc_prep_req(sbi2mdc(sbi)->cl_import,
                                      LUSTRE_LOG_VERSION, LLOG_CATINFO, 3, lens,
                                      bufs);
                if (!req)
                        GOTO(out_catinfo, rc = -ENOMEM);

                size[REPLY_REC_OFF] = data->ioc_plen1;
                ptlrpc_req_set_repsize(req, 2, size);

                rc = ptlrpc_queue_wait(req);
                str = lustre_msg_string(req->rq_repmsg, REPLY_REC_OFF,
                                        data->ioc_plen1);
                if (!rc)
                        rc = copy_to_user(data->ioc_pbuf1, str,data->ioc_plen1);
                ptlrpc_req_finished(req);
        out_catinfo:
                obd_ioctl_freedata(buf, len);
                RETURN(rc);
        }
#ifdef HAVE_QUOTA_SUPPORT
        case OBD_IOC_QUOTACHECK: {
                struct obd_quotactl *oqctl;
                int rc, error = 0;

                if (!cfs_capable(CFS_CAP_SYS_ADMIN))
                        RETURN(-EPERM);

                OBD_ALLOC_PTR(oqctl);
                if (!oqctl)
                        RETURN(-ENOMEM);
                oqctl->qc_type = arg;
                rc = obd_quotacheck(sbi->ll_mdc_exp, oqctl);
                if (rc < 0) {
                        CDEBUG(D_INFO, "mdc_quotacheck failed: rc %d\n", rc);
                        error = rc;
                }

                rc = obd_quotacheck(sbi->ll_osc_exp, oqctl);
                if (rc < 0)
                        CDEBUG(D_INFO, "osc_quotacheck failed: rc %d\n", rc);

                OBD_FREE_PTR(oqctl);
                return error ?: rc;
        }
        case OBD_IOC_POLL_QUOTACHECK: {
                struct if_quotacheck *check;
                int rc;

                if (!cfs_capable(CFS_CAP_SYS_ADMIN))
                        RETURN(-EPERM);

                OBD_ALLOC_PTR(check);
                if (!check)
                        RETURN(-ENOMEM);

                rc = obd_iocontrol(cmd, sbi->ll_mdc_exp, 0, (void *)check,
                                   NULL);
                if (rc) {
                        CDEBUG(D_QUOTA, "mdc ioctl %d failed: %d\n", cmd, rc);
                        if (copy_to_user((void *)arg, check, sizeof(*check)))
                                rc = -EFAULT;
                        GOTO(out_poll, rc);
                }

                rc = obd_iocontrol(cmd, sbi->ll_osc_exp, 0, (void *)check,
                                   NULL);
                if (rc) {
                        CDEBUG(D_QUOTA, "osc ioctl %d failed: %d\n", cmd, rc);
                        if (copy_to_user((void *)arg, check, sizeof(*check)))
                                rc = -EFAULT;
                        GOTO(out_poll, rc);
                }
        out_poll:
                OBD_FREE_PTR(check);
                RETURN(rc);
        }
        case OBD_IOC_QUOTACTL: {
                struct if_quotactl *qctl;
                struct obd_quotactl *oqctl;

                int cmd, type, id, rc = 0;

                OBD_ALLOC_PTR(qctl);
                if (!qctl)
                        RETURN(-ENOMEM);

                OBD_ALLOC_PTR(oqctl);
                if (!oqctl) {
                        OBD_FREE_PTR(qctl);
                        RETURN(-ENOMEM);
                }
                if (copy_from_user(qctl, (void *)arg, sizeof(*qctl)))
                        GOTO(out_quotactl, rc = -EFAULT);

                cmd = qctl->qc_cmd;
                type = qctl->qc_type;
                id = qctl->qc_id;
                switch (cmd) {
                case LUSTRE_Q_INVALIDATE:
                case LUSTRE_Q_FINVALIDATE:
                case Q_QUOTAON:
                case Q_QUOTAOFF:
                case Q_SETQUOTA:
                case Q_SETINFO:
                        if (!cfs_capable(CFS_CAP_SYS_ADMIN))
                                GOTO(out_quotactl, rc = -EPERM);
                        break;
                case Q_GETQUOTA:
                        if (((type == USRQUOTA && current->euid != id) ||
                             (type == GRPQUOTA && !in_egroup_p(id))) &&
                            !cfs_capable(CFS_CAP_SYS_ADMIN))
                                GOTO(out_quotactl, rc = -EPERM);

                        /* XXX: dqb_valid is borrowed as a flag to mark that
                         *      only mds quota is wanted */
                        if (qctl->qc_dqblk.dqb_valid) {
                                qctl->obd_uuid = sbi->ll_mdc_exp->exp_obd->
                                                        u.cli.cl_target_uuid;
                                qctl->qc_dqblk.dqb_valid = 0;
                        }

                        break;
                case Q_GETINFO:
                        break;
                default:
                        CERROR("unsupported quotactl op: %#x\n", cmd);
                        GOTO(out_quotactl, -ENOTTY);
                }

                QCTL_COPY(oqctl, qctl);

                if (qctl->obd_uuid.uuid[0]) {
                        struct obd_device *obd;
                        struct obd_uuid *uuid = &qctl->obd_uuid;

                        obd = class_find_client_notype(uuid,
                                         &sbi->ll_osc_exp->exp_obd->obd_uuid);
                        if (!obd)
                                GOTO(out_quotactl, rc = -ENOENT);

                        if (cmd == Q_GETINFO)
                                oqctl->qc_cmd = Q_GETOINFO;
                        else if (cmd == Q_GETQUOTA)
                                oqctl->qc_cmd = Q_GETOQUOTA;
                        else
                                GOTO(out_quotactl, rc = -EINVAL);

                        if (sbi->ll_mdc_exp->exp_obd == obd) {
                                rc = obd_quotactl(sbi->ll_mdc_exp, oqctl);
                        } else {
                                int i;
                                struct obd_export *exp;
                                struct lov_obd *lov = &sbi->ll_osc_exp->
                                                            exp_obd->u.lov;

                                for (i = 0; i < lov->desc.ld_tgt_count; i++) {
                                        if (!lov->lov_tgts[i] ||
                                            !lov->lov_tgts[i]->ltd_active)
                                                continue;
                                        exp = lov->lov_tgts[i]->ltd_exp;
                                        if (exp->exp_obd == obd) {
                                                rc = obd_quotactl(exp, oqctl);
                                                break;
                                        }
                                }
                        }

                        oqctl->qc_cmd = cmd;
                        QCTL_COPY(qctl, oqctl);

                        if (copy_to_user((void *)arg, qctl, sizeof(*qctl)))
                                rc = -EFAULT;

                        GOTO(out_quotactl, rc);
                }

                rc = obd_quotactl(sbi->ll_mdc_exp, oqctl);
                if (rc && rc != -EBUSY && cmd == Q_QUOTAON) {
                        oqctl->qc_cmd = Q_QUOTAOFF;
                        obd_quotactl(sbi->ll_mdc_exp, oqctl);
                }

                QCTL_COPY(qctl, oqctl);

                if (copy_to_user((void *)arg, qctl, sizeof(*qctl)))
                        rc = -EFAULT;
        out_quotactl:
                OBD_FREE_PTR(qctl);
                OBD_FREE_PTR(oqctl);
                RETURN(rc);
        }
<<<<<<< HEAD
#endif /* HAVE_QUOTA_SUPPORT */
=======
>>>>>>> 03b71240
        case OBD_IOC_GETNAME_OLD:
        case OBD_IOC_GETNAME: {
                struct obd_device *obd = class_exp2obd(sbi->ll_osc_exp);
                if (!obd)
                        RETURN(-EFAULT);
                if (copy_to_user((void *)arg, obd->obd_name,
                                strlen(obd->obd_name) + 1))
                        RETURN (-EFAULT);
                RETURN(0);
        }
        default:
                RETURN(obd_iocontrol(cmd, sbi->ll_osc_exp,0,NULL,(void *)arg));
        }
}

struct file_operations ll_dir_operations = {
        .open     = ll_file_open,
        .release  = ll_file_release,
        .read     = generic_read_dir,
        .readdir  = ll_readdir,
        .ioctl    = ll_dir_ioctl
};<|MERGE_RESOLUTION|>--- conflicted
+++ resolved
@@ -44,11 +44,7 @@
 #include <linux/version.h>
 #include <linux/smp_lock.h>
 #include <asm/uaccess.h>
-#if (LINUX_VERSION_CODE < KERNEL_VERSION(2,5,0))
-# include <linux/locks.h>   // for wait_on_buffer
-#else
-# include <linux/buffer_head.h>   // for wait_on_buffer
-#endif
+#include <linux/buffer_head.h>   // for wait_on_buffer
 
 #define DEBUG_SUBSYSTEM S_LLITE
 
@@ -69,7 +65,6 @@
 #endif
 #endif
 
-<<<<<<< HEAD
 /* returns the page unlocked, but with a reference */
 static int ll_dir_readpage(struct file *file, struct page *page)
 {
@@ -85,7 +80,7 @@
         CDEBUG(D_VFSTRACE, "VFS Op:inode=%lu/%u(%p) off "LPU64"\n",
                inode->i_ino, inode->i_generation, inode, offset);
 
-        ll_pack_fid(&mdc_fid, inode->i_ino, inode->i_generation, S_IFDIR);
+        mdc_pack_fid(&mdc_fid, inode->i_ino, inode->i_generation, S_IFDIR);
 
         rc = mdc_readpage(ll_i2sbi(inode)->ll_mdc_exp, &mdc_fid,
                           offset, page, &request);
@@ -214,7 +209,8 @@
 
 struct page *ll_get_dir_page(struct inode *dir, unsigned long n)
 {
-        struct ldlm_res_id res_id;
+        struct ldlm_res_id res_id =
+                { .name = { dir->i_ino, (__u64)dir->i_generation} };
         struct lustre_handle lockh;
         struct obd_device *obddev = class_exp2obd(ll_i2sbi(dir)->ll_mdc_exp);
         struct address_space *mapping = dir->i_mapping;
@@ -222,7 +218,6 @@
         ldlm_policy_data_t policy = {.l_inodebits = {MDS_INODELOCK_UPDATE} };
         int rc;
 
-        fid_build_reg_res_name(ll_inode_lu_fid(dir), &res_id);
         rc = ldlm_lock_match(obddev->obd_namespace, LDLM_FL_BLOCK_GRANTED,
                              &res_id, LDLM_IBITS, &policy, LCK_CR, &lockh);
         if (!rc) {
@@ -230,7 +225,7 @@
                 struct ldlm_enqueue_info einfo = { LDLM_IBITS, LCK_CR,
                        ll_mdc_blocking_ast, ldlm_completion_ast, NULL, dir };
                 struct ptlrpc_request *request;
-                struct mdc_op_data data = { { 0 } };
+                struct mdc_op_data data;
 
                 ll_prepare_mdc_op_data(&data, dir, NULL, NULL, 0, 0, NULL);
 
@@ -316,8 +311,8 @@
  *       0: no live entries on this page.
  */
 
-static int ll_readdir_page(char *addr, __u64 base, unsigned *offset,
-                           filldir_t filldir, void *cookie)
+int ll_readdir_page(char *addr, __u64 base, unsigned *offset,
+                    filldir_t filldir, void *cookie)
 {
         struct ll_dir_entry *de;
         char *end;
@@ -339,7 +334,7 @@
         return nr;
 }
 
-static int ll_readdir_18(struct file *filp, void *dirent, filldir_t filldir)
+int ll_readdir(struct file *filp, void *dirent, filldir_t filldir)
 {
         struct inode *inode = filp->f_dentry->d_inode;
         loff_t pos          = filp->f_pos;
@@ -424,687 +419,6 @@
         RETURN(rc);
 }
 
-/*      
- * Chain of hash overflow pages.
- */            
-struct ll_dir_chain {
-        /* XXX something. Later */
-};
-  
-static inline void ll_dir_chain_init(struct ll_dir_chain *chain)
-{  
-}
-
-static inline void ll_dir_chain_fini(struct ll_dir_chain *chain)
-{
-}
-
-static inline __u32 hash_x_index(__u32 value)
-{
-        return ((__u32)~0) - value;
-}
-
-/*
- * Layout of readdir pages, as transmitted on wire.
- */     
-struct lu_dirent {
-        struct lu_fid lde_fid;
-        __u64         lde_hash;
-        __u16         lde_reclen;
-        __u16         lde_namelen;
-        __u32         lde_padding;
-        char          lde_name[0];
-};
-
-struct lu_dirpage {
-        __u64            ldp_hash_start;
-        __u64            ldp_hash_end;
-        __u16            ldp_flags;
-        __u16            ldp_pad0;
-        __u32            ldp_pad1;
-        struct lu_dirent ldp_entries[0];
-};
-
-enum lu_dirpage_flags {
-        LDF_EMPTY = 1 << 0
-};
-
-static inline struct lu_dirent *lu_dirent_start(struct lu_dirpage *dp)
-{
-        if (le16_to_cpu(dp->ldp_flags) & LDF_EMPTY)
-                return NULL;
-        else
-                return dp->ldp_entries;
-}
-
-static inline struct lu_dirent *lu_dirent_next(struct lu_dirent *ent)
-{
-        struct lu_dirent *next;
-
-        if (le16_to_cpu(ent->lde_reclen) != 0)
-                next = ((void *)ent) + le16_to_cpu(ent->lde_reclen);
-        else
-                next = NULL;
-
-        return next;
-}
-
-static inline int lu_dirent_size(struct lu_dirent *ent)
-{
-        if (le16_to_cpu(ent->lde_reclen) == 0) {
-                return (sizeof(*ent) +
-                        le16_to_cpu(ent->lde_namelen) + 3) & ~3;
-        }
-        return le16_to_cpu(ent->lde_reclen);
-}
-
-#define DIR_END_OFF              0xfffffffffffffffeULL
-
-#ifdef HAVE_RW_TREE_LOCK
-#define TREE_READ_LOCK_IRQ(mapping)     read_lock_irq(&(mapping)->tree_lock)
-#define TREE_READ_UNLOCK_IRQ(mapping) read_unlock_irq(&(mapping)->tree_lock)
-#else
-#define TREE_READ_LOCK_IRQ(mapping) spin_lock_irq(&(mapping)->tree_lock)
-#define TREE_READ_UNLOCK_IRQ(mapping) spin_unlock_irq(&(mapping)->tree_lock)
-#endif
-
-=======
->>>>>>> 03b71240
-/* returns the page unlocked, but with a reference */
-static int ll_dir_readpage_20(struct file *file, struct page *page)
-{
-        struct inode *inode = page->mapping->host;
-        struct ll_fid mdc_fid;
-        __u64 offset;
-        struct ptlrpc_request *request;
-<<<<<<< HEAD
-        struct mdt_body *body;
-        struct ll_fid fid;
-        __u64 hash;
-        int rc;
-        ENTRY;
-
-        hash = hash_x_index(page->index);
-        CDEBUG(D_VFSTRACE, "VFS Op:inode=%lu/%u(%p) off %lu\n",
-               inode->i_ino, inode->i_generation, inode, (unsigned long)hash);
-
-        ll_inode2fid(&fid, inode);
-        rc = mdc_readpage(ll_i2sbi(inode)->ll_mdc_exp, &fid,
-                          hash, page, &request);
-        if (!rc) {
-                body = lustre_msg_buf(request->rq_repmsg, REPLY_REC_OFF,
-                                      sizeof(*body));
-                /* Checked by mdc_readpage() */
-                LASSERT(body != NULL);
-=======
-        struct mds_body *body;
-        int rc = 0;
-        ENTRY;
-
-        offset = (__u64)page->index << CFS_PAGE_SHIFT;
-        CDEBUG(D_VFSTRACE, "VFS Op:inode=%lu/%u(%p) off "LPU64"\n",
-               inode->i_ino, inode->i_generation, inode, offset);
-
-        mdc_pack_fid(&mdc_fid, inode->i_ino, inode->i_generation, S_IFDIR);
-
-        rc = mdc_readpage(ll_i2sbi(inode)->ll_mdc_exp, &mdc_fid,
-                          offset, page, &request);
-        if (!rc) {
-                body = lustre_msg_buf(request->rq_repmsg, REPLY_REC_OFF,
-                                      sizeof(*body));
-                LASSERT(body != NULL); /* checked by mdc_readpage() */
-                /* swabbed by mdc_readpage() */
-                LASSERT(lustre_rep_swabbed(request, REPLY_REC_OFF));
->>>>>>> 03b71240
-
-                if (body->size != i_size_read(inode)) {
-                        ll_inode_size_lock(inode, 0);
-                        i_size_write(inode, body->size);
-                        ll_inode_size_unlock(inode, 0);
-                }
-
-                SetPageUptodate(page);
-        }
-        ptlrpc_req_finished(request);
-
-        unlock_page(page);
-        EXIT;
-        return rc;
-}
-
-
-<<<<<<< HEAD
-static void ll_check_page(struct inode *dir, struct page *page)
-{
-        /* XXX: check page format later */
-        SetPageChecked(page);
-}
-
-=======
-static inline unsigned ll_dir_page_mask(struct inode *inode)
-{
-        return ~(inode->i_sb->s_blocksize - 1);
-}
->>>>>>> 03b71240
-
-/*
- * Check consistency of a single entry.
- */
-<<<<<<< HEAD
-static struct page *ll_dir_page_locate(struct inode *dir, unsigned long hash,
-                                       __u64 *start, __u64 *end)
-=======
-static int ll_dir_check_entry(struct inode *dir, struct ll_dir_entry *ent,
-                              unsigned offset, unsigned rec_len, pgoff_t index)
->>>>>>> 03b71240
-{
-        const char *msg;
-
-        /*
-         * Consider adding more checks.
-         */
-<<<<<<< HEAD
-        unsigned long offset = hash_x_index(hash);
-        struct page *page;
-        int found;
-        ENTRY;
-=======
->>>>>>> 03b71240
-
-        if (unlikely(rec_len < ll_dir_rec_len(1)))
-                msg = "entry is too short";
-        else if (unlikely(rec_len & 3))
-                msg = "wrong alignment";
-        else if (unlikely(rec_len < ll_dir_rec_len(ent->lde_name_len)))
-                msg = "rec_len doesn't match name_len";
-        else if (unlikely(((offset + rec_len - 1) ^ offset) &
-                          ll_dir_page_mask(dir)))
-                msg = "directory entry across blocks";
-        else
-                return 0;
-        CERROR("%s: bad entry in directory %lu/%u: %s - "
-               "offset=%lu+%u, inode=%lu, rec_len=%d,"
-               " name_len=%d\n", ll_i2mdcexp(dir)->exp_obd->obd_name,
-               dir->i_ino, dir->i_generation, msg,
-               index << CFS_PAGE_SHIFT,
-               offset, (unsigned long)le32_to_cpu(ent->lde_inode),
-               rec_len, ent->lde_name_len);
-        return -EIO;
-}
-
-static void ll_dir_check_page(struct inode *dir, struct page *page)
-{
-        int      err;
-        unsigned size = dir->i_sb->s_blocksize;
-        char    *addr = page_address(page);
-        unsigned off;
-        unsigned limit;
-        unsigned reclen;
-
-        struct ll_dir_entry *ent;
-
-        err = 0;
-        if ((i_size_read(dir) >> CFS_PAGE_SHIFT) == (__u64)page->index) {
-                /*
-                 * Last page.
-                 */
-<<<<<<< HEAD
-                wait_on_page(page);
-                if (PageUptodate(page)) {
-                        dp = kmap(page);
-                        *start = le64_to_cpu(dp->ldp_hash_start);
-                        *end   = le64_to_cpu(dp->ldp_hash_end);
-                        LASSERT(*start <= hash);
-                        if (hash > *end || (*end != *start && hash == *end)) {
-                                kunmap(page);
-                                lock_page(page);
-                                ll_truncate_complete_page(page);
-                                unlock_page(page);
-                                page_cache_release(page);
-                                page = NULL;
-                        }
-=======
-                limit = i_size_read(dir) & ~CFS_PAGE_MASK;
-                if (limit & (size - 1)) {
-                        CERROR("%s: dir %lu/%u size %llu doesn't match %u\n",
-                               ll_i2mdcexp(dir)->exp_obd->obd_name, dir->i_ino,
-                               dir->i_generation, i_size_read(dir), size);
-                        err++;
->>>>>>> 03b71240
-                } else {
-                        /*
-                         * Place dummy forwarding entries to streamline
-                         * ll_readdir().
-                         */
-                        for (off = limit; off < CFS_PAGE_SIZE; off += size) {
-                                ent = ll_entry_at(addr, off);
-                                ent->lde_rec_len = cpu_to_le16(size);
-                                ent->lde_name_len = 0;
-                                ent->lde_inode = 0;
-                        }
-                }
-        } else
-                limit = CFS_PAGE_SIZE;
-
-        for (off = 0;
-             !err && off <= limit - ll_dir_rec_len(1); off += reclen) {
-                ent    = ll_entry_at(addr, off);
-                reclen = le16_to_cpu(ent->lde_rec_len);
-                err    = ll_dir_check_entry(dir, ent, off, reclen, page->index);
-        }
-
-        if (!err && off != limit) {
-                ent = ll_entry_at(addr, off);
-                CERROR("%s: entry in directory %lu/%u spans the page boundary "
-                       "offset="LPU64"+%u, inode=%lu\n",
-                       ll_i2mdcexp(dir)->exp_obd->obd_name,
-                       dir->i_ino, dir->i_generation,
-                       (__u64)page->index << CFS_PAGE_SHIFT,
-                       off, (unsigned long)le32_to_cpu(ent->lde_inode));
-                err++;
-        }
-<<<<<<< HEAD
-        RETURN(page);
-}
-
-static struct page *ll_get_dir_page_20(struct inode *dir, __u64 hash, int exact,
-                                       struct ll_dir_chain *chain)
-{
-        struct ldlm_res_id res_id;
-        struct lustre_handle lockh;
-        struct obd_device *obddev = class_exp2obd(ll_i2sbi(dir)->ll_mdc_exp);
-        struct address_space *mapping = dir->i_mapping;
-        struct lu_dirpage *dp;
-        struct page *page;
-        ldlm_policy_data_t policy = {.l_inodebits = {MDS_INODELOCK_UPDATE} };
-        ldlm_mode_t mode;
-        int rc;
-        __u64 start = 0;
-        __u64 end = 0;
-        ENTRY;
- 
-        fid_build_reg_res_name(ll_inode_lu_fid(dir), &res_id);
-        mode = LCK_PR;
-        rc = ldlm_lock_match(obddev->obd_namespace, LDLM_FL_BLOCK_GRANTED,
-                             &res_id, LDLM_IBITS, &policy, mode, &lockh);
-        if (!rc) {
-                struct lookup_intent it = { .it_op = IT_READDIR };
-                struct ldlm_enqueue_info einfo = { LDLM_IBITS, mode,
-                       ll_mdc_blocking_ast, ldlm_completion_ast, NULL, dir };
-                struct ptlrpc_request *request;
-                struct mdc_op_data op_data = { { 0 } };
-
-                ll_prepare_mdc_op_data(&op_data, dir, NULL, NULL, 0, 0, NULL);
-
-                rc = mdc_enqueue(ll_i2sbi(dir)->ll_mdc_exp, &einfo, &it,
-                                 &op_data, &lockh, NULL, 0, 0);
-=======
-        if (err)
-                SetPageError(page);
-        SetPageChecked(page);
-}
-
-struct page *ll_get_dir_page(struct inode *dir, unsigned long n)
-{
-        struct ldlm_res_id res_id =
-                { .name = { dir->i_ino, (__u64)dir->i_generation} };
-        struct lustre_handle lockh;
-        struct obd_device *obddev = class_exp2obd(ll_i2sbi(dir)->ll_mdc_exp);
-        struct address_space *mapping = dir->i_mapping;
-        struct page *page;
-        ldlm_policy_data_t policy = {.l_inodebits = {MDS_INODELOCK_UPDATE} };
-        int rc;
-
-        rc = ldlm_lock_match(obddev->obd_namespace, LDLM_FL_BLOCK_GRANTED,
-                             &res_id, LDLM_IBITS, &policy, LCK_CR, &lockh);
-        if (!rc) {
-                struct lookup_intent it = { .it_op = IT_READDIR };
-                struct ldlm_enqueue_info einfo = { LDLM_IBITS, LCK_CR,
-                       ll_mdc_blocking_ast, ldlm_completion_ast, NULL, dir };
-                struct ptlrpc_request *request;
-                struct mdc_op_data data;
-
-                ll_prepare_mdc_op_data(&data, dir, NULL, NULL, 0, 0, NULL);
-
-                rc = mdc_enqueue(ll_i2sbi(dir)->ll_mdc_exp, &einfo, &it,
-                                 &data, &lockh, NULL, 0, 0);
->>>>>>> 03b71240
-
-                request = (struct ptlrpc_request *)it.d.lustre.it_data;
-                if (request)
-                        ptlrpc_req_finished(request);
-                if (rc < 0) {
-                        CERROR("lock enqueue: rc: %d\n", rc);
-                        RETURN(ERR_PTR(rc));
-                }
-        }
-        ldlm_lock_dump_handle(D_OTHER, &lockh);
-
-<<<<<<< HEAD
-        page = ll_dir_page_locate(dir, hash, &start, &end);
-        if (IS_ERR(page))
-                GOTO(out_unlock, page);
-
-        if (page != NULL) {
-                /*
-                 * XXX nikita: not entirely correct handling of a corner case:
-                 * suppose hash chain of entries with hash value HASH crosses
-                 * border between pages P0 and P1. First both P0 and P1 are
-                 * cached, seekdir() is called for some entry from the P0 part
-                 * of the chain. Later P0 goes out of cache. telldir(HASH)
-                 * happens and finds P1, as it starts with matching hash
-                 * value. Remaining entries from P0 part of the chain are
-                 * skipped. (Is that really a bug?)
-                 *
-                 * Possible solutions: 0. don't cache P1 is such case, handle
-                 * it as an "overflow" page. 1. invalidate all pages at
-                 * once. 2. use HASH|1 as an index for P1.
-                 */
-                if (exact && hash != start) {
-                        /*
-                         * readdir asked for a page starting _exactly_ from
-                         * given hash, but cache contains stale page, with
-                         * entries with smaller hash values. Stale page should
-                         * be invalidated, and new one fetched.
-                         */
-                        CDEBUG(D_INFO, "Stale readpage page %p: %#lx != %#lx\n",
-                              page, (unsigned long)hash, (unsigned long)start);
-                        lock_page(page);
-                        ll_truncate_complete_page(page);
-                        unlock_page(page);
-                        page_cache_release(page);
-                } else {
-                        GOTO(hash_collision, page);
-                }
-        }
-
-        page = read_cache_page(mapping, hash_x_index(hash),
-                               (filler_t*)ll_dir_readpage_20, NULL);
-=======
-        page = read_cache_page(mapping, n,
-                               (filler_t*)mapping->a_ops->readpage, NULL);
->>>>>>> 03b71240
-        if (IS_ERR(page))
-                GOTO(out_unlock, page);
-
-        wait_on_page(page);
-        (void)kmap(page);
-        if (!PageUptodate(page))
-                goto fail;
-        if (!PageChecked(page))
-                ll_dir_check_page(dir, page);
-        if (PageError(page))
-                goto fail;
-
-out_unlock:
-<<<<<<< HEAD
-        ldlm_lock_decref(&lockh, mode);
-        RETURN(page);
-=======
-        ldlm_lock_decref(&lockh, LCK_CR);
-        return page;
->>>>>>> 03b71240
-
-fail:
-        ll_put_page(page);
-        page = ERR_PTR(-EIO);
-        goto out_unlock;
-}
-
-<<<<<<< HEAD
-static int ll_readdir_20(struct file *filp, void *cookie, filldir_t filldir)
-{
-        struct inode         *inode = filp->f_dentry->d_inode;
-        struct ll_sb_info    *sbi   = ll_i2sbi(inode);
-        __u64                 pos   = filp->f_pos;
-        struct page          *page;
-        struct ll_dir_chain   chain;
-        int rc;
-        int done;
-        int shift;
-=======
-static inline unsigned ll_dir_validate_entry(char *base, unsigned offset,
-                                             unsigned mask)
-{
-        struct ll_dir_entry *de = ll_entry_at(base, offset);
-        struct ll_dir_entry *p  = ll_entry_at(base, offset & mask);
-        while (p < de && p->lde_rec_len > 0)
-                p = ll_dir_next_entry(p);
-        return (char *)p - base;
-}
-
-/*
- * File type constants. The same as in ext2 for compatibility.
- */
-
-enum {
-        LL_DIR_FT_UNKNOWN,
-        LL_DIR_FT_REG_FILE,
-        LL_DIR_FT_DIR,
-        LL_DIR_FT_CHRDEV,
-        LL_DIR_FT_BLKDEV,
-        LL_DIR_FT_FIFO,
-        LL_DIR_FT_SOCK,
-        LL_DIR_FT_SYMLINK,
-        LL_DIR_FT_MAX
-};
-
-static unsigned char ll_dir_filetype_table[LL_DIR_FT_MAX] = {
-        [LL_DIR_FT_UNKNOWN]  = DT_UNKNOWN,
-        [LL_DIR_FT_REG_FILE] = DT_REG,
-        [LL_DIR_FT_DIR]      = DT_DIR,
-        [LL_DIR_FT_CHRDEV]   = DT_CHR,
-        [LL_DIR_FT_BLKDEV]   = DT_BLK,
-        [LL_DIR_FT_FIFO]     = DT_FIFO,
-        [LL_DIR_FT_SOCK]     = DT_SOCK,
-        [LL_DIR_FT_SYMLINK]  = DT_LNK,
-};
-
-/*
- * Process one page. Returns:
- *
- *     -ve: filldir commands readdir to stop.
- *     +ve: number of entries submitted to filldir.
- *       0: no live entries on this page.
- */
-
-int ll_readdir_page(char *addr, __u64 base, unsigned *offset,
-                    filldir_t filldir, void *cookie)
-{
-        struct ll_dir_entry *de;
-        char *end;
-        int nr;
-
-        de = ll_entry_at(addr, *offset);
-        end = addr + CFS_PAGE_SIZE - ll_dir_rec_len(1);
-        for (nr = 0 ;(char*)de <= end; de = ll_dir_next_entry(de)) {
-                if (de->lde_inode != 0) {
-                        nr++;
-                        *offset = (char *)de - addr;
-                        if (filldir(cookie, de->lde_name, de->lde_name_len,
-                                    base | *offset, le32_to_cpu(de->lde_inode),
-                                    ll_dir_filetype_table[de->lde_file_type &
-                                                          (LL_DIR_FT_MAX - 1)]))
-                                return -1;
-                }
-        }
-        return nr;
-}
-
-int ll_readdir(struct file *filp, void *dirent, filldir_t filldir)
-{
-        struct inode *inode = filp->f_dentry->d_inode;
-        loff_t pos          = filp->f_pos;
-        unsigned offset     = pos & ~CFS_PAGE_MASK;
-        pgoff_t idx         = pos >> CFS_PAGE_SHIFT;
-        pgoff_t npages      = dir_pages(inode);
-        unsigned chunk_mask = ll_dir_page_mask(inode);
-        int need_revalidate = (filp->f_version != inode->i_version);
-        int rc              = 0;
-        int done; /* when this becomes negative --- stop iterating */
-
->>>>>>> 03b71240
-        ENTRY;
-
-        CDEBUG(D_VFSTRACE, "VFS Op:inode=%lu/%u(%p) pos %llu/%llu\n",
-               inode->i_ino, inode->i_generation, inode,
-               pos, i_size_read(inode));
-
-        /*
-         * Checking ->i_size without the lock. Should be harmless, as server
-         * re-checks.
-         */
-        if (pos > i_size_read(inode) - ll_dir_rec_len(1))
-                RETURN(0);
-
-        for (done = 0; idx < npages; idx++, offset = 0) {
-                /*
-                 * We can assume that all blocks on this page are filled with
-                 * entries, because ll_dir_check_page() placed special dummy
-                 * entries for us.
-                 */
-
-                char *kaddr;
-                struct page *page;
-
-<<<<<<< HEAD
-        page = ll_get_dir_page_20(inode, pos, 0, &chain);
-=======
-                CDEBUG(D_EXT2,"read %lu of dir %lu/%u page %lu/%lu "
-                       "size %llu\n",
-                       CFS_PAGE_SIZE, inode->i_ino, inode->i_generation,
-                       idx, npages, i_size_read(inode));
-                page = ll_get_dir_page(inode, idx);
->>>>>>> 03b71240
-
-                /* size might have been updated by mdc_readpage */
-                npages = dir_pages(inode);
-
-<<<<<<< HEAD
-                if (!IS_ERR(page)) {
-                        /* 
-                         * If page is empty (end of directoryis reached),
-                         * use this value. 
-                         */
-                        __u64 hash = DIR_END_OFF;
-                        __u64 next;
-
-                        dp = page_address(page);
-                        for (ent = lu_dirent_start(dp); ent != NULL && !done;
-                             ent = lu_dirent_next(ent)) {
-                                char          *name;
-                                int            namelen;
-                                struct lu_fid  fid;
-                                ino_t          ino;
-
-                                hash    = le64_to_cpu(ent->lde_hash);
-                                namelen = le16_to_cpu(ent->lde_namelen);
-
-                                if (hash < pos)
-                                        /*
-                                         * Skip until we find target hash
-                                         * value.
-                                         */
-                                        continue;
-
-                                if (namelen == 0)
-                                        /*
-                                         * Skip dummy record.
-                                         */
-                                        continue;
-
-                                fid  = ent->lde_fid;
-                                name = ent->lde_name;
-                                fid_le_to_cpu(&fid, &fid);
-                                ino  = ll_fid_build_ino(sbi, (struct ll_fid*)&fid);
-
-                                done = filldir(cookie, name, namelen,
-                                               (loff_t)hash, ino, DT_UNKNOWN);
-                        }
-                        next = le64_to_cpu(dp->ldp_hash_end);
-                        ll_put_page(page);
-                        if (!done) {
-                                pos = next;
-                                if (pos == DIR_END_OFF)
-                                        /*
-                                         * End of directory reached.
-                                         */
-                                        done = 1;
-                                else if (1 /* chain is exhausted*/)
-                                        /*
-                                         * Normal case: continue to the next
-                                         * page.
-                                         */
-                                        page = ll_get_dir_page_20(inode, pos, 1,
-                                                                  &chain);
-                                else {
-                                        /*
-                                         * go into overflow page.
-                                         */
-                                }
-                        } else {
-                                pos = hash;
-                        }
-                } else {
-                        rc = PTR_ERR(page);
-                        CERROR("error reading dir "DFID" at %lu: rc %d\n",
-                               PFID(ll_inode_lu_fid(inode)),
-                               (unsigned long)pos, rc);
-=======
-                if (IS_ERR(page)) {
-                        rc = PTR_ERR(page);
-                        CERROR("error reading dir %lu/%u page %lu: rc %d\n",
-                               inode->i_ino, inode->i_generation, idx, rc);
-                        continue;
-                }
-
-                kaddr = page_address(page);
-                if (need_revalidate) {
-                        /*
-                         * File offset was changed by lseek() and possibly
-                         * points in the middle of an entry. Re-scan from the
-                         * beginning of the chunk.
-                         */
-                        offset = ll_dir_validate_entry(kaddr, offset,
-                                                       chunk_mask);
-                        need_revalidate = 0;
->>>>>>> 03b71240
-                }
-                done = ll_readdir_page(kaddr, idx << CFS_PAGE_SHIFT,
-                                       &offset, filldir, dirent);
-                ll_put_page(page);
-                if (done > 0)
-                        /*
-                         * Some entries were sent to the user space, return
-                         * success.
-                         */
-                        rc = 0;
-                else if (done < 0)
-                        /*
-                         * filldir is satisfied.
-                         */
-                        break;
-        }
-
-        filp->f_pos = (idx << CFS_PAGE_SHIFT) | offset;
-        filp->f_version = inode->i_version;
-        touch_atime(filp->f_vfsmnt, filp->f_dentry);
-
-        RETURN(rc);
-}
-
-static int ll_readdir(struct file *filp, void *cookie, filldir_t filldir)
-{
-        struct inode      *inode = filp->f_dentry->d_inode;
-        struct ll_sb_info *sbi = ll_i2sbi(inode);
-
-        if (sbi->ll_mdc_exp->exp_connect_flags & OBD_CONNECT_FID) {
-                return ll_readdir_20(filp, cookie, filldir);
-        } else {
-                return ll_readdir_18(filp, cookie, filldir);
-        }
-}
-
 #define QCTL_COPY(out, in)              \
 do {                                    \
         Q_COPY(out, in, qc_cmd);        \
@@ -1115,7 +429,7 @@
         Q_COPY(out, in, qc_dqblk);      \
 } while (0)
 
-static int ll_send_mgc_param(struct obd_export *mgc, char *string)
+int ll_send_mgc_param(struct obd_export *mgc, char *string)
 {
         struct mgs_send_param *msp;
         int rc = 0;
@@ -1134,7 +448,7 @@
         return rc;
 }
 
-static char *ll_get_fsname(struct inode *inode)
+char *ll_get_fsname(struct inode *inode)
 {
         struct lustre_sb_info *lsi = s2lsi(inode->i_sb);
         char *ptr, *fsname;
@@ -1155,19 +469,11 @@
                      int set_default)
 {
         struct ll_sb_info *sbi = ll_i2sbi(inode);
-<<<<<<< HEAD
-        struct mdc_op_data data = { { 0 } };
-=======
         struct mdc_op_data data;
->>>>>>> 03b71240
         struct ptlrpc_request *req = NULL;
         struct lustre_sb_info *lsi = s2lsi(inode->i_sb);
         struct obd_device *mgc = lsi->lsi_mgc;
         char *fsname = NULL, *param = NULL;
-        int lum_size;
-
-        struct iattr attr = { 0 };
-        int rc = 0;
 
         struct iattr attr = { 0 };
         int rc = 0;
@@ -1177,43 +483,17 @@
          * local endian.  But the MDS would like it in little
          * endian, so we swab it before we send it.
          */
-        switch (lump->lmm_magic) {
-        case LOV_USER_MAGIC_V1: {
-                if (lump->lmm_magic != cpu_to_le32(LOV_USER_MAGIC_V1))
-                        lustre_swab_lov_user_md_v1(lump);
-                lum_size = sizeof(struct lov_user_md_v1);
-                break;
-                }
-        case LOV_USER_MAGIC_V3: {
-                if (lump->lmm_magic != cpu_to_le32(LOV_USER_MAGIC_V3))
-                        lustre_swab_lov_user_md_v3((struct lov_user_md_v3 *)lump);
-                lum_size = sizeof(struct lov_user_md_v3);
-                break;
-                }
-        default: {
-                CDEBUG(D_IOCTL, "bad userland LOV MAGIC:"
-                                " %#08x != %#08x nor %#08x\n",
-                                lump->lmm_magic, LOV_USER_MAGIC_V1,
-                                LOV_USER_MAGIC_V3);
+        if (lump->lmm_magic != LOV_USER_MAGIC)
                 RETURN(-EINVAL);
-                }
-        }
-
-<<<<<<< HEAD
-=======
+
         if (lump->lmm_magic != cpu_to_le32(LOV_USER_MAGIC))
                 lustre_swab_lov_user_md(lump);
 
->>>>>>> 03b71240
         ll_prepare_mdc_op_data(&data, inode, NULL, NULL, 0, 0, NULL);
 
         /* swabbing is done in lov_setstripe() on server side */
         rc = mdc_setattr(sbi->ll_mdc_exp, &data,
-<<<<<<< HEAD
-                         &attr, lump, lum_size, NULL, 0, &req);
-=======
                          &attr, lump, sizeof(*lump), NULL, 0, &req);
->>>>>>> 03b71240
         if (rc) {
                 ptlrpc_req_finished(req);
                 if (rc != -EPERM && rc != -EACCES)
@@ -1222,9 +502,6 @@
         }
         ptlrpc_req_finished(req);
 
-        /* In the following we use the fact that LOV_USER_MAGIC_V1 and
-         LOV_USER_MAGIC_V3 have the same initial fields so we do not
-         need the make the distiction between the 2 versions */
         if (set_default && mgc->u.cli.cl_mgc_mgsexp) {
                 OBD_ALLOC(param, MGS_PARAM_MAXLEN);
 
@@ -1306,26 +583,9 @@
          * little endian.  We convert it to host endian before
          * passing it to userspace.
          */
-<<<<<<< HEAD
-        if (LOV_MAGIC != cpu_to_le32(LOV_MAGIC)) {
-            if (cpu_to_le32(LOV_MAGIC_V1) == lmm->lmm_magic) {
-                lustre_swab_lov_user_md_v1((struct lov_user_md_v1 *)lmm);
-                lustre_swab_lov_user_md_objects(
-                        ((struct lov_user_md_v1 *)lmm)->lmm_objects,
-                        ((struct lov_user_md_v1 *)lmm)->lmm_stripe_count);
-            } else if (cpu_to_le32(LOV_MAGIC_V3) == lmm->lmm_magic) {
-                lustre_swab_lov_user_md_v3((struct lov_user_md_v3 *)lmm);
-                lustre_swab_lov_user_md_objects(
-                        ((struct lov_user_md_v3 *)lmm)->lmm_objects,
-                        ((struct lov_user_md_v3 *)lmm)->lmm_stripe_count);
-            }
-        }
-
-=======
         if ((LOV_MAGIC != cpu_to_le32(LOV_MAGIC)) &&
             (cpu_to_le32(LOV_MAGIC) == lmm->lmm_magic))
                 lustre_swab_lov_user_md((struct lov_user_md *)lmm);
->>>>>>> 03b71240
 out:
         *lmmp = lmm;
         *lmm_size = lmmsize;
@@ -1397,37 +657,21 @@
                 return rc;
         }
         case LL_IOC_LOV_SETSTRIPE: {
-                struct lov_user_md_v3 lumv3;
-                struct lov_user_md_v1 *lumv1 = (struct lov_user_md_v1 *)&lumv3;
-                struct lov_user_md_v1 *lumv1p = (struct lov_user_md_v1 *)arg;
-                struct lov_user_md_v3 *lumv3p = (struct lov_user_md_v3 *)arg;
-
+                struct lov_user_md lum, *lump = (struct lov_user_md *)arg;
                 int rc = 0;
                 int set_default = 0;
 
-                LASSERT(sizeof(lumv3) == sizeof(*lumv3p));
-                LASSERT(sizeof(lumv3.lmm_objects[0]) ==
-                        sizeof(lumv3p->lmm_objects[0]));
-
-                /* first try with v1 which is smaller than v3 */
-                rc = copy_from_user(lumv1, lumv1p, sizeof(*lumv1));
+                LASSERT(sizeof(lum) == sizeof(*lump));
+                LASSERT(sizeof(lum.lmm_objects[0]) ==
+                        sizeof(lump->lmm_objects[0]));
+                rc = copy_from_user(&lum, lump, sizeof(lum));
                 if (rc)
                         return(-EFAULT);
-<<<<<<< HEAD
-
-                if (lumv1->lmm_magic == LOV_USER_MAGIC_V3) {
-                        rc = copy_from_user(&lumv3, lumv3p, sizeof(lumv3));
-                        if (rc)
-                                RETURN(-EFAULT);
-                }
-=======
->>>>>>> 03b71240
 
                 if (inode->i_sb->s_root == file->f_dentry)
                         set_default = 1;
 
-                /* in v1 and v3 cases lumv1 points to data */
-                rc = ll_dir_setstripe(inode, lumv1, set_default);
+                rc = ll_dir_setstripe(inode, &lum, set_default);
 
                 return rc;
         }
@@ -1544,25 +788,10 @@
                 if (lmm->lmm_magic != LOV_USER_MAGIC)
                         GOTO(free_lmm, rc = -EINVAL);
 
-<<<<<<< HEAD
-                if (LOV_USER_MAGIC != cpu_to_le32(LOV_USER_MAGIC)) {
-                    if (cpu_to_le32(LOV_USER_MAGIC_V1) == cpu_to_le32(lmm->lmm_magic)) {
-                        lustre_swab_lov_user_md_v1((struct lov_user_md_v1 *)lmm);
-                        lustre_swab_lov_user_md_objects(
-                                ((struct lov_user_md_v1 *)lmm)->lmm_objects,
-                                ((struct lov_user_md_v1 *)lmm)->lmm_stripe_count);
-                    } else if (cpu_to_le32(LOV_USER_MAGIC_V3) == cpu_to_le32(lmm->lmm_magic)) {
-                        lustre_swab_lov_user_md_v3((struct lov_user_md_v3 *)lmm);
-                        lustre_swab_lov_user_md_objects(
-                                ((struct lov_user_md_v3 *)lmm)->lmm_objects,
-                                ((struct lov_user_md_v3 *)lmm)->lmm_stripe_count);
-                    }
-=======
                 if (LOV_USER_MAGIC != cpu_to_le32(LOV_USER_MAGIC) &&
                     cpu_to_le32(LOV_USER_MAGIC) == cpu_to_le32(lmm->lmm_magic)) {
                         lustre_swab_lov_user_md_objects((struct lov_user_md *)lmm);
                         lustre_swab_lov_user_md((struct lov_user_md *)lmm);
->>>>>>> 03b71240
                 }
 
                 rc = obd_unpackmd(sbi->ll_osc_exp, &lsm, lmm, lmmsize);
@@ -1638,7 +867,6 @@
                 obd_ioctl_freedata(buf, len);
                 RETURN(rc);
         }
-#ifdef HAVE_QUOTA_SUPPORT
         case OBD_IOC_QUOTACHECK: {
                 struct obd_quotactl *oqctl;
                 int rc, error = 0;
@@ -1810,10 +1038,6 @@
                 OBD_FREE_PTR(oqctl);
                 RETURN(rc);
         }
-<<<<<<< HEAD
-#endif /* HAVE_QUOTA_SUPPORT */
-=======
->>>>>>> 03b71240
         case OBD_IOC_GETNAME_OLD:
         case OBD_IOC_GETNAME: {
                 struct obd_device *obd = class_exp2obd(sbi->ll_osc_exp);
