--- conflicted
+++ resolved
@@ -281,7 +281,7 @@
                                   OBD_CONNECT_JOIN    | OBD_CONNECT_ATTRFID    |
                                   OBD_CONNECT_NODEVOH | OBD_CONNECT_CANCELSET  |
                                   OBD_CONNECT_AT      | OBD_CONNECT_FID |
-                                  OBD_CONNECT_VBR;
+                                  OBD_CONNECT_VBR     | OBD_CONNECT_LOV_V3;
 #ifdef HAVE_LRU_RESIZE_SUPPORT
         if (sbi->ll_flags & LL_SBI_LRU_RESIZE)
                 data->ocd_connect_flags |= OBD_CONNECT_LRU_RESIZE;
@@ -372,14 +372,6 @@
         if (data->ocd_connect_flags & OBD_CONNECT_JOIN)
                 sbi->ll_flags |= LL_SBI_JOIN;
 
-        sbi->ll_sdev_orig = sb->s_dev;
-        /* We set sb->s_dev equal on all lustre clients in order to support
-         * NFS export clustering.  NFSD requires that the FSID be the same
-         * on all clients. */
-        /* s_dev is also used in lt_compare() to compare two fs, but that is
-         * only a node-local comparison. */
-        sb->s_dev = get_uuid2int(sbi2mdc(sbi)->cl_target_uuid.uuid,
-                                 strlen(sbi2mdc(sbi)->cl_target_uuid.uuid));
         obd = class_name2obd(osc);
         if (!obd) {
                 CERROR("OSC %s: not setup or attached\n", osc);
@@ -541,6 +533,16 @@
         if (data != NULL)
                 OBD_FREE(data, sizeof(*data));
         sb->s_root->d_op = &ll_d_root_ops;
+
+        sbi->ll_sdev_orig = sb->s_dev;
+        /* We set sb->s_dev equal on all lustre clients in order to support
+         * NFS export clustering.  NFSD requires that the FSID be the same
+         * on all clients. */
+        /* s_dev is also used in lt_compare() to compare two fs, but that is
+         * only a node-local comparison. */
+        sb->s_dev = get_uuid2int(sbi2mdc(sbi)->cl_target_uuid.uuid,
+                                 strlen(sbi2mdc(sbi)->cl_target_uuid.uuid));
+
         RETURN(err);
 
 out_root:
@@ -1854,7 +1856,8 @@
         LASSERT ((lsm != NULL) == ((body->valid & OBD_MD_FLEASIZE) != 0));
         if (lsm != NULL) {
                 if (lli->lli_smd == NULL) {
-                        if (lsm->lsm_magic != LOV_MAGIC &&
+                        if (lsm->lsm_magic != LOV_MAGIC_V1 &&
+                            lsm->lsm_magic != LOV_MAGIC_V3 &&
                             lsm->lsm_magic != LOV_MAGIC_JOIN) {
                                 dump_lsm(D_ERROR, lsm);
                                 LBUG();
@@ -2380,35 +2383,6 @@
         if (sbi->ll_flags & LL_SBI_USER_XATTR)
                 seq_puts(seq, ",user_xattr");
 
-<<<<<<< HEAD
-=======
-void ll_finish_md_op_data(struct md_op_data *op_data)
-{
-        capa_put(op_data->op_capa1);
-        capa_put(op_data->op_capa2);
-        OBD_FREE_PTR(op_data);
-}
-
-int ll_show_options(struct seq_file *seq, struct vfsmount *vfs)
-{
-        struct ll_sb_info *sbi;
-
-        LASSERT((seq != NULL) && (vfs != NULL));
-        sbi = ll_s2sbi(vfs->mnt_sb);
-
-        if (sbi->ll_flags & LL_SBI_NOLCK)
-                seq_puts(seq, ",nolock");
-
-        if (sbi->ll_flags & LL_SBI_FLOCK)
-                seq_puts(seq, ",flock");
-
-        if (sbi->ll_flags & LL_SBI_LOCALFLOCK)
-                seq_puts(seq, ",localflock");
-
-        if (sbi->ll_flags & LL_SBI_USER_XATTR)
-                seq_puts(seq, ",user_xattr");
-
->>>>>>> 7bfe2fbd
         if (sbi->ll_flags & LL_SBI_ACL)
                 seq_puts(seq, ",acl");
 
