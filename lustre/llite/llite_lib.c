/* -*- mode: c; c-basic-offset: 8; indent-tabs-mode: nil; -*-
 * vim:expandtab:shiftwidth=8:tabstop=8:
 *
 * GPL HEADER START
 *
 * DO NOT ALTER OR REMOVE COPYRIGHT NOTICES OR THIS FILE HEADER.
 *
 * This program is free software; you can redistribute it and/or modify
 * it under the terms of the GNU General Public License version 2 only,
 * as published by the Free Software Foundation.
 *
 * This program is distributed in the hope that it will be useful, but
 * WITHOUT ANY WARRANTY; without even the implied warranty of
 * MERCHANTABILITY or FIRTICULAR PURPOSE.  See the GNU
 * General Public License version 2 for more details (a copy is included
 * in the LICENSE file that accompanied this code).
 *
 * You should have received a copy of the GNU General Public License
 * version 2 along with this program; If not, see
 * http://www.sun.com/software/products/lustre/docs/GPLv2.pdf
 *
 * Please contact Sun Microsystems, Inc., 4150 Network Circle, Santa Clara,
 * CA 95054 USA or visit www.sun.com if you need additional information or
 * have any questions.
 *
 * GPL HEADER END
 */
/*
 * Copyright  2008 Sun Microsystems, Inc. All rights reserved
 * Use is subject to license terms.
 */
/*
 * This file is part of Lustre, http://www.lustre.org/
 * Lustre is a trademark of Sun Microsystems, Inc.
 *
 * lustre/llite/llite_lib.c
 *
 * Lustre Light Super operations
 */

#define DEBUG_SUBSYSTEM S_LLITE

#include <linux/module.h>
#include <linux/types.h>
#include <linux/random.h>
#include <linux/version.h>

#include <lustre_lite.h>
#include <lustre_ha.h>
#include <lustre_dlm.h>
#include <lprocfs_status.h>
#include <lustre_disk.h>
#include <lustre_param.h>
#include <lustre_cache.h>
#include <obd_support.h>
#include "llite_internal.h"

cfs_mem_cache_t *ll_file_data_slab;

LIST_HEAD(ll_super_blocks);
struct rw_semaphore ll_sb_sem;

extern struct address_space_operations ll_aops;
extern struct address_space_operations ll_dir_aops;

#ifndef log2
#define log2(n) ffz(~(n))
#endif

static void ll_pglist_fini(struct ll_sb_info *sbi)
{
        struct page *page;
        int i;

        if (sbi->ll_pglist == NULL)
                return;

        for_each_possible_cpu(i) {
                page = sbi->ll_pglist[i]->llpd_page;
                if (page) {
                        sbi->ll_pglist[i] = NULL;
                        __free_page(page);
                }
        }

        OBD_FREE(sbi->ll_pglist, sizeof(void *)*num_possible_cpus());
        sbi->ll_pglist = NULL;
}

static int ll_pglist_init(struct ll_sb_info *sbi)
{
        struct ll_pglist_data *pd;
        unsigned long budget;
        int i, color = 0;
        ENTRY;

        OBD_ALLOC(sbi->ll_pglist, sizeof(void *) * num_possible_cpus());
        if (sbi->ll_pglist == NULL)
                RETURN(-ENOMEM);

        budget = sbi->ll_async_page_max / num_online_cpus();
        for_each_possible_cpu(i) {
                struct page *page = alloc_pages_node(cpu_to_node(i),
                                                    GFP_KERNEL, 0);
                if (page == NULL) {
                        ll_pglist_fini(sbi);
                        RETURN(-ENOMEM);
                }

                if (color + L1_CACHE_ALIGN(sizeof(*pd)) > PAGE_SIZE)
                        color = 0;

                pd = (struct ll_pglist_data *)(page_address(page) + color);
                memset(pd, 0, sizeof(*pd));
                spin_lock_init(&pd->llpd_lock);
                INIT_LIST_HEAD(&pd->llpd_list);
                if (cpu_online(i))
                        pd->llpd_budget = budget;
                pd->llpd_cpu = i;
                pd->llpd_page = page;
                atomic_set(&pd->llpd_sample_count, 0);
                sbi->ll_pglist[i] = pd;
                color += L1_CACHE_ALIGN(sizeof(*pd));
        }

        RETURN(0);
}

static struct ll_sb_info *ll_init_sbi(void)
{
        struct ll_sb_info *sbi = NULL;
        unsigned long pages;
        struct sysinfo si;
        class_uuid_t uuid;
        int i;
        ENTRY;

        OBD_ALLOC(sbi, sizeof(*sbi));
        if (!sbi)
                RETURN(NULL);

        OBD_ALLOC(sbi->ll_async_page_sample, sizeof(long)*num_possible_cpus());
        if (sbi->ll_async_page_sample == NULL)
                GOTO(out, 0);

        spin_lock_init(&sbi->ll_lock);
        init_mutex(&sbi->ll_lco.lco_lock);
        spin_lock_init(&sbi->ll_pp_extent_lock);
        spin_lock_init(&sbi->ll_process_lock);
        sbi->ll_rw_stats_on = 0;

        si_meminfo(&si);
        pages = si.totalram - si.totalhigh;
        if (pages >> (20 - CFS_PAGE_SHIFT) < 512) {
#ifdef HAVE_BGL_SUPPORT
                sbi->ll_async_page_max = pages / 4;
#else
                sbi->ll_async_page_max = pages / 2;
#endif
        } else {
                sbi->ll_async_page_max = (pages / 4) * 3;
        }

        lcounter_init(&sbi->ll_async_page_count);
        spin_lock_init(&sbi->ll_async_page_reblnc_lock);
        sbi->ll_async_page_sample_max = 64 * num_online_cpus();
        sbi->ll_async_page_reblnc_count = 0;
        sbi->ll_async_page_clock_hand = 0;
        if (ll_pglist_init(sbi))
                GOTO(out, 0);

        sbi->ll_ra_info.ra_max_pages_per_file = min(pages / 32,
                                           SBI_DEFAULT_READAHEAD_MAX);
        sbi->ll_ra_info.ra_max_pages = sbi->ll_ra_info.ra_max_pages_per_file;
        sbi->ll_ra_info.ra_max_read_ahead_whole_pages =
                                           SBI_DEFAULT_READAHEAD_WHOLE_MAX;
        sbi->ll_contention_time = SBI_DEFAULT_CONTENTION_SECONDS;
        sbi->ll_lockless_truncate_enable = SBI_DEFAULT_LOCKLESS_TRUNCATE_ENABLE;
        sbi->ll_direct_io_default = SBI_DEFAULT_DIRECT_IO_DEFAULT;
        INIT_LIST_HEAD(&sbi->ll_conn_chain);
        INIT_LIST_HEAD(&sbi->ll_orphan_dentry_list);

        ll_generate_random_uuid(uuid);
        class_uuid_unparse(uuid, &sbi->ll_sb_uuid);
        CDEBUG(D_CONFIG, "generated uuid: %s\n", sbi->ll_sb_uuid.uuid);

        down_write(&ll_sb_sem);
        list_add_tail(&sbi->ll_list, &ll_super_blocks);
        up_write(&ll_sb_sem);

#ifdef ENABLE_CHECKSUM
        sbi->ll_flags |= LL_SBI_DATA_CHECKSUM;
#endif
#ifdef ENABLE_LLITE_CHECKSUM
        sbi->ll_flags |= LL_SBI_LLITE_CHECKSUM;
#endif

#ifdef HAVE_LRU_RESIZE_SUPPORT
        sbi->ll_flags |= LL_SBI_LRU_RESIZE;
#endif

#ifdef HAVE_EXPORT___IGET
        INIT_LIST_HEAD(&sbi->ll_deathrow);
        spin_lock_init(&sbi->ll_deathrow_lock);
#endif
        for (i = 0; i <= LL_PROCESS_HIST_MAX; i++) {
                spin_lock_init(&sbi->ll_rw_extents_info.pp_extents[i].pp_r_hist.oh_lock);
                spin_lock_init(&sbi->ll_rw_extents_info.pp_extents[i].pp_w_hist.oh_lock);
        }

        /* metadata statahead is enabled by default */
        sbi->ll_sa_max = LL_SA_RPC_DEF;

        RETURN(sbi);

out:
        if (sbi->ll_async_page_sample)
                OBD_FREE(sbi->ll_async_page_sample,
                         sizeof(long) * num_possible_cpus());
        ll_pglist_fini(sbi);
        OBD_FREE(sbi, sizeof(*sbi));
        RETURN(NULL);
}

void ll_free_sbi(struct super_block *sb)
{
        struct ll_sb_info *sbi = ll_s2sbi(sb);
        ENTRY;

        if (sbi != NULL) {
                down_write(&ll_sb_sem);
                list_del(&sbi->ll_list);
                up_write(&ll_sb_sem);
                /* dont allow find cache via sb list first */
                ll_pglist_fini(sbi);
                lcounter_destroy(&sbi->ll_async_page_count);
                OBD_FREE(sbi->ll_async_page_sample,
                         sizeof(long) * num_possible_cpus());
                OBD_FREE(sbi, sizeof(*sbi));
        }
        EXIT;
}

static struct dentry_operations ll_d_root_ops = {
        .d_compare = ll_dcompare,
        .d_revalidate = ll_revalidate_nd,
};

static int client_common_fill_super(struct super_block *sb,
                                    char *mdc, char *osc)
{
        struct inode *root = 0;
        struct ll_sb_info *sbi = ll_s2sbi(sb);
        struct obd_device *obd;
        struct ll_fid rootfid;
        struct obd_statfs osfs;
        struct ptlrpc_request *request = NULL;
        struct lustre_handle osc_conn = {0, };
        struct lustre_handle mdc_conn = {0, };
        struct lustre_md md;
        struct obd_connect_data *data = NULL;
        int err, checksum;
        ENTRY;

        obd = class_name2obd(mdc);
        if (!obd) {
                CERROR("MDC %s: not setup or attached\n", mdc);
                RETURN(-EINVAL);
        }

        OBD_ALLOC(data, sizeof(*data));
        if (data == NULL)
                RETURN(-ENOMEM);

        if (proc_lustre_fs_root) {
                err = lprocfs_register_mountpoint(proc_lustre_fs_root, sb,
                                                  osc, mdc);
                if (err < 0)
                        CERROR("could not register mount in /proc/fs/lustre\n");
        }

        /* indicate the features supported by this client */
        data->ocd_connect_flags = OBD_CONNECT_VERSION | OBD_CONNECT_IBITS      |
                                  OBD_CONNECT_JOIN    | OBD_CONNECT_ATTRFID    |
                                  OBD_CONNECT_NODEVOH | OBD_CONNECT_CANCELSET  |
                                  OBD_CONNECT_AT      | OBD_CONNECT_FID |
                                  OBD_CONNECT_VBR     | OBD_CONNECT_LOV_V3;
#ifdef HAVE_LRU_RESIZE_SUPPORT
        if (sbi->ll_flags & LL_SBI_LRU_RESIZE)
                data->ocd_connect_flags |= OBD_CONNECT_LRU_RESIZE;
#endif
#ifdef CONFIG_FS_POSIX_ACL
        data->ocd_connect_flags |= OBD_CONNECT_ACL;
#endif
        data->ocd_ibits_known = MDS_INODELOCK_FULL;
        data->ocd_version = LUSTRE_VERSION_CODE;

        if (sb->s_flags & MS_RDONLY)
                data->ocd_connect_flags |= OBD_CONNECT_RDONLY;
        if (sbi->ll_flags & LL_SBI_USER_XATTR)
                data->ocd_connect_flags |= OBD_CONNECT_XATTR;

#ifdef HAVE_MS_FLOCK_LOCK
        /* force vfs to use lustre handler for flock() calls - bug 10743 */
        sb->s_flags |= MS_FLOCK_LOCK;
#endif

        if (sbi->ll_flags & LL_SBI_FLOCK)
                sbi->ll_fop = &ll_file_operations_flock;
        else if (sbi->ll_flags & LL_SBI_LOCALFLOCK)
                sbi->ll_fop = &ll_file_operations;
        else
                sbi->ll_fop = &ll_file_operations_noflock;


        err = obd_connect(&mdc_conn, obd, &sbi->ll_sb_uuid, data, &sbi->ll_mdc_exp);
        if (err == -EBUSY) {
                LCONSOLE_ERROR_MSG(0x14f, "An MDT (mdc %s) is performing "
                                   "recovery, of which this client is not a "
                                   "part. Please wait for recovery to complete,"
                                   " abort, or time out.\n", mdc);
                GOTO(out, err);
        } else if (err) {
                CERROR("cannot connect to %s: rc = %d\n", mdc, err);
                GOTO(out, err);
        }

        err = obd_fid_init(sbi->ll_mdc_exp);
        if (err)
                GOTO(out_mdc, err);

        err = obd_statfs(obd, &osfs,
                         cfs_time_shift_64(-OBD_STATFS_CACHE_SECONDS), 0);
        if (err)
                GOTO(out_mdc, err);

        /* MDC connect is surely finished by now because we actually sent
         * a statfs RPC, otherwise obd_connect() is asynchronous. */
        *data = class_exp2cliimp(sbi->ll_mdc_exp)->imp_connect_data;

        LASSERT(osfs.os_bsize);
        sb->s_blocksize = osfs.os_bsize;
        sb->s_blocksize_bits = log2(osfs.os_bsize);
        sb->s_magic = LL_SUPER_MAGIC;

        /* for bug 11559. in $LINUX/fs/read_write.c, function do_sendfile():
         *         retval = in_file->f_op->sendfile(...);
         *         if (*ppos > max)
         *                 retval = -EOVERFLOW;
         *
         * it will check if *ppos is greater than max. However, max equals to
         * s_maxbytes, which is a negative integer in a x86_64 box since loff_t
         * has been defined as a signed long long ineger in linux kernel. */
#if BITS_PER_LONG == 64
        sb->s_maxbytes = PAGE_CACHE_MAXBYTES >> 1;
#else
        sb->s_maxbytes = PAGE_CACHE_MAXBYTES;
#endif
        sbi->ll_namelen = osfs.os_namelen;
        sbi->ll_max_rw_chunk = LL_DEFAULT_MAX_RW_CHUNK;

        if ((sbi->ll_flags & LL_SBI_USER_XATTR) &&
            !(data->ocd_connect_flags & OBD_CONNECT_XATTR)) {
                LCONSOLE_INFO("Disabling user_xattr feature because "
                              "it is not supported on the server\n");
                sbi->ll_flags &= ~LL_SBI_USER_XATTR;
        }

        if (data->ocd_connect_flags & OBD_CONNECT_ACL) {
#ifdef MS_POSIXACL
                sb->s_flags |= MS_POSIXACL;
#endif
                sbi->ll_flags |= LL_SBI_ACL;
        } else
                sbi->ll_flags &= ~LL_SBI_ACL;

        if (data->ocd_connect_flags & OBD_CONNECT_JOIN)
                sbi->ll_flags |= LL_SBI_JOIN;

        obd = class_name2obd(osc);
        if (!obd) {
                CERROR("OSC %s: not setup or attached\n", osc);
                GOTO(out_mdc, err = -ENODEV);
        }

        data->ocd_connect_flags = OBD_CONNECT_VERSION   | OBD_CONNECT_GRANT    |
                                  OBD_CONNECT_REQPORTAL | OBD_CONNECT_BRW_SIZE |
                                  OBD_CONNECT_SRVLOCK   | OBD_CONNECT_CANCELSET|
                                  OBD_CONNECT_AT        | OBD_CONNECT_FID      |
                                  OBD_CONNECT_VBR       | OBD_CONNECT_TRUNCLOCK;

        if (!OBD_FAIL_CHECK(OBD_FAIL_OSC_CONNECT_CKSUM)) {
                /* OBD_CONNECT_CKSUM should always be set, even if checksums are
                 * disabled by default, because it can still be enabled on the
                 * fly via /proc. As a consequence, we still need to come to an
                 * agreement on the supported algorithms at connect time */
                data->ocd_connect_flags |= OBD_CONNECT_CKSUM;

                if (OBD_FAIL_CHECK(OBD_FAIL_OSC_CKSUM_ADLER_ONLY))
                        data->ocd_cksum_types = OBD_CKSUM_ADLER;
                else
                        /* send the list of supported checksum types */
                        data->ocd_cksum_types = OBD_CKSUM_ALL;
        }

#ifdef HAVE_LRU_RESIZE_SUPPORT
        if (sbi->ll_flags & LL_SBI_LRU_RESIZE)
                data->ocd_connect_flags |= OBD_CONNECT_LRU_RESIZE;
#endif

        CDEBUG(D_RPCTRACE, "ocd_connect_flags: "LPX64" ocd_version: %d "
               "ocd_grant: %d\n", data->ocd_connect_flags,
               data->ocd_version, data->ocd_grant);

        obd->obd_upcall.onu_owner = &sbi->ll_lco;
        obd->obd_upcall.onu_upcall = ll_ocd_update;
        data->ocd_brw_size = PTLRPC_MAX_BRW_PAGES << CFS_PAGE_SHIFT;

        /* ask lov to generate OBD_NOTIFY_CREATE events for already registered
         * targets */
        obd_notify(obd, NULL, OBD_NOTIFY_CREATE, NULL);

        obd_register_lock_cancel_cb(obd, ll_extent_lock_cancel_cb);
        obd_register_page_removal_cb(obd, ll_page_removal_cb, ll_pin_extent_cb);

        err = obd_connect(&osc_conn, obd, &sbi->ll_sb_uuid, data, &sbi->ll_osc_exp);
        if (err == -EBUSY) {
                LCONSOLE_ERROR_MSG(0x150, "An OST (osc %s) is performing "
                                   "recovery, of which this client is not a "
                                   "part.  Please wait for recovery to "
                                   "complete, abort, or time out.\n", osc);
                GOTO(out, err);
        } else if (err) {
                CERROR("cannot connect to %s: rc = %d\n", osc, err);
                GOTO(out_cb, err);
        }

        mutex_down(&sbi->ll_lco.lco_lock);
        sbi->ll_lco.lco_flags = data->ocd_connect_flags;
        sbi->ll_lco.lco_mdc_exp = sbi->ll_mdc_exp;
        sbi->ll_lco.lco_osc_exp = sbi->ll_osc_exp;
        mutex_up(&sbi->ll_lco.lco_lock);

        err = mdc_init_ea_size(sbi->ll_mdc_exp, sbi->ll_osc_exp);
        if (err) {
                CERROR("cannot set max EA and cookie sizes: rc = %d\n", err);
                GOTO(out_osc, err);
        }

        err = obd_prep_async_page(sbi->ll_osc_exp, NULL, NULL, NULL,
                                  0, NULL, NULL, NULL, 0, NULL);
        if (err < 0) {
                LCONSOLE_ERROR_MSG(0x151, "There are no OST's in this "
                                   "filesystem. There must be at least one "
                                   "active OST for a client to start.\n");
                GOTO(out_osc, err);
        }

        if (!ll_async_page_slab) {
                ll_async_page_slab_size =
                        size_round(sizeof(struct ll_async_page)) + err;
                ll_async_page_slab = cfs_mem_cache_create("ll_async_page",
                                                          ll_async_page_slab_size,
                                                          0, 0);
                if (!ll_async_page_slab)
                        GOTO(out_osc, err = -ENOMEM);
        }

        err = mdc_getstatus(sbi->ll_mdc_exp, &rootfid);
        if (err) {
                CERROR("cannot mds_connect: rc = %d\n", err);
                GOTO(out_osc, err);
        }
        CDEBUG(D_SUPER, "rootfid "LPU64":"DFID"\n", rootfid.id,
                        PFID((struct lu_fid*)&rootfid));
        sbi->ll_rootino = rootfid.id;

        sb->s_op = &lustre_super_operations;
#if THREAD_SIZE >= 8192
        /* Disable the NFS export because of stack overflow
         * when THREAD_SIZE < 8192. Please refer to 17630. */
        sb->s_export_op = &lustre_export_operations;
#endif

        /* make root inode
         * XXX: move this to after cbd setup? */
        err = mdc_getattr(sbi->ll_mdc_exp, &rootfid,
                          OBD_MD_FLGETATTR | OBD_MD_FLBLOCKS |
                          (sbi->ll_flags & LL_SBI_ACL ? OBD_MD_FLACL : 0),
                          0, &request);
        if (err) {
                CERROR("mdc_getattr failed for root: rc = %d\n", err);
                GOTO(out_osc, err);
        }

        err = mdc_req2lustre_md(request, REPLY_REC_OFF, sbi->ll_osc_exp, &md);
        if (err) {
                CERROR("failed to understand root inode md: rc = %d\n",err);
                ptlrpc_req_finished (request);
                GOTO(out_osc, err);
        }

        LASSERT(sbi->ll_rootino != 0);
        root = ll_iget(sb, ll_fid_build_ino(sbi, &rootfid), &md);

        ptlrpc_req_finished(request);

        if (root == NULL || is_bad_inode(root)) {
                mdc_free_lustre_md(sbi->ll_osc_exp, &md);
                CERROR("lustre_lite: bad iget4 for root\n");
                GOTO(out_root, err = -EBADF);
        }

        err = ll_close_thread_start(&sbi->ll_lcq);
        if (err) {
                CERROR("cannot start close thread: rc %d\n", err);
                GOTO(out_root, err);
        }

        checksum = sbi->ll_flags & LL_SBI_DATA_CHECKSUM;
        err = obd_set_info_async(sbi->ll_osc_exp, sizeof(KEY_CHECKSUM),
                                 KEY_CHECKSUM, sizeof(checksum),
                                 &checksum, NULL);

        /* making vm readahead 0 for 2.4.x. In the case of 2.6.x,
           backing dev info assigned to inode mapping is used for
           determining maximal readahead. */
#if (LINUX_VERSION_CODE < KERNEL_VERSION(2,6,0)) && \
    !defined(KERNEL_HAS_AS_MAX_READAHEAD)
        /* bug 2805 - set VM readahead to zero */
        vm_max_readahead = vm_min_readahead = 0;
#endif

        sb->s_root = d_alloc_root(root);
        if (data != NULL)
                OBD_FREE(data, sizeof(*data));
        sb->s_root->d_op = &ll_d_root_ops;

        sbi->ll_sdev_orig = sb->s_dev;
        /* We set sb->s_dev equal on all lustre clients in order to support
         * NFS export clustering.  NFSD requires that the FSID be the same
         * on all clients. */
        /* s_dev is also used in lt_compare() to compare two fs, but that is
         * only a node-local comparison. */
        sb->s_dev = get_uuid2int(sbi2mdc(sbi)->cl_target_uuid.uuid,
                                 strlen(sbi2mdc(sbi)->cl_target_uuid.uuid));

        RETURN(err);

out_root:
        if (root)
                iput(root);
out_osc:
        obd_disconnect(sbi->ll_osc_exp);
        sbi->ll_osc_exp = NULL;
out_cb:
        obd = class_name2obd(osc);
        obd_unregister_lock_cancel_cb(obd, ll_extent_lock_cancel_cb);
        obd_unregister_page_removal_cb(obd, ll_page_removal_cb);
out_mdc:
        obd_fid_fini(sbi->ll_mdc_exp);
        obd_disconnect(sbi->ll_mdc_exp);
        sbi->ll_mdc_exp = NULL;
out:
        if (data != NULL)
                OBD_FREE(data, sizeof(*data));
        lprocfs_unregister_mountpoint(sbi);
        RETURN(err);
}

int ll_get_max_mdsize(struct ll_sb_info *sbi, int *lmmsize)
{
        int size, rc;

        *lmmsize = obd_size_diskmd(sbi->ll_osc_exp, NULL);
        size = sizeof(int);
        rc = obd_get_info(sbi->ll_mdc_exp, sizeof(KEY_MAX_EASIZE),
                          KEY_MAX_EASIZE, &size, lmmsize, NULL);
        if (rc)
                CERROR("Get max mdsize error rc %d \n", rc);

        RETURN(rc);
}

void ll_dump_inode(struct inode *inode)
{
        struct list_head *tmp;
        int dentry_count = 0;

        LASSERT(inode != NULL);

        list_for_each(tmp, &inode->i_dentry)
                dentry_count++;

        CERROR("inode %p dump: dev=%s ino=%lu mode=%o count=%u, %d dentries\n",
               inode, ll_i2mdcexp(inode)->exp_obd->obd_name, inode->i_ino,
               inode->i_mode, atomic_read(&inode->i_count), dentry_count);
}

void lustre_dump_dentry(struct dentry *dentry, int recur)
{
        struct list_head *tmp;
        int subdirs = 0;

        LASSERT(dentry != NULL);

        list_for_each(tmp, &dentry->d_subdirs)
                subdirs++;

        CERROR("dentry %p dump: name=%.*s parent=%.*s (%p), inode=%p, count=%u,"
               " flags=0x%x, fsdata=%p, %d subdirs\n", dentry,
               dentry->d_name.len, dentry->d_name.name,
               dentry->d_parent->d_name.len, dentry->d_parent->d_name.name,
               dentry->d_parent, dentry->d_inode, atomic_read(&dentry->d_count),
               dentry->d_flags, dentry->d_fsdata, subdirs);
        if (dentry->d_inode != NULL)
                ll_dump_inode(dentry->d_inode);

        if (recur == 0)
                return;

        list_for_each(tmp, &dentry->d_subdirs) {
                struct dentry *d = list_entry(tmp, struct dentry, d_child);
                lustre_dump_dentry(d, recur - 1);
        }
}

#ifdef HAVE_EXPORT___IGET
static void prune_dir_dentries(struct inode *inode)
{
        struct dentry *dentry, *prev = NULL;

        /* due to lustre specific logic, a directory
         * can have few dentries - a bug from VFS POV */
restart:
        spin_lock(&dcache_lock);
        if (!list_empty(&inode->i_dentry)) {
                dentry = list_entry(inode->i_dentry.prev,
                                    struct dentry, d_alias);
                /* in order to prevent infinite loops we
                 * break if previous dentry is busy */
                if (dentry != prev) {
                        prev = dentry;
                        dget_locked(dentry);
                        spin_unlock(&dcache_lock);

                        /* try to kill all child dentries */
                        shrink_dcache_parent(dentry);
                        dput(dentry);

                        /* now try to get rid of current dentry */
                        d_prune_aliases(inode);
                        goto restart;
                }
        }
        spin_unlock(&dcache_lock);
}

static void prune_deathrow_one(struct ll_inode_info *lli)
{
        struct inode *inode = ll_info2i(lli);

        /* first, try to drop any dentries - they hold a ref on the inode */
        if (S_ISDIR(inode->i_mode))
                prune_dir_dentries(inode);
        else
                d_prune_aliases(inode);


        /* if somebody still uses it, leave it */
        LASSERT(atomic_read(&inode->i_count) > 0);
        if (atomic_read(&inode->i_count) > 1)
                goto out;

        CDEBUG(D_INODE, "inode %lu/%u(%d) looks a good candidate for prune\n",
               inode->i_ino,inode->i_generation, atomic_read(&inode->i_count));

        /* seems nobody uses it anymore */
        inode->i_nlink = 0;

out:
        iput(inode);
        return;
}

static void prune_deathrow(struct ll_sb_info *sbi, int try)
{
        struct ll_inode_info *lli;
        int empty;

        do {
                if (need_resched() && try)
                        break;

                if (try) {
                        if (!spin_trylock(&sbi->ll_deathrow_lock))
                                break;
                } else {
                        spin_lock(&sbi->ll_deathrow_lock);
                }

                empty = 1;
                lli = NULL;
                if (!list_empty(&sbi->ll_deathrow)) {
                        lli = list_entry(sbi->ll_deathrow.next,
                                         struct ll_inode_info,
                                         lli_dead_list);
                        list_del_init(&lli->lli_dead_list);
                        if (!list_empty(&sbi->ll_deathrow))
                                empty = 0;
                }
                spin_unlock(&sbi->ll_deathrow_lock);

                if (lli)
                        prune_deathrow_one(lli);

        } while (empty == 0);
}
#else /* !HAVE_EXPORT___IGET */
#define prune_deathrow(sbi, try) do {} while (0)
#endif /* HAVE_EXPORT___IGET */

void client_common_put_super(struct super_block *sb)
{
        struct ll_sb_info *sbi = ll_s2sbi(sb);
        ENTRY;

        ll_close_thread_shutdown(sbi->ll_lcq);

        lprocfs_unregister_mountpoint(sbi);

        /* destroy inodes in deathrow */
        prune_deathrow(sbi, 0);

        list_del(&sbi->ll_conn_chain);

        /* callbacks is cleared after disconnect each target */
        obd_disconnect(sbi->ll_osc_exp);
        sbi->ll_osc_exp = NULL;

        obd_fid_fini(sbi->ll_mdc_exp);
        obd_disconnect(sbi->ll_mdc_exp);
        sbi->ll_mdc_exp = NULL;

        EXIT;
}

void ll_kill_super(struct super_block *sb)
{
        struct ll_sb_info *sbi;

        ENTRY;

        /* not init sb ?*/
        if (!(sb->s_flags & MS_ACTIVE))
                return;

        sbi = ll_s2sbi(sb);
        /* we need restore s_dev from changed for clustred NFS before put_super
         * because new kernels have cached s_dev and change sb->s_dev in
         * put_super not affected real removing devices */
        if (sbi)
                sb->s_dev = sbi->ll_sdev_orig;
        EXIT;
}

char *ll_read_opt(const char *opt, char *data)
{
        char *value;
        char *retval;
        ENTRY;

        CDEBUG(D_SUPER, "option: %s, data %s\n", opt, data);
        if (strncmp(opt, data, strlen(opt)))
                RETURN(NULL);
        if ((value = strchr(data, '=')) == NULL)
                RETURN(NULL);

        value++;
        OBD_ALLOC(retval, strlen(value) + 1);
        if (!retval) {
                CERROR("out of memory!\n");
                RETURN(NULL);
        }

        memcpy(retval, value, strlen(value)+1);
        CDEBUG(D_SUPER, "Assigned option: %s, value %s\n", opt, retval);
        RETURN(retval);
}

static inline int ll_set_opt(const char *opt, char *data, int fl)
{
        if (strncmp(opt, data, strlen(opt)) != 0)
                return(0);
        else
                return(fl);
}

/* non-client-specific mount options are parsed in lmd_parse */
static int ll_options(char *options, int *flags)
{
        int tmp;
        char *s1 = options, *s2;
        ENTRY;

        if (!options)
                RETURN(0);

        CDEBUG(D_CONFIG, "Parsing opts %s\n", options);

        while (*s1) {
                CDEBUG(D_SUPER, "next opt=%s\n", s1);
                tmp = ll_set_opt("nolock", s1, LL_SBI_NOLCK);
                if (tmp) {
                        *flags |= tmp;
                        goto next;
                }
                tmp = ll_set_opt("flock", s1, LL_SBI_FLOCK);
                if (tmp) {
                        *flags |= tmp;
                        goto next;
                }
                tmp = ll_set_opt("localflock", s1, LL_SBI_LOCALFLOCK);
                if (tmp) {
                        *flags |= tmp;
                        goto next;
                }
                tmp = ll_set_opt("noflock", s1, LL_SBI_FLOCK|LL_SBI_LOCALFLOCK);
                if (tmp) {
                        *flags &= ~tmp;
                        goto next;
                }
                tmp = ll_set_opt("user_xattr", s1, LL_SBI_USER_XATTR);
                if (tmp) {
                        *flags |= tmp;
                        goto next;
                }
                tmp = ll_set_opt("nouser_xattr", s1, LL_SBI_USER_XATTR);
                if (tmp) {
                        *flags &= ~tmp;
                        goto next;
                }
                tmp = ll_set_opt("acl", s1, LL_SBI_ACL);
                if (tmp) {
                        /* Ignore deprecated mount option.  The client will
                         * always try to mount with ACL support, whether this
                         * is used depends on whether server supports it. */
                        LCONSOLE_ERROR_MSG(0x152, "Ignoring deprecated "
                                                  "mount option 'acl'.\n");
                        goto next;
                }
                tmp = ll_set_opt("noacl", s1, LL_SBI_ACL);
                if (tmp) {
                        LCONSOLE_ERROR_MSG(0x152, "Ignoring deprecated "
                                                  "mount option 'noacl'.\n");
                        goto next;
                }

                tmp = ll_set_opt("checksum", s1, LL_SBI_DATA_CHECKSUM);
                if (tmp) {
                        *flags |= tmp;
                        goto next;
                }
                tmp = ll_set_opt("nochecksum", s1, LL_SBI_DATA_CHECKSUM);
                if (tmp) {
                        *flags &= ~tmp;
                        goto next;
                }

                tmp = ll_set_opt("lruresize", s1, LL_SBI_LRU_RESIZE);
                if (tmp) {
                        *flags |= tmp;
                        goto next;
                }
                tmp = ll_set_opt("nolruresize", s1, LL_SBI_LRU_RESIZE);
                if (tmp) {
                        *flags &= ~tmp;
                        goto next;
                }
                tmp = ll_set_opt("lazystatfs", s1, LL_SBI_LAZYSTATFS);
                if (tmp) {
                        *flags |= tmp;
                        goto next;
                }
                tmp = ll_set_opt("nolazystatfs", s1, LL_SBI_LAZYSTATFS);
                if (tmp) {
                        *flags &= ~tmp;
                        goto next;
                }
                LCONSOLE_ERROR_MSG(0x152, "Unknown option '%s', won't mount.\n",
                                   s1);
                RETURN(-EINVAL);

next:
                /* Find next opt */
                s2 = strchr(s1, ',');
                if (s2 == NULL)
                        break;
                s1 = s2 + 1;
        }
        RETURN(0);
}

void ll_lli_init(struct ll_inode_info *lli)
{
        lli->lli_inode_magic = LLI_INODE_MAGIC;
        sema_init(&lli->lli_size_sem, 1);
        sema_init(&lli->lli_write_sem, 1);
        lli->lli_flags = 0;
        lli->lli_maxbytes = PAGE_CACHE_MAXBYTES;
        spin_lock_init(&lli->lli_lock);
        sema_init(&lli->lli_och_sem, 1);
        lli->lli_mds_read_och = lli->lli_mds_write_och = NULL;
        lli->lli_mds_exec_och = NULL;
        lli->lli_open_fd_read_count = lli->lli_open_fd_write_count = 0;
        lli->lli_open_fd_exec_count = 0;
        INIT_LIST_HEAD(&lli->lli_dead_list);
#ifdef HAVE_CLOSE_THREAD
        INIT_LIST_HEAD(&lli->lli_pending_write_llaps);
#endif
        init_rwsem(&lli->lli_truncate_rwsem);
}

/* COMPAT_146 */
#define MDCDEV "mdc_dev"
static int old_lustre_process_log(struct super_block *sb, char *newprofile,
                                  struct config_llog_instance *cfg)
{
        struct lustre_sb_info *lsi = s2lsi(sb);
        struct obd_device *obd;
        struct lustre_handle mdc_conn = {0, };
        struct obd_export *exp;
        char *ptr, *mdt, *profile;
        char niduuid[10] = "mdtnid0";
        class_uuid_t uuid;
        struct obd_uuid mdc_uuid;
        struct llog_ctxt *ctxt;
        struct obd_connect_data ocd = { 0 };
        lnet_nid_t nid;
        int i, rc = 0, recov_bk = 1, failnodes = 0;
        ENTRY;

        ll_generate_random_uuid(uuid);
        class_uuid_unparse(uuid, &mdc_uuid);
        CDEBUG(D_HA, "generated uuid: %s\n", mdc_uuid.uuid);

        /* Figure out the old mdt and profile name from new-style profile
           ("lustre" from "mds/lustre-client") */
        mdt = newprofile;
        profile = strchr(mdt, '/');
        if (profile == NULL) {
                CDEBUG(D_CONFIG, "Can't find MDT name in %s\n", newprofile);
                GOTO(out, rc = -EINVAL);
        }
        *profile = '\0';
        profile++;
        ptr = strrchr(profile, '-');
        if (ptr == NULL) {
                CDEBUG(D_CONFIG, "Can't find client name in %s\n", newprofile);
                GOTO(out, rc = -EINVAL);
        }
        *ptr = '\0';

        LCONSOLE_WARN("This looks like an old mount command; I will try to "
                      "contact MDT '%s' for profile '%s'\n", mdt, profile);

        /* Use nids from mount line: uml1,1@elan:uml2,2@elan:/lustre */
        i = 0;
        ptr = lsi->lsi_lmd->lmd_dev;
        while (class_parse_nid(ptr, &nid, &ptr) == 0) {
                rc = do_lcfg(MDCDEV, nid, LCFG_ADD_UUID, niduuid, 0,0,0);
                i++;
                /* Stop at the first failover nid */
                if (*ptr == ':')
                        break;
        }
        if (i == 0) {
                CERROR("No valid MDT nids found.\n");
                GOTO(out, rc = -EINVAL);
        }
        failnodes++;

        rc = do_lcfg(MDCDEV, 0, LCFG_ATTACH, LUSTRE_MDC_NAME,mdc_uuid.uuid,0,0);
        if (rc < 0)
                GOTO(out_del_uuid, rc);

        rc = do_lcfg(MDCDEV, 0, LCFG_SETUP, mdt, niduuid, 0, 0);
        if (rc < 0) {
                LCONSOLE_ERROR_MSG(0x153, "I couldn't establish a connection "
                                   "with the MDT. Check that the MDT host NID "
                                   "is correct and the networks are up.\n");
                GOTO(out_detach, rc);
        }

        obd = class_name2obd(MDCDEV);
        if (obd == NULL)
                GOTO(out_cleanup, rc = -EINVAL);

        /* Add any failover nids */
        while (*ptr == ':') {
                /* New failover node */
                sprintf(niduuid, "mdtnid%d", failnodes);
                i = 0;
                while (class_parse_nid(ptr, &nid, &ptr) == 0) {
                        i++;
                        rc = do_lcfg(MDCDEV, nid, LCFG_ADD_UUID, niduuid,0,0,0);
                        if (rc)
                                CERROR("Add uuid for %s failed %d\n",
                                       libcfs_nid2str(nid), rc);
                        if (*ptr == ':')
                                break;
                }
                if (i > 0) {
                        rc = do_lcfg(MDCDEV, 0, LCFG_ADD_CONN, niduuid, 0, 0,0);
                        if (rc)
                                CERROR("Add conn for %s failed %d\n",
                                       libcfs_nid2str(nid), rc);
                        failnodes++;
                } else {
                        /* at ":/fsname" */
                        break;
                }
        }

        /* Try all connections, but only once. */
        rc = obd_set_info_async(obd->obd_self_export,
                                sizeof(KEY_INIT_RECOV_BACKUP), KEY_INIT_RECOV_BACKUP,
                                sizeof(recov_bk), &recov_bk, NULL);
        if (rc)
                GOTO(out_cleanup, rc);

        /* If we don't have this then an ACL MDS will refuse the connection */
        ocd.ocd_connect_flags = OBD_CONNECT_ACL;

        rc = obd_connect(&mdc_conn, obd, &mdc_uuid, &ocd, &exp);
        if (rc) {
                CERROR("cannot connect to %s: rc = %d\n", mdt, rc);
                GOTO(out_cleanup, rc);
        }

        ctxt = llog_get_context(exp->exp_obd, LLOG_CONFIG_REPL_CTXT);

        cfg->cfg_flags |= CFG_F_COMPAT146;

#if 1
        rc = class_config_parse_llog(ctxt, profile, cfg);
#else
        /*
         * For debugging, it's useful to just dump the log
         */
        rc = class_config_dump_llog(ctxt, profile, cfg);
#endif
        llog_ctxt_put(ctxt);
        switch (rc) {
        case 0: {
                /* Set the caller's profile name to the old-style */
                memcpy(newprofile, profile, strlen(profile) + 1);
                break;
        }
        case -EINVAL:
                LCONSOLE_ERROR_MSG(0x154, "%s: The configuration '%s' could not"
                                   " be read from the MDT '%s'.  Make sure this"
                                   " client and the MDT are running compatible "
                                   "versions of Lustre.\n",
                                   obd->obd_name, profile, mdt);
                /* fall through */
        default:
                LCONSOLE_ERROR_MSG(0x155, "%s: The configuration '%s' could not"
                                   " be read from the MDT '%s'.  This may be "
                                   "the result of communication errors between "
                                   "the client and the MDT, or if the MDT is "
                                   "not running.\n", obd->obd_name, profile,
                                   mdt);
                break;
        }

        /* We don't so much care about errors in cleaning up the config llog
         * connection, as we have already read the config by this point. */
        obd_disconnect(exp);

out_cleanup:
        do_lcfg(MDCDEV, 0, LCFG_CLEANUP, 0, 0, 0, 0);

out_detach:
        do_lcfg(MDCDEV, 0, LCFG_DETACH, 0, 0, 0, 0);

out_del_uuid:
        /* class_add_uuid adds a nid even if the same uuid exists; we might
           delete any copy here.  So they all better match. */
        for (i = 0; i < failnodes; i++) {
                sprintf(niduuid, "mdtnid%d", i);
                do_lcfg(MDCDEV, 0, LCFG_DEL_UUID, niduuid, 0, 0, 0);
        }
        /* class_import_put will get rid of the additional connections */
out:
        RETURN(rc);
}
/* end COMPAT_146 */

int ll_fill_super(struct super_block *sb)
{
        struct lustre_profile *lprof = NULL;
        struct lustre_sb_info *lsi = s2lsi(sb);
        struct ll_sb_info *sbi;
        char  *osc = NULL, *mdc = NULL;
        char  *profilenm = get_profile_name(sb);
        struct config_llog_instance cfg = {0, };
        char   ll_instance[sizeof(sb) * 2 + 1];
        int    err;
        char  *save = NULL;
        char  pseudo[32] = { 0 };
        ENTRY;

        CDEBUG(D_VFSTRACE, "VFS Op: sb %p\n", sb);

        cfs_module_get();

        /* client additional sb info */
        lsi->lsi_llsbi = sbi = ll_init_sbi();
        if (!sbi) {
                cfs_module_put();
                RETURN(-ENOMEM);
        }

        err = ll_options(lsi->lsi_lmd->lmd_opts, &sbi->ll_flags);
        if (err)
                GOTO(out_free, err);

        /* Generate a string unique to this super, in case some joker tries
           to mount the same fs at two mount points.
           Use the address of the super itself.*/
        sprintf(ll_instance, "%p", sb);
        cfg.cfg_instance = ll_instance;
        cfg.cfg_uuid = lsi->lsi_llsbi->ll_sb_uuid;
        cfg.cfg_sb = sb;

        /* set up client obds */
        if (strchr(profilenm, '/') != NULL) /* COMPAT_146 */
                err = -EINVAL; /* skip error messages, use old config code */
        else
                err = lustre_process_log(sb, profilenm, &cfg);
        /* COMPAT_146 */
        if (err < 0) {
                char *oldname;
                int rc, oldnamelen;
                oldnamelen = strlen(profilenm) + 1;
                /* Temp storage for 1.4.6 profile name */
                OBD_ALLOC(oldname, oldnamelen);
                if (oldname) {
                        memcpy(oldname, profilenm, oldnamelen);
                        rc = old_lustre_process_log(sb, oldname, &cfg);
                        if (rc >= 0) {
                                /* That worked - update the profile name
                                   permanently */
                                err = rc;
                                OBD_FREE(lsi->lsi_lmd->lmd_profile,
                                         strlen(lsi->lsi_lmd->lmd_profile) + 1);
                                OBD_ALLOC(lsi->lsi_lmd->lmd_profile,
                                         strlen(oldname) + 1);
                                if (!lsi->lsi_lmd->lmd_profile) {
                                        OBD_FREE(oldname, oldnamelen);
                                        GOTO(out_free, err = -ENOMEM);
                                }
                                memcpy(lsi->lsi_lmd->lmd_profile, oldname,
                                       strlen(oldname) + 1);
                                profilenm = get_profile_name(sb);
                                /* Don't ever try to recover the MGS */
                                rc = ptlrpc_set_import_active(
                                        lsi->lsi_mgc->u.cli.cl_import, 0);
                        }
                        OBD_FREE(oldname, oldnamelen);
                }
        }
        /* end COMPAT_146 */
        if (err < 0) {
                CERROR("Unable to process log: %d\n", err);
                GOTO(out_free, err);
        }

        lprof = class_get_profile(profilenm);
        if (lprof == NULL) {
                LCONSOLE_ERROR_MSG(0x156, "The client profile '%s' could not be"
                                   " read from the MGS.  Does that filesystem "
                                   "exist?\n", profilenm);
                GOTO(out_free, err = -EINVAL);
        }

        /*
         * The configuration for 1.8 client and 2.0 client are different.
         * 2.0 introduces lmv, but 1.8 directly uses mdc.
         * Here, we will hack to use proper name for mdc if needed.
         */
        {
                char *fsname_end;
                int namelen;

                save = lprof->lp_mdc;
                fsname_end = strrchr(save, '-');
                if (fsname_end) {
                        namelen = fsname_end - save;
                        if (strcmp(fsname_end, "-clilmv") == 0) {
                                strncpy(pseudo, save, namelen);
                                strcat(pseudo, "-MDT0000-mdc");
                                lprof->lp_mdc = pseudo;
                                CDEBUG(D_INFO, "1.8.x connecting to 2.0: lmv=%s"
                                       " new mdc=%s\n", save, pseudo);
                        }
                }
        }

        CDEBUG(D_CONFIG, "Found profile %s: mdc=%s osc=%s\n", profilenm,
               lprof->lp_mdc, lprof->lp_osc);

        OBD_ALLOC(osc, strlen(lprof->lp_osc) +
                  strlen(ll_instance) + 2);
        if (!osc)
                GOTO(out_free, err = -ENOMEM);
        sprintf(osc, "%s-%s", lprof->lp_osc, ll_instance);

        OBD_ALLOC(mdc, strlen(lprof->lp_mdc) +
                  strlen(ll_instance) + 2);
        if (!mdc)
                GOTO(out_free, err = -ENOMEM);
        sprintf(mdc, "%s-%s", lprof->lp_mdc, ll_instance);

        /* connections, registrations, sb setup */
        err = client_common_fill_super(sb, mdc, osc);

out_free:
        if (save && lprof)
                lprof->lp_mdc = save;
        if (mdc)
                OBD_FREE(mdc, strlen(mdc) + 1);
        if (osc)
                OBD_FREE(osc, strlen(osc) + 1);
        if (err)
                ll_put_super(sb);
        else
                LCONSOLE_WARN("Client %s has started\n", profilenm);

        RETURN(err);
} /* ll_fill_super */


void ll_put_super(struct super_block *sb)
{
        struct config_llog_instance cfg;
        char   ll_instance[sizeof(sb) * 2 + 1];
        struct obd_device *obd;
        struct lustre_sb_info *lsi = s2lsi(sb);
        struct ll_sb_info *sbi = ll_s2sbi(sb);
        char *profilenm = get_profile_name(sb);
        int force = 1, next;
        ENTRY;

        CDEBUG(D_VFSTRACE, "VFS Op: sb %p - %s\n", sb, profilenm);

        sprintf(ll_instance, "%p", sb);
        cfg.cfg_instance = ll_instance;
        lustre_end_log(sb, NULL, &cfg);

        if (sbi->ll_mdc_exp) {
                obd = class_exp2obd(sbi->ll_mdc_exp);
                if (obd)
                        force = obd->obd_force;
        }

        /* We need to set force before the lov_disconnect in
           lustre_common_put_super, since l_d cleans up osc's as well. */
        if (force) {
                next = 0;
                while ((obd = class_devices_in_group(&sbi->ll_sb_uuid,
                                                     &next)) != NULL) {
                        obd->obd_force = force;
                }
        }

        if (sbi->ll_lcq) {
                /* Only if client_common_fill_super succeeded */
                client_common_put_super(sb);
        }

        next = 0;
        while ((obd = class_devices_in_group(&sbi->ll_sb_uuid, &next)) !=NULL) {
                class_manual_cleanup(obd);
        }

        if (profilenm)
                class_del_profile(profilenm);

        ll_free_sbi(sb);
        lsi->lsi_llsbi = NULL;

        lustre_common_put_super(sb);

        LCONSOLE_WARN("client %s umount complete\n", ll_instance);

        cfs_module_put();

        EXIT;
} /* client_put_super */

int ll_shrink_cache(int nr_to_scan, SHRINKER_MASK_T gfp_mask)
{
        struct ll_sb_info *sbi;
        int count = 0;

        if (gfp_mask & __GFP_FS)
                return -1;

        /* don't race with umount */
        down_read(&ll_sb_sem);
        list_for_each_entry(sbi, &ll_super_blocks, ll_list)
<<<<<<< HEAD
                count += llap_shrink_cache(sbi, nr_to_scan);
=======
                count += llap_shrink_cache(sbi, priority);
>>>>>>> 979784ac
        up_read(&ll_sb_sem);

        return count;
}

struct inode *ll_inode_from_lock(struct ldlm_lock *lock)
{
        struct inode *inode = NULL;
        /* NOTE: we depend on atomic igrab() -bzzz */
        lock_res_and_lock(lock);
        if (lock->l_ast_data) {
                struct ll_inode_info *lli = ll_i2info(lock->l_ast_data);
                if (lli->lli_inode_magic == LLI_INODE_MAGIC) {
                        inode = igrab(lock->l_ast_data);
                } else {
                        inode = lock->l_ast_data;
                        ldlm_lock_debug(NULL, inode->i_state & I_FREEING ?
                                                D_INFO : D_WARNING,
                                        lock, __FILE__, __func__, __LINE__,
                                        "l_ast_data %p is bogus: magic %08x",
                                        lock->l_ast_data, lli->lli_inode_magic);
                        inode = NULL;
                }
        }
        unlock_res_and_lock(lock);
        return inode;
}

static int null_if_equal(struct ldlm_lock *lock, void *data)
{
        if (data == lock->l_ast_data) {
                lock->l_ast_data = NULL;

                if (lock->l_req_mode != lock->l_granted_mode)
                        LDLM_ERROR(lock,"clearing inode with ungranted lock");
        }

        return LDLM_ITER_CONTINUE;
}

void ll_clear_inode(struct inode *inode)
{
        struct ll_fid fid;
        struct ll_inode_info *lli = ll_i2info(inode);
        struct ll_sb_info *sbi = ll_i2sbi(inode);
        ENTRY;

        CDEBUG(D_VFSTRACE, "VFS Op:inode=%lu/%u(%p)\n", inode->i_ino,
               inode->i_generation, inode);

        if (S_ISDIR(inode->i_mode)) {
                /* these should have been cleared in ll_file_release */
                LASSERT(lli->lli_sai == NULL);
                LASSERT(lli->lli_opendir_key == NULL);
                LASSERT(lli->lli_opendir_pid == 0);
        }

        ll_inode2fid(&fid, inode);
        clear_bit(LLI_F_HAVE_MDS_SIZE_LOCK, &lli->lli_flags);
        mdc_change_cbdata(sbi->ll_mdc_exp, &fid, null_if_equal, inode);

        LASSERT(!lli->lli_open_fd_write_count);
        LASSERT(!lli->lli_open_fd_read_count);
        LASSERT(!lli->lli_open_fd_exec_count);

        if (lli->lli_mds_write_och)
                ll_mdc_real_close(inode, FMODE_WRITE);
        if (lli->lli_mds_exec_och) {
                if (!FMODE_EXEC)
                        CERROR("No FMODE exec, bug exec och is present for "
                               "inode %ld\n", inode->i_ino);
                ll_mdc_real_close(inode, FMODE_EXEC);
        }
        if (lli->lli_mds_read_och)
                ll_mdc_real_close(inode, FMODE_READ);


        if (lli->lli_smd) {
                obd_change_cbdata(sbi->ll_osc_exp, lli->lli_smd,
                                  null_if_equal, inode);

                obd_free_memmd(sbi->ll_osc_exp, &lli->lli_smd);
                lli->lli_smd = NULL;
        }

        if (lli->lli_symlink_name) {
                OBD_FREE(lli->lli_symlink_name,
                         strlen(lli->lli_symlink_name) + 1);
                lli->lli_symlink_name = NULL;
        }

#ifdef CONFIG_FS_POSIX_ACL
        if (lli->lli_posix_acl) {
                LASSERT(atomic_read(&lli->lli_posix_acl->a_refcount) == 1);
                posix_acl_release(lli->lli_posix_acl);
                lli->lli_posix_acl = NULL;
        }
#endif

        lli->lli_inode_magic = LLI_INODE_DEAD;

#ifdef HAVE_EXPORT___IGET
        spin_lock(&sbi->ll_deathrow_lock);
        list_del_init(&lli->lli_dead_list);
        spin_unlock(&sbi->ll_deathrow_lock);
#endif

        EXIT;
}
static int ll_setattr_do_truncate(struct inode *inode, loff_t new_size)
{
        struct ll_sb_info *sbi = ll_i2sbi(inode);
        struct ll_inode_info *lli = ll_i2info(inode);
        struct lov_stripe_md *lsm = lli->lli_smd;
        int rc;
        ldlm_policy_data_t policy = { .l_extent = {new_size,
                                                   OBD_OBJECT_EOF } };
        struct lustre_handle lockh = { 0 };
        int local_lock = 1; /* 0 - no local lock;
                             * 1 - lock taken by lock_extent;
                             * 2 - by obd_match*/
        int ast_flags;
        ENTRY;

        UNLOCK_INODE_MUTEX(inode);
        UP_WRITE_I_ALLOC_SEM(inode);

        down_write(&lli->lli_truncate_rwsem);
        if (sbi->ll_lockless_truncate_enable &&
            (sbi->ll_lco.lco_flags & OBD_CONNECT_TRUNCLOCK)) {
                int n_matches = 0;

                ast_flags = LDLM_FL_BLOCK_GRANTED;
                rc = obd_match(sbi->ll_osc_exp, lsm, LDLM_EXTENT,
                               &policy, LCK_PW, &ast_flags, inode, &lockh,
                               &n_matches);
                if (rc > 0) {
                        local_lock = 2;
                        rc = 0;
                } else {
                        /* clear the lock handle as it not cleared
                         * by obd_match if no matched lock found */
                        lockh.cookie = 0;
                        if (rc == 0 && n_matches == 0) {
                                local_lock = 0;
                                rc = ll_file_punch(inode, new_size, 1);
                        }
                }
        }
        if (local_lock == 1) {
                /* XXX when we fix the AST intents to pass the discard-range
                 * XXX extent, make ast_flags always LDLM_AST_DISCARD_DATA
                 * XXX here. */
                ast_flags = (new_size == 0) ? LDLM_AST_DISCARD_DATA : 0;
                rc = ll_extent_lock(NULL, inode, lsm, LCK_PW, &policy,
                                    &lockh, ast_flags);
                if (unlikely(rc != 0))
                        local_lock = 0;
        }

        LOCK_INODE_MUTEX(inode);
        DOWN_WRITE_I_ALLOC_SEM(inode);
        if (likely(rc == 0)) {
                /* Only ll_inode_size_lock is taken at this level.
                 * lov_stripe_lock() is grabbed by ll_truncate() only over
                 * call to obd_adjust_kms().  If vmtruncate returns 0, then
                 * ll_truncate dropped ll_inode_size_lock() */
                ll_inode_size_lock(inode, 0);
                if (!local_lock)
                        set_bit(LLI_F_SRVLOCK, &lli->lli_flags);
                rc = vmtruncate(inode, new_size);
                clear_bit(LLI_F_SRVLOCK, &lli->lli_flags);
                if (rc != 0) {
                        LASSERT(SEM_COUNT(&lli->lli_size_sem) <= 0);
                        ll_inode_size_unlock(inode, 0);
                }
        }
        if (local_lock) {
                int err;

                err = (local_lock == 2) ?
                        obd_cancel(sbi->ll_osc_exp, lsm, LCK_PW, &lockh, 0, 0):
                        ll_extent_unlock(NULL, inode, lsm, LCK_PW, &lockh);
                if (unlikely(err != 0)){
                        CERROR("extent unlock failed: err=%d,"
                               " unlock method =%d\n", err, local_lock);
                        if (rc == 0)
                                rc = err;
                }
        }
        up_write(&lli->lli_truncate_rwsem);
        RETURN(rc);
}

/* If this inode has objects allocated to it (lsm != NULL), then the OST
 * object(s) determine the file size and mtime.  Otherwise, the MDS will
 * keep these values until such a time that objects are allocated for it.
 * We do the MDS operations first, as it is checking permissions for us.
 * We don't to the MDS RPC if there is nothing that we want to store there,
 * otherwise there is no harm in updating mtime/atime on the MDS if we are
 * going to do an RPC anyways.
 *
 * If we are doing a truncate, we will send the mtime and ctime updates
 * to the OST with the punch RPC, otherwise we do an explicit setattr RPC.
 * I don't believe it is possible to get e.g. ATTR_MTIME_SET and ATTR_SIZE
 * at the same time.
 */
int ll_setattr_raw(struct inode *inode, struct iattr *attr)
{
        struct ll_inode_info *lli = ll_i2info(inode);
        struct lov_stripe_md *lsm = lli->lli_smd;
        struct ll_sb_info *sbi = ll_i2sbi(inode);
        struct ptlrpc_request *request = NULL;
        struct mdc_op_data *op_data;
        struct lustre_md md;
        int ia_valid = attr->ia_valid;
        int rc = 0;
        ENTRY;

        CDEBUG(D_VFSTRACE, "VFS Op:inode=%lu valid %x\n", inode->i_ino,
               attr->ia_valid);
        ll_stats_ops_tally(ll_i2sbi(inode), LPROC_LL_SETATTR, 1);

        if (ia_valid & ATTR_SIZE) {
                if (attr->ia_size > ll_file_maxbytes(inode)) {
                        CDEBUG(D_INODE, "file too large %llu > "LPU64"\n",
                               attr->ia_size, ll_file_maxbytes(inode));
                        RETURN(-EFBIG);
                }

                attr->ia_valid |= ATTR_MTIME | ATTR_CTIME;
        }

        /* POSIX: check before ATTR_*TIME_SET set (from inode_change_ok) */
        if (ia_valid & (ATTR_MTIME_SET | ATTR_ATIME_SET)) {
                if (cfs_curproc_fsuid() != inode->i_uid &&
                    !cfs_capable(CFS_CAP_FOWNER))
                        RETURN(-EPERM);
        }

        /* We mark all of the fields "set" so MDS/OST does not re-set them */
        if (attr->ia_valid & ATTR_CTIME) {
                attr->ia_ctime = CURRENT_TIME;
                attr->ia_valid |= ATTR_CTIME_SET;
        }
        if (!(ia_valid & ATTR_ATIME_SET) && (attr->ia_valid & ATTR_ATIME)) {
                attr->ia_atime = CURRENT_TIME;
                attr->ia_valid |= ATTR_ATIME_SET;
        }
        if (!(ia_valid & ATTR_MTIME_SET) && (attr->ia_valid & ATTR_MTIME)) {
                attr->ia_mtime = CURRENT_TIME;
                attr->ia_valid |= ATTR_MTIME_SET;
        }

        if (attr->ia_valid & (ATTR_MTIME | ATTR_CTIME))
                CDEBUG(D_INODE, "setting mtime %lu, ctime %lu, now = %lu\n",
                       LTIME_S(attr->ia_mtime), LTIME_S(attr->ia_ctime),
                       CURRENT_SECONDS);

        /* NB: ATTR_SIZE will only be set after this point if the size
         * resides on the MDS, ie, this file has no objects. */
        if (lsm)
                attr->ia_valid &= ~ATTR_SIZE;

        OBD_ALLOC_PTR(op_data);
        if (NULL == op_data)
                RETURN(-ENOMEM);
        /* We always do an MDS RPC, even if we're only changing the size;
         * only the MDS knows whether truncate() should fail with -ETXTBUSY */
        ll_prepare_mdc_op_data(op_data, inode, NULL, NULL, 0, 0, NULL);

        rc = mdc_setattr(sbi->ll_mdc_exp, op_data,
                         attr, NULL, 0, NULL, 0, &request);

        if (rc) {
                ptlrpc_req_finished(request);
                if (rc == -ENOENT) {
                        inode->i_nlink = 0;
                        /* Unlinked special device node?  Or just a race?
                         * Pretend we done everything. */
                        if (!S_ISREG(inode->i_mode) &&
                            !S_ISDIR(inode->i_mode))
                                rc = inode_setattr(inode, attr);
                } else if (rc != -EPERM && rc != -EACCES && rc != -ETXTBSY)
                        CERROR("mdc_setattr fails: rc = %d\n", rc);
                OBD_FREE_PTR(op_data);
                RETURN(rc);
        }
        OBD_FREE_PTR(op_data);

        rc = mdc_req2lustre_md(request, REPLY_REC_OFF, sbi->ll_osc_exp, &md);
        if (rc) {
                ptlrpc_req_finished(request);
                RETURN(rc);
        }

        /* We call inode_setattr to adjust timestamps.
         * If there is at least some data in file, we cleared ATTR_SIZE above to
         * avoid invoking vmtruncate, otherwise it is important to call
         * vmtruncate in inode_setattr to update inode->i_size (bug 6196) */
        rc = inode_setattr(inode, attr);

        ll_update_inode(inode, &md);
        ptlrpc_req_finished(request);

        if (!lsm || !S_ISREG(inode->i_mode)) {
                CDEBUG(D_INODE, "no lsm: not setting attrs on OST\n");
                RETURN(rc);
        }

        /* We really need to get our PW lock before we change inode->i_size.
         * If we don't we can race with other i_size updaters on our node, like
         * ll_file_read.  We can also race with i_size propogation to other
         * nodes through dirtying and writeback of final cached pages.  This
         * last one is especially bad for racing o_append users on other
         * nodes. */
        if (ia_valid & ATTR_SIZE) {
                rc = ll_setattr_do_truncate(inode, attr->ia_size);
        } else if (ia_valid & (ATTR_MTIME | ATTR_MTIME_SET)) {
                struct obd_info *oinfo;
                struct obdo *oa;
                struct lustre_handle lockh = { 0 };
                obd_valid valid;

                OBD_ALLOC_PTR(oinfo);
                if (NULL == oinfo)
                        RETURN(-ENOMEM);

                CDEBUG(D_INODE, "set mtime on OST inode %lu to %lu\n",
                       inode->i_ino, LTIME_S(attr->ia_mtime));

                OBDO_ALLOC(oa);
                if (oa) {
                        oa->o_id = lsm->lsm_object_id;
                        oa->o_gr = lsm->lsm_object_gr;
                        oa->o_valid = OBD_MD_FLID | OBD_MD_FLGROUP;

                        valid = OBD_MD_FLTYPE | OBD_MD_FLFID | OBD_MD_FLGENER;

                        if (LTIME_S(attr->ia_mtime) < LTIME_S(attr->ia_ctime)){
                                struct ost_lvb xtimes;

                                /* setting mtime to past is performed under PW
                                 * EOF extent lock */
                                oinfo->oi_policy.l_extent.start = 0;
                                oinfo->oi_policy.l_extent.end = OBD_OBJECT_EOF;
                                rc = ll_extent_lock(NULL, inode, lsm, LCK_PW,
                                                    &oinfo->oi_policy,
                                                    &lockh, 0);
                                if (rc) {
                                        OBD_FREE_PTR(oinfo);
                                        RETURN(rc);
                                }

                                /* setattr under locks
                                 *
                                 * 1. restore inode's timestamps which
                                 * are about to be set as long as
                                 * concurrent stat (via
                                 * ll_glimpse_size) might bring
                                 * out-of-date ones
                                 *
                                 * 2. update lsm so that next stat
                                 * (via ll_glimpse_size) could get
                                 * correct values in lsm */
                                lov_stripe_lock(lli->lli_smd);
                                if (ia_valid & ATTR_ATIME) {
                                        LTIME_S(inode->i_atime) =
                                                xtimes.lvb_atime =
                                                LTIME_S(attr->ia_atime);
                                        valid |= OBD_MD_FLATIME;
                                }
                                if (ia_valid & ATTR_MTIME) {
                                        LTIME_S(inode->i_mtime) =
                                                xtimes.lvb_mtime =
                                                LTIME_S(attr->ia_mtime);
                                        valid |= OBD_MD_FLMTIME;
                                }
                                if (ia_valid & ATTR_CTIME) {
                                        LTIME_S(inode->i_ctime) =
                                                xtimes.lvb_ctime =
                                                LTIME_S(attr->ia_ctime);
                                        valid |= OBD_MD_FLCTIME;
                                }

                                obd_update_lvb(ll_i2obdexp(inode), lli->lli_smd,
                                               &xtimes, valid);
                                lov_stripe_unlock(lli->lli_smd);
                        } else {
                                /* lockless setattr
                                 *
                                 * 1. do not use inode's timestamps
                                 * because concurrent stat might fill
                                 * the inode with out-of-date times,
                                 * send values from attr instead
                                 *
                                 * 2.do no update lsm, as long as stat
                                 * (via ll_glimpse_size) will bring
                                 * attributes from osts anyway */
                                if (ia_valid & ATTR_ATIME) {
                                        oa->o_atime = LTIME_S(attr->ia_atime);
                                        oa->o_valid |= OBD_MD_FLATIME;
                                }
                                if (ia_valid & ATTR_MTIME) {
                                        oa->o_mtime = LTIME_S(attr->ia_mtime);
                                        oa->o_valid |= OBD_MD_FLMTIME;
                                }
                                if (ia_valid & ATTR_CTIME) {
                                        oa->o_ctime = LTIME_S(attr->ia_ctime);
                                        oa->o_valid |= OBD_MD_FLCTIME;
                                }
                        }

                        obdo_from_inode(oa, inode, valid);

                        oinfo->oi_oa = oa;
                        oinfo->oi_md = lsm;

                        rc = obd_setattr_rqset(sbi->ll_osc_exp, oinfo, NULL);
                        if (rc)
                                CERROR("obd_setattr_async fails: rc=%d\n", rc);

                        if (LTIME_S(attr->ia_mtime) < LTIME_S(attr->ia_ctime)){
                                int err;

                                err = ll_extent_unlock(NULL, inode, lsm,
                                                       LCK_PW, &lockh);
                                if (unlikely(err != 0)) {
                                        CERROR("extent unlock failed: "
                                               "err=%d\n", err);
                                        if (rc == 0)
                                                rc = err;
                                }
                        }
                        OBDO_FREE(oa);
                } else {
                        rc = -ENOMEM;
                }
                OBD_FREE_PTR(oinfo);
        }
        RETURN(rc);
}

int ll_setattr(struct dentry *de, struct iattr *attr)
{
        int mode = de->d_inode->i_mode;

        if ((attr->ia_valid & (ATTR_CTIME|ATTR_SIZE|ATTR_MODE)) ==
            (ATTR_CTIME|ATTR_SIZE|ATTR_MODE))
                attr->ia_valid |= MDS_OPEN_OWNEROVERRIDE;
        if ((attr->ia_valid & (ATTR_MODE|ATTR_FORCE|ATTR_SIZE)) ==
            (ATTR_SIZE|ATTR_MODE)) {
                if (((mode & S_ISUID) && (!(attr->ia_mode & S_ISUID))) ||
                    ((mode & S_ISGID) && (mode & S_IXGRP) &&
                    (!(attr->ia_mode & S_ISGID))))
                        attr->ia_valid |= ATTR_FORCE;
        }

        if ((mode & S_ISUID) && S_ISREG(mode) &&
            !(attr->ia_mode & S_ISUID))
                attr->ia_valid |= ATTR_KILL_SUID;

        if (((mode & (S_ISGID|S_IXGRP)) == (S_ISGID|S_IXGRP)) &&
            S_ISREG(mode) && !(attr->ia_mode & S_ISGID))
                attr->ia_valid |= ATTR_KILL_SGID;

        return ll_setattr_raw(de->d_inode, attr);
}

int ll_statfs_internal(struct super_block *sb, struct obd_statfs *osfs,
                       __u64 max_age, __u32 flags)
{
        struct ll_sb_info *sbi = ll_s2sbi(sb);
        struct obd_statfs obd_osfs;
        int rc;
        ENTRY;

        rc = obd_statfs(class_exp2obd(sbi->ll_mdc_exp), osfs, max_age, flags);
        if (rc) {
                CERROR("mdc_statfs fails: rc = %d\n", rc);
                RETURN(rc);
        }

        osfs->os_type = sb->s_magic;

        CDEBUG(D_SUPER, "MDC blocks "LPU64"/"LPU64" objects "LPU64"/"LPU64"\n",
               osfs->os_bavail, osfs->os_blocks, osfs->os_ffree,osfs->os_files);

        if (sbi->ll_flags & LL_SBI_LAZYSTATFS)
                flags |= OBD_STATFS_NODELAY;

        rc = obd_statfs_rqset(class_exp2obd(sbi->ll_osc_exp),
                              &obd_osfs, max_age, flags);
        if (rc) {
                CERROR("obd_statfs fails: rc = %d\n", rc);
                RETURN(rc);
        }

        CDEBUG(D_SUPER, "OSC blocks "LPU64"/"LPU64" objects "LPU64"/"LPU64"\n",
               obd_osfs.os_bavail, obd_osfs.os_blocks, obd_osfs.os_ffree,
               obd_osfs.os_files);

        osfs->os_bsize = obd_osfs.os_bsize;
        osfs->os_blocks = obd_osfs.os_blocks;
        osfs->os_bfree = obd_osfs.os_bfree;
        osfs->os_bavail = obd_osfs.os_bavail;

        /* If we don't have as many objects free on the OST as inodes
         * on the MDS, we reduce the total number of inodes to
         * compensate, so that the "inodes in use" number is correct.
         */
        if (obd_osfs.os_ffree < osfs->os_ffree) {
                osfs->os_files = (osfs->os_files - osfs->os_ffree) +
                        obd_osfs.os_ffree;
                osfs->os_ffree = obd_osfs.os_ffree;
        }

        RETURN(rc);
}
#ifndef HAVE_STATFS_DENTRY_PARAM
int ll_statfs(struct super_block *sb, struct kstatfs *sfs)
{
#else
int ll_statfs(struct dentry *de, struct kstatfs *sfs)
{
        struct super_block *sb = de->d_sb;
#endif
        struct obd_statfs osfs;
        int rc;

        CDEBUG(D_VFSTRACE, "VFS Op: at "LPU64" jiffies\n", get_jiffies_64());
        ll_stats_ops_tally(ll_s2sbi(sb), LPROC_LL_STAFS, 1);

        /* Some amount of caching on the client is allowed */
        rc = ll_statfs_internal(sb, &osfs,
                                cfs_time_shift_64(-OBD_STATFS_CACHE_SECONDS),
                                0);
        if (rc)
                return rc;

        statfs_unpack(sfs, &osfs);

        /* We need to downshift for all 32-bit kernels, because we can't
         * tell if the kernel is being called via sys_statfs64() or not.
         * Stop before overflowing f_bsize - in which case it is better
         * to just risk EOVERFLOW if caller is using old sys_statfs(). */
        if (sizeof(long) < 8) {
                while (osfs.os_blocks > ~0UL && sfs->f_bsize < 0x40000000) {
                        sfs->f_bsize <<= 1;

                        osfs.os_blocks >>= 1;
                        osfs.os_bfree >>= 1;
                        osfs.os_bavail >>= 1;
                }
        }

        sfs->f_blocks = osfs.os_blocks;
        sfs->f_bfree = osfs.os_bfree;
        sfs->f_bavail = osfs.os_bavail;

        return 0;
}

void ll_inode_size_lock(struct inode *inode, int lock_lsm)
{
        struct ll_inode_info *lli;
        struct lov_stripe_md *lsm;

        lli = ll_i2info(inode);
        LASSERT(lli->lli_size_sem_owner != current);
        down(&lli->lli_size_sem);
        LASSERT(lli->lli_size_sem_owner == NULL);
        lli->lli_size_sem_owner = current;
        lsm = lli->lli_smd;
        LASSERTF(lsm != NULL || lock_lsm == 0, "lsm %p, lock_lsm %d\n",
                 lsm, lock_lsm);
        if (lock_lsm)
                lov_stripe_lock(lsm);
}

void ll_inode_size_unlock(struct inode *inode, int unlock_lsm)
{
        struct ll_inode_info *lli;
        struct lov_stripe_md *lsm;

        lli = ll_i2info(inode);
        lsm = lli->lli_smd;
        LASSERTF(lsm != NULL || unlock_lsm == 0, "lsm %p, lock_lsm %d\n",
                 lsm, unlock_lsm);
        if (unlock_lsm)
                lov_stripe_unlock(lsm);
        LASSERT(lli->lli_size_sem_owner == current);
        lli->lli_size_sem_owner = NULL;
        up(&lli->lli_size_sem);
}

static void ll_replace_lsm(struct inode *inode, struct lov_stripe_md *lsm)
{
        struct ll_inode_info *lli = ll_i2info(inode);

        dump_lsm(D_INODE, lsm);
        dump_lsm(D_INODE, lli->lli_smd);
        LASSERTF(lsm->lsm_magic == LOV_MAGIC_JOIN,
                 "lsm must be joined lsm %p\n", lsm);
        obd_free_memmd(ll_i2obdexp(inode), &lli->lli_smd);
        CDEBUG(D_INODE, "replace lsm %p to lli_smd %p for inode %lu%u(%p)\n",
               lsm, lli->lli_smd, inode->i_ino, inode->i_generation, inode);
        lli->lli_smd = lsm;
        lli->lli_maxbytes = lsm->lsm_maxbytes;
        if (lli->lli_maxbytes > PAGE_CACHE_MAXBYTES)
                lli->lli_maxbytes = PAGE_CACHE_MAXBYTES;
}

void ll_update_inode(struct inode *inode, struct lustre_md *md)
{
        struct ll_inode_info *lli = ll_i2info(inode);
        struct mds_body *body = md->body;
        struct lov_stripe_md *lsm = md->lsm;
        struct ll_sb_info *sbi = ll_i2sbi(inode);
        ENTRY;

        CDEBUG(D_INODE, "body->valid = "LPX64"\n", body->valid);

        LASSERT ((lsm != NULL) == ((body->valid & OBD_MD_FLEASIZE) != 0));
        if (lsm != NULL) {
                if (lli->lli_smd == NULL) {
                        if (lsm->lsm_magic != LOV_MAGIC_V1 &&
                            lsm->lsm_magic != LOV_MAGIC_V3 &&
                            lsm->lsm_magic != LOV_MAGIC_JOIN) {
                                dump_lsm(D_ERROR, lsm);
                                LBUG();
                        }
                        CDEBUG(D_INODE, "adding lsm %p to inode %lu/%u(%p)\n",
                               lsm, inode->i_ino, inode->i_generation, inode);
                        /* ll_inode_size_lock() requires it is only called
                         * with lli_smd != NULL or lock_lsm == 0 or we can
                         * race between lock/unlock.  bug 9547 */
                        lli->lli_smd = lsm;
                        lli->lli_maxbytes = lsm->lsm_maxbytes;
                        if (lli->lli_maxbytes > PAGE_CACHE_MAXBYTES)
                                lli->lli_maxbytes = PAGE_CACHE_MAXBYTES;
                } else {
                        if ((lli->lli_smd->lsm_magic == lsm->lsm_magic ||
                             (lli->lli_smd->lsm_magic == LOV_MAGIC_V3 &&
                              lsm->lsm_magic == LOV_MAGIC_V1) ||
                             (lli->lli_smd->lsm_magic == LOV_MAGIC_V1 &&
                              lsm->lsm_magic == LOV_MAGIC_V3)) &&
                            lli->lli_smd->lsm_stripe_count ==
                                        lsm->lsm_stripe_count) {
                                /* The MDS can suddenly change the magic to
                                 * v1/v3 if it has been upgraded/downgraded to a
                                 * version that does/doesn't support OST pools.
                                 * In this case, we consider that the cached lsm
                                 * is equivalent to the new one and keep it in
                                 * place until the inode is evicted from the
                                 * cache */
                                if (lov_stripe_md_cmp(lli->lli_smd, lsm)) {
                                        CERROR("lsm mismatch for inode %ld\n",
                                                inode->i_ino);
                                        CERROR("lli_smd:\n");
                                        dump_lsm(D_ERROR, lli->lli_smd);
                                        CERROR("lsm:\n");
                                        dump_lsm(D_ERROR, lsm);
                                        LBUG();
                                }
                        } else
                                ll_replace_lsm(inode, lsm);
                }
                if (lli->lli_smd != lsm)
                        obd_free_memmd(ll_i2obdexp(inode), &lsm);
        }

#ifdef CONFIG_FS_POSIX_ACL
        LASSERT(!md->posix_acl || (body->valid & OBD_MD_FLACL));
        if (body->valid & OBD_MD_FLACL) {
                spin_lock(&lli->lli_lock);
                if (lli->lli_posix_acl)
                        posix_acl_release(lli->lli_posix_acl);
                lli->lli_posix_acl = md->posix_acl;
                spin_unlock(&lli->lli_lock);
        }
#endif

        inode->i_ino = ll_fid_build_ino(sbi, &body->fid1);
        inode->i_generation = ll_fid_build_gen(sbi, &body->fid1);
        *ll_inode_lu_fid(inode) = *((struct lu_fid*)&md->body->fid1);

        if (body->valid & OBD_MD_FLATIME) {
                if (body->atime > LTIME_S(inode->i_atime))
                        LTIME_S(inode->i_atime) = body->atime;
                lli->lli_lvb.lvb_atime = body->atime;
        }
        if (body->valid & OBD_MD_FLMTIME) {
                if (body->mtime > LTIME_S(inode->i_mtime)) {
                        CDEBUG(D_INODE, "setting ino %lu mtime from %lu "
                               "to "LPU64"\n", inode->i_ino,
                               LTIME_S(inode->i_mtime), body->mtime);
                        LTIME_S(inode->i_mtime) = body->mtime;
                }
                lli->lli_lvb.lvb_mtime = body->mtime;
        }
        if (body->valid & OBD_MD_FLCTIME) {
                if (body->ctime > LTIME_S(inode->i_ctime))
                        LTIME_S(inode->i_ctime) = body->ctime;
                lli->lli_lvb.lvb_ctime = body->ctime;
        }
        if (body->valid & OBD_MD_FLMODE)
                inode->i_mode = (inode->i_mode & S_IFMT)|(body->mode & ~S_IFMT);
        if (body->valid & OBD_MD_FLTYPE)
                inode->i_mode = (inode->i_mode & ~S_IFMT)|(body->mode & S_IFMT);
        if (S_ISREG(inode->i_mode)) {
                inode->i_blkbits = min(PTLRPC_MAX_BRW_BITS+1, LL_MAX_BLKSIZE_BITS);
        } else {
                inode->i_blkbits = inode->i_sb->s_blocksize_bits;
        }
#ifdef HAVE_INODE_BLKSIZE
        inode->i_blksize = 1<<inode->i_blkbits;
#endif
        if (body->valid & OBD_MD_FLUID)
                inode->i_uid = body->uid;
        if (body->valid & OBD_MD_FLGID)
                inode->i_gid = body->gid;
        if (body->valid & OBD_MD_FLFLAGS)
                inode->i_flags = ll_ext_to_inode_flags(body->flags |
                                                       MDS_BFLAG_EXT_FLAGS);
        if (body->valid & OBD_MD_FLNLINK)
                inode->i_nlink = body->nlink;

        if (body->valid & OBD_MD_FLRDEV)
                inode->i_rdev = old_decode_dev(body->rdev);
        if (body->valid & OBD_MD_FLSIZE) {
#if 0           /* Can't block ll_test_inode->ll_update_inode, b=14326*/
                ll_inode_size_lock(inode, 0);
                i_size_write(inode, body->size);
                ll_inode_size_unlock(inode, 0);
#else
                inode->i_size = body->size;
#endif
        }
        if (body->valid & OBD_MD_FLBLOCKS)
                inode->i_blocks = body->blocks;

        if (body->valid & OBD_MD_FLSIZE)
                set_bit(LLI_F_HAVE_MDS_SIZE_LOCK, &lli->lli_flags);
        EXIT;
}

static struct backing_dev_info ll_backing_dev_info = {
        .ra_pages       = 0,    /* No readahead */
#if (LINUX_VERSION_CODE >= KERNEL_VERSION(2,6,12))
        .capabilities   = 0,    /* Does contribute to dirty memory */
#else
        .memory_backed  = 0,    /* Does contribute to dirty memory */
#endif
};

void ll_read_inode2(struct inode *inode, void *opaque)
{
        struct lustre_md *md = opaque;
        struct ll_inode_info *lli = ll_i2info(inode);
        ENTRY;

        CDEBUG(D_VFSTRACE, "VFS Op:inode=%lu/%u(%p)\n", inode->i_ino,
               inode->i_generation, inode);

        ll_lli_init(lli);

        LASSERT(!lli->lli_smd);

        /* Core attributes from the MDS first.  This is a new inode, and
         * the VFS doesn't zero times in the core inode so we have to do
         * it ourselves.  They will be overwritten by either MDS or OST
         * attributes - we just need to make sure they aren't newer. */
        LTIME_S(inode->i_mtime) = 0;
        LTIME_S(inode->i_atime) = 0;
        LTIME_S(inode->i_ctime) = 0;
        inode->i_rdev = 0;
        ll_update_inode(inode, md);

        /* OIDEBUG(inode); */

        if (S_ISREG(inode->i_mode)) {
                struct ll_sb_info *sbi = ll_i2sbi(inode);
                inode->i_op = &ll_file_inode_operations;
                inode->i_fop = sbi->ll_fop;
                inode->i_mapping->a_ops = &ll_aops;
                EXIT;
        } else if (S_ISDIR(inode->i_mode)) {
                inode->i_op = &ll_dir_inode_operations;
                inode->i_fop = &ll_dir_operations;
                inode->i_mapping->a_ops = &ll_dir_aops;
                EXIT;
        } else if (S_ISLNK(inode->i_mode)) {
                inode->i_op = &ll_fast_symlink_inode_operations;
                EXIT;
        } else {
                inode->i_op = &ll_special_inode_operations;
                init_special_inode(inode, inode->i_mode,
                                   kdev_t_to_nr(inode->i_rdev));
                /* initializing backing dev info. */
                inode->i_mapping->backing_dev_info = &ll_backing_dev_info;
                EXIT;
        }
}

int ll_iocontrol(struct inode *inode, struct file *file,
                 unsigned int cmd, unsigned long arg)
{
        struct ll_sb_info *sbi = ll_i2sbi(inode);
        struct ptlrpc_request *req = NULL;
        int rc, flags = 0;
        ENTRY;

        switch(cmd) {
        case FSFILT_IOC_GETFLAGS: {
                struct ll_fid fid;
                struct mds_body *body;

                ll_inode2fid(&fid, inode);
                rc = mdc_getattr(sbi->ll_mdc_exp, &fid, OBD_MD_FLFLAGS,0,&req);
                if (rc) {
                        CERROR("failure %d inode %lu\n", rc, inode->i_ino);
                        RETURN(-abs(rc));
                }

                body = lustre_msg_buf(req->rq_repmsg, REPLY_REC_OFF,
                                      sizeof(*body));

                /* We want to return EXT3_*_FL flags to the caller via this
                 * ioctl.  An older MDS may be sending S_* flags, fix it up. */
                flags = ll_inode_to_ext_flags(body->flags,
                                              MDS_BFLAG_EXT_FLAGS);
                ptlrpc_req_finished (req);

                RETURN(put_user(flags, (int *)arg));
        }
        case FSFILT_IOC_SETFLAGS: {
                struct mdc_op_data op_data = { { 0 } };
                struct ll_iattr_struct attr;
                struct obd_info oinfo = { { { 0 } } };
                struct lov_stripe_md *lsm = ll_i2info(inode)->lli_smd;

                if (get_user(flags, (int *)arg))
                        RETURN(-EFAULT);

                oinfo.oi_md = lsm;
                OBDO_ALLOC(oinfo.oi_oa);
                if (!oinfo.oi_oa)
                        RETURN(-ENOMEM);

                ll_prepare_mdc_op_data(&op_data, inode, NULL, NULL, 0, 0, NULL);

                memset(&attr, 0, sizeof(attr));
                attr.ia_attr_flags = flags;
                ((struct iattr *)&attr)->ia_valid |= ATTR_ATTR_FLAG;

                rc = mdc_setattr(sbi->ll_mdc_exp, &op_data,
                                 (struct iattr *)&attr, NULL, 0, NULL, 0, &req);
                ptlrpc_req_finished(req);
                if (rc) {
                        OBDO_FREE(oinfo.oi_oa);
                        RETURN(rc);
                }

                if (lsm == NULL) {
                        OBDO_FREE(oinfo.oi_oa);
                        GOTO(update_cache, rc);
                }

                oinfo.oi_oa->o_id = lsm->lsm_object_id;
                oinfo.oi_oa->o_gr = lsm->lsm_object_gr;
                oinfo.oi_oa->o_flags = flags;
                oinfo.oi_oa->o_valid = OBD_MD_FLID | OBD_MD_FLGROUP |
                                       OBD_MD_FLFLAGS;

                obdo_from_inode(oinfo.oi_oa, inode,
                                OBD_MD_FLFID | OBD_MD_FLGENER);
                rc = obd_setattr_rqset(sbi->ll_osc_exp, &oinfo, NULL);
                OBDO_FREE(oinfo.oi_oa);
                if (rc) {
                        if (rc != -EPERM && rc != -EACCES)
                                CERROR("osc_setattr_async fails: rc = %d\n",rc);
                        RETURN(rc);
                }

                EXIT;
update_cache:
                inode->i_flags = ll_ext_to_inode_flags(flags |
                                                       MDS_BFLAG_EXT_FLAGS);
                return 0;
        }
        default:
                RETURN(-ENOSYS);
        }

        RETURN(0);
}

/* umount -f client means force down, don't save state */
#ifdef HAVE_UMOUNTBEGIN_VFSMOUNT
void ll_umount_begin(struct vfsmount *vfsmnt, int flags)
{
        struct super_block *sb = vfsmnt->mnt_sb;
#else
void ll_umount_begin(struct super_block *sb)
{
#endif
        struct lustre_sb_info *lsi = s2lsi(sb);
        struct ll_sb_info *sbi = ll_s2sbi(sb);
        struct obd_device *obd;
        struct obd_ioctl_data ioc_data = { 0 };
        ENTRY;

#ifdef HAVE_UMOUNTBEGIN_VFSMOUNT
        if (!(flags & MNT_FORCE)) {
                EXIT;
                return;
        }
#endif

        /* Tell the MGC we got umount -f */
        lsi->lsi_flags |= LSI_UMOUNT_FORCE;

        CDEBUG(D_VFSTRACE, "VFS Op: superblock %p count %d active %d\n", sb,
               sb->s_count, atomic_read(&sb->s_active));

        obd = class_exp2obd(sbi->ll_mdc_exp);
        if (obd == NULL) {
                CERROR("Invalid MDC connection handle "LPX64"\n",
                       sbi->ll_mdc_exp->exp_handle.h_cookie);
                EXIT;
                return;
        }
        obd->obd_force = 1;
        obd_iocontrol(IOC_OSC_SET_ACTIVE, sbi->ll_mdc_exp, sizeof ioc_data,
                      &ioc_data, NULL);

        obd = class_exp2obd(sbi->ll_osc_exp);
        if (obd == NULL) {
                CERROR("Invalid LOV connection handle "LPX64"\n",
                       sbi->ll_osc_exp->exp_handle.h_cookie);
                EXIT;
                return;
        }

        obd->obd_force = 1;
        obd_iocontrol(IOC_OSC_SET_ACTIVE, sbi->ll_osc_exp, sizeof ioc_data,
                      &ioc_data, NULL);

        /* Really, we'd like to wait until there are no requests outstanding,
         * and then continue.  For now, we just invalidate the requests,
         * schedule() and sleep one second if needed, and hope.
         */
        schedule();
#ifdef HAVE_UMOUNTBEGIN_VFSMOUNT
        if (atomic_read(&vfsmnt->mnt_count) > 2) {
                cfs_schedule_timeout(CFS_TASK_INTERRUPTIBLE,
                                     cfs_time_seconds(1));
                if (atomic_read(&vfsmnt->mnt_count) > 2)
                        LCONSOLE_WARN("Mount still busy with %d refs! You "
                                      "may try to umount it a bit later\n",
                                      atomic_read(&vfsmnt->mnt_count));
        }
#endif

        EXIT;
}

int ll_remount_fs(struct super_block *sb, int *flags, char *data)
{
        struct ll_sb_info *sbi = ll_s2sbi(sb);
        int err;
        __u32 read_only;

        if ((*flags & MS_RDONLY) != (sb->s_flags & MS_RDONLY)) {
                read_only = *flags & MS_RDONLY;
                err = obd_set_info_async(sbi->ll_mdc_exp, sizeof(KEY_READONLY),
                                         KEY_READONLY, sizeof(read_only),
                                         &read_only, NULL);

                /* MDS might have expected a different ro key value, b=17493 */
                if (err == -EINVAL) {
                        CDEBUG(D_CONFIG, "Retrying remount with 1.6.6 ro key\n");
                        err = obd_set_info_async(sbi->ll_mdc_exp,
                                                 sizeof(KEY_READONLY_166COMPAT),
                                                 KEY_READONLY_166COMPAT,
                                                 sizeof(read_only),
                                                 &read_only, NULL);
                }

                if (err) {
                        CERROR("Failed to change the read-only flag during "
                               "remount: %d\n", err);
                        return err;
                }

                if (read_only)
                        sb->s_flags |= MS_RDONLY;
                else
                        sb->s_flags &= ~MS_RDONLY;
        }
        return 0;
}

int ll_prep_inode(struct obd_export *exp, struct inode **inode,
                  struct ptlrpc_request *req, int offset,struct super_block *sb)
{
        struct lustre_md md;
        struct ll_sb_info *sbi = NULL;
        int rc = 0;
        ENTRY;

        LASSERT(*inode || sb);
        sbi = sb ? ll_s2sbi(sb) : ll_i2sbi(*inode);
        prune_deathrow(sbi, 1);

        rc = mdc_req2lustre_md(req, offset, exp, &md);
        if (rc)
                RETURN(rc);

        if (*inode) {
                ll_update_inode(*inode, &md);
        } else {
                LASSERT(sb);
                /** hashing VFS inode by FIDs.
                 * IGIF will be used for for compatibility if needed.
                 */
                *inode =ll_iget(sb, ll_fid_build_ino(sbi, &md.body->fid1), &md);
                if (*inode == NULL || is_bad_inode(*inode)) {
                        mdc_free_lustre_md(exp, &md);
                        rc = -ENOMEM;
                        CERROR("new_inode -fatal: rc %d\n", rc);
                        GOTO(out, rc);
                }
        }

        rc = obd_checkmd(exp, ll_i2mdcexp(*inode),
                         ll_i2info(*inode)->lli_smd);
out:
        RETURN(rc);
}

char *llap_origins[] = {
        [LLAP_ORIGIN_UNKNOWN] = "--",
        [LLAP_ORIGIN_READPAGE] = "rp",
        [LLAP_ORIGIN_READAHEAD] = "ra",
        [LLAP_ORIGIN_COMMIT_WRITE] = "cw",
        [LLAP_ORIGIN_WRITEPAGE] = "wp"
};

struct ll_async_page *llite_pglist_next_llap(struct list_head *head,
                                             struct list_head *list)
{
        struct ll_async_page *llap;
        struct list_head *pos;

        list_for_each(pos, list) {
                if (pos == head)
                        return NULL;
                llap = list_entry(pos, struct ll_async_page, llap_pglist_item);
                if (llap->llap_page == NULL)
                        continue;
                return llap;
        }
        LBUG();
        return NULL;
}

int ll_obd_statfs(struct inode *inode, void *arg)
{
        struct ll_sb_info *sbi = NULL;
        struct obd_device *client_obd = NULL, *lov_obd = NULL;
        struct lov_obd *lov = NULL;
        struct obd_statfs stat_buf = {0};
        char *buf = NULL;
        struct obd_ioctl_data *data = NULL;
        __u32 type, index;
        int len = 0, rc;

        if (!inode || !(sbi = ll_i2sbi(inode)))
                GOTO(out_statfs, rc = -EINVAL);

        rc = obd_ioctl_getdata(&buf, &len, arg);
        if (rc)
                GOTO(out_statfs, rc);

        data = (void*)buf;
        if (!data->ioc_inlbuf1 || !data->ioc_inlbuf2 ||
            !data->ioc_pbuf1 || !data->ioc_pbuf2)
                GOTO(out_statfs, rc = -EINVAL);

        memcpy(&type, data->ioc_inlbuf1, sizeof(__u32));
        memcpy(&index, data->ioc_inlbuf2, sizeof(__u32));

        if (type == LL_STATFS_MDC) {
                if (index > 0)
                        GOTO(out_statfs, rc = -ENODEV);
                client_obd = class_exp2obd(sbi->ll_mdc_exp);
        } else if (type == LL_STATFS_LOV) {
                lov_obd = class_exp2obd(sbi->ll_osc_exp);
                lov = &lov_obd->u.lov;

                if (index >= lov->desc.ld_tgt_count)
                        GOTO(out_statfs, rc = -ENODEV);

                if (!lov->lov_tgts[index])
                        /* Try again with the next index */
                        GOTO(out_statfs, rc = -EAGAIN);

                client_obd = class_exp2obd(lov->lov_tgts[index]->ltd_exp);
                if (!lov->lov_tgts[index]->ltd_active)
                        GOTO(out_uuid, rc = -ENODATA);
        }

        if (!client_obd)
                GOTO(out_statfs, rc = -EINVAL);

        rc = obd_statfs(client_obd, &stat_buf,
                        cfs_time_shift_64(-OBD_STATFS_CACHE_SECONDS), 1);
        if (rc)
                GOTO(out_statfs, rc);

        if (copy_to_user(data->ioc_pbuf1, &stat_buf, data->ioc_plen1))
                GOTO(out_statfs, rc = -EFAULT);

out_uuid:
        if (client_obd) {
                if (copy_to_user(data->ioc_pbuf2, obd2cli_tgt(client_obd),
                                 data->ioc_plen2))
                        rc = -EFAULT;
        } else {
                if (copy_to_user(data->ioc_pbuf2, "Unknown UUID",
                                 sizeof("Unknown UUID") + 1))
                        rc = -EFAULT;
        }

out_statfs:
        if (buf)
                obd_ioctl_freedata(buf, len);
        return rc;
}

int ll_process_config(struct lustre_cfg *lcfg)
{
        char *ptr;
        void *sb;
        struct lprocfs_static_vars lvars;
        unsigned long x;
        int rc = 0;

        lprocfs_llite_init_vars(&lvars);

        /* The instance name contains the sb: lustre-client-aacfe000 */
        ptr = strrchr(lustre_cfg_string(lcfg, 0), '-');
        if (!ptr || !*(++ptr))
                return -EINVAL;
        if (sscanf(ptr, "%lx", &x) != 1)
                return -EINVAL;
        sb = (void *)x;
        /* This better be a real Lustre superblock! */
        LASSERT(s2lsi((struct super_block *)sb)->lsi_lmd->lmd_magic == LMD_MAGIC);

        /* Note we have not called client_common_fill_super yet, so
           proc fns must be able to handle that! */
        rc = class_process_proc_param(PARAM_LLITE, lvars.obd_vars,
                                      lcfg, sb);
        return(rc);
}

int ll_show_options(struct seq_file *seq, struct vfsmount *vfs)
{
        struct ll_sb_info *sbi;

        LASSERT((seq != NULL) && (vfs != NULL));
        sbi = ll_s2sbi(vfs->mnt_sb);

        if (sbi->ll_flags & LL_SBI_NOLCK)
                seq_puts(seq, ",nolock");

        if (sbi->ll_flags & LL_SBI_FLOCK)
                seq_puts(seq, ",flock");

        if (sbi->ll_flags & LL_SBI_LOCALFLOCK)
                seq_puts(seq, ",localflock");

        if (sbi->ll_flags & LL_SBI_USER_XATTR)
                seq_puts(seq, ",user_xattr");

        if (sbi->ll_flags & LL_SBI_ACL)
                seq_puts(seq, ",acl");

        if (sbi->ll_flags & LL_SBI_LAZYSTATFS)
                seq_puts(seq, ",lazystatfs");

        RETURN(0);
}<|MERGE_RESOLUTION|>--- conflicted
+++ resolved
@@ -176,7 +176,6 @@
                                            SBI_DEFAULT_READAHEAD_WHOLE_MAX;
         sbi->ll_contention_time = SBI_DEFAULT_CONTENTION_SECONDS;
         sbi->ll_lockless_truncate_enable = SBI_DEFAULT_LOCKLESS_TRUNCATE_ENABLE;
-        sbi->ll_direct_io_default = SBI_DEFAULT_DIRECT_IO_DEFAULT;
         INIT_LIST_HEAD(&sbi->ll_conn_chain);
         INIT_LIST_HEAD(&sbi->ll_orphan_dentry_list);
 
@@ -242,8 +241,9 @@
 }
 
 static struct dentry_operations ll_d_root_ops = {
+#ifdef DCACHE_LUSTRE_INVALID
         .d_compare = ll_dcompare,
-        .d_revalidate = ll_revalidate_nd,
+#endif
 };
 
 static int client_common_fill_super(struct super_block *sb,
@@ -329,8 +329,7 @@
         if (err)
                 GOTO(out_mdc, err);
 
-        err = obd_statfs(obd, &osfs,
-                         cfs_time_shift_64(-OBD_STATFS_CACHE_SECONDS), 0);
+        err = obd_statfs(obd, &osfs, cfs_time_current_64() - HZ, 0);
         if (err)
                 GOTO(out_mdc, err);
 
@@ -415,10 +414,6 @@
         obd->obd_upcall.onu_owner = &sbi->ll_lco;
         obd->obd_upcall.onu_upcall = ll_ocd_update;
         data->ocd_brw_size = PTLRPC_MAX_BRW_PAGES << CFS_PAGE_SHIFT;
-
-        /* ask lov to generate OBD_NOTIFY_CREATE events for already registered
-         * targets */
-        obd_notify(obd, NULL, OBD_NOTIFY_CREATE, NULL);
 
         obd_register_lock_cancel_cb(obd, ll_extent_lock_cancel_cb);
         obd_register_page_removal_cb(obd, ll_page_removal_cb, ll_pin_extent_cb);
@@ -1300,26 +1295,34 @@
         EXIT;
 } /* client_put_super */
 
-int ll_shrink_cache(int nr_to_scan, SHRINKER_MASK_T gfp_mask)
+#if defined(HAVE_REGISTER_CACHE) || defined(HAVE_SHRINKER_CACHE)
+
+#if defined(HAVE_CACHE_RETURN_INT)
+static int
+#else
+static void
+#endif
+ll_shrink_cache(int priority, unsigned int gfp_mask)
 {
         struct ll_sb_info *sbi;
         int count = 0;
-
-        if (gfp_mask & __GFP_FS)
-                return -1;
 
         /* don't race with umount */
         down_read(&ll_sb_sem);
         list_for_each_entry(sbi, &ll_super_blocks, ll_list)
-<<<<<<< HEAD
-                count += llap_shrink_cache(sbi, nr_to_scan);
-=======
                 count += llap_shrink_cache(sbi, priority);
->>>>>>> 979784ac
         up_read(&ll_sb_sem);
 
+#if defined(HAVE_CACHE_RETURN_INT)
         return count;
-}
+#endif
+}
+
+struct cache_definition ll_cache_definition = {
+        .name = "llap_cache",
+        .shrink = ll_shrink_cache
+};
+#endif /* HAVE_REGISTER_CACHE || HAVE_SHRINKER_CACHE */
 
 struct inode *ll_inode_from_lock(struct ldlm_lock *lock)
 {
@@ -1497,7 +1500,7 @@
                 int err;
 
                 err = (local_lock == 2) ?
-                        obd_cancel(sbi->ll_osc_exp, lsm, LCK_PW, &lockh, 0, 0):
+                        obd_cancel(sbi->ll_osc_exp, lsm, LCK_PW, &lockh):
                         ll_extent_unlock(NULL, inode, lsm, LCK_PW, &lockh);
                 if (unlikely(err != 0)){
                         CERROR("extent unlock failed: err=%d,"
@@ -1529,7 +1532,7 @@
         struct lov_stripe_md *lsm = lli->lli_smd;
         struct ll_sb_info *sbi = ll_i2sbi(inode);
         struct ptlrpc_request *request = NULL;
-        struct mdc_op_data *op_data;
+        struct mdc_op_data op_data = { { 0 } };
         struct lustre_md md;
         int ia_valid = attr->ia_valid;
         int rc = 0;
@@ -1551,7 +1554,7 @@
 
         /* POSIX: check before ATTR_*TIME_SET set (from inode_change_ok) */
         if (ia_valid & (ATTR_MTIME_SET | ATTR_ATIME_SET)) {
-                if (cfs_curproc_fsuid() != inode->i_uid &&
+                if (current->fsuid != inode->i_uid &&
                     !cfs_capable(CFS_CAP_FOWNER))
                         RETURN(-EPERM);
         }
@@ -1580,14 +1583,11 @@
         if (lsm)
                 attr->ia_valid &= ~ATTR_SIZE;
 
-        OBD_ALLOC_PTR(op_data);
-        if (NULL == op_data)
-                RETURN(-ENOMEM);
         /* We always do an MDS RPC, even if we're only changing the size;
          * only the MDS knows whether truncate() should fail with -ETXTBUSY */
-        ll_prepare_mdc_op_data(op_data, inode, NULL, NULL, 0, 0, NULL);
-
-        rc = mdc_setattr(sbi->ll_mdc_exp, op_data,
+        ll_prepare_mdc_op_data(&op_data, inode, NULL, NULL, 0, 0, NULL);
+
+        rc = mdc_setattr(sbi->ll_mdc_exp, &op_data,
                          attr, NULL, 0, NULL, 0, &request);
 
         if (rc) {
@@ -1601,10 +1601,8 @@
                                 rc = inode_setattr(inode, attr);
                 } else if (rc != -EPERM && rc != -EACCES && rc != -ETXTBSY)
                         CERROR("mdc_setattr fails: rc = %d\n", rc);
-                OBD_FREE_PTR(op_data);
                 RETURN(rc);
         }
-        OBD_FREE_PTR(op_data);
 
         rc = mdc_req2lustre_md(request, REPLY_REC_OFF, sbi->ll_osc_exp, &md);
         if (rc) {
@@ -1635,14 +1633,10 @@
         if (ia_valid & ATTR_SIZE) {
                 rc = ll_setattr_do_truncate(inode, attr->ia_size);
         } else if (ia_valid & (ATTR_MTIME | ATTR_MTIME_SET)) {
-                struct obd_info *oinfo;
+                struct obd_info oinfo = { { { 0 } } };
                 struct obdo *oa;
                 struct lustre_handle lockh = { 0 };
                 obd_valid valid;
-
-                OBD_ALLOC_PTR(oinfo);
-                if (NULL == oinfo)
-                        RETURN(-ENOMEM);
 
                 CDEBUG(D_INODE, "set mtime on OST inode %lu to %lu\n",
                        inode->i_ino, LTIME_S(attr->ia_mtime));
@@ -1660,15 +1654,13 @@
 
                                 /* setting mtime to past is performed under PW
                                  * EOF extent lock */
-                                oinfo->oi_policy.l_extent.start = 0;
-                                oinfo->oi_policy.l_extent.end = OBD_OBJECT_EOF;
+                                oinfo.oi_policy.l_extent.start = 0;
+                                oinfo.oi_policy.l_extent.end = OBD_OBJECT_EOF;
                                 rc = ll_extent_lock(NULL, inode, lsm, LCK_PW,
-                                                    &oinfo->oi_policy,
+                                                    &oinfo.oi_policy,
                                                     &lockh, 0);
-                                if (rc) {
-                                        OBD_FREE_PTR(oinfo);
+                                if (rc)
                                         RETURN(rc);
-                                }
 
                                 /* setattr under locks
                                  *
@@ -1731,10 +1723,10 @@
 
                         obdo_from_inode(oa, inode, valid);
 
-                        oinfo->oi_oa = oa;
-                        oinfo->oi_md = lsm;
-
-                        rc = obd_setattr_rqset(sbi->ll_osc_exp, oinfo, NULL);
+                        oinfo.oi_oa = oa;
+                        oinfo.oi_md = lsm;
+
+                        rc = obd_setattr_rqset(sbi->ll_osc_exp, &oinfo, NULL);
                         if (rc)
                                 CERROR("obd_setattr_async fails: rc=%d\n", rc);
 
@@ -1754,7 +1746,6 @@
                 } else {
                         rc = -ENOMEM;
                 }
-                OBD_FREE_PTR(oinfo);
         }
         RETURN(rc);
 }
@@ -1849,10 +1840,10 @@
         CDEBUG(D_VFSTRACE, "VFS Op: at "LPU64" jiffies\n", get_jiffies_64());
         ll_stats_ops_tally(ll_s2sbi(sb), LPROC_LL_STAFS, 1);
 
-        /* Some amount of caching on the client is allowed */
-        rc = ll_statfs_internal(sb, &osfs,
-                                cfs_time_shift_64(-OBD_STATFS_CACHE_SECONDS),
-                                0);
+        /* For now we will always get up-to-date statfs values, but in the
+         * future we may allow some amount of caching on the client (e.g.
+         * from QOS or lprocfs updates). */
+        rc = ll_statfs_internal(sb, &osfs, cfs_time_current_64() - 1, 0);
         if (rc)
                 return rc;
 
@@ -2363,7 +2354,8 @@
         [LLAP_ORIGIN_READPAGE] = "rp",
         [LLAP_ORIGIN_READAHEAD] = "ra",
         [LLAP_ORIGIN_COMMIT_WRITE] = "cw",
-        [LLAP_ORIGIN_WRITEPAGE] = "wp"
+        [LLAP_ORIGIN_WRITEPAGE] = "wp",
+        [LLAP_ORIGIN_LOCKLESS_IO] = "ls"
 };
 
 struct ll_async_page *llite_pglist_next_llap(struct list_head *head,
@@ -2433,8 +2425,7 @@
         if (!client_obd)
                 GOTO(out_statfs, rc = -EINVAL);
 
-        rc = obd_statfs(client_obd, &stat_buf,
-                        cfs_time_shift_64(-OBD_STATFS_CACHE_SECONDS), 1);
+        rc = obd_statfs(client_obd, &stat_buf, cfs_time_current_64() - HZ, 1);
         if (rc)
                 GOTO(out_statfs, rc);
 
@@ -2442,15 +2433,9 @@
                 GOTO(out_statfs, rc = -EFAULT);
 
 out_uuid:
-        if (client_obd) {
-                if (copy_to_user(data->ioc_pbuf2, obd2cli_tgt(client_obd),
-                                 data->ioc_plen2))
-                        rc = -EFAULT;
-        } else {
-                if (copy_to_user(data->ioc_pbuf2, "Unknown UUID",
-                                 sizeof("Unknown UUID") + 1))
-                        rc = -EFAULT;
-        }
+        if (copy_to_user(data->ioc_pbuf2, obd2cli_tgt(client_obd),
+                         data->ioc_plen2))
+                rc = -EFAULT;
 
 out_statfs:
         if (buf)
