--- conflicted
+++ resolved
@@ -87,12 +87,8 @@
         struct lu_env    *env;
         struct cl_page   *page;
         struct cl_object *obj;
-<<<<<<< HEAD
+	__u16 refcheck;
 	void             *cookie;
-=======
-
-	__u16 refcheck;
->>>>>>> 6bc366f7
 
         LASSERT(PageLocked(vmpage));
         LASSERT(!PageWriteback(vmpage));
@@ -372,10 +368,7 @@
  * up to 22MB for 128kB kmalloc and up to 682MB for 4MB kmalloc. */
 #define MAX_DIO_SIZE ((MAX_MALLOC / sizeof(struct brw_page) * PAGE_CACHE_SIZE) & \
 		      ~(DT_MAX_BRW_SIZE - 1))
-<<<<<<< HEAD
-=======
-
->>>>>>> 6bc366f7
+
 #ifndef HAVE_IOV_ITER_RW
 # define iov_iter_rw(iter)	rw
 #endif
@@ -384,36 +377,23 @@
 static ssize_t
 ll_direct_IO(
 # ifndef HAVE_IOV_ITER_RW
-<<<<<<< HEAD
-	     int rw,
-# endif
-	     struct kiocb *iocb, struct iov_iter *iter,
-	     loff_t file_offset)
-{
-=======
 	    int rw,
 # endif
 	    struct kiocb *iocb, struct iov_iter *iter,
 	    loff_t file_offset)
 {
 	struct ll_cl_context *lcc;
->>>>>>> 6bc366f7
 	struct lu_env *env;
 	struct cl_io *io;
 	struct file *file = iocb->ki_filp;
 	struct inode *inode = file->f_mapping->host;
 	ssize_t count = iov_iter_count(iter);
 	ssize_t tot_bytes = 0, result = 0;
-<<<<<<< HEAD
 	struct ll_inode_info *lli = ll_i2info(inode);
 	size_t size = MAX_DIO_SIZE;
-	int refcheck;
 
 	if (!lli->lli_has_smd)
 		RETURN(-EBADF);
-=======
-	size_t size = MAX_DIO_SIZE;
->>>>>>> 6bc366f7
 
 	/* FIXME: io smaller than PAGE_SIZE is broken on ia64 ??? */
 	if ((file_offset & ~PAGE_MASK) || (count & ~PAGE_MASK))
@@ -429,11 +409,6 @@
 	if (iov_iter_alignment(iter) & ~PAGE_MASK)
 		return -EINVAL;
 
-<<<<<<< HEAD
-	env = cl_env_get(&refcheck);
-	LASSERT(!IS_ERR(env));
-	io = vvp_env_io(env)->vui_cl.cis_io;
-=======
 	lcc = ll_cl_find(file);
 	if (lcc == NULL)
 		RETURN(-EIO);
@@ -441,7 +416,6 @@
 	env = (typeof(env))lcc->lcc_env;
 	LASSERT(!IS_ERR(env));
 	io = lcc->lcc_io;
->>>>>>> 6bc366f7
 	LASSERT(io != NULL);
 
 	/* 0. Need locking between buffered and direct access. and race with
@@ -449,11 +423,7 @@
 	 * 1. Need inode mutex to operate transient pages.
 	 */
 	if (iov_iter_rw(iter) == READ)
-<<<<<<< HEAD
 		inode_lock(inode);
-=======
-		mutex_lock(&inode->i_mutex);
->>>>>>> 6bc366f7
 
 	while (iov_iter_count(iter)) {
 		struct page **pages;
@@ -504,11 +474,7 @@
 	}
 out:
 	if (iov_iter_rw(iter) == READ)
-<<<<<<< HEAD
 		inode_unlock(inode);
-=======
-		mutex_unlock(&inode->i_mutex);
->>>>>>> 6bc366f7
 
 	if (tot_bytes > 0) {
 		struct vvp_io *vio = vvp_env_io(env);
@@ -517,10 +483,6 @@
 		vio->u.write.vui_written += tot_bytes;
 	}
 
-<<<<<<< HEAD
-	cl_env_put(env, &refcheck);
-=======
->>>>>>> 6bc366f7
 	return tot_bytes ? : result;
 }
 #else /* !HAVE_DIRECTIO_ITER && !HAVE_IOV_ITER_RW */
@@ -528,30 +490,20 @@
 ll_direct_IO(int rw, struct kiocb *iocb, const struct iovec *iov,
 	     loff_t file_offset, unsigned long nr_segs)
 {
-<<<<<<< HEAD
-=======
 	struct ll_cl_context *lcc;
->>>>>>> 6bc366f7
 	struct lu_env *env;
 	struct cl_io *io;
 	struct file *file = iocb->ki_filp;
 	struct inode *inode = file->f_mapping->host;
 	ssize_t count = iov_length(iov, nr_segs);
 	ssize_t tot_bytes = 0, result = 0;
-<<<<<<< HEAD
 	struct ll_inode_info *lli = ll_i2info(inode);
 	unsigned long seg = 0;
 	size_t size = MAX_DIO_SIZE;
-	int refcheck;
 	ENTRY;
 
 	if (!lli->lli_has_smd)
 		RETURN(-EBADF);
-=======
-	unsigned long seg = 0;
-	size_t size = MAX_DIO_SIZE;
-	ENTRY;
->>>>>>> 6bc366f7
 
         /* FIXME: io smaller than PAGE_SIZE is broken on ia64 ??? */
         if ((file_offset & ~CFS_PAGE_MASK) || (count & ~CFS_PAGE_MASK))
