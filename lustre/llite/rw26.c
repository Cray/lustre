--- conflicted
+++ resolved
@@ -133,11 +133,7 @@
                                         *max_pages, (rw == READ), 0, *pages,
                                         NULL);
                 up_read(&current->mm->mmap_sem);
-<<<<<<< HEAD
-                if (unlikely(result <= 0))
-=======
                 if (unlikely(result < 0))
->>>>>>> 979784ac
                         OBD_FREE(*pages, *max_pages * sizeof(**pages));
         }
 
@@ -166,14 +162,10 @@
                                    struct ptlrpc_request_set *set,
                                    size_t size, loff_t file_offset,
                                    struct page **pages, int page_count,
-<<<<<<< HEAD
-                                   unsigned long user_addr, int locked)
-=======
                                    int locked)
->>>>>>> 979784ac
 {
         struct brw_page *pga;
-        int i, rc = 0, pshift;
+        int i, rc = 0;
         size_t length;
         ENTRY;
 
@@ -184,39 +176,23 @@
                 RETURN(-ENOMEM);
         }
 
-        /*
-         * pshift is something we'll add to ->off to get the in-memory offset,
-         * also see the OSC_FILE2MEM_OFF macro
-         */
-        pshift = (user_addr & ~CFS_PAGE_MASK) - (file_offset & ~CFS_PAGE_MASK);
-
-        for (i = 0, length = size; length > 0; i++) {/*i last!*/
-                LASSERT(i < page_count);
-
+        for (i = 0, length = size; length > 0;
+             length -=pga[i].count, file_offset +=pga[i].count,i++) {/*i last!*/
                 pga[i].pg = pages[i];
                 pga[i].off = file_offset;
                 /* To the end of the page, or the length, whatever is less */
-                pga[i].count = min_t(int, CFS_PAGE_SIZE -(user_addr & ~CFS_PAGE_MASK),
+                pga[i].count = min_t(int, CFS_PAGE_SIZE -(file_offset & ~CFS_PAGE_MASK),
                                      length);
-
                 pga[i].flag = OBD_BRW_SYNC;
                 if (!locked)
                         pga[i].flag |= OBD_BRW_SRVLOCK;
-<<<<<<< HEAD
-
-=======
->>>>>>> 979784ac
                 if (rw == READ)
                         POISON_PAGE(pages[i], 0x0d);
-
-                length -= pga[i].count;
-                file_offset += pga[i].count;
-                user_addr += pga[i].count;
         }
 
         rc = obd_brw_async(rw == WRITE ? OBD_BRW_WRITE : OBD_BRW_READ,
                            ll_i2obdexp(inode), oinfo, page_count,
-                           pga, NULL, set, pshift);
+                           pga, NULL, set);
         if (rc == 0)
                 rc = size;
 
@@ -230,10 +206,6 @@
  * then truncate this to be a full-sized RPC.  This is 22MB for 4kB pages. */
 #define MAX_DIO_SIZE ((128 * 1024 / sizeof(struct brw_page) * CFS_PAGE_SIZE) & \
                       ~(PTLRPC_MAX_BRW_SIZE - 1))
-<<<<<<< HEAD
-
-=======
->>>>>>> 979784ac
 ssize_t ll_direct_IO(int rw, struct file *file,
                      const struct iovec *iov, loff_t file_offset,
                      unsigned long nr_segs, int locked)
@@ -241,10 +213,6 @@
         struct inode *inode = file->f_mapping->host;
         ssize_t count = iov_length(iov, nr_segs);
         ssize_t tot_bytes = 0, result = 0;
-<<<<<<< HEAD
-        struct ll_sb_info *sbi = ll_i2sbi(inode);
-=======
->>>>>>> 979784ac
         struct ll_inode_info *lli = ll_i2info(inode);
         struct lov_stripe_md *lsm = lli->lli_smd;
         struct ptlrpc_request_set *set;
@@ -257,6 +225,10 @@
         if (!lli->lli_smd || !lli->lli_smd->lsm_object_id)
                 RETURN(-EBADF);
 
+        /* FIXME: io smaller than CFS_PAGE_SIZE is broken on ia64 ??? */
+        if ((file_offset & (~CFS_PAGE_MASK)) || (count & ~CFS_PAGE_MASK))
+                RETURN(-EINVAL);
+
         CDEBUG(D_VFSTRACE, "VFS Op:inode=%lu/%u(%p), size="LPSZ" (max %lu), "
                "offset=%lld=%llx, pages "LPSZ" (max %lu)\n",
                inode->i_ino, inode->i_generation, inode, count, MAX_DIO_SIZE,
@@ -268,6 +240,13 @@
         else
                 ll_stats_ops_tally(ll_i2sbi(inode), LPROC_LL_DIRECT_READ, count);
 
+        /* Check that all user buffers are aligned as well */
+        for (seg = 0; seg < nr_segs; seg++) {
+                if (((unsigned long)iov[seg].iov_base & ~CFS_PAGE_MASK) ||
+                    (iov[seg].iov_len & ~CFS_PAGE_MASK))
+                        RETURN(-EINVAL);
+        }
+
         set = ptlrpc_prep_set();
         if (set == NULL)
                 RETURN(-ENOMEM);
@@ -280,6 +259,7 @@
          *size changing by concurrent truncates and writes. */
         if (rw == READ)
                 LOCK_INODE_MUTEX(inode);
+
         for (seg = 0; seg < nr_segs; seg++) {
                 size_t iov_left = iov[seg].iov_len;
                 unsigned long user_addr = (unsigned long)iov[seg].iov_base;
@@ -295,24 +275,6 @@
                         struct page **pages;
                         int page_count, max_pages = 0;
                         size_t bytes;
-<<<<<<< HEAD
-
-                        bytes = min(size,iov_left);
-
-                        /* a dirty hack for non-aligned I/O: avoid filling pgas,
-                         * which cross stripe boundaries (20777)              */
-                        if (user_addr   & ~CFS_PAGE_MASK ||
-                            file_offset & ~CFS_PAGE_MASK) {
-                                obd_off end = file_offset;
-
-                                obd_extent_calc(sbi->ll_osc_exp, lsm,
-                                                OBD_CALC_STRIPE_END, &end);
-
-                                if (file_offset + bytes > end + 1)
-                                        bytes = end - file_offset + 1;
-                        }
-=======
->>>>>>> 979784ac
 
                         bytes = min(size,iov_left);
                         page_count = ll_get_user_pages(rw, user_addr,
@@ -326,12 +288,7 @@
                                                              &oinfo, set,
                                                              bytes,
                                                              file_offset, pages,
-<<<<<<< HEAD
-                                                             page_count,
-                                                             user_addr, locked);
-=======
                                                              page_count, locked);
->>>>>>> 979784ac
                                 ll_free_user_pages(pages, max_pages, rw==READ);
                         } else if (page_count == 0) {
                                 GOTO(out, result = -EFAULT);
@@ -393,48 +350,6 @@
         return ll_direct_IO(rw, kiocb->ki_filp, iov, file_offset, nr_segs, 1);
 }
 
-<<<<<<< HEAD
-#ifdef HAVE_KERNEL_WRITE_BEGIN_END
-static int ll_write_begin(struct file *file, struct address_space *mapping,
-                         loff_t pos, unsigned len, unsigned flags,
-                         struct page **pagep, void **fsdata)
-{
-        pgoff_t index = pos >> PAGE_CACHE_SHIFT;
-        struct page *page;
-        int rc;
-        unsigned from = pos & (PAGE_CACHE_SIZE - 1);
-        ENTRY;
-
-        page = grab_cache_page_write_begin(mapping, index, flags);
-        if (!page)
-                RETURN(-ENOMEM);
-
-        *pagep = page;
- 
-        rc = ll_prepare_write(file, page, from, from + len);
-        if (rc) {
-                unlock_page(page);
-                page_cache_release(page);
-        }
-        RETURN(rc);
-}
-
-static int ll_write_end(struct file *file, struct address_space *mapping,
-                        loff_t pos, unsigned len, unsigned copied,
-                        struct page *page, void *fsdata)
-{
-        unsigned from = pos & (PAGE_CACHE_SIZE - 1);
-        int rc;
-        rc = ll_commit_write(file, page, from, from + copied);
-
-        unlock_page(page);
-        page_cache_release(page);
-        return rc?rc:copied;
-}
-#endif
-
-=======
->>>>>>> 979784ac
 struct address_space_operations ll_aops = {
         .readpage       = ll_readpage,
 //        .readpages      = ll_readpages,
@@ -443,13 +358,8 @@
         .writepages     = generic_writepages,
         .set_page_dirty = __set_page_dirty_nobuffers,
         .sync_page      = NULL,
-#ifdef HAVE_KERNEL_WRITE_BEGIN_END
-        .write_begin    = ll_write_begin,
-        .write_end      = ll_write_end,
-#else
         .prepare_write  = ll_prepare_write,
         .commit_write   = ll_commit_write,
-#endif
         .invalidatepage = ll_invalidatepage,
         .releasepage    = ll_releasepage,
         .bmap           = NULL
