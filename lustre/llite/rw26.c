--- conflicted
+++ resolved
@@ -112,10 +112,10 @@
 #define MAX_DIRECTIO_SIZE 2*1024*1024*1024UL
 
 static inline int ll_get_user_pages(int rw, unsigned long user_addr,
-                                    size_t size, struct page ***pages,
-                                    int *max_pages)
+                                    size_t size, struct page ***pages)
 {
         int result = -ENOMEM;
+        int page_count;
 
         /* set an arbitrary limit to prevent arithmetic overflow */
         if (size > MAX_DIRECTIO_SIZE) {
@@ -123,22 +123,18 @@
                 return -EFBIG;
         }
 
-<<<<<<< HEAD
-        *max_pages = ((user_addr + size + CFS_PAGE_SIZE - 1) >> CFS_PAGE_SHIFT)-
-=======
         page_count = ((user_addr + size + CFS_PAGE_SIZE - 1) >> CFS_PAGE_SHIFT)-
->>>>>>> d5360e75
                       (user_addr >> CFS_PAGE_SHIFT);
 
-        OBD_ALLOC_WAIT(*pages, *max_pages * sizeof(**pages));
+        OBD_ALLOC_WAIT(*pages, page_count * sizeof(**pages));
         if (*pages) {
                 down_read(&current->mm->mmap_sem);
                 result = get_user_pages(current, current->mm, user_addr,
-                                        *max_pages, (rw == READ), 0, *pages,
+                                        page_count, (rw == READ), 0, *pages,
                                         NULL);
                 up_read(&current->mm->mmap_sem);
-                if (unlikely(result <= 0))
-                        OBD_FREE(*pages, *max_pages * sizeof(**pages));
+                if (result < 0)
+                        OBD_FREE(*pages, page_count * sizeof(**pages));
         }
 
         return result;
@@ -151,12 +147,11 @@
         int i;
 
         for (i = 0; i < npages; i++) {
-                if (pages[i] == NULL)
-                        break;
                 if (do_dirty)
                         set_page_dirty_lock(pages[i]);
                 page_cache_release(pages[i]);
         }
+
         OBD_FREE(pages, npages * sizeof(*pages));
 }
 
@@ -165,15 +160,10 @@
                                    struct obd_info *oinfo,
                                    struct ptlrpc_request_set *set,
                                    size_t size, loff_t file_offset,
-                                   struct page **pages, int page_count,
-                                   unsigned long user_addr, int locked)
+                                   struct page **pages, int page_count)
 {
         struct brw_page *pga;
-<<<<<<< HEAD
-        int i, rc = 0, pshift;
-=======
         int i, rc = 0;
->>>>>>> d5360e75
         size_t length;
         ENTRY;
 
@@ -183,34 +173,6 @@
                       (int)sizeof(*pga), page_count);
                 RETURN(-ENOMEM);
         }
-<<<<<<< HEAD
-
-        /*
-         * pshift is something we'll add to ->off to get the in-memory offset,
-         * also see the OSC_FILE2MEM_OFF macro
-         */
-        pshift = (user_addr & ~CFS_PAGE_MASK) - (file_offset & ~CFS_PAGE_MASK);
-
-        for (i = 0, length = size; length > 0; i++) {/*i last!*/
-                LASSERT(i < page_count);
-
-                pga[i].pg = pages[i];
-                pga[i].off = file_offset;
-                /* To the end of the page, or the length, whatever is less */
-                pga[i].count = min_t(int, CFS_PAGE_SIZE -(user_addr & ~CFS_PAGE_MASK),
-                                     length);
-
-                pga[i].flag = OBD_BRW_SYNC;
-                if (!locked)
-                        pga[i].flag |= OBD_BRW_SRVLOCK;
-
-                if (rw == READ)
-                        POISON_PAGE(pages[i], 0x0d);
-
-                length -= pga[i].count;
-                file_offset += pga[i].count;
-                user_addr += pga[i].count;
-=======
 
         for (i = 0, length = size; length > 0;
              length -=pga[i].count, file_offset +=pga[i].count,i++) {/*i last!*/
@@ -222,16 +184,11 @@
                 pga[i].flag = OBD_BRW_SYNC;
                 if (rw == READ)
                         POISON_PAGE(pages[i], 0x0d);
->>>>>>> d5360e75
         }
 
         rc = obd_brw_async(rw == WRITE ? OBD_BRW_WRITE : OBD_BRW_READ,
                            ll_i2obdexp(inode), oinfo, page_count,
-<<<<<<< HEAD
-                           pga, NULL, set, pshift);
-=======
                            pga, NULL, set);
->>>>>>> d5360e75
         if (rc == 0)
                 rc = size;
 
@@ -245,30 +202,18 @@
  * then truncate this to be a full-sized RPC.  This is 22MB for 4kB pages. */
 #define MAX_DIO_SIZE ((128 * 1024 / sizeof(struct brw_page) * CFS_PAGE_SIZE) & \
                       ~(PTLRPC_MAX_BRW_SIZE - 1))
-
-ssize_t ll_direct_IO(int rw, struct file *file,
-                     const struct iovec *iov, loff_t file_offset,
-                     unsigned long nr_segs, int locked)
-{
-<<<<<<< HEAD
-        struct inode *inode = file->f_mapping->host;
-        ssize_t count = iov_length(iov, nr_segs);
-        ssize_t tot_bytes = 0, result = 0;
-        struct ll_sb_info *sbi = ll_i2sbi(inode);
-=======
+static ssize_t ll_direct_IO_26(int rw, struct kiocb *iocb,
+                               const struct iovec *iov, loff_t file_offset,
+                               unsigned long nr_segs)
+{
         struct file *file = iocb->ki_filp;
         struct inode *inode = file->f_mapping->host;
         ssize_t count = iov_length(iov, nr_segs), tot_bytes = 0;
->>>>>>> d5360e75
         struct ll_inode_info *lli = ll_i2info(inode);
         struct lov_stripe_md *lsm = lli->lli_smd;
         struct ptlrpc_request_set *set;
         struct obd_info oinfo;
-<<<<<<< HEAD
-        struct obdo oa = { 0 };
-=======
         struct obdo oa;
->>>>>>> d5360e75
         unsigned long seg;
         size_t size = MAX_DIO_SIZE;
         ENTRY;
@@ -276,13 +221,10 @@
         if (!lli->lli_smd || !lli->lli_smd->lsm_object_id)
                 RETURN(-EBADF);
 
-<<<<<<< HEAD
-=======
         /* FIXME: io smaller than CFS_PAGE_SIZE is broken on ia64 ??? */
         if ((file_offset & (~CFS_PAGE_MASK)) || (count & ~CFS_PAGE_MASK))
                 RETURN(-EINVAL);
 
->>>>>>> d5360e75
         CDEBUG(D_VFSTRACE, "VFS Op:inode=%lu/%u(%p), size="LPSZ" (max %lu), "
                "offset=%lld=%llx, pages "LPSZ" (max %lu)\n",
                inode->i_ino, inode->i_generation, inode, count, MAX_DIO_SIZE,
@@ -294,12 +236,6 @@
         else
                 ll_stats_ops_tally(ll_i2sbi(inode), LPROC_LL_DIRECT_READ, count);
 
-<<<<<<< HEAD
-        set = ptlrpc_prep_set();
-        if (set == NULL)
-                RETURN(-ENOMEM);
-
-=======
         /* Check that all user buffers are aligned as well */
         for (seg = 0; seg < nr_segs; seg++) {
                 if (((unsigned long)iov[seg].iov_base & ~CFS_PAGE_MASK) ||
@@ -311,7 +247,6 @@
         if (set == NULL)
                 RETURN(-ENOMEM);
 
->>>>>>> d5360e75
         ll_inode_fill_obdo(inode, rw == WRITE ? OBD_BRW_WRITE : OBD_BRW_READ, &oa);
         oinfo.oi_oa = &oa;
         oinfo.oi_md = lsm;
@@ -320,10 +255,7 @@
          *size changing by concurrent truncates and writes. */
         if (rw == READ)
                 LOCK_INODE_MUTEX(inode);
-<<<<<<< HEAD
-=======
-
->>>>>>> d5360e75
+
         for (seg = 0; seg < nr_segs; seg++) {
                 size_t iov_left = iov[seg].iov_len;
                 unsigned long user_addr = (unsigned long)iov[seg].iov_base;
@@ -337,36 +269,10 @@
 
                 while (iov_left > 0) {
                         struct page **pages;
-                        int page_count, max_pages = 0;
-                        size_t bytes;
-
-                        bytes = min(size,iov_left);
-
-                        /* a dirty hack for non-aligned I/O: avoid filling pgas,
-                         * which cross stripe boundaries (20777)              */
-                        if (user_addr   & ~CFS_PAGE_MASK ||
-                            file_offset & ~CFS_PAGE_MASK) {
-                                obd_off end = file_offset;
-
-                                obd_extent_calc(sbi->ll_osc_exp, lsm,
-                                                OBD_CALC_STRIPE_END, &end);
-
-                                if (file_offset + bytes > end + 1)
-                                        bytes = end - file_offset + 1;
-                        }
+                        int page_count;
+                        ssize_t result;
 
                         page_count = ll_get_user_pages(rw, user_addr,
-<<<<<<< HEAD
-                                                       bytes,
-                                                       &pages, &max_pages);
-                        if (likely(page_count > 0)) {
-                                if (unlikely(page_count <  max_pages))
-                                        bytes = page_count << CFS_PAGE_SHIFT;
-                                result = ll_direct_IO_26_seg(rw, inode,
-                                                             file->f_mapping,
-                                                             &oinfo, set,
-                                                             bytes,
-=======
                                                        min(size, iov_left),
                                                        &pages);
                         LASSERT(page_count != 0);
@@ -375,23 +281,19 @@
                                                              file->f_mapping,
                                                              &oinfo, set,
                                                              min(size,iov_left),
->>>>>>> d5360e75
                                                              file_offset, pages,
-                                                             page_count,
-                                                             user_addr, locked);
-                                ll_free_user_pages(pages, max_pages, rw==READ);
-                        } else if (page_count == 0) {
-                                GOTO(out, result = -EFAULT);
+                                                             page_count);
+                                ll_free_user_pages(pages, page_count, rw==READ);
                         } else {
-                                result = page_count;
+                                result = 0;
                         }
-                        if (unlikely(result <= 0)) {
+                        if (page_count < 0 || result <= 0) {
                                 /* If we can't allocate a large enough buffer
                                  * for the request, shrink it to a smaller
                                  * PAGE_SIZE multiple and try again.
                                  * We should always be able to kmalloc for a
                                  * page worth of page pointers = 4MB on i386. */
-                                if (result == -ENOMEM &&
+                                if ((page_count == -ENOMEM||result == -ENOMEM)&&
                                     size > (CFS_PAGE_SIZE / sizeof(*pages)) *
                                            CFS_PAGE_SIZE) {
                                         size = ((((size / 2) - 1) |
@@ -401,33 +303,17 @@
                                                (int)size);
                                         continue;
                                 }
-<<<<<<< HEAD
-                                GOTO(out, result);
-=======
                                 if (tot_bytes > 0)
                                         GOTO(wait_io, tot_bytes);
                                 GOTO(out, tot_bytes = page_count < 0 ? page_count : result);
->>>>>>> d5360e75
                         }
+
                         tot_bytes += result;
                         file_offset += result;
                         iov_left -= result;
                         user_addr += result;
                 }
         }
-<<<<<<< HEAD
-out:
-        if (likely(tot_bytes > 0)) {
-                int rc;
-
-                rc = ptlrpc_set_wait(set);
-                if (unlikely(rc != 0))
-                        GOTO(unlock_mutex, tot_bytes = rc);
-                if (rw == WRITE && locked) {
-                        lov_stripe_lock(lsm);
-                        obd_adjust_kms(ll_i2obdexp(inode),
-                                       lsm, file_offset, 0);
-=======
 
         if (tot_bytes > 0) {
                 int rc;
@@ -438,69 +324,16 @@
                 if (rw == WRITE) {
                         lov_stripe_lock(lsm);
                         obd_adjust_kms(ll_i2obdexp(inode), lsm, file_offset, 0);
->>>>>>> d5360e75
                         lov_stripe_unlock(lsm);
                 }
-        } else {
-                tot_bytes = result;
-        }
-<<<<<<< HEAD
-unlock_mutex:
-=======
+        }
 out:
->>>>>>> d5360e75
         if (rw == READ)
                 UNLOCK_INODE_MUTEX(inode);
 
         ptlrpc_set_destroy(set);
         RETURN(tot_bytes);
 }
-
-static ssize_t ll_direct_IO_26(int rw, struct kiocb *kiocb,
-                               const struct iovec *iov, loff_t file_offset,
-                               unsigned long nr_segs)
-{
-        return ll_direct_IO(rw, kiocb->ki_filp, iov, file_offset, nr_segs, 1);
-}
-
-#ifdef HAVE_KERNEL_WRITE_BEGIN_END
-static int ll_write_begin(struct file *file, struct address_space *mapping,
-                         loff_t pos, unsigned len, unsigned flags,
-                         struct page **pagep, void **fsdata)
-{
-        pgoff_t index = pos >> PAGE_CACHE_SHIFT;
-        struct page *page;
-        int rc;
-        unsigned from = pos & (PAGE_CACHE_SIZE - 1);
-        ENTRY;
-
-        page = grab_cache_page_write_begin(mapping, index, flags);
-        if (!page)
-                RETURN(-ENOMEM);
-
-        *pagep = page;
- 
-        rc = ll_prepare_write(file, page, from, from + len);
-        if (rc) {
-                unlock_page(page);
-                page_cache_release(page);
-        }
-        RETURN(rc);
-}
-
-static int ll_write_end(struct file *file, struct address_space *mapping,
-                        loff_t pos, unsigned len, unsigned copied,
-                        struct page *page, void *fsdata)
-{
-        unsigned from = pos & (PAGE_CACHE_SIZE - 1);
-        int rc;
-        rc = ll_commit_write(file, page, from, from + copied);
-
-        unlock_page(page);
-        page_cache_release(page);
-        return rc?rc:copied;
-}
-#endif
 
 struct address_space_operations ll_aops = {
         .readpage       = ll_readpage,
@@ -510,13 +343,8 @@
         .writepages     = generic_writepages,
         .set_page_dirty = __set_page_dirty_nobuffers,
         .sync_page      = NULL,
-#ifdef HAVE_KERNEL_WRITE_BEGIN_END
-        .write_begin    = ll_write_begin,
-        .write_end      = ll_write_end,
-#else
         .prepare_write  = ll_prepare_write,
         .commit_write   = ll_commit_write,
-#endif
         .invalidatepage = ll_invalidatepage,
         .releasepage    = ll_releasepage,
         .bmap           = NULL
