/* -*- mode: c; c-basic-offset: 8; indent-tabs-mode: nil; -*-
 * vim:expandtab:shiftwidth=8:tabstop=8:
 *
 * GPL HEADER START
 *
 * DO NOT ALTER OR REMOVE COPYRIGHT NOTICES OR THIS FILE HEADER.
 *
 * This program is free software; you can redistribute it and/or modify
 * it under the terms of the GNU General Public License version 2 only,
 * as published by the Free Software Foundation.
 *
 * This program is distributed in the hope that it will be useful, but
 * WITHOUT ANY WARRANTY; without even the implied warranty of
 * MERCHANTABILITY or FITNESS FOR A PARTICULAR PURPOSE.  See the GNU
 * General Public License version 2 for more details (a copy is included
 * in the LICENSE file that accompanied this code).
 *
 * You should have received a copy of the GNU General Public License
 * version 2 along with this program; If not, see
 * http://www.sun.com/software/products/lustre/docs/GPLv2.pdf
 *
 * Please contact Sun Microsystems, Inc., 4150 Network Circle, Santa Clara,
 * CA 95054 USA or visit www.sun.com if you need additional information or
 * have any questions.
 *
 * GPL HEADER END
 */
/*
 * Copyright  2008 Sun Microsystems, Inc. All rights reserved
 * Use is subject to license terms.
 */
/*
 * This file is part of Lustre, http://www.lustre.org/
 * Lustre is a trademark of Sun Microsystems, Inc.
 */

#include <linux/fs.h>
#include <linux/sched.h>
#include <linux/smp_lock.h>
#include <linux/quotaops.h>

#define DEBUG_SUBSYSTEM S_LLITE

#include <obd_support.h>
#include <lustre_lite.h>
#include <lustre/lustre_idl.h>
#include <lustre_dlm.h>
#include <linux/lustre_version.h>

#include "llite_internal.h"

spinlock_t ll_lookup_lock = SPIN_LOCK_UNLOCKED;

/* should NOT be called with the dcache lock, see fs/dcache.c */
static void ll_release(struct dentry *de)
{
        struct ll_dentry_data *lld;
        ENTRY;
        LASSERT(de != NULL);
        lld = ll_d2d(de);
        if (lld == NULL) { /* NFS copies the de->d_op methods (bug 4655) */
                EXIT;
                return;
        }
#ifndef HAVE_VFS_INTENT_PATCHES
        if (lld->lld_it) {
                ll_intent_release(lld->lld_it);
                OBD_FREE(lld->lld_it, sizeof(*lld->lld_it));
        }
#endif
        LASSERT(lld->lld_cwd_count == 0);
        LASSERT(lld->lld_mnt_count == 0);
        OBD_FREE(de->d_fsdata, sizeof(*lld));

        EXIT;
}

#ifdef DCACHE_LUSTRE_INVALID
/* Compare if two dentries are the same.  Don't match if the existing dentry
 * is marked DCACHE_LUSTRE_INVALID.  Returns 1 if different, 0 if the same.
 *
 * This avoids a race where ll_lookup_it() instantiates a dentry, but we get
 * an AST before calling d_revalidate_it().  The dentry still exists (marked
 * INVALID) so d_lookup() matches it, but we have no lock on it (so
 * lock_match() fails) and we spin around real_lookup(). */
int ll_dcompare(struct dentry *parent, struct qstr *d_name, struct qstr *name)
{
        struct dentry *dchild;
        ENTRY;

        if (d_name->len != name->len)
                RETURN(1);

        if (memcmp(d_name->name, name->name, name->len))
                RETURN(1);

        /* XXX: d_name must be in-dentry structure */
        dchild = container_of(d_name, struct dentry, d_name); /* ugh */
        if (dchild->d_flags & DCACHE_LUSTRE_INVALID) {
                CDEBUG(D_DENTRY,"INVALID dentry %p not matched, was bug 3784\n",
                       dchild);
                RETURN(1);
        }

        RETURN(0);
}
#endif

/* should NOT be called with the dcache lock, see fs/dcache.c */
static int ll_ddelete(struct dentry *de)
{
        ENTRY;
        LASSERT(de);
#ifndef DCACHE_LUSTRE_INVALID
#define DCACHE_LUSTRE_INVALID 0
#endif

        CDEBUG(D_DENTRY, "%s dentry %.*s (%p, parent %p, inode %p) %s%s\n",
               (de->d_flags & DCACHE_LUSTRE_INVALID ? "deleting" : "keeping"),
               de->d_name.len, de->d_name.name, de, de->d_parent, de->d_inode,
               d_unhashed(de) ? "" : "hashed,",
               list_empty(&de->d_subdirs) ? "" : "subdirs");
#if DCACHE_LUSTRE_INVALID == 0
#undef DCACHE_LUSTRE_INVALID
#endif

        RETURN(0);
}

void ll_set_dd(struct dentry *de)
{
        ENTRY;
        LASSERT(de != NULL);

        CDEBUG(D_DENTRY, "ldd on dentry %.*s (%p) parent %p inode %p refc %d\n",
               de->d_name.len, de->d_name.name, de, de->d_parent, de->d_inode,
               atomic_read(&de->d_count));

        if (de->d_fsdata == NULL) {
                struct ll_dentry_data *lld;

                OBD_ALLOC(lld, sizeof(struct ll_dentry_data));
                if (likely(lld != NULL)) {
                        lock_dentry(de);
                        if (likely(de->d_fsdata == NULL))
                                de->d_fsdata = lld;
                        else
                                OBD_FREE(lld, sizeof(struct ll_dentry_data));
                        unlock_dentry(de);
                }
        }

        EXIT;
}

void ll_intent_drop_lock(struct lookup_intent *it)
{
        struct lustre_handle *handle;

        if (it->it_op && it->d.lustre.it_lock_mode) {
                handle = (struct lustre_handle *)&it->d.lustre.it_lock_handle;
                CDEBUG(D_DLMTRACE, "releasing lock with cookie "LPX64
                       " from it %p\n", handle->cookie, it);
                ldlm_lock_decref(handle, it->d.lustre.it_lock_mode);

                /* bug 494: intent_release may be called multiple times, from
                 * this thread and we don't want to double-decref this lock */
                it->d.lustre.it_lock_mode = 0;
        }
}

void ll_intent_release(struct lookup_intent *it)
{
        ENTRY;

        ll_intent_drop_lock(it);
#ifdef HAVE_VFS_INTENT_PATCHES
        it->it_magic = 0;
        it->it_op_release = 0;
#endif
        /* We are still holding extra reference on a request, need to free it */
        if (it_disposition(it, DISP_ENQ_OPEN_REF)) /* open req for llfile_open*/
                ptlrpc_req_finished(it->d.lustre.it_data);
        if (it_disposition(it, DISP_ENQ_CREATE_REF)) /* create rec */
                ptlrpc_req_finished(it->d.lustre.it_data);
        if (it_disposition(it, DISP_ENQ_COMPLETE)) /* saved req from revalidate
                                                    * to lookup */
                ptlrpc_req_finished(it->d.lustre.it_data);

        it->d.lustre.it_disposition = 0;
        it->d.lustre.it_data = NULL;
        EXIT;
}

/* Drop dentry if it is not used already, unhash otherwise.
   Should be called with dcache lock held!
   Returns: 1 if dentry was dropped, 0 if unhashed. */
int ll_drop_dentry(struct dentry *dentry)
{
        lock_dentry(dentry);
        if (atomic_read(&dentry->d_count) == 0) {
                CDEBUG(D_DENTRY, "deleting dentry %.*s (%p) parent %p "
                       "inode %p\n", dentry->d_name.len,
                       dentry->d_name.name, dentry, dentry->d_parent,
                       dentry->d_inode);
                dget_locked(dentry);
                __d_drop(dentry);
                unlock_dentry(dentry);
                spin_unlock(&dcache_lock);
                spin_unlock(&ll_lookup_lock);
                dput(dentry);
                spin_lock(&ll_lookup_lock);
                spin_lock(&dcache_lock);
                return 1;
        }
	/* disconected dentry can not be find without lookup, because we 
	 * not need his to unhash or mark invalid. */
	if (dentry->d_flags & DCACHE_DISCONNECTED) {
		unlock_dentry(dentry);
		RETURN (0);
	}

#ifdef DCACHE_LUSTRE_INVALID
        if (!(dentry->d_flags & DCACHE_LUSTRE_INVALID)) {
#else
        if (!d_unhashed(dentry)) {
#endif
                CDEBUG(D_DENTRY, "unhashing dentry %.*s (%p) parent %p "
                       "inode %p refc %d\n", dentry->d_name.len,
                       dentry->d_name.name, dentry, dentry->d_parent,
                       dentry->d_inode, atomic_read(&dentry->d_count));
                /* actually we don't unhash the dentry, rather just
                 * mark it inaccessible for to __d_lookup(). otherwise
                 * sys_getcwd() could return -ENOENT -bzzz */
#ifdef DCACHE_LUSTRE_INVALID
                dentry->d_flags |= DCACHE_LUSTRE_INVALID;
#if (LINUX_VERSION_CODE < KERNEL_VERSION(2,5,0))
                __d_drop(dentry);
                if (dentry->d_inode) {
                        /* Put positive dentries to orphan list */
                        list_add(&dentry->d_hash,
                                 &ll_i2sbi(dentry->d_inode)->ll_orphan_dentry_list);
                }
#endif
#else
                if (!dentry->d_inode || !S_ISDIR(dentry->d_inode->i_mode))
                        __d_drop(dentry);
#endif

        }
        unlock_dentry(dentry);
        return 0;
}

void ll_unhash_aliases(struct inode *inode)
{
        struct list_head *tmp, *head;
        ENTRY;

        if (inode == NULL) {
                CERROR("unexpected NULL inode, tell phil\n");
                return;
        }

        CDEBUG(D_INODE, "marking dentries for ino %lu/%u(%p) invalid\n",
               inode->i_ino, inode->i_generation, inode);

        head = &inode->i_dentry;
        spin_lock(&ll_lookup_lock);
        spin_lock(&dcache_lock);
restart:
        tmp = head;
        while ((tmp = tmp->next) != head) {
                struct dentry *dentry = list_entry(tmp, struct dentry, d_alias);

                if (dentry->d_name.len == 1 && dentry->d_name.name[0] == '/') {
                        CERROR("called on root (?) dentry=%p, inode=%p "
                               "ino=%lu\n", dentry, inode, inode->i_ino);
                        lustre_dump_dentry(dentry, 1);
                        libcfs_debug_dumpstack(NULL);
                } else if (d_mountpoint(dentry)) {
                        /* For mountpoints we skip removal of the dentry
                           which happens solely because we have a lock on it
                           obtained when this dentry was not a mountpoint yet */
                        CDEBUG(D_DENTRY, "Skippind mountpoint dentry removal "
                                         "%.*s (%p) parent %p\n",
                                          dentry->d_name.len,
                                          dentry->d_name.name,
                                          dentry, dentry->d_parent);

                        continue;
                }

                if (ll_drop_dentry(dentry))
                          goto restart;
        }
        spin_unlock(&dcache_lock);
        spin_unlock(&ll_lookup_lock);

        EXIT;
}

int revalidate_it_finish(struct ptlrpc_request *request, int offset,
                         struct lookup_intent *it, struct dentry *de)
{
        int rc = 0;
        ENTRY;

        if (!request)
                RETURN(0);

        if (it_disposition(it, DISP_LOOKUP_NEG))
                RETURN(-ENOENT);

        rc = ll_prep_inode(ll_i2sbi(de->d_inode)->ll_osc_exp, &de->d_inode,
                           request, offset, NULL);

        RETURN(rc);
}

void ll_lookup_finish_locks(struct lookup_intent *it, struct dentry *dentry)
{
        LASSERT(it != NULL);
        LASSERT(dentry != NULL);

        if (it->d.lustre.it_lock_mode && dentry->d_inode != NULL) {
                struct inode *inode = dentry->d_inode;
                CDEBUG(D_DLMTRACE, "setting l_data to inode %p (%lu/%u)\n",
                       inode, inode->i_ino, inode->i_generation);
                mdc_set_lock_data(&it->d.lustre.it_lock_handle, inode);
        }

        /* drop lookup or getattr locks immediately */
        if (it->it_op == IT_LOOKUP || it->it_op == IT_GETATTR) {
#if (LINUX_VERSION_CODE > KERNEL_VERSION(2,5,0))
                /* on 2.6 there are situation when several lookups and
                 * revalidations may be requested during single operation.
                 * therefore, we don't release intent here -bzzz */
                ll_intent_drop_lock(it);
#else
                ll_intent_release(it);
#endif
        }
}

void ll_frob_intent(struct lookup_intent **itp, struct lookup_intent *deft)
{
        struct lookup_intent *it = *itp;
#if defined(HAVE_VFS_INTENT_PATCHES)&&(LINUX_VERSION_CODE > KERNEL_VERSION(2,5,0))
        if (it) {
                LASSERTF(it->it_magic == INTENT_MAGIC, "bad intent magic: %x\n",
                         it->it_magic);
        }
#endif

        if (!it || it->it_op == IT_GETXATTR)
                it = *itp = deft;

#ifdef HAVE_VFS_INTENT_PATCHES
        it->it_op_release = ll_intent_release;
#endif
}

int ll_revalidate_it(struct dentry *de, int lookup_flags,
                     struct lookup_intent *it)
{
        struct mdc_op_data op_data = { { 0 } };
        struct ptlrpc_request *req = NULL;
        struct lookup_intent lookup_it = { .it_op = IT_LOOKUP };
        struct obd_export *exp;
        int first = 0, rc;

        ENTRY;
        CDEBUG(D_VFSTRACE, "VFS Op:name=%s,intent=%s\n", de->d_name.name,
               LL_IT2STR(it));

        if (de->d_inode == NULL) {
                /* We can only use negative dentries if this is stat or lookup,
                   for opens and stuff we do need to query server. */
                /* If there is IT_CREAT in intent op set, then we must throw
                   away this negative dentry and actually do the request to
                   kernel to create whatever needs to be created (if possible)*/
                if (it && (it->it_op & IT_CREAT))
                        RETURN(0);

#ifdef DCACHE_LUSTRE_INVALID
                if (de->d_flags & DCACHE_LUSTRE_INVALID)
                        RETURN(0);
#endif

                rc = ll_have_md_lock(de->d_parent->d_inode,
                                     MDS_INODELOCK_UPDATE);
                GOTO(out_sa, rc);
        }

        exp = ll_i2mdcexp(de->d_inode);

        /* Never execute intents for mount points.
         * Attributes will be fixed up in ll_inode_revalidate_it */
        if (d_mountpoint(de))
                GOTO(out_sa, rc = 1);

        /* Root of the lustre tree. Always valid.
         * Attributes will be fixed up in ll_inode_revalidate_it */
        if (de == de->d_sb->s_root)
                GOTO(out_sa, rc = 1);

        OBD_FAIL_TIMEOUT(OBD_FAIL_MDC_REVALIDATE_PAUSE, 5);
        ll_frob_intent(&it, &lookup_it);
        LASSERT(it);

        ll_prepare_mdc_op_data(&op_data, de->d_parent->d_inode, de->d_inode,
                               de->d_name.name, de->d_name.len, 0, NULL);

        if ((it->it_op == IT_OPEN) && de->d_inode) {
                struct inode *inode = de->d_inode;
                struct ll_inode_info *lli = ll_i2info(inode);
                struct obd_client_handle **och_p;
                __u64 *och_usecount;
                /* We used to check for MDS_INODELOCK_OPEN here, but in fact
                 * just having LOOKUP lock is enough to justify inode is the
                 * same. And if inode is the same and we have suitable
                 * openhandle, then there is no point in doing another OPEN RPC
                 * just to throw away newly received openhandle.
                 * There are no security implications too, if file owner or
                 * access mode is change, LOOKUP lock is revoked */

                if (it->it_flags & FMODE_WRITE) {
                        och_p = &lli->lli_mds_write_och;
                        och_usecount = &lli->lli_open_fd_write_count;
                } else if (it->it_flags & FMODE_EXEC) {
                        och_p = &lli->lli_mds_exec_och;
                        och_usecount = &lli->lli_open_fd_exec_count;
                } else {
                        och_p = &lli->lli_mds_read_och;
                        och_usecount = &lli->lli_open_fd_read_count;
                }
                /* Check for the proper lock. */
                if (!ll_have_md_lock(inode, MDS_INODELOCK_LOOKUP))
                        goto do_lock;
                down(&lli->lli_och_sem);
                if (*och_p) { /* Everything is open already, do nothing */
                        /*(*och_usecount)++;  Do not let them steal our open
                                              handle from under us */
                        /* XXX The code above was my original idea, but in case
                           we have the handle, but we cannot use it due to later
                           checks (e.g. O_CREAT|O_EXCL flags set), nobody
                           would decrement counter increased here. So we just
                           hope the lock won't be invalidated in between. But
                           if it would be, we'll reopen the open request to
                           MDS later during file open path */
                        up(&lli->lli_och_sem);
                        RETURN(1);
                } else {
                        up(&lli->lli_och_sem);
                }
        }

        if (it->it_op == IT_GETATTR)
                first = ll_statahead_enter(de->d_parent->d_inode, &de, 0);

do_lock:
        it->it_create_mode &= ~current->fs->umask;
        it->it_flags |= O_CHECK_STALE;
        rc = mdc_intent_lock(exp, &op_data, NULL, 0, it, lookup_flags,
                             &req, ll_mdc_blocking_ast, 0);
        it->it_flags &= ~O_CHECK_STALE;
        if (it->it_op == IT_GETATTR && !first)
                ll_statahead_exit(de, rc);
<<<<<<< HEAD
        /* If req is NULL, then mdc_intent_lock only tried to do a lock match;
=======
        else if (first == -EEXIST)
                ll_statahead_mark(de);

        /* If req is NULL, then md_intent_lock only tried to do a lock match;
>>>>>>> ce18b2ca
         * if all was well, it will return 1 if it found locks, 0 otherwise. */
        if (req == NULL && rc >= 0) {
                if (!rc)
                        goto do_lookup;
                GOTO(out, rc);
        }

        if (rc < 0) {
                if (rc != -ESTALE) {
                        CDEBUG(D_INFO, "ll_intent_lock: rc %d : it->it_status "
                               "%d\n", rc, it->d.lustre.it_status);
                }
                GOTO(out, rc = 0);
        }

revalidate_finish:
        rc = revalidate_it_finish(req, DLM_REPLY_REC_OFF, it, de);
        if (rc != 0) {
                ll_intent_release(it);
                GOTO(out, rc = 0);
        }
        if ((it->it_op & IT_OPEN) && de->d_inode && 
            !S_ISREG(de->d_inode->i_mode) && 
            !S_ISDIR(de->d_inode->i_mode)) {
                ll_release_openhandle(de, it);
        }
        rc = 1;

        /* unfortunately ll_intent_lock may cause a callback and revoke our
         * dentry */
        spin_lock(&ll_lookup_lock);
        spin_lock(&dcache_lock);
        lock_dentry(de);
        __d_drop(de);
        unlock_dentry(de);
        d_rehash_cond(de, 0);
        spin_unlock(&dcache_lock);
        spin_unlock(&ll_lookup_lock);

 out:
        /* We do not free request as it may be reused during following lookup
         * (see comment in mdc/mdc_locks.c::mdc_intent_lock()), request will
         * be freed in ll_lookup_it or in ll_intent_release. But if
         * request was not completed, we need to free it. (bug 5154, 9903) */
        if (req != NULL && !it_disposition(it, DISP_ENQ_COMPLETE))
                ptlrpc_req_finished(req);
        if (rc == 0) {
#ifdef DCACHE_LUSTRE_INVALID
                ll_unhash_aliases(de->d_inode);
                /* done in ll_unhash_aliases()
                dentry->d_flags |= DCACHE_LUSTRE_INVALID; */
#else
                /* We do not want d_invalidate to kill all child dentries too */
                d_drop(de);
#endif
        } else {
                CDEBUG(D_DENTRY, "revalidated dentry %.*s (%p) parent %p "
                               "inode %p refc %d\n", de->d_name.len,
                               de->d_name.name, de, de->d_parent, de->d_inode,
                               atomic_read(&de->d_count));
                ll_lookup_finish_locks(it, de);
#ifdef DCACHE_LUSTRE_INVALID
                lock_dentry(de);
                de->d_flags &= ~DCACHE_LUSTRE_INVALID;
                unlock_dentry(de);
#endif
        }
        RETURN(rc);
/* This part is here to combat evil-evil race in real_lookup on 2.6 kernels.
 * The race details are: We enter do_lookup() looking for some name,
 * there is nothing in dcache for this name yet and d_lookup() returns NULL.
 * We proceed to real_lookup(), and while we do this, another process does
 * open on the same file we looking up (most simple reproducer), open succeeds
 * and the dentry is added. Now back to us. In real_lookup() we do d_lookup()
 * again and suddenly find the dentry, so we call d_revalidate on it, but there
 * is no lock, so without this code we would return 0, but unpatched
 * real_lookup just returns -ENOENT in such a case instead of retrying the
 * lookup. Once this is dealt with in real_lookup(), all of this ugly mess
 * can go and we can just check locks in ->d_revalidate without doing any
 * RPCs ever. */
do_lookup:
        if (it != &lookup_it) {
                ll_lookup_finish_locks(it, de);
                it = &lookup_it;
        }
        /*do real lookup here */
        ll_prepare_mdc_op_data(&op_data, de->d_parent->d_inode, NULL,
                               de->d_name.name, de->d_name.len, 0, NULL);
        rc = mdc_intent_lock(exp, &op_data, NULL, 0,  it, 0, &req,
                             ll_mdc_blocking_ast, 0);
        if (rc >= 0) {
                struct mds_body *mds_body = lustre_msg_buf(req->rq_repmsg,
                                                           DLM_REPLY_REC_OFF,
                                                           sizeof(*mds_body));
                struct ll_fid fid = { 0 };

                if (de->d_inode)
                         ll_inode2fid(&fid, de->d_inode);

                /* see if we got same inode, if not - return error */
                if(!memcmp(&fid, &mds_body->fid1, sizeof(struct ll_fid)))
                        goto revalidate_finish;
                ll_intent_release(it);
        }
        GOTO(out, rc = 0);

out_sa:
        /*
         * For rc == 1 case, should not return directly to prevent losing
         * statahead windows; for rc == 0 case, the "lookup" will be done later.
         */
        if (it && it->it_op == IT_GETATTR && rc == 1) {
                first = ll_statahead_enter(de->d_parent->d_inode, &de, 0);
                if (!first)
                        ll_statahead_exit(de, rc);
                else if (first == -EEXIST)
                        ll_statahead_mark(de);
        }

        return rc;
}

/*static*/ void ll_pin(struct dentry *de, struct vfsmount *mnt, int flag)
{
        struct inode *inode= de->d_inode;
        struct ll_sb_info *sbi = ll_i2sbi(inode);
        struct ll_dentry_data *ldd = ll_d2d(de);
        struct obd_client_handle *handle;
        int rc = 0;
        ENTRY;
        LASSERT(ldd);

        lock_kernel();
        /* Strictly speaking this introduces an additional race: the
         * increments should wait until the rpc has returned.
         * However, given that at present the function is void, this
         * issue is moot. */
        if (flag == 1 && (++ldd->lld_mnt_count) > 1) {
                unlock_kernel();
                EXIT;
                return;
        }

        if (flag == 0 && (++ldd->lld_cwd_count) > 1) {
                unlock_kernel();
                EXIT;
                return;
        }
        unlock_kernel();

        handle = (flag) ? &ldd->lld_mnt_och : &ldd->lld_cwd_och;
        rc = obd_pin(sbi->ll_mdc_exp, ll_inode_ll_fid(inode),
                     handle, flag);

        if (rc) {
                lock_kernel();
                memset(handle, 0, sizeof(*handle));
                if (flag == 0)
                        ldd->lld_cwd_count--;
                else
                        ldd->lld_mnt_count--;
                unlock_kernel();
        }

        EXIT;
        return;
}

/*static*/ void ll_unpin(struct dentry *de, struct vfsmount *mnt, int flag)
{
        struct ll_sb_info *sbi = ll_i2sbi(de->d_inode);
        struct ll_dentry_data *ldd = ll_d2d(de);
        struct obd_client_handle handle;
        int count, rc = 0;
        ENTRY;
        LASSERT(ldd);

        lock_kernel();
        /* Strictly speaking this introduces an additional race: the
         * increments should wait until the rpc has returned.
         * However, given that at present the function is void, this
         * issue is moot. */
        handle = (flag) ? ldd->lld_mnt_och : ldd->lld_cwd_och;
        if (handle.och_magic != OBD_CLIENT_HANDLE_MAGIC) {
                /* the "pin" failed */
                unlock_kernel();
                EXIT;
                return;
        }

        if (flag)
                count = --ldd->lld_mnt_count;
        else
                count = --ldd->lld_cwd_count;
        unlock_kernel();

        if (count != 0) {
                EXIT;
                return;
        }

        rc = obd_unpin(sbi->ll_mdc_exp, &handle, flag);
        EXIT;
        return;
}

#if (LINUX_VERSION_CODE > KERNEL_VERSION(2,5,0))
#ifdef HAVE_VFS_INTENT_PATCHES
static int ll_revalidate_nd(struct dentry *dentry, struct nameidata *nd)
{
        int rc;
        ENTRY;

        if (nd && nd->flags & LOOKUP_LAST && !(nd->flags & LOOKUP_LINK_NOTLAST))
                rc = ll_revalidate_it(dentry, nd->flags, &nd->intent);
        else
                rc = ll_revalidate_it(dentry, 0, NULL);

        RETURN(rc);
}
#else
int ll_revalidate_nd(struct dentry *dentry, struct nameidata *nd)
{
        int rc;
        ENTRY;

        if (nd && !(nd->flags & (LOOKUP_CONTINUE|LOOKUP_PARENT))) {
                struct lookup_intent *it;
                it = ll_convert_intent(&nd->intent.open, nd->flags);
                if (IS_ERR(it))
                        RETURN(0);
                if (it->it_op == (IT_OPEN|IT_CREAT))
                        if (nd->intent.open.flags & O_EXCL) {
                                CDEBUG(D_VFSTRACE, "create O_EXCL, returning 0\n");
                                rc = 0;
                                goto out_it;
                        }

                rc = ll_revalidate_it(dentry, nd->flags, it);

                if (rc && (nd->flags & LOOKUP_OPEN) &&
                    it_disposition(it, DISP_OPEN_OPEN)) {/*Open*/
#ifdef HAVE_FILE_IN_STRUCT_INTENT
// XXX Code duplication with ll_lookup_nd
                        if (S_ISFIFO(dentry->d_inode->i_mode)) {
                                // We cannot call open here as it would
                                // deadlock.
                                ptlrpc_req_finished(
                                               (struct ptlrpc_request *)
                                                  it->d.lustre.it_data);
                        } else {
                                struct file *filp;

                                nd->intent.open.file->private_data = it;
                                filp = lookup_instantiate_filp(nd, dentry,NULL);
#if (LINUX_VERSION_CODE < KERNEL_VERSION(2,6,17))
/* 2.6.1[456] have a bug in open_namei() that forgets to check
 * nd->intent.open.file for error, so we need to return it as lookup's result
 * instead */
                                if (IS_ERR(filp))
                                        rc = 0;
#endif
                        }
#else
                        ll_release_openhandle(dentry, it);
#endif /* HAVE_FILE_IN_STRUCT_INTENT */
                }
                if (!rc && (nd->flags & LOOKUP_CREATE) &&
                    it_disposition(it, DISP_OPEN_CREATE)) {
                        /* We created something but we may only return
                         * negative dentry here, so save request in dentry,
                         * if lookup will be called later on, it will
                         * pick the request, otherwise it would be freed
                         * with dentry */
                        ll_d2d(dentry)->lld_it = it;
                        it = NULL; /* avoid freeing */
                }
                        
out_it:
                if (it) {
                        ll_intent_release(it);
                        OBD_FREE(it, sizeof(*it));
                }
        } else {
                rc = ll_revalidate_it(dentry, 0, NULL);
        }

        RETURN(rc);
}
#endif
#endif

struct dentry_operations ll_d_ops = {
#if (LINUX_VERSION_CODE > KERNEL_VERSION(2,5,0))
        .d_revalidate = ll_revalidate_nd,
#else
        .d_revalidate_it = ll_revalidate_it,
#endif
        .d_release = ll_release,
        .d_delete = ll_ddelete,
#ifdef DCACHE_LUSTRE_INVALID
        .d_compare = ll_dcompare,
#endif
#if 0
        .d_pin = ll_pin,
        .d_unpin = ll_unpin,
#endif
};<|MERGE_RESOLUTION|>--- conflicted
+++ resolved
@@ -139,13 +139,13 @@
         if (de->d_fsdata == NULL) {
                 struct ll_dentry_data *lld;
 
-                OBD_ALLOC(lld, sizeof(struct ll_dentry_data));
+                OBD_ALLOC_PTR(lld);
                 if (likely(lld != NULL)) {
                         lock_dentry(de);
                         if (likely(de->d_fsdata == NULL))
                                 de->d_fsdata = lld;
                         else
-                                OBD_FREE(lld, sizeof(struct ll_dentry_data));
+                                OBD_FREE_PTR(lld);
                         unlock_dentry(de);
                 }
         }
@@ -467,14 +467,10 @@
         it->it_flags &= ~O_CHECK_STALE;
         if (it->it_op == IT_GETATTR && !first)
                 ll_statahead_exit(de, rc);
-<<<<<<< HEAD
-        /* If req is NULL, then mdc_intent_lock only tried to do a lock match;
-=======
         else if (first == -EEXIST)
                 ll_statahead_mark(de);
 
-        /* If req is NULL, then md_intent_lock only tried to do a lock match;
->>>>>>> ce18b2ca
+        /* If req is NULL, then mdc_intent_lock only tried to do a lock match;
          * if all was well, it will return 1 if it found locks, 0 otherwise. */
         if (req == NULL && rc >= 0) {
                 if (!rc)
