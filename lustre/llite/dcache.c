/* -*- mode: c; c-basic-offset: 8; indent-tabs-mode: nil; -*-
 * vim:expandtab:shiftwidth=8:tabstop=8:
 *
 * GPL HEADER START
 *
 * DO NOT ALTER OR REMOVE COPYRIGHT NOTICES OR THIS FILE HEADER.
 *
 * This program is free software; you can redistribute it and/or modify
 * it under the terms of the GNU General Public License version 2 only,
 * as published by the Free Software Foundation.
 *
 * This program is distributed in the hope that it will be useful, but
 * WITHOUT ANY WARRANTY; without even the implied warranty of
 * MERCHANTABILITY or FITNESS FOR A PARTICULAR PURPOSE.  See the GNU
 * General Public License version 2 for more details (a copy is included
 * in the LICENSE file that accompanied this code).
 *
 * You should have received a copy of the GNU General Public License
 * version 2 along with this program; If not, see
 * http://www.sun.com/software/products/lustre/docs/GPLv2.pdf
 *
 * Please contact Sun Microsystems, Inc., 4150 Network Circle, Santa Clara,
 * CA 95054 USA or visit www.sun.com if you need additional information or
 * have any questions.
 *
 * GPL HEADER END
 */
/*
 * Copyright  2008 Sun Microsystems, Inc. All rights reserved
 * Use is subject to license terms.
 */
/*
 * This file is part of Lustre, http://www.lustre.org/
 * Lustre is a trademark of Sun Microsystems, Inc.
 */

#include <linux/fs.h>
#include <linux/sched.h>
#include <linux/smp_lock.h>
#include <linux/quotaops.h>

#define DEBUG_SUBSYSTEM S_LLITE

#include <obd_support.h>
#include <lustre_lite.h>
#include <lustre/lustre_idl.h>
#include <lustre_dlm.h>
#include <linux/lustre_version.h>

#include "llite_internal.h"

spinlock_t ll_lookup_lock = SPIN_LOCK_UNLOCKED;

/* should NOT be called with the dcache lock, see fs/dcache.c */
static void ll_release(struct dentry *de)
{
        struct ll_dentry_data *lld;
        ENTRY;
        LASSERT(de != NULL);
        lld = ll_d2d(de);
        if (lld == NULL) { /* NFS copies the de->d_op methods (bug 4655) */
                EXIT;
                return;
        }
#ifndef HAVE_VFS_INTENT_PATCHES
        if (lld->lld_it) {
                ll_intent_release(lld->lld_it);
                OBD_FREE(lld->lld_it, sizeof(*lld->lld_it));
        }
#endif
        LASSERT(lld->lld_cwd_count == 0);
        LASSERT(lld->lld_mnt_count == 0);
        OBD_FREE(de->d_fsdata, sizeof(*lld));

        EXIT;
}

#ifdef DCACHE_LUSTRE_INVALID
/* Compare if two dentries are the same.  Don't match if the existing dentry
 * is marked DCACHE_LUSTRE_INVALID.  Returns 1 if different, 0 if the same.
 *
 * This avoids a race where ll_lookup_it() instantiates a dentry, but we get
 * an AST before calling d_revalidate_it().  The dentry still exists (marked
 * INVALID) so d_lookup() matches it, but we have no lock on it (so
 * lock_match() fails) and we spin around real_lookup(). */
int ll_dcompare(struct dentry *parent, struct qstr *d_name, struct qstr *name)
{
        struct dentry *dchild;
        ENTRY;

        if (d_name->len != name->len)
                RETURN(1);

        if (memcmp(d_name->name, name->name, name->len))
                RETURN(1);

        /* XXX: d_name must be in-dentry structure */
        dchild = container_of(d_name, struct dentry, d_name); /* ugh */
        if (dchild->d_flags & DCACHE_LUSTRE_INVALID) {
                CDEBUG(D_DENTRY,"INVALID dentry %p not matched, was bug 3784\n",
                       dchild);
                RETURN(1);
        }

        RETURN(0);
}
#endif

/* should NOT be called with the dcache lock, see fs/dcache.c */
static int ll_ddelete(struct dentry *de)
{
        ENTRY;
        LASSERT(de);
#ifndef DCACHE_LUSTRE_INVALID
#define DCACHE_LUSTRE_INVALID 0
#endif

        CDEBUG(D_DENTRY, "%s dentry %.*s (%p, parent %p, inode %p) %s%s\n",
               (de->d_flags & DCACHE_LUSTRE_INVALID ? "deleting" : "keeping"),
               de->d_name.len, de->d_name.name, de, de->d_parent, de->d_inode,
               d_unhashed(de) ? "" : "hashed,",
               list_empty(&de->d_subdirs) ? "" : "subdirs");
#if DCACHE_LUSTRE_INVALID == 0
#undef DCACHE_LUSTRE_INVALID
#endif

        RETURN(0);
}

void ll_set_dd(struct dentry *de)
{
        ENTRY;
        LASSERT(de != NULL);

        CDEBUG(D_DENTRY, "ldd on dentry %.*s (%p) parent %p inode %p refc %d\n",
               de->d_name.len, de->d_name.name, de, de->d_parent, de->d_inode,
               atomic_read(&de->d_count));

        if (de->d_fsdata == NULL) {
                struct ll_dentry_data *lld;

                OBD_ALLOC_PTR(lld);
                if (likely(lld != NULL)) {
                        lock_dentry(de);
                        if (likely(de->d_fsdata == NULL))
                                de->d_fsdata = lld;
                        else
                                OBD_FREE_PTR(lld);
                        unlock_dentry(de);
                }
        }

        EXIT;
}

void ll_intent_drop_lock(struct lookup_intent *it)
{
        struct lustre_handle *handle;

        if (it->it_op && it->d.lustre.it_lock_mode) {
                handle = (struct lustre_handle *)&it->d.lustre.it_lock_handle;
                CDEBUG(D_DLMTRACE, "releasing lock with cookie "LPX64
                       " from it %p\n", handle->cookie, it);
                ldlm_lock_decref(handle, it->d.lustre.it_lock_mode);

                /* bug 494: intent_release may be called multiple times, from
                 * this thread and we don't want to double-decref this lock */
                it->d.lustre.it_lock_mode = 0;
        }
}

void ll_intent_release(struct lookup_intent *it)
{
        ENTRY;

        ll_intent_drop_lock(it);
#ifdef HAVE_VFS_INTENT_PATCHES
        it->it_magic = 0;
        it->it_op_release = 0;
#endif
        /* We are still holding extra reference on a request, need to free it */
        if (it_disposition(it, DISP_ENQ_OPEN_REF)) /* open req for llfile_open*/
                ptlrpc_req_finished(it->d.lustre.it_data);
        if (it_disposition(it, DISP_ENQ_CREATE_REF)) /* create rec */
                ptlrpc_req_finished(it->d.lustre.it_data);
        if (it_disposition(it, DISP_ENQ_COMPLETE)) /* saved req from revalidate
                                                    * to lookup */
                ptlrpc_req_finished(it->d.lustre.it_data);

        it->d.lustre.it_disposition = 0;
        it->d.lustre.it_data = NULL;
        EXIT;
}

/* Drop dentry if it is not used already, unhash otherwise.
   Should be called with dcache lock held!
   Returns: 1 if dentry was dropped, 0 if unhashed. */
int ll_drop_dentry(struct dentry *dentry)
{
        lock_dentry(dentry);
        if (atomic_read(&dentry->d_count) == 0) {
                CDEBUG(D_DENTRY, "deleting dentry %.*s (%p) parent %p "
                       "inode %p\n", dentry->d_name.len,
                       dentry->d_name.name, dentry, dentry->d_parent,
                       dentry->d_inode);
                dget_locked(dentry);
                __d_drop(dentry);
                unlock_dentry(dentry);
                spin_unlock(&dcache_lock);
                spin_unlock(&ll_lookup_lock);
                dput(dentry);
                spin_lock(&ll_lookup_lock);
                spin_lock(&dcache_lock);
                return 1;
        }
<<<<<<< HEAD
	/* disconected dentry can not be find without lookup, because we 
	 * not need his to unhash or mark invalid. */
	if (dentry->d_flags & DCACHE_DISCONNECTED) {
		unlock_dentry(dentry);
		RETURN (0);
	}
=======
        /* disconected dentry can not be find without lookup, because we
         * not need his to unhash or mark invalid. */
        if (dentry->d_flags & DCACHE_DISCONNECTED) {
                unlock_dentry(dentry);
                RETURN (0);
        }
>>>>>>> 7df8d1be

#ifdef DCACHE_LUSTRE_INVALID
        if (!(dentry->d_flags & DCACHE_LUSTRE_INVALID)) {
#else
        if (!d_unhashed(dentry)) {
#endif
                CDEBUG(D_DENTRY, "unhashing dentry %.*s (%p) parent %p "
                       "inode %p refc %d\n", dentry->d_name.len,
                       dentry->d_name.name, dentry, dentry->d_parent,
                       dentry->d_inode, atomic_read(&dentry->d_count));
                /* actually we don't unhash the dentry, rather just
                 * mark it inaccessible for to __d_lookup(). otherwise
                 * sys_getcwd() could return -ENOENT -bzzz */
#ifdef DCACHE_LUSTRE_INVALID
                dentry->d_flags |= DCACHE_LUSTRE_INVALID;
#if (LINUX_VERSION_CODE < KERNEL_VERSION(2,5,0))
                __d_drop(dentry);
                if (dentry->d_inode) {
                        /* Put positive dentries to orphan list */
                        list_add(&dentry->d_hash,
                                 &ll_i2sbi(dentry->d_inode)->ll_orphan_dentry_list);
                }
#endif
#else
                if (!dentry->d_inode || !S_ISDIR(dentry->d_inode->i_mode))
                        __d_drop(dentry);
#endif

        }
        unlock_dentry(dentry);
        return 0;
}

void ll_unhash_aliases(struct inode *inode)
{
        struct list_head *tmp, *head;
        ENTRY;

        if (inode == NULL) {
                CERROR("unexpected NULL inode, tell phil\n");
                return;
        }

        CDEBUG(D_INODE, "marking dentries for ino %lu/%u(%p) invalid\n",
               inode->i_ino, inode->i_generation, inode);

        head = &inode->i_dentry;
        spin_lock(&ll_lookup_lock);
        spin_lock(&dcache_lock);
restart:
        tmp = head;
        while ((tmp = tmp->next) != head) {
                struct dentry *dentry = list_entry(tmp, struct dentry, d_alias);

                if (dentry->d_name.len == 1 && dentry->d_name.name[0] == '/') {
                        CERROR("called on root (?) dentry=%p, inode=%p "
                               "ino=%lu\n", dentry, inode, inode->i_ino);
                        lustre_dump_dentry(dentry, 1);
                        libcfs_debug_dumpstack(NULL);
                } else if (d_mountpoint(dentry)) {
                        /* For mountpoints we skip removal of the dentry
                           which happens solely because we have a lock on it
                           obtained when this dentry was not a mountpoint yet */
                        CDEBUG(D_DENTRY, "Skippind mountpoint dentry removal "
                                         "%.*s (%p) parent %p\n",
                                          dentry->d_name.len,
                                          dentry->d_name.name,
                                          dentry, dentry->d_parent);

                        continue;
                }

                if (ll_drop_dentry(dentry))
                          goto restart;
        }
        spin_unlock(&dcache_lock);
        spin_unlock(&ll_lookup_lock);

        EXIT;
}

int revalidate_it_finish(struct ptlrpc_request *request, int offset,
                         struct lookup_intent *it, struct dentry *de)
{
        int rc = 0;
        ENTRY;

        if (!request)
                RETURN(0);

        if (it_disposition(it, DISP_LOOKUP_NEG))
                RETURN(-ENOENT);

        rc = ll_prep_inode(ll_i2sbi(de->d_inode)->ll_osc_exp, &de->d_inode,
                           request, offset, NULL);

        RETURN(rc);
}

void ll_lookup_finish_locks(struct lookup_intent *it, struct dentry *dentry)
{
        LASSERT(it != NULL);
        LASSERT(dentry != NULL);

        if (it->d.lustre.it_lock_mode && dentry->d_inode != NULL) {
                struct inode *inode = dentry->d_inode;
                CDEBUG(D_DLMTRACE, "setting l_data to inode %p (%lu/%u)\n",
                       inode, inode->i_ino, inode->i_generation);
                mdc_set_lock_data(&it->d.lustre.it_lock_handle, inode);
        }

        /* drop lookup or getattr locks immediately */
        if (it->it_op == IT_LOOKUP || it->it_op == IT_GETATTR) {
#if (LINUX_VERSION_CODE > KERNEL_VERSION(2,5,0))
                /* on 2.6 there are situation when several lookups and
                 * revalidations may be requested during single operation.
                 * therefore, we don't release intent here -bzzz */
                ll_intent_drop_lock(it);
#else
                ll_intent_release(it);
#endif
        }
}

void ll_frob_intent(struct lookup_intent **itp, struct lookup_intent *deft)
{
        struct lookup_intent *it = *itp;
#if defined(HAVE_VFS_INTENT_PATCHES)&&(LINUX_VERSION_CODE > KERNEL_VERSION(2,5,0))
        if (it) {
<<<<<<< HEAD
                LASSERTF(it->it_magic == INTENT_MAGIC, "bad intent magic: %x\n",
                         it->it_magic);
=======
                LASSERTF(it->it_magic == INTENT_MAGIC,
                         "%p has bad intent magic: %x\n",
                         it, it->it_magic);
>>>>>>> 7df8d1be
        }
#endif

        if (!it || it->it_op == IT_GETXATTR)
                it = *itp = deft;

#ifdef HAVE_VFS_INTENT_PATCHES
        it->it_op_release = ll_intent_release;
#endif
}

int ll_revalidate_it(struct dentry *de, int lookup_flags,
                     struct lookup_intent *it)
{
        struct mdc_op_data op_data = { { 0 } };
        struct ptlrpc_request *req = NULL;
        struct lookup_intent lookup_it = { .it_op = IT_LOOKUP };
        struct obd_export *exp;
        int first = 0, rc;

        ENTRY;
        CDEBUG(D_VFSTRACE, "VFS Op:name=%s,intent=%s\n", de->d_name.name,
               LL_IT2STR(it));

        if (de->d_inode == NULL) {
                /* We can only use negative dentries if this is stat or lookup,
                   for opens and stuff we do need to query server. */
                /* If there is IT_CREAT in intent op set, then we must throw
                   away this negative dentry and actually do the request to
                   kernel to create whatever needs to be created (if possible)*/
                if (it && (it->it_op & IT_CREAT))
                        RETURN(0);

#ifdef DCACHE_LUSTRE_INVALID
                if (de->d_flags & DCACHE_LUSTRE_INVALID)
                        RETURN(0);
#endif

                rc = ll_have_md_lock(de->d_parent->d_inode,
                                     MDS_INODELOCK_UPDATE);
                GOTO(out_sa, rc);
        }

        exp = ll_i2mdcexp(de->d_inode);

        /* Never execute intents for mount points.
         * Attributes will be fixed up in ll_inode_revalidate_it */
        if (d_mountpoint(de))
                GOTO(out_sa, rc = 1);

        /* Root of the lustre tree. Always valid.
         * Attributes will be fixed up in ll_inode_revalidate_it */
        if (de == de->d_sb->s_root)
                GOTO(out_sa, rc = 1);

        OBD_FAIL_TIMEOUT(OBD_FAIL_MDC_REVALIDATE_PAUSE, 5);
        ll_frob_intent(&it, &lookup_it);
        LASSERT(it);

        ll_prepare_mdc_op_data(&op_data, de->d_parent->d_inode, de->d_inode,
                               de->d_name.name, de->d_name.len, 0, NULL);

        if ((it->it_op == IT_OPEN) && de->d_inode) {
                struct inode *inode = de->d_inode;
                struct ll_inode_info *lli = ll_i2info(inode);
                struct obd_client_handle **och_p;
                __u64 *och_usecount;
                /* We used to check for MDS_INODELOCK_OPEN here, but in fact
                 * just having LOOKUP lock is enough to justify inode is the
                 * same. And if inode is the same and we have suitable
                 * openhandle, then there is no point in doing another OPEN RPC
                 * just to throw away newly received openhandle.
                 * There are no security implications too, if file owner or
                 * access mode is change, LOOKUP lock is revoked */

                if (it->it_flags & FMODE_WRITE) {
                        och_p = &lli->lli_mds_write_och;
                        och_usecount = &lli->lli_open_fd_write_count;
                } else if (it->it_flags & FMODE_EXEC) {
                        och_p = &lli->lli_mds_exec_och;
                        och_usecount = &lli->lli_open_fd_exec_count;
                } else {
                        och_p = &lli->lli_mds_read_och;
                        och_usecount = &lli->lli_open_fd_read_count;
                }
                /* Check for the proper lock. */
                if (!ll_have_md_lock(inode, MDS_INODELOCK_LOOKUP))
                        goto do_lock;
                down(&lli->lli_och_sem);
                if (*och_p) { /* Everything is open already, do nothing */
                        /*(*och_usecount)++;  Do not let them steal our open
                                              handle from under us */
                        /* XXX The code above was my original idea, but in case
                           we have the handle, but we cannot use it due to later
                           checks (e.g. O_CREAT|O_EXCL flags set), nobody
                           would decrement counter increased here. So we just
                           hope the lock won't be invalidated in between. But
                           if it would be, we'll reopen the open request to
                           MDS later during file open path */
                        up(&lli->lli_och_sem);
                        RETURN(1);
                } else {
                        up(&lli->lli_och_sem);
                }
        }

        if (it->it_op == IT_GETATTR)
                first = ll_statahead_enter(de->d_parent->d_inode, &de, 0);

do_lock:
        it->it_create_mode &= ~current->fs->umask;
        it->it_flags |= O_CHECK_STALE;
        rc = mdc_intent_lock(exp, &op_data, NULL, 0, it, lookup_flags,
                             &req, ll_mdc_blocking_ast, 0);
        it->it_flags &= ~O_CHECK_STALE;
        if (it->it_op == IT_GETATTR && !first)
                ll_statahead_exit(de, rc);
        else if (first == -EEXIST)
                ll_statahead_mark(de);

        /* If req is NULL, then mdc_intent_lock only tried to do a lock match;
         * if all was well, it will return 1 if it found locks, 0 otherwise. */
        if (req == NULL && rc >= 0) {
                if (!rc)
                        goto do_lookup;
                GOTO(out, rc);
        }

        if (rc < 0) {
                if (rc != -ESTALE) {
                        CDEBUG(D_INFO, "ll_intent_lock: rc %d : it->it_status "
                               "%d\n", rc, it->d.lustre.it_status);
                }
                GOTO(out, rc = 0);
        }

revalidate_finish:
        rc = revalidate_it_finish(req, DLM_REPLY_REC_OFF, it, de);
        if (rc != 0) {
                ll_intent_release(it);
                GOTO(out, rc = 0);
        }
<<<<<<< HEAD
        if ((it->it_op & IT_OPEN) && de->d_inode && 
            !S_ISREG(de->d_inode->i_mode) && 
=======

        if ((it->it_op & IT_OPEN) && de->d_inode &&
            !S_ISREG(de->d_inode->i_mode) &&
>>>>>>> 7df8d1be
            !S_ISDIR(de->d_inode->i_mode)) {
                ll_release_openhandle(de, it);
        }
        rc = 1;

        /* unfortunately ll_intent_lock may cause a callback and revoke our
         * dentry */
        spin_lock(&ll_lookup_lock);
        spin_lock(&dcache_lock);
        lock_dentry(de);
        __d_drop(de);
        unlock_dentry(de);
        d_rehash_cond(de, 0);
        spin_unlock(&dcache_lock);
        spin_unlock(&ll_lookup_lock);

 out:
        /* We do not free request as it may be reused during following lookup
         * (see comment in mdc/mdc_locks.c::mdc_intent_lock()), request will
         * be freed in ll_lookup_it or in ll_intent_release. But if
         * request was not completed, we need to free it. (bug 5154, 9903) */
        if (req != NULL && !it_disposition(it, DISP_ENQ_COMPLETE))
                ptlrpc_req_finished(req);
        if (rc == 0) {
#ifdef DCACHE_LUSTRE_INVALID
                ll_unhash_aliases(de->d_inode);
                /* done in ll_unhash_aliases()
                dentry->d_flags |= DCACHE_LUSTRE_INVALID; */
#else
                /* We do not want d_invalidate to kill all child dentries too */
                d_drop(de);
#endif
        } else {
                CDEBUG(D_DENTRY, "revalidated dentry %.*s (%p) parent %p "
                               "inode %p refc %d\n", de->d_name.len,
                               de->d_name.name, de, de->d_parent, de->d_inode,
                               atomic_read(&de->d_count));
                ll_lookup_finish_locks(it, de);
#ifdef DCACHE_LUSTRE_INVALID
                lock_dentry(de);
                de->d_flags &= ~DCACHE_LUSTRE_INVALID;
                unlock_dentry(de);
#endif
        }
        RETURN(rc);
/* This part is here to combat evil-evil race in real_lookup on 2.6 kernels.
 * The race details are: We enter do_lookup() looking for some name,
 * there is nothing in dcache for this name yet and d_lookup() returns NULL.
 * We proceed to real_lookup(), and while we do this, another process does
 * open on the same file we looking up (most simple reproducer), open succeeds
 * and the dentry is added. Now back to us. In real_lookup() we do d_lookup()
 * again and suddenly find the dentry, so we call d_revalidate on it, but there
 * is no lock, so without this code we would return 0, but unpatched
 * real_lookup just returns -ENOENT in such a case instead of retrying the
 * lookup. Once this is dealt with in real_lookup(), all of this ugly mess
 * can go and we can just check locks in ->d_revalidate without doing any
 * RPCs ever. */
do_lookup:
        if (it != &lookup_it) {
                ll_lookup_finish_locks(it, de);
                it = &lookup_it;
        }
        /*do real lookup here */
        ll_prepare_mdc_op_data(&op_data, de->d_parent->d_inode, NULL,
                               de->d_name.name, de->d_name.len, 0, NULL);
        rc = mdc_intent_lock(exp, &op_data, NULL, 0,  it, 0, &req,
                             ll_mdc_blocking_ast, 0);
        if (rc >= 0) {
                struct mds_body *mds_body = lustre_msg_buf(req->rq_repmsg,
                                                           DLM_REPLY_REC_OFF,
                                                           sizeof(*mds_body));
                struct ll_fid fid = { 0 };

                if (de->d_inode)
                         ll_inode2fid(&fid, de->d_inode);

                /* see if we got same inode, if not - return error */
                if(!memcmp(&fid, &mds_body->fid1, sizeof(struct ll_fid)))
                        goto revalidate_finish;
                ll_intent_release(it);
        }
        GOTO(out, rc = 0);

out_sa:
        /*
         * For rc == 1 case, should not return directly to prevent losing
         * statahead windows; for rc == 0 case, the "lookup" will be done later.
         */
        if (it && it->it_op == IT_GETATTR && rc == 1) {
                first = ll_statahead_enter(de->d_parent->d_inode, &de, 0);
                if (!first)
                        ll_statahead_exit(de, rc);
                else if (first == -EEXIST)
                        ll_statahead_mark(de);
        }

        return rc;
}

/*static*/ void ll_pin(struct dentry *de, struct vfsmount *mnt, int flag)
{
        struct inode *inode= de->d_inode;
        struct ll_sb_info *sbi = ll_i2sbi(inode);
        struct ll_dentry_data *ldd = ll_d2d(de);
        struct obd_client_handle *handle;
        int rc = 0;
        ENTRY;
        LASSERT(ldd);

        lock_kernel();
        /* Strictly speaking this introduces an additional race: the
         * increments should wait until the rpc has returned.
         * However, given that at present the function is void, this
         * issue is moot. */
        if (flag == 1 && (++ldd->lld_mnt_count) > 1) {
                unlock_kernel();
                EXIT;
                return;
        }

        if (flag == 0 && (++ldd->lld_cwd_count) > 1) {
                unlock_kernel();
                EXIT;
                return;
        }
        unlock_kernel();

        handle = (flag) ? &ldd->lld_mnt_och : &ldd->lld_cwd_och;
        rc = obd_pin(sbi->ll_mdc_exp, ll_inode_ll_fid(inode),
                     handle, flag);

        if (rc) {
                lock_kernel();
                memset(handle, 0, sizeof(*handle));
                if (flag == 0)
                        ldd->lld_cwd_count--;
                else
                        ldd->lld_mnt_count--;
                unlock_kernel();
        }

        EXIT;
        return;
}

/*static*/ void ll_unpin(struct dentry *de, struct vfsmount *mnt, int flag)
{
        struct ll_sb_info *sbi = ll_i2sbi(de->d_inode);
        struct ll_dentry_data *ldd = ll_d2d(de);
        struct obd_client_handle handle;
        int count, rc = 0;
        ENTRY;
        LASSERT(ldd);

        lock_kernel();
        /* Strictly speaking this introduces an additional race: the
         * increments should wait until the rpc has returned.
         * However, given that at present the function is void, this
         * issue is moot. */
        handle = (flag) ? ldd->lld_mnt_och : ldd->lld_cwd_och;
        if (handle.och_magic != OBD_CLIENT_HANDLE_MAGIC) {
                /* the "pin" failed */
                unlock_kernel();
                EXIT;
                return;
        }

        if (flag)
                count = --ldd->lld_mnt_count;
        else
                count = --ldd->lld_cwd_count;
        unlock_kernel();

        if (count != 0) {
                EXIT;
                return;
        }

        rc = obd_unpin(sbi->ll_mdc_exp, &handle, flag);
        EXIT;
        return;
}

#if (LINUX_VERSION_CODE > KERNEL_VERSION(2,5,0))
#ifdef HAVE_VFS_INTENT_PATCHES
static int ll_revalidate_nd(struct dentry *dentry, struct nameidata *nd)
{
        int rc;
        ENTRY;

        if (nd && nd->flags & LOOKUP_LAST && !(nd->flags & LOOKUP_LINK_NOTLAST))
                rc = ll_revalidate_it(dentry, nd->flags, &nd->intent);
        else
                rc = ll_revalidate_it(dentry, 0, NULL);

        RETURN(rc);
}
#else
int ll_revalidate_nd(struct dentry *dentry, struct nameidata *nd)
{
        int rc;
        ENTRY;

        if (nd && !(nd->flags & (LOOKUP_CONTINUE|LOOKUP_PARENT))) {
                struct lookup_intent *it;
                it = ll_convert_intent(&nd->intent.open, nd->flags);
                if (IS_ERR(it))
                        RETURN(0);
                if (it->it_op == (IT_OPEN|IT_CREAT))
                        if (nd->intent.open.flags & O_EXCL) {
                                CDEBUG(D_VFSTRACE, "create O_EXCL, returning 0\n");
                                rc = 0;
                                goto out_it;
                        }

                rc = ll_revalidate_it(dentry, nd->flags, it);

                if (rc && (nd->flags & LOOKUP_OPEN) &&
                    it_disposition(it, DISP_OPEN_OPEN)) {/*Open*/
#ifdef HAVE_FILE_IN_STRUCT_INTENT
// XXX Code duplication with ll_lookup_nd
                        if (S_ISFIFO(dentry->d_inode->i_mode)) {
                                // We cannot call open here as it would
                                // deadlock.
                                ptlrpc_req_finished(
                                               (struct ptlrpc_request *)
                                                  it->d.lustre.it_data);
                        } else {
                                struct file *filp;

                                nd->intent.open.file->private_data = it;
                                filp = lookup_instantiate_filp(nd, dentry,NULL);
#if (LINUX_VERSION_CODE < KERNEL_VERSION(2,6,17))
/* 2.6.1[456] have a bug in open_namei() that forgets to check
 * nd->intent.open.file for error, so we need to return it as lookup's result
 * instead */
                                if (IS_ERR(filp))
                                        rc = 0;
#endif
                        }
#else
                        ll_release_openhandle(dentry, it);
#endif /* HAVE_FILE_IN_STRUCT_INTENT */
                }
                if (!rc && (nd->flags & LOOKUP_CREATE) &&
                    it_disposition(it, DISP_OPEN_CREATE)) {
                        /* We created something but we may only return
                         * negative dentry here, so save request in dentry,
                         * if lookup will be called later on, it will
                         * pick the request, otherwise it would be freed
                         * with dentry */
                        ll_d2d(dentry)->lld_it = it;
                        it = NULL; /* avoid freeing */
                }
                        
out_it:
                if (it) {
                        ll_intent_release(it);
                        OBD_FREE(it, sizeof(*it));
                }
        } else {
                rc = ll_revalidate_it(dentry, 0, NULL);
        }

        RETURN(rc);
}
#endif
#endif

struct dentry_operations ll_d_ops = {
#if (LINUX_VERSION_CODE > KERNEL_VERSION(2,5,0))
        .d_revalidate = ll_revalidate_nd,
#else
        .d_revalidate_it = ll_revalidate_it,
#endif
        .d_release = ll_release,
        .d_delete = ll_ddelete,
#ifdef DCACHE_LUSTRE_INVALID
        .d_compare = ll_dcompare,
#endif
#if 0
        .d_pin = ll_pin,
        .d_unpin = ll_unpin,
#endif
};<|MERGE_RESOLUTION|>--- conflicted
+++ resolved
@@ -213,21 +213,12 @@
                 spin_lock(&dcache_lock);
                 return 1;
         }
-<<<<<<< HEAD
 	/* disconected dentry can not be find without lookup, because we 
 	 * not need his to unhash or mark invalid. */
 	if (dentry->d_flags & DCACHE_DISCONNECTED) {
 		unlock_dentry(dentry);
 		RETURN (0);
 	}
-=======
-        /* disconected dentry can not be find without lookup, because we
-         * not need his to unhash or mark invalid. */
-        if (dentry->d_flags & DCACHE_DISCONNECTED) {
-                unlock_dentry(dentry);
-                RETURN (0);
-        }
->>>>>>> 7df8d1be
 
 #ifdef DCACHE_LUSTRE_INVALID
         if (!(dentry->d_flags & DCACHE_LUSTRE_INVALID)) {
@@ -243,14 +234,6 @@
                  * sys_getcwd() could return -ENOENT -bzzz */
 #ifdef DCACHE_LUSTRE_INVALID
                 dentry->d_flags |= DCACHE_LUSTRE_INVALID;
-#if (LINUX_VERSION_CODE < KERNEL_VERSION(2,5,0))
-                __d_drop(dentry);
-                if (dentry->d_inode) {
-                        /* Put positive dentries to orphan list */
-                        list_add(&dentry->d_hash,
-                                 &ll_i2sbi(dentry->d_inode)->ll_orphan_dentry_list);
-                }
-#endif
 #else
                 if (!dentry->d_inode || !S_ISDIR(dentry->d_inode->i_mode))
                         __d_drop(dentry);
@@ -341,30 +324,20 @@
 
         /* drop lookup or getattr locks immediately */
         if (it->it_op == IT_LOOKUP || it->it_op == IT_GETATTR) {
-#if (LINUX_VERSION_CODE > KERNEL_VERSION(2,5,0))
                 /* on 2.6 there are situation when several lookups and
                  * revalidations may be requested during single operation.
                  * therefore, we don't release intent here -bzzz */
                 ll_intent_drop_lock(it);
-#else
-                ll_intent_release(it);
-#endif
         }
 }
 
 void ll_frob_intent(struct lookup_intent **itp, struct lookup_intent *deft)
 {
         struct lookup_intent *it = *itp;
-#if defined(HAVE_VFS_INTENT_PATCHES)&&(LINUX_VERSION_CODE > KERNEL_VERSION(2,5,0))
+#ifdef HAVE_VFS_INTENT_PATCHES
         if (it) {
-<<<<<<< HEAD
                 LASSERTF(it->it_magic == INTENT_MAGIC, "bad intent magic: %x\n",
                          it->it_magic);
-=======
-                LASSERTF(it->it_magic == INTENT_MAGIC,
-                         "%p has bad intent magic: %x\n",
-                         it, it->it_magic);
->>>>>>> 7df8d1be
         }
 #endif
 
@@ -507,14 +480,8 @@
                 ll_intent_release(it);
                 GOTO(out, rc = 0);
         }
-<<<<<<< HEAD
         if ((it->it_op & IT_OPEN) && de->d_inode && 
             !S_ISREG(de->d_inode->i_mode) && 
-=======
-
-        if ((it->it_op & IT_OPEN) && de->d_inode &&
-            !S_ISREG(de->d_inode->i_mode) &&
->>>>>>> 7df8d1be
             !S_ISDIR(de->d_inode->i_mode)) {
                 ll_release_openhandle(de, it);
         }
@@ -698,7 +665,6 @@
         return;
 }
 
-#if (LINUX_VERSION_CODE > KERNEL_VERSION(2,5,0))
 #ifdef HAVE_VFS_INTENT_PATCHES
 static int ll_revalidate_nd(struct dentry *dentry, struct nameidata *nd)
 {
@@ -782,14 +748,9 @@
         RETURN(rc);
 }
 #endif
-#endif
 
 struct dentry_operations ll_d_ops = {
-#if (LINUX_VERSION_CODE > KERNEL_VERSION(2,5,0))
         .d_revalidate = ll_revalidate_nd,
-#else
-        .d_revalidate_it = ll_revalidate_it,
-#endif
         .d_release = ll_release,
         .d_delete = ll_ddelete,
 #ifdef DCACHE_LUSTRE_INVALID
