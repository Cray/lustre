--- conflicted
+++ resolved
@@ -139,13 +139,13 @@
         if (de->d_fsdata == NULL) {
                 struct ll_dentry_data *lld;
 
-                OBD_ALLOC(lld, sizeof(struct ll_dentry_data));
+                OBD_ALLOC_PTR(lld);
                 if (likely(lld != NULL)) {
                         lock_dentry(de);
                         if (likely(de->d_fsdata == NULL))
                                 de->d_fsdata = lld;
                         else
-                                OBD_FREE(lld, sizeof(struct ll_dentry_data));
+                                OBD_FREE_PTR(lld);
                         unlock_dentry(de);
                 }
         }
@@ -213,11 +213,7 @@
                 spin_lock(&dcache_lock);
                 return 1;
         }
-<<<<<<< HEAD
-	/* disconected dentry can not be find without lookup, because we 
-=======
 	/* disconected dentry can not be find without lookup, because we
->>>>>>> 03b71240
 	 * not need his to unhash or mark invalid. */
 	if (dentry->d_flags & DCACHE_DISCONNECTED) {
 		unlock_dentry(dentry);
@@ -238,17 +234,6 @@
                  * sys_getcwd() could return -ENOENT -bzzz */
 #ifdef DCACHE_LUSTRE_INVALID
                 dentry->d_flags |= DCACHE_LUSTRE_INVALID;
-<<<<<<< HEAD
-#if (LINUX_VERSION_CODE < KERNEL_VERSION(2,5,0))
-                __d_drop(dentry);
-                if (dentry->d_inode) {
-                        /* Put positive dentries to orphan list */
-                        list_add(&dentry->d_hash,
-                                 &ll_i2sbi(dentry->d_inode)->ll_orphan_dentry_list);
-                }
-#endif
-=======
->>>>>>> 03b71240
 #else
                 if (!dentry->d_inode || !S_ISDIR(dentry->d_inode->i_mode))
                         __d_drop(dentry);
@@ -339,21 +324,17 @@
 
         /* drop lookup or getattr locks immediately */
         if (it->it_op == IT_LOOKUP || it->it_op == IT_GETATTR) {
-#if (LINUX_VERSION_CODE > KERNEL_VERSION(2,5,0))
                 /* on 2.6 there are situation when several lookups and
                  * revalidations may be requested during single operation.
                  * therefore, we don't release intent here -bzzz */
                 ll_intent_drop_lock(it);
-#else
-                ll_intent_release(it);
-#endif
         }
 }
 
 void ll_frob_intent(struct lookup_intent **itp, struct lookup_intent *deft)
 {
         struct lookup_intent *it = *itp;
-#if defined(HAVE_VFS_INTENT_PATCHES)&&(LINUX_VERSION_CODE > KERNEL_VERSION(2,5,0))
+#ifdef HAVE_VFS_INTENT_PATCHES
         if (it) {
                 LASSERTF(it->it_magic == INTENT_MAGIC, "bad intent magic: %x\n",
                          it->it_magic);
@@ -371,11 +352,7 @@
 int ll_revalidate_it(struct dentry *de, int lookup_flags,
                      struct lookup_intent *it)
 {
-<<<<<<< HEAD
-        struct mdc_op_data op_data = { { 0 } };
-=======
         struct mdc_op_data op_data;
->>>>>>> 03b71240
         struct ptlrpc_request *req = NULL;
         struct lookup_intent lookup_it = { .it_op = IT_LOOKUP };
         struct obd_export *exp;
@@ -472,14 +449,6 @@
 
 do_lock:
         it->it_create_mode &= ~current->fs->umask;
-<<<<<<< HEAD
-        it->it_flags |= O_CHECK_STALE;
-        rc = mdc_intent_lock(exp, &op_data, NULL, 0, it, lookup_flags,
-                             &req, ll_mdc_blocking_ast, 0);
-        it->it_flags &= ~O_CHECK_STALE;
-        if (it->it_op == IT_GETATTR && !first)
-                ll_statahead_exit(de, rc);
-=======
 
         rc = mdc_intent_lock(exp, &op_data, NULL, 0, it, lookup_flags,
                              &req, ll_mdc_blocking_ast, 0);
@@ -491,7 +460,6 @@
         else if (first == -EEXIST)
                 ll_statahead_mark(de);
 
->>>>>>> 03b71240
         /* If req is NULL, then mdc_intent_lock only tried to do a lock match;
          * if all was well, it will return 1 if it found locks, 0 otherwise. */
         if (req == NULL && rc >= 0) {
@@ -511,13 +479,6 @@
 revalidate_finish:
         rc = revalidate_it_finish(req, DLM_REPLY_REC_OFF, it, de);
         if (rc != 0) {
-<<<<<<< HEAD
-                ll_intent_release(it);
-                GOTO(out, rc = 0);
-        }
-        if ((it->it_op & IT_OPEN) && de->d_inode && 
-            !S_ISREG(de->d_inode->i_mode) && 
-=======
                 /* we are going release the intent, so clear DISP_ENQ_COMPLETE
                  * to prevent a double free of the request */
                 it_clear_disposition(it, DISP_ENQ_COMPLETE);
@@ -526,7 +487,6 @@
         }
         if ((it->it_op & IT_OPEN) && de->d_inode &&
             !S_ISREG(de->d_inode->i_mode) &&
->>>>>>> 03b71240
             !S_ISDIR(de->d_inode->i_mode)) {
                 ll_release_openhandle(de, it);
         }
@@ -606,12 +566,9 @@
                 /* see if we got same inode, if not - return error */
                 if(!memcmp(&fid, &mds_body->fid1, sizeof(struct ll_fid)))
                         goto revalidate_finish;
-<<<<<<< HEAD
-=======
                 /* we are going release the intent, so clear DISP_ENQ_COMPLETE
                  * to prevent a double free of the request */
                 it_clear_disposition(it, DISP_ENQ_COMPLETE);
->>>>>>> 03b71240
                 ll_intent_release(it);
         }
         GOTO(out, rc = 0);
@@ -661,13 +618,8 @@
         unlock_kernel();
 
         handle = (flag) ? &ldd->lld_mnt_och : &ldd->lld_cwd_och;
-<<<<<<< HEAD
-        rc = obd_pin(sbi->ll_mdc_exp, ll_inode_ll_fid(inode),
-                     handle, flag);
-=======
         rc = obd_pin(sbi->ll_mdc_exp, inode->i_ino, inode->i_generation,
                      inode->i_mode & S_IFMT, handle, flag);
->>>>>>> 03b71240
 
         if (rc) {
                 lock_kernel();
@@ -721,7 +673,6 @@
         return;
 }
 
-#if (LINUX_VERSION_CODE > KERNEL_VERSION(2,5,0))
 #ifdef HAVE_VFS_INTENT_PATCHES
 static int ll_revalidate_nd(struct dentry *dentry, struct nameidata *nd)
 {
@@ -793,7 +744,7 @@
                         ll_d2d(dentry)->lld_it = it;
                         it = NULL; /* avoid freeing */
                 }
-                        
+
 out_it:
                 if (it) {
                         ll_intent_release(it);
@@ -806,14 +757,9 @@
         RETURN(rc);
 }
 #endif
-#endif
 
 struct dentry_operations ll_d_ops = {
-#if (LINUX_VERSION_CODE > KERNEL_VERSION(2,5,0))
         .d_revalidate = ll_revalidate_nd,
-#else
-        .d_revalidate_it = ll_revalidate_it,
-#endif
         .d_release = ll_release,
         .d_delete = ll_ddelete,
 #ifdef DCACHE_LUSTRE_INVALID
