/* -*- mode: c; c-basic-offset: 8; indent-tabs-mode: nil; -*-
 * vim:expandtab:shiftwidth=8:tabstop=8:
 *
 *  Copyright (c) 2001-2003 Cluster File Systems, Inc.
 *
 *   This file is part of Lustre, http://www.lustre.org.
 *
 *   Lustre is free software; you can redistribute it and/or
 *   modify it under the terms of version 2 of the GNU General Public
 *   License as published by the Free Software Foundation.
 *
 *   Lustre is distributed in the hope that it will be useful,
 *   but WITHOUT ANY WARRANTY; without even the implied warranty of
 *   MERCHANTABILITY or FITNESS FOR A PARTICULAR PURPOSE.  See the
 *   GNU General Public License for more details.
 *
 *   You should have received a copy of the GNU General Public License
 *   along with Lustre; if not, write to the Free Software
 *   Foundation, Inc., 675 Mass Ave, Cambridge, MA 02139, USA.
 */

#include <linux/fs.h>
#include <linux/sched.h>
#include <linux/smp_lock.h>
#include <linux/quotaops.h>

#define DEBUG_SUBSYSTEM S_LLITE

#include <obd_support.h>
#include <lustre_lite.h>
#include <lustre/lustre_idl.h>
#include <lustre_dlm.h>
#include <linux/lustre_version.h>

#include "llite_internal.h"

/* should NOT be called with the dcache lock, see fs/dcache.c */
static void ll_release(struct dentry *de)
{
        struct ll_dentry_data *lld;
        ENTRY;
        LASSERT(de != NULL);
        lld = ll_d2d(de);
        if (lld == NULL) { /* NFS copies the de->d_op methods (bug 4655) */
                EXIT;
                return;
        }
#ifndef HAVE_VFS_INTENT_PATCHES
        if (lld->lld_it) {
                ll_intent_release(lld->lld_it);
                OBD_FREE(lld->lld_it, sizeof(*lld->lld_it));
        }
#endif
        LASSERT(lld->lld_cwd_count == 0);
        LASSERT(lld->lld_mnt_count == 0);
        OBD_FREE(de->d_fsdata, sizeof(*lld));

        EXIT;
}

#ifdef DCACHE_LUSTRE_INVALID
/* Compare if two dentries are the same.  Don't match if the existing dentry
 * is marked DCACHE_LUSTRE_INVALID.  Returns 1 if different, 0 if the same.
 *
 * This avoids a race where ll_lookup_it() instantiates a dentry, but we get
 * an AST before calling d_revalidate_it().  The dentry still exists (marked
 * INVALID) so d_lookup() matches it, but we have no lock on it (so
 * lock_match() fails) and we spin around real_lookup(). */
int ll_dcompare(struct dentry *parent, struct qstr *d_name, struct qstr *name)
{
        struct dentry *dchild;
        ENTRY;

        if (d_name->len != name->len)
                RETURN(1);

        if (memcmp(d_name->name, name->name, name->len))
                RETURN(1);

        /* XXX: d_name must be in-dentry structure */
        dchild = container_of(d_name, struct dentry, d_name); /* ugh */
        if (dchild->d_flags & DCACHE_LUSTRE_INVALID) {
                CDEBUG(D_DENTRY,"INVALID dentry %p not matched, was bug 3784\n",
                       dchild);
                RETURN(1);
        }

        RETURN(0);
}
#endif

/* should NOT be called with the dcache lock, see fs/dcache.c */
static int ll_ddelete(struct dentry *de)
{
        ENTRY;
        LASSERT(de);
#ifndef DCACHE_LUSTRE_INVALID
#define DCACHE_LUSTRE_INVALID 0
#endif

        CDEBUG(D_DENTRY, "%s dentry %.*s (%p, parent %p, inode %p) %s%s\n",
               (de->d_flags & DCACHE_LUSTRE_INVALID ? "deleting" : "keeping"),
               de->d_name.len, de->d_name.name, de, de->d_parent, de->d_inode,
               d_unhashed(de) ? "" : "hashed,",
               list_empty(&de->d_subdirs) ? "" : "subdirs");
#if DCACHE_LUSTRE_INVALID == 0
#undef DCACHE_LUSTRE_INVALID
#endif

        RETURN(0);
}

void ll_set_dd(struct dentry *de)
{
        ENTRY;
        LASSERT(de != NULL);

        CDEBUG(D_DENTRY, "ldd on dentry %.*s (%p) parent %p inode %p refc %d\n",
               de->d_name.len, de->d_name.name, de, de->d_parent, de->d_inode,
               atomic_read(&de->d_count));

        if (de->d_fsdata == NULL) {
                struct ll_dentry_data *lld;

<<<<<<< HEAD
                OBD_ALLOC(lld, sizeof(struct ll_dentry_data));
=======
                OBD_ALLOC_PTR(lld);
>>>>>>> 7bbcc3c5
                if (likely(lld != NULL)) {
                        cfs_waitq_init(&lld->lld_waitq);
                        lock_dentry(de);
                        if (likely(de->d_fsdata == NULL))
                                de->d_fsdata = lld;
                        else
<<<<<<< HEAD
                                OBD_FREE(lld, sizeof(struct ll_dentry_data));
=======
                                OBD_FREE_PTR(lld);
>>>>>>> 7bbcc3c5
                        unlock_dentry(de);
                }
        }

        EXIT;
}

void ll_intent_drop_lock(struct lookup_intent *it)
{
        struct lustre_handle *handle;

        if (it->it_op && it->d.lustre.it_lock_mode) {
                handle = (struct lustre_handle *)&it->d.lustre.it_lock_handle;
                CDEBUG(D_DLMTRACE, "releasing lock with cookie "LPX64
                       " from it %p\n", handle->cookie, it);
                ldlm_lock_decref(handle, it->d.lustre.it_lock_mode);

                /* bug 494: intent_release may be called multiple times, from
                 * this thread and we don't want to double-decref this lock */
                it->d.lustre.it_lock_mode = 0;
        }
}

void ll_intent_release(struct lookup_intent *it)
{
        ENTRY;

        ll_intent_drop_lock(it);
#ifdef HAVE_VFS_INTENT_PATCHES
        it->it_magic = 0;
        it->it_op_release = 0;
#endif
        /* We are still holding extra reference on a request, need to free it */
        if (it_disposition(it, DISP_ENQ_OPEN_REF)) /* open req for llfile_open*/
                ptlrpc_req_finished(it->d.lustre.it_data);
        if (it_disposition(it, DISP_ENQ_CREATE_REF)) /* create rec */
                ptlrpc_req_finished(it->d.lustre.it_data);
        if (it_disposition(it, DISP_ENQ_COMPLETE)) /* saved req from revalidate
                                                    * to lookup */
                ptlrpc_req_finished(it->d.lustre.it_data);

        it->d.lustre.it_disposition = 0;
        it->d.lustre.it_data = NULL;
        EXIT;
}

/* Drop dentry if it is not used already, unhash otherwise.
   Should be called with dcache lock held!
   Returns: 1 if dentry was dropped, 0 if unhashed. */
int ll_drop_dentry(struct dentry *dentry)
{
        lock_dentry(dentry);
        if (atomic_read(&dentry->d_count) == 0) {
                CDEBUG(D_DENTRY, "deleting dentry %.*s (%p) parent %p "
                       "inode %p\n", dentry->d_name.len,
                       dentry->d_name.name, dentry, dentry->d_parent,
                       dentry->d_inode);
                dget_locked(dentry);
                __d_drop(dentry);
                unlock_dentry(dentry);
                spin_unlock(&dcache_lock);
                dput(dentry);
                spin_lock(&dcache_lock);
                return 1;
        }
	/* disconected dentry can not be find without lookup, because we 
	 * not need his to unhash or mark invalid. */
	if (dentry->d_flags & DCACHE_DISCONNECTED) {
		unlock_dentry(dentry);
		RETURN (0);
	}

#ifdef DCACHE_LUSTRE_INVALID
        if (!(dentry->d_flags & DCACHE_LUSTRE_INVALID)) {
#else
        if (!d_unhashed(dentry)) {
#endif
                CDEBUG(D_DENTRY, "unhashing dentry %.*s (%p) parent %p "
                       "inode %p refc %d\n", dentry->d_name.len,
                       dentry->d_name.name, dentry, dentry->d_parent,
                       dentry->d_inode, atomic_read(&dentry->d_count));
                /* actually we don't unhash the dentry, rather just
                 * mark it inaccessible for to __d_lookup(). otherwise
                 * sys_getcwd() could return -ENOENT -bzzz */
#ifdef DCACHE_LUSTRE_INVALID
                dentry->d_flags |= DCACHE_LUSTRE_INVALID;
#if (LINUX_VERSION_CODE < KERNEL_VERSION(2,5,0))
                __d_drop(dentry);
                if (dentry->d_inode) {
                        /* Put positive dentries to orphan list */
                        list_add(&dentry->d_hash,
                                 &ll_i2sbi(dentry->d_inode)->ll_orphan_dentry_list);
                }
#endif
#else
                if (!dentry->d_inode || !S_ISDIR(dentry->d_inode->i_mode))
                        __d_drop(dentry);
#endif

        }
        unlock_dentry(dentry);
        return 0;
}

void ll_unhash_aliases(struct inode *inode)
{
        struct list_head *tmp, *head;
        ENTRY;

        if (inode == NULL) {
                CERROR("unexpected NULL inode, tell phil\n");
                return;
        }

        CDEBUG(D_INODE, "marking dentries for ino %lu/%u(%p) invalid\n",
               inode->i_ino, inode->i_generation, inode);

        head = &inode->i_dentry;
        spin_lock(&dcache_lock);
restart:
        tmp = head;
        while ((tmp = tmp->next) != head) {
                struct dentry *dentry = list_entry(tmp, struct dentry, d_alias);

                if (dentry->d_name.len == 1 && dentry->d_name.name[0] == '/') {
                        CERROR("called on root (?) dentry=%p, inode=%p "
                               "ino=%lu\n", dentry, inode, inode->i_ino);
                        lustre_dump_dentry(dentry, 1);
                        libcfs_debug_dumpstack(NULL);
                } else if (d_mountpoint(dentry)) {
                        /* For mountpoints we skip removal of the dentry
                           which happens solely because we have a lock on it
                           obtained when this dentry was not a mountpoint yet */
                        CDEBUG(D_DENTRY, "Skippind mountpoint dentry removal "
                                         "%.*s (%p) parent %p\n",
                                          dentry->d_name.len,
                                          dentry->d_name.name,
                                          dentry, dentry->d_parent);

                        continue;
                }

                if (ll_drop_dentry(dentry))
                          goto restart;
        }
        spin_unlock(&dcache_lock);
        EXIT;
}

int revalidate_it_finish(struct ptlrpc_request *request, int offset,
                         struct lookup_intent *it, struct dentry *de)
{
        int rc = 0;
        ENTRY;

        if (!request)
                RETURN(0);

        if (it_disposition(it, DISP_LOOKUP_NEG))
                RETURN(-ENOENT);

        rc = ll_prep_inode(ll_i2sbi(de->d_inode)->ll_osc_exp, &de->d_inode,
                           request, offset, NULL);

        RETURN(rc);
}

void ll_lookup_finish_locks(struct lookup_intent *it, struct dentry *dentry)
{
        LASSERT(it != NULL);
        LASSERT(dentry != NULL);

        if (it->d.lustre.it_lock_mode && dentry->d_inode != NULL) {
                struct inode *inode = dentry->d_inode;
                CDEBUG(D_DLMTRACE, "setting l_data to inode %p (%lu/%u)\n",
                       inode, inode->i_ino, inode->i_generation);
                mdc_set_lock_data(&it->d.lustre.it_lock_handle, inode);
        }

        /* drop lookup or getattr locks immediately */
        if (it->it_op == IT_LOOKUP || it->it_op == IT_GETATTR) {
#if (LINUX_VERSION_CODE > KERNEL_VERSION(2,5,0))
                /* on 2.6 there are situation when several lookups and
                 * revalidations may be requested during single operation.
                 * therefore, we don't release intent here -bzzz */
                ll_intent_drop_lock(it);
#else
                ll_intent_release(it);
#endif
        }
}

void ll_frob_intent(struct lookup_intent **itp, struct lookup_intent *deft)
{
        struct lookup_intent *it = *itp;
#if defined(HAVE_VFS_INTENT_PATCHES)&&(LINUX_VERSION_CODE > KERNEL_VERSION(2,5,0))
        if (it) {
                LASSERTF(it->it_magic == INTENT_MAGIC, "bad intent magic: %x\n",
                         it->it_magic);
        }
#endif

        if (!it || it->it_op == IT_GETXATTR)
                it = *itp = deft;

#ifdef HAVE_VFS_INTENT_PATCHES
        it->it_op_release = ll_intent_release;
#endif
}

int ll_revalidate_it(struct dentry *de, int lookup_flags,
                     struct lookup_intent *it)
{
<<<<<<< HEAD
        struct mdc_op_data op_data;
        struct ptlrpc_request *req = NULL;
        struct lookup_intent lookup_it = { .it_op = IT_LOOKUP };
        struct obd_export *exp;
        int first = 0, rc;
=======
        struct md_op_data *op_data;
        struct ptlrpc_request *req = NULL;
        struct lookup_intent lookup_it = { .it_op = IT_LOOKUP };
        struct obd_export *exp;
        struct inode *parent;
        int rc, first = 0;
>>>>>>> 7bbcc3c5

        ENTRY;
        CDEBUG(D_VFSTRACE, "VFS Op:name=%s,intent=%s\n", de->d_name.name,
               LL_IT2STR(it));

        if (de->d_inode == NULL) {
                /* We can only use negative dentries if this is stat or lookup,
                   for opens and stuff we do need to query server. */
                /* If there is IT_CREAT in intent op set, then we must throw
                   away this negative dentry and actually do the request to
                   kernel to create whatever needs to be created (if possible)*/
                if (it && (it->it_op & IT_CREAT))
                        RETURN(0);

#ifdef DCACHE_LUSTRE_INVALID
                if (de->d_flags & DCACHE_LUSTRE_INVALID)
                        RETURN(0);
#endif

                rc = ll_have_md_lock(de->d_parent->d_inode,
                                     MDS_INODELOCK_UPDATE);
                GOTO(out_sa, rc);
        }

        exp = ll_i2mdcexp(de->d_inode);

        /* Never execute intents for mount points.
         * Attributes will be fixed up in ll_inode_revalidate_it */
        if (d_mountpoint(de))
                GOTO(out_sa, rc = 1);

        /* Root of the lustre tree. Always valid.
         * Attributes will be fixed up in ll_inode_revalidate_it */
        if (de == de->d_sb->s_root)
                GOTO(out_sa, rc = 1);

        OBD_FAIL_TIMEOUT(OBD_FAIL_MDC_REVALIDATE_PAUSE, 5);
        ll_frob_intent(&it, &lookup_it);
        LASSERT(it);

        ll_prepare_mdc_op_data(&op_data, de->d_parent->d_inode, de->d_inode,
                               de->d_name.name, de->d_name.len, 0, NULL);

        if ((it->it_op == IT_OPEN) && de->d_inode) {
                struct inode *inode = de->d_inode;
                struct ll_inode_info *lli = ll_i2info(inode);
                struct obd_client_handle **och_p;
                __u64 *och_usecount;
                /* We used to check for MDS_INODELOCK_OPEN here, but in fact
                 * just having LOOKUP lock is enough to justify inode is the
                 * same. And if inode is the same and we have suitable
                 * openhandle, then there is no point in doing another OPEN RPC
                 * just to throw away newly received openhandle.
                 * There are no security implications too, if file owner or
                 * access mode is change, LOOKUP lock is revoked */

                if (it->it_flags & FMODE_WRITE) {
                        och_p = &lli->lli_mds_write_och;
                        och_usecount = &lli->lli_open_fd_write_count;
                } else if (it->it_flags & FMODE_EXEC) {
                        och_p = &lli->lli_mds_exec_och;
                        och_usecount = &lli->lli_open_fd_exec_count;
                } else {
                        och_p = &lli->lli_mds_read_och;
                        och_usecount = &lli->lli_open_fd_read_count;
                }
                /* Check for the proper lock. */
                if (!ll_have_md_lock(inode, MDS_INODELOCK_LOOKUP))
                        goto do_lock;
                down(&lli->lli_och_sem);
                if (*och_p) { /* Everything is open already, do nothing */
                        /*(*och_usecount)++;  Do not let them steal our open
                                              handle from under us */
                        /* XXX The code above was my original idea, but in case
                           we have the handle, but we cannot use it due to later
                           checks (e.g. O_CREAT|O_EXCL flags set), nobody
                           would decrement counter increased here. So we just
                           hope the lock won't be invalidated in between. But
                           if it would be, we'll reopen the open request to
                           MDS later during file open path */
                        up(&lli->lli_och_sem);
                        RETURN(1);
                } else {
                        up(&lli->lli_och_sem);
                }
        }

        if (it->it_op == IT_GETATTR)
                first = ll_statahead_enter(de->d_parent->d_inode, &de, 0);

do_lock:
        it->it_create_mode &= ~current->fs->umask;
<<<<<<< HEAD

        rc = mdc_intent_lock(exp, &op_data, NULL, 0, it, lookup_flags,
                             &req, ll_mdc_blocking_ast, 0);
        if (it->it_op == IT_GETATTR && !first)
                ll_statahead_exit(de, rc);
        /* If req is NULL, then mdc_intent_lock only tried to do a lock match;
=======
        it->it_flags |= O_CHECK_STALE;
        rc = md_intent_lock(exp, op_data, NULL, 0, it,
                            lookup_flags,
                            &req, ll_md_blocking_ast, 0);
        it->it_flags &= ~O_CHECK_STALE;
        ll_finish_md_op_data(op_data);
        if (it->it_op == IT_GETATTR && !first)
                ll_statahead_exit(de, rc);

        /* If req is NULL, then md_intent_lock only tried to do a lock match;
>>>>>>> 7bbcc3c5
         * if all was well, it will return 1 if it found locks, 0 otherwise. */
        if (req == NULL && rc >= 0) {
                if (!rc)
                        goto do_lookup;
                GOTO(out, rc);
        }

        if (rc < 0) {
                if (rc != -ESTALE) {
                        CDEBUG(D_INFO, "ll_intent_lock: rc %d : it->it_status "
                               "%d\n", rc, it->d.lustre.it_status);
                }
                GOTO(out, rc = 0);
        }

revalidate_finish:
        rc = revalidate_it_finish(req, DLM_REPLY_REC_OFF, it, de);
        if (rc != 0) {
                ll_intent_release(it);
                GOTO(out, rc = 0);
        }
        if ((it->it_op & IT_OPEN) && de->d_inode && 
            !S_ISREG(de->d_inode->i_mode) && 
            !S_ISDIR(de->d_inode->i_mode)) {
                ll_release_openhandle(de, it);
        }
        rc = 1;

        /* unfortunately ll_intent_lock may cause a callback and revoke our
         * dentry */
        spin_lock(&dcache_lock);
        lock_dentry(de);
        __d_drop(de);
        unlock_dentry(de);
        d_rehash_cond(de, 0);
        spin_unlock(&dcache_lock);

 out:
        /* We do not free request as it may be reused during following lookup
         * (see comment in mdc/mdc_locks.c::mdc_intent_lock()), request will
         * be freed in ll_lookup_it or in ll_intent_release. But if
         * request was not completed, we need to free it. (bug 5154, 9903) */
        if (req != NULL && !it_disposition(it, DISP_ENQ_COMPLETE))
                ptlrpc_req_finished(req);
        if (rc == 0) {
#ifdef DCACHE_LUSTRE_INVALID
                ll_unhash_aliases(de->d_inode);
                /* done in ll_unhash_aliases()
                dentry->d_flags |= DCACHE_LUSTRE_INVALID; */
#else
                /* We do not want d_invalidate to kill all child dentries too */
                d_drop(de);
#endif
        } else {
                CDEBUG(D_DENTRY, "revalidated dentry %.*s (%p) parent %p "
                               "inode %p refc %d\n", de->d_name.len,
                               de->d_name.name, de, de->d_parent, de->d_inode,
                               atomic_read(&de->d_count));
                ll_lookup_finish_locks(it, de);
#ifdef DCACHE_LUSTRE_INVALID
                lock_dentry(de);
                de->d_flags &= ~DCACHE_LUSTRE_INVALID;
                unlock_dentry(de);
#endif
        }
        RETURN(rc);
/* This part is here to combat evil-evil race in real_lookup on 2.6 kernels.
 * The race details are: We enter do_lookup() looking for some name,
 * there is nothing in dcache for this name yet and d_lookup() returns NULL.
 * We proceed to real_lookup(), and while we do this, another process does
 * open on the same file we looking up (most simple reproducer), open succeeds
 * and the dentry is added. Now back to us. In real_lookup() we do d_lookup()
 * again and suddenly find the dentry, so we call d_revalidate on it, but there
 * is no lock, so without this code we would return 0, but unpatched
 * real_lookup just returns -ENOENT in such a case instead of retrying the
 * lookup. Once this is dealt with in real_lookup(), all of this ugly mess
 * can go and we can just check locks in ->d_revalidate without doing any
 * RPCs ever. */
do_lookup:
        if (it != &lookup_it) {
                ll_lookup_finish_locks(it, de);
                it = &lookup_it;
        }
        /*do real lookup here */
        ll_prepare_mdc_op_data(&op_data, de->d_parent->d_inode, NULL,
                               de->d_name.name, de->d_name.len, 0, NULL);
        rc = mdc_intent_lock(exp, &op_data, NULL, 0,  it, 0, &req,
                             ll_mdc_blocking_ast, 0);
        if (rc >= 0) {
                struct mds_body *mds_body = lustre_msg_buf(req->rq_repmsg,
                                                           DLM_REPLY_REC_OFF,
                                                           sizeof(*mds_body));
                struct ll_fid fid = { 0 };

                if (de->d_inode)
                         ll_inode2fid(&fid, de->d_inode);

                /* see if we got same inode, if not - return error */
                if(!memcmp(&fid, &mds_body->fid1, sizeof(struct ll_fid)))
                        goto revalidate_finish;
                ll_intent_release(it);
        }
        GOTO(out, rc = 0);

out_sa:
        /*
         * For rc == 1 case, should not return directly to prevent losing
         * statahead windows; for rc == 0 case, the "lookup" will be done later.
         */
        if (it && it->it_op == IT_GETATTR && rc == 1) {
                first = ll_statahead_enter(de->d_parent->d_inode, &de, 0);
                if (!first)
                        ll_statahead_exit(de, rc);
        }

        return rc;
}

/*static*/ void ll_pin(struct dentry *de, struct vfsmount *mnt, int flag)
{
        struct inode *inode= de->d_inode;
        struct ll_sb_info *sbi = ll_i2sbi(inode);
        struct ll_dentry_data *ldd = ll_d2d(de);
        struct obd_client_handle *handle;
        int rc = 0;
        ENTRY;
        LASSERT(ldd);

        lock_kernel();
        /* Strictly speaking this introduces an additional race: the
         * increments should wait until the rpc has returned.
         * However, given that at present the function is void, this
         * issue is moot. */
        if (flag == 1 && (++ldd->lld_mnt_count) > 1) {
                unlock_kernel();
                EXIT;
                return;
        }

        if (flag == 0 && (++ldd->lld_cwd_count) > 1) {
                unlock_kernel();
                EXIT;
                return;
        }
        unlock_kernel();

        handle = (flag) ? &ldd->lld_mnt_och : &ldd->lld_cwd_och;
        rc = obd_pin(sbi->ll_mdc_exp, inode->i_ino, inode->i_generation,
                     inode->i_mode & S_IFMT, handle, flag);

        if (rc) {
                lock_kernel();
                memset(handle, 0, sizeof(*handle));
                if (flag == 0)
                        ldd->lld_cwd_count--;
                else
                        ldd->lld_mnt_count--;
                unlock_kernel();
        }

        EXIT;
        return;
}

/*static*/ void ll_unpin(struct dentry *de, struct vfsmount *mnt, int flag)
{
        struct ll_sb_info *sbi = ll_i2sbi(de->d_inode);
        struct ll_dentry_data *ldd = ll_d2d(de);
        struct obd_client_handle handle;
        int count, rc = 0;
        ENTRY;
        LASSERT(ldd);

        lock_kernel();
        /* Strictly speaking this introduces an additional race: the
         * increments should wait until the rpc has returned.
         * However, given that at present the function is void, this
         * issue is moot. */
        handle = (flag) ? ldd->lld_mnt_och : ldd->lld_cwd_och;
        if (handle.och_magic != OBD_CLIENT_HANDLE_MAGIC) {
                /* the "pin" failed */
                unlock_kernel();
                EXIT;
                return;
        }

        if (flag)
                count = --ldd->lld_mnt_count;
        else
                count = --ldd->lld_cwd_count;
        unlock_kernel();

        if (count != 0) {
                EXIT;
                return;
        }

        rc = obd_unpin(sbi->ll_mdc_exp, &handle, flag);
        EXIT;
        return;
}

#if (LINUX_VERSION_CODE > KERNEL_VERSION(2,5,0))
#ifdef HAVE_VFS_INTENT_PATCHES
static int ll_revalidate_nd(struct dentry *dentry, struct nameidata *nd)
{
        int rc;
        ENTRY;

        if (nd && nd->flags & LOOKUP_LAST && !(nd->flags & LOOKUP_LINK_NOTLAST))
                rc = ll_revalidate_it(dentry, nd->flags, &nd->intent);
        else
                rc = ll_revalidate_it(dentry, 0, NULL);

        RETURN(rc);
}
#else
int ll_revalidate_nd(struct dentry *dentry, struct nameidata *nd)
{
        int rc;
        ENTRY;

        if (nd && !(nd->flags & (LOOKUP_CONTINUE|LOOKUP_PARENT))) {
                struct lookup_intent *it;
                it = ll_convert_intent(&nd->intent.open, nd->flags);
                if (IS_ERR(it))
                        RETURN(0);
                if (it->it_op == (IT_OPEN|IT_CREAT))
                        if (nd->intent.open.flags & O_EXCL) {
                                CDEBUG(D_VFSTRACE, "create O_EXCL, returning 0\n");
                                rc = 0;
                                goto out_it;
                        }

                rc = ll_revalidate_it(dentry, nd->flags, it);

                if (rc && (nd->flags & LOOKUP_OPEN) &&
                    it_disposition(it, DISP_OPEN_OPEN)) {/*Open*/
#ifdef HAVE_FILE_IN_STRUCT_INTENT
// XXX Code duplication with ll_lookup_nd
                        if (S_ISFIFO(dentry->d_inode->i_mode)) {
                                // We cannot call open here as it would
                                // deadlock.
                                ptlrpc_req_finished(
                                               (struct ptlrpc_request *)
                                                  it->d.lustre.it_data);
                        } else {
                                struct file *filp;

                                nd->intent.open.file->private_data = it;
                                filp = lookup_instantiate_filp(nd, dentry,NULL);
#if (LINUX_VERSION_CODE < KERNEL_VERSION(2,6,17))
/* 2.6.1[456] have a bug in open_namei() that forgets to check
 * nd->intent.open.file for error, so we need to return it as lookup's result
 * instead */
                                if (IS_ERR(filp))
                                        rc = 0;
#endif
                        }
#else
                        ll_release_openhandle(dentry, it);
#endif /* HAVE_FILE_IN_STRUCT_INTENT */
                }
                if (!rc && (nd->flags & LOOKUP_CREATE) &&
                    it_disposition(it, DISP_OPEN_CREATE)) {
                        /* We created something but we may only return
                         * negative dentry here, so save request in dentry,
                         * if lookup will be called later on, it will
                         * pick the request, otherwise it would be freed
                         * with dentry */
                        ll_d2d(dentry)->lld_it = it;
                        it = NULL; /* avoid freeing */
                }
                        
out_it:
                if (it) {
                        ll_intent_release(it);
                        OBD_FREE(it, sizeof(*it));
                }
        } else {
                rc = ll_revalidate_it(dentry, 0, NULL);
        }

        RETURN(rc);
}
#endif
#endif

struct dentry_operations ll_d_ops = {
#if (LINUX_VERSION_CODE > KERNEL_VERSION(2,5,0))
        .d_revalidate = ll_revalidate_nd,
#else
        .d_revalidate_it = ll_revalidate_it,
#endif
        .d_release = ll_release,
        .d_delete = ll_ddelete,
#ifdef DCACHE_LUSTRE_INVALID
        .d_compare = ll_dcompare,
#endif
#if 0
        .d_pin = ll_pin,
        .d_unpin = ll_unpin,
#endif
};

static int ll_fini_revalidate_nd(struct dentry *dentry, struct nameidata *nd)
{
        ENTRY;
        /* need lookup */
        RETURN(0);
}

struct dentry_operations ll_fini_d_ops = {
        .d_revalidate = ll_fini_revalidate_nd,
        .d_release = ll_release,
};

/*
 * It is for the following race condition:
 * When someone (maybe statahead thread) adds the dentry to the dentry hash
 * table, the dentry's "d_op" maybe NULL, at the same time, another (maybe
 * "ls -l") process finds such dentry by "do_lookup()" without "do_revalidate()"
 * called. It causes statahead window lost, and maybe other issues. --Fan Yong
 */
static int ll_init_revalidate_nd(struct dentry *dentry, struct nameidata *nd)
{
        struct l_wait_info lwi = { 0 };
        struct ll_dentry_data *lld;
        ENTRY;

        ll_set_dd(dentry);
        lld = ll_d2d(dentry);
        if (unlikely(lld == NULL))
                RETURN(-ENOMEM);

        l_wait_event(lld->lld_waitq, dentry->d_op != &ll_init_d_ops, &lwi);
        if (likely(dentry->d_op == &ll_d_ops))
                RETURN(ll_revalidate_nd(dentry, nd));
        else
                RETURN(dentry->d_op == &ll_fini_d_ops ? 0 : -EINVAL);
}

struct dentry_operations ll_init_d_ops = {
        .d_revalidate = ll_init_revalidate_nd,
        .d_release = ll_release,
};<|MERGE_RESOLUTION|>--- conflicted
+++ resolved
@@ -122,22 +122,14 @@
         if (de->d_fsdata == NULL) {
                 struct ll_dentry_data *lld;
 
-<<<<<<< HEAD
                 OBD_ALLOC(lld, sizeof(struct ll_dentry_data));
-=======
-                OBD_ALLOC_PTR(lld);
->>>>>>> 7bbcc3c5
                 if (likely(lld != NULL)) {
                         cfs_waitq_init(&lld->lld_waitq);
                         lock_dentry(de);
                         if (likely(de->d_fsdata == NULL))
                                 de->d_fsdata = lld;
                         else
-<<<<<<< HEAD
                                 OBD_FREE(lld, sizeof(struct ll_dentry_data));
-=======
-                                OBD_FREE_PTR(lld);
->>>>>>> 7bbcc3c5
                         unlock_dentry(de);
                 }
         }
@@ -351,20 +343,11 @@
 int ll_revalidate_it(struct dentry *de, int lookup_flags,
                      struct lookup_intent *it)
 {
-<<<<<<< HEAD
-        struct mdc_op_data op_data;
+        struct mdc_op_data op_data = { { 0 } };
         struct ptlrpc_request *req = NULL;
         struct lookup_intent lookup_it = { .it_op = IT_LOOKUP };
         struct obd_export *exp;
         int first = 0, rc;
-=======
-        struct md_op_data *op_data;
-        struct ptlrpc_request *req = NULL;
-        struct lookup_intent lookup_it = { .it_op = IT_LOOKUP };
-        struct obd_export *exp;
-        struct inode *parent;
-        int rc, first = 0;
->>>>>>> 7bbcc3c5
 
         ENTRY;
         CDEBUG(D_VFSTRACE, "VFS Op:name=%s,intent=%s\n", de->d_name.name,
@@ -457,25 +440,13 @@
 
 do_lock:
         it->it_create_mode &= ~current->fs->umask;
-<<<<<<< HEAD
-
+        it->it_flags |= O_CHECK_STALE;
         rc = mdc_intent_lock(exp, &op_data, NULL, 0, it, lookup_flags,
                              &req, ll_mdc_blocking_ast, 0);
+        it->it_flags &= ~O_CHECK_STALE;
         if (it->it_op == IT_GETATTR && !first)
                 ll_statahead_exit(de, rc);
         /* If req is NULL, then mdc_intent_lock only tried to do a lock match;
-=======
-        it->it_flags |= O_CHECK_STALE;
-        rc = md_intent_lock(exp, op_data, NULL, 0, it,
-                            lookup_flags,
-                            &req, ll_md_blocking_ast, 0);
-        it->it_flags &= ~O_CHECK_STALE;
-        ll_finish_md_op_data(op_data);
-        if (it->it_op == IT_GETATTR && !first)
-                ll_statahead_exit(de, rc);
-
-        /* If req is NULL, then md_intent_lock only tried to do a lock match;
->>>>>>> 7bbcc3c5
          * if all was well, it will return 1 if it found locks, 0 otherwise. */
         if (req == NULL && rc >= 0) {
                 if (!rc)
@@ -623,8 +594,8 @@
         unlock_kernel();
 
         handle = (flag) ? &ldd->lld_mnt_och : &ldd->lld_cwd_och;
-        rc = obd_pin(sbi->ll_mdc_exp, inode->i_ino, inode->i_generation,
-                     inode->i_mode & S_IFMT, handle, flag);
+        rc = obd_pin(sbi->ll_mdc_exp, ll_inode_ll_fid(inode),
+                     handle, flag);
 
         if (rc) {
                 lock_kernel();
