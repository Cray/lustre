--- conflicted
+++ resolved
@@ -2057,10 +2057,6 @@
             (lmm->lmm_magic != cpu_to_le32(LOV_MAGIC_JOIN))) {
                 GOTO(out, rc = -EPROTO);
         }
-<<<<<<< HEAD
-=======
-
->>>>>>> 863a3da6
         /*
          * This is coming from the MDS, so is probably in
          * little endian.  We convert it to host endian before
@@ -2200,11 +2196,7 @@
         rc = ll_lov_setstripe_ea_info(inode, file, flags, lumv1, lum_size);
         if (rc == 0) {
                  put_user(0, &lumv1p->lmm_stripe_count);
-<<<<<<< HEAD
                  rc = obd_iocontrol(LL_IOC_LOV_GETSTRIPE, ll_i2obdexp(inode),
-=======
-                 rc = obd_iocontrol(LL_IOC_LOV_GETSTRIPE, ll_i2dtexp(inode),
->>>>>>> 863a3da6
                                     0, ll_i2info(inode)->lli_smd,
                                     (void *)arg);
         }
@@ -2455,7 +2447,7 @@
         }
         RETURN(rc);
 }
-#endif /* LUSTRE_FIX >= 50 */
+#endif  /* LUSTRE_FIX >= 50 */
 
 /**
  * Close inode open handle
