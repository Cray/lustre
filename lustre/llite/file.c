/* -*- mode: c; c-basic-offset: 8; indent-tabs-mode: nil; -*-
 * vim:expandtab:shiftwidth=8:tabstop=8:
 *
 * GPL HEADER START
 *
 * DO NOT ALTER OR REMOVE COPYRIGHT NOTICES OR THIS FILE HEADER.
 *
 * This program is free software; you can redistribute it and/or modify
 * it under the terms of the GNU General Public License version 2 only,
 * as published by the Free Software Foundation.
 *
 * This program is distributed in the hope that it will be useful, but
 * WITHOUT ANY WARRANTY; without even the implied warranty of
 * MERCHANTABILITY or FITNESS FOR A PARTICULAR PURPOSE.  See the GNU
 * General Public License version 2 for more details (a copy is included
 * in the LICENSE file that accompanied this code).
 *
 * You should have received a copy of the GNU General Public License
 * version 2 along with this program; If not, see
 * http://www.sun.com/software/products/lustre/docs/GPLv2.pdf
 *
 * Please contact Sun Microsystems, Inc., 4150 Network Circle, Santa Clara,
 * CA 95054 USA or visit www.sun.com if you need additional information or
 * have any questions.
 *
 * GPL HEADER END
 */
/*
 * Copyright  2008 Sun Microsystems, Inc. All rights reserved
 * Use is subject to license terms.
 */
/*
 * This file is part of Lustre, http://www.lustre.org/
 * Lustre is a trademark of Sun Microsystems, Inc.
 *
 * lustre/llite/file.c
 *
 * Author: Peter Braam <braam@clusterfs.com>
 * Author: Phil Schwan <phil@clusterfs.com>
 * Author: Andreas Dilger <adilger@clusterfs.com>
 */

#define DEBUG_SUBSYSTEM S_LLITE
#include <lustre_dlm.h>
#include <lustre_lite.h>
#include <linux/pagemap.h>
#include <linux/file.h>
#if (LINUX_VERSION_CODE < KERNEL_VERSION(2,5,0))
#include <linux/lustre_compat25.h>
#endif
#include "llite_internal.h"
#include <lustre/ll_fiemap.h>

/* also used by llite/special.c:ll_special_open() */
struct ll_file_data *ll_file_data_get(void)
{
        struct ll_file_data *fd;

        OBD_SLAB_ALLOC_PTR(fd, ll_file_data_slab);
        return fd;
}

static void ll_file_data_put(struct ll_file_data *fd)
{
        if (fd != NULL)
                OBD_SLAB_FREE_PTR(fd, ll_file_data_slab);
}

static int ll_close_inode_openhandle(struct inode *inode,
                                     struct obd_client_handle *och)
{
        struct ptlrpc_request *req = NULL;
        struct obd_device *obd;
        struct obdo *oa;
<<<<<<< HEAD
        struct mdc_op_data data = { { 0 } };
=======
>>>>>>> 03b71240
        int rc;
        ENTRY;

        obd = class_exp2obd(ll_i2mdcexp(inode));
        if (obd == NULL) {
                CERROR("Invalid MDC connection handle "LPX64"\n",
                       ll_i2mdcexp(inode)->exp_handle.h_cookie);
                GOTO(out, rc = 0);
        }

        /*
         * here we check if this is forced umount. If so this is called on
         * canceling "open lock" and we do not call mdc_close() in this case, as
         * it will not be successful, as import is already deactivated.
         */
        if (obd->obd_force)
                GOTO(out, rc = 0);

        OBDO_ALLOC(oa);
        if (!oa)
                RETURN(-ENOMEM); // XXX We leak openhandle and request here.

        oa->o_id = inode->i_ino;
        oa->o_valid = OBD_MD_FLID;
        obdo_from_inode(oa, inode, OBD_MD_FLTYPE | OBD_MD_FLMODE |
                                   OBD_MD_FLSIZE | OBD_MD_FLBLOCKS |
                                   OBD_MD_FLATIME | OBD_MD_FLMTIME |
                                   OBD_MD_FLCTIME);
        if (ll_is_inode_dirty(inode)) {
                oa->o_flags = MDS_BFLAG_UNCOMMITTED_WRITES;
                oa->o_valid |= OBD_MD_FLFLAGS;
        }
<<<<<<< HEAD
        ll_inode2fid(&data.fid1, inode);
        rc = mdc_close(ll_i2mdcexp(inode), &data, oa, och, &req);
=======

        rc = mdc_close(ll_i2mdcexp(inode), oa, och, &req);
>>>>>>> 03b71240
        if (rc == EAGAIN) {
                /* We are the last writer, so the MDS has instructed us to get
                 * the file size and any write cookies, then close again. */
                ll_queue_done_writing(inode);
                rc = 0;
        } else if (rc) {
                CERROR("inode %lu mdc close failed: rc = %d\n",
                       inode->i_ino, rc);
        }

        OBDO_FREE(oa);

        if (rc == 0) {
                rc = ll_objects_destroy(req, inode);
                if (rc)
                        CERROR("inode %lu ll_objects destroy: rc = %d\n",
                               inode->i_ino, rc);
        }

        ptlrpc_req_finished(req); /* This is close request */
        EXIT;
out:
        mdc_clear_open_replay_data(och);

        return rc;
}

int ll_mdc_real_close(struct inode *inode, int flags)
{
        struct ll_inode_info *lli = ll_i2info(inode);
        int rc = 0;
        struct obd_client_handle **och_p;
        struct obd_client_handle *och;
        __u64 *och_usecount;

        ENTRY;

        if (flags & FMODE_WRITE) {
                och_p = &lli->lli_mds_write_och;
                och_usecount = &lli->lli_open_fd_write_count;
        } else if (flags & FMODE_EXEC) {
                och_p = &lli->lli_mds_exec_och;
                och_usecount = &lli->lli_open_fd_exec_count;
         } else {
                LASSERT(flags & FMODE_READ);
                och_p = &lli->lli_mds_read_och;
                och_usecount = &lli->lli_open_fd_read_count;
        }

        down(&lli->lli_och_sem);
        if (*och_usecount) { /* There are still users of this handle, so
                                skip freeing it. */
                up(&lli->lli_och_sem);
                RETURN(0);
        }
        och=*och_p;
        *och_p = NULL;
        up(&lli->lli_och_sem);

        if (och) { /* There might be a race and somebody have freed this och
                      already */
                rc = ll_close_inode_openhandle(inode, och);
                och->och_fh.cookie = DEAD_HANDLE_MAGIC;
                OBD_FREE(och, sizeof *och);
        }

        RETURN(rc);
}

int ll_mdc_close(struct obd_export *mdc_exp, struct inode *inode,
                        struct file *file)
{
        struct ll_file_data *fd = LUSTRE_FPRIVATE(file);
        struct ll_inode_info *lli = ll_i2info(inode);
        int rc = 0;
        ENTRY;

        /* clear group lock, if present */
        if (unlikely(fd->fd_flags & LL_FILE_GROUP_LOCKED)) {
                struct lov_stripe_md *lsm = ll_i2info(inode)->lli_smd;
                fd->fd_flags &= ~(LL_FILE_GROUP_LOCKED|LL_FILE_IGNORE_LOCK);
                rc = ll_extent_unlock(fd, inode, lsm, LCK_GROUP,
                                      &fd->fd_cwlockh);
        }

        /* Let's see if we have good enough OPEN lock on the file and if
           we can skip talking to MDS */
        if (file->f_dentry->d_inode) { /* Can this ever be false? */
                int lockmode;
                int flags = LDLM_FL_BLOCK_GRANTED | LDLM_FL_TEST_LOCK;
                struct lustre_handle lockh;
                struct inode *inode = file->f_dentry->d_inode;
<<<<<<< HEAD
                struct ldlm_res_id file_res_id;

=======
                struct ldlm_res_id file_res_id = {.name={inode->i_ino,
                                                         inode->i_generation}};
>>>>>>> 03b71240
                ldlm_policy_data_t policy = {.l_inodebits={MDS_INODELOCK_OPEN}};
                fid_build_reg_res_name(ll_inode_lu_fid(inode), &file_res_id);

                down(&lli->lli_och_sem);
                if (fd->fd_omode & FMODE_WRITE) {
                        lockmode = LCK_CW;
                        LASSERT(lli->lli_open_fd_write_count);
                        lli->lli_open_fd_write_count--;
                } else if (fd->fd_omode & FMODE_EXEC) {
                        lockmode = LCK_PR;
                        LASSERT(lli->lli_open_fd_exec_count);
                        lli->lli_open_fd_exec_count--;
                } else {
                        lockmode = LCK_CR;
                        LASSERT(lli->lli_open_fd_read_count);
                        lli->lli_open_fd_read_count--;
                }
                up(&lli->lli_och_sem);

                if (!ldlm_lock_match(mdc_exp->exp_obd->obd_namespace, flags,
                                     &file_res_id, LDLM_IBITS, &policy,lockmode,
                                     &lockh)) {
                        rc = ll_mdc_real_close(file->f_dentry->d_inode,
                                                fd->fd_omode);
                }
        } else {
                CERROR("Releasing a file %p with negative dentry %p. Name %s",
                       file, file->f_dentry, file->f_dentry->d_name.name);
        }

        LUSTRE_FPRIVATE(file) = NULL;
        ll_file_data_put(fd);

        RETURN(rc);
}

int lov_test_and_clear_async_rc(struct lov_stripe_md *lsm);

/* While this returns an error code, fput() the caller does not, so we need
 * to make every effort to clean up all of our state here.  Also, applications
 * rarely check close errors and even if an error is returned they will not
 * re-try the close call.
 */
int ll_file_release(struct inode *inode, struct file *file)
{
        struct ll_file_data *fd;
        struct ll_sb_info *sbi = ll_i2sbi(inode);
        struct ll_inode_info *lli = ll_i2info(inode);
        struct lov_stripe_md *lsm = lli->lli_smd;
        int rc;
        ENTRY;

        CDEBUG(D_VFSTRACE, "VFS Op:inode=%lu/%u(%p)\n", inode->i_ino,
               inode->i_generation, inode);


        if (inode->i_sb->s_root != file->f_dentry)
                ll_stats_ops_tally(sbi, LPROC_LL_RELEASE, 1);
        fd = LUSTRE_FPRIVATE(file);
        LASSERT(fd != NULL);

        /*
         * The last ref on @file, maybe not the the owner pid of statahead.
         * Different processes can open the same dir, "ll_opendir_key" means:
<<<<<<< HEAD
         * it is me that should stop the statahead thread.
         */
        if (lli->lli_opendir_key == fd)
                ll_stop_statahead(inode, fd);
=======
         * it is me that should stop the statahead thread. */
        if (lli->lli_opendir_key == fd && lli->lli_opendir_pid != 0)
                ll_stop_statahead(inode, lli->lli_opendir_key);
>>>>>>> 03b71240

        if (inode->i_sb->s_root == file->f_dentry) {
                LUSTRE_FPRIVATE(file) = NULL;
                ll_file_data_put(fd);
                RETURN(0);
        }

        if (lsm)
                lov_test_and_clear_async_rc(lsm);
        lli->lli_async_rc = 0;

        rc = ll_mdc_close(sbi->ll_mdc_exp, inode, file);
        RETURN(rc);
}

static int ll_intent_file_open(struct file *file, void *lmm,
                               int lmmsize, struct lookup_intent *itp)
{
        struct ll_sb_info *sbi = ll_i2sbi(file->f_dentry->d_inode);
<<<<<<< HEAD
        struct mdc_op_data data = { { 0 } };
=======
        struct mdc_op_data data;
>>>>>>> 03b71240
        struct dentry *parent = file->f_dentry->d_parent;
        const char *name = file->f_dentry->d_name.name;
        const int len = file->f_dentry->d_name.len;
        struct inode *inode = file->f_dentry->d_inode;
        struct ptlrpc_request *req;
        int rc;
        ENTRY;

        if (!parent)
                RETURN(-ENOENT);

        ll_prepare_mdc_op_data(&data, parent->d_inode, inode,
                               name, len, O_RDWR, NULL);

        /* Usually we come here only for NFSD, and we want open lock.
           But we can also get here with pre 2.6.15 patchless kernels, and in
           that case that lock is also ok */
        /* We can also get here if there was cached open handle in revalidate_it
         * but it disappeared while we were getting from there to ll_file_open.
         * But this means this file was closed and immediatelly opened which
         * makes a good candidate for using OPEN lock */
        /* If lmmsize & lmm are not 0, we are just setting stripe info
         * parameters. No need for the open lock */
        if (!lmm && !lmmsize)
                itp->it_flags |= MDS_OPEN_LOCK;

        rc = mdc_intent_lock(sbi->ll_mdc_exp, &data, lmm, lmmsize, itp,
                              0 /*unused */, &req, ll_mdc_blocking_ast, 0);
        if (rc == -ESTALE) {
                /* reason for keep own exit path - don`t flood log
                * with messages with -ESTALE errors.
                */
                if (!it_disposition(itp, DISP_OPEN_OPEN) ||
                     it_open_error(DISP_OPEN_OPEN, itp))
                        GOTO(out, rc);
                ll_release_openhandle(file->f_dentry, itp);
                GOTO(out, rc);
        }

        if (rc != 0 || it_open_error(DISP_OPEN_OPEN, itp)) {
                rc = rc ? rc : it_open_error(DISP_OPEN_OPEN, itp);
                CDEBUG(D_VFSTRACE, "lock enqueue: err: %d\n", rc);
                GOTO(out, rc);
        }

        if (itp->d.lustre.it_lock_mode)
                mdc_set_lock_data(&itp->d.lustre.it_lock_handle,
                                  inode);

        rc = ll_prep_inode(sbi->ll_osc_exp, &file->f_dentry->d_inode,
                           req, DLM_REPLY_REC_OFF, NULL);
out:
        ptlrpc_req_finished(itp->d.lustre.it_data);
        it_clear_disposition(itp, DISP_ENQ_COMPLETE);
        ll_intent_drop_lock(itp);

        RETURN(rc);
}


static void ll_och_fill(struct ll_inode_info *lli, struct lookup_intent *it,
                        struct obd_client_handle *och)
{
        struct ptlrpc_request *req = it->d.lustre.it_data;
        struct mds_body *body;

        LASSERT(och);

        body = lustre_msg_buf(req->rq_repmsg, DLM_REPLY_REC_OFF, sizeof(*body));
        LASSERT(body != NULL);                  /* reply already checked out */
        /* and swabbed in mdc_enqueue */
        LASSERT(lustre_rep_swabbed(req, DLM_REPLY_REC_OFF));

        memcpy(&och->och_fh, &body->handle, sizeof(body->handle));
        och->och_magic = OBD_CLIENT_HANDLE_MAGIC;
        lli->lli_io_epoch = body->io_epoch;

        mdc_set_open_replay_data(och, it->d.lustre.it_data);
}

int ll_local_open(struct file *file, struct lookup_intent *it,
                  struct ll_file_data *fd, struct obd_client_handle *och)
{
        ENTRY;

        LASSERT(!LUSTRE_FPRIVATE(file));

        LASSERT(fd != NULL);

        if (och)
                ll_och_fill(ll_i2info(file->f_dentry->d_inode), it, och);
        LUSTRE_FPRIVATE(file) = fd;
        ll_readahead_init(file->f_dentry->d_inode, &fd->fd_ras);
        fd->fd_omode = it->it_flags;

        RETURN(0);
}

/* Open a file, and (for the very first open) create objects on the OSTs at
 * this time.  If opened with O_LOV_DELAY_CREATE, then we don't do the object
 * creation or open until ll_lov_setstripe() ioctl is called.  We grab
 * lli_open_sem to ensure no other process will create objects, send the
 * stripe MD to the MDS, or try to destroy the objects if that fails.
 *
 * If we already have the stripe MD locally then we don't request it in
 * mdc_open(), by passing a lmm_size = 0.
 *
 * It is up to the application to ensure no other processes open this file
 * in the O_LOV_DELAY_CREATE case, or the default striping pattern will be
 * used.  We might be able to avoid races of that sort by getting lli_open_sem
 * before returning in the O_LOV_DELAY_CREATE case and dropping it here
 * or in ll_file_release(), but I'm not sure that is desirable/necessary.
 */
int ll_file_open(struct inode *inode, struct file *file)
{
        struct ll_inode_info *lli = ll_i2info(inode);
        struct lookup_intent *it, oit = { .it_op = IT_OPEN,
                                          .it_flags = file->f_flags };
        struct lov_stripe_md *lsm;
        struct ptlrpc_request *req = NULL;
        struct obd_client_handle **och_p;
        __u64 *och_usecount;
        struct ll_file_data *fd;
        int rc = 0, opendir_set = 0;
        ENTRY;

        CDEBUG(D_VFSTRACE, "VFS Op:inode=%lu/%u(%p), flags %o\n", inode->i_ino,
               inode->i_generation, inode, file->f_flags);

#ifdef HAVE_VFS_INTENT_PATCHES
        it = file->f_it;
#else
        it = file->private_data; /* XXX: compat macro */
        file->private_data = NULL; /* prevent ll_local_open assertion */
#endif

        fd = ll_file_data_get();
        if (fd == NULL)
                RETURN(-ENOMEM);

        if (S_ISDIR(inode->i_mode)) {
again:
                spin_lock(&lli->lli_lock);
<<<<<<< HEAD
                /*
                 * "lli->lli_opendir_pid != 0" means someone has set it.
                 * "lli->lli_sai != NULL" means the previous statahead has not
                 *                        been cleanup.
                 */
                if (lli->lli_opendir_pid == 0 && lli->lli_sai == NULL) {
                        opendir_set = 1;
                        lli->lli_opendir_pid = cfs_curproc_pid();
=======
                if (lli->lli_opendir_key == NULL && lli->lli_opendir_pid == 0) {
                        LASSERT(lli->lli_sai == NULL);
>>>>>>> 03b71240
                        lli->lli_opendir_key = fd;
                        lli->lli_opendir_pid = cfs_curproc_pid();
                        opendir_set = 1;
                } else if (unlikely(lli->lli_opendir_pid == cfs_curproc_pid() &&
                                    lli->lli_opendir_key != NULL)) {
                        /* Two cases for this:
                         * (1) The same process open such directory many times.
                         * (2) The old process opened the directory, and exited
                         *     before its children processes. Then new process
                         *     with the same pid opens such directory before the
                         *     old process's children processes exit.
<<<<<<< HEAD
                         * Change the owner to the latest one.
                         */
                        opendir_set = 2;
                        lli->lli_opendir_key = fd;
=======
                         * reset stat ahead for such cases. */
                        spin_unlock(&lli->lli_lock);
                        CDEBUG(D_INFO, "Conflict statahead for %.*s %lu/%u"
                               " reset it.\n", file->f_dentry->d_name.len,
                               file->f_dentry->d_name.name,
                               inode->i_ino, inode->i_generation);
                        ll_stop_statahead(inode, lli->lli_opendir_key);
                        goto again;
>>>>>>> 03b71240
                }
                spin_unlock(&lli->lli_lock);
        }

        if (inode->i_sb->s_root == file->f_dentry) {
                LUSTRE_FPRIVATE(file) = fd;
                RETURN(0);
        }

        if (!it || !it->d.lustre.it_disposition) {
                /* Convert f_flags into access mode. We cannot use file->f_mode,
                 * because everything but O_ACCMODE mask was stripped from it */
                if ((oit.it_flags + 1) & O_ACCMODE)
                        oit.it_flags++;
                if (file->f_flags & O_TRUNC)
                        oit.it_flags |= FMODE_WRITE;

                /* kernel only call f_op->open in dentry_open.  filp_open calls
                 * dentry_open after call to open_namei that checks permissions.
                 * Only nfsd_open call dentry_open directly without checking
                 * permissions and because of that this code below is safe. */
                if (oit.it_flags & FMODE_WRITE)
                        oit.it_flags |= MDS_OPEN_OWNEROVERRIDE;

                /* We do not want O_EXCL here, presumably we opened the file
                 * already? XXX - NFS implications? */
                oit.it_flags &= ~O_EXCL;

                it = &oit;
        }

restart:
        /* Let's see if we have file open on MDS already. */
        if (it->it_flags & FMODE_WRITE) {
                och_p = &lli->lli_mds_write_och;
                och_usecount = &lli->lli_open_fd_write_count;
        } else if (it->it_flags & FMODE_EXEC) {
                och_p = &lli->lli_mds_exec_och;
                och_usecount = &lli->lli_open_fd_exec_count;
         } else {
                och_p = &lli->lli_mds_read_och;
                och_usecount = &lli->lli_open_fd_read_count;
        }

        LASSERTF(it->it_flags != 0, "it %p dist %d \n", it,
                 it->d.lustre.it_disposition);

        down(&lli->lli_och_sem);
        if (*och_p) { /* Open handle is present */
                if (it_disposition(it, DISP_OPEN_OPEN)) {
                        /* Well, there's extra open request that we do not need,
                           let's close it somehow. This will decref request. */
                        rc = it_open_error(DISP_OPEN_OPEN, it);
                        if (rc) {
                                up(&lli->lli_och_sem);
                                ll_file_data_put(fd);
                                GOTO(out_openerr, rc);
                        }
                        ll_release_openhandle(file->f_dentry, it);
                        lprocfs_counter_incr(ll_i2sbi(inode)->ll_stats,
                                             LPROC_LL_OPEN);
                }
                (*och_usecount)++;

                rc = ll_local_open(file, it, fd, NULL);

                LASSERTF(rc == 0, "rc = %d\n", rc);
        } else {
                LASSERT(*och_usecount == 0);
                if (!it->d.lustre.it_disposition) {
                        /* We cannot just request lock handle now, new ELC code
                           means that one of other OPEN locks for this file
                           could be cancelled, and since blocking ast handler
                           would attempt to grab och_sem as well, that would
                           result in a deadlock */
                        up(&lli->lli_och_sem);
                        rc = ll_intent_file_open(file, NULL, 0, it);
                        if (rc) {
                                ll_file_data_put(fd);
                                GOTO(out_openerr, rc);
                        }

                        mdc_set_lock_data(&it->d.lustre.it_lock_handle,
                                          file->f_dentry->d_inode);
                        goto restart;
                }

                OBD_ALLOC(*och_p, sizeof (struct obd_client_handle));
                if (!*och_p) {
                        ll_file_data_put(fd);
                        GOTO(out_och_free, rc = -ENOMEM);
                }
                (*och_usecount)++;
               req = it->d.lustre.it_data;

                /* mdc_intent_lock() didn't get a request ref if there was an
                 * open error, so don't do cleanup on the request here
                 * (bug 3430) */
                /* XXX (green): Should not we bail out on any error here, not
                 * just open error? */
                rc = it_open_error(DISP_OPEN_OPEN, it);
                if (rc) {
                        ll_file_data_put(fd);
                        GOTO(out_och_free, rc);
                }

                ll_stats_ops_tally(ll_i2sbi(inode), LPROC_LL_OPEN, 1);
                rc = ll_local_open(file, it, fd, *och_p);
                LASSERTF(rc == 0, "rc = %d\n", rc);
        }
        up(&lli->lli_och_sem);

        /* Must do this outside lli_och_sem lock to prevent deadlock where
           different kind of OPEN lock for this same inode gets cancelled
           by ldlm_cancel_lru */
        if (!S_ISREG(inode->i_mode))
                GOTO(out, rc);

        lsm = lli->lli_smd;
        if (lsm == NULL) {
                if (file->f_flags & O_LOV_DELAY_CREATE ||
                    !(file->f_mode & FMODE_WRITE)) {
                        CDEBUG(D_INODE, "object creation was delayed\n");
                        GOTO(out, rc);
                }
        }
        file->f_flags &= ~O_LOV_DELAY_CREATE;
        GOTO(out, rc);
 out:
        ptlrpc_req_finished(req);
        if (req)
                it_clear_disposition(it, DISP_ENQ_OPEN_REF);
        if (rc == 0) {
                ll_open_complete(inode);
        } else {
out_och_free:
                if (*och_p) {
                        OBD_FREE(*och_p, sizeof (struct obd_client_handle));
                        *och_p = NULL; /* OBD_FREE writes some magic there */
                        (*och_usecount)--;
                }
                up(&lli->lli_och_sem);
out_openerr:
<<<<<<< HEAD
                if (opendir_set) {
                        lli->lli_opendir_key = NULL;
                        lli->lli_opendir_pid = 0;
                } else if (unlikely(opendir_set == 2)) {
                        ll_stop_statahead(inode, fd);
                }
=======
                if (opendir_set != 0)
                        ll_stop_statahead(inode, lli->lli_opendir_key);
>>>>>>> 03b71240
        }
        return rc;
}

/* Fills the obdo with the attributes for the inode defined by lsm */
int ll_lsm_getattr(struct obd_export *exp, struct lov_stripe_md *lsm,
                   struct obdo *oa)
{
        struct ptlrpc_request_set *set;
        struct obd_info oinfo = { { { 0 } } };
        int rc;
        ENTRY;

        LASSERT(lsm != NULL);

        memset(oa, 0, sizeof *oa);
        oinfo.oi_md = lsm;
        oinfo.oi_oa = oa;
        oa->o_id = lsm->lsm_object_id;
<<<<<<< HEAD
        oa->o_gr = lsm->lsm_object_gr;
        oa->o_mode = S_IFREG;
        oa->o_valid = OBD_MD_FLID | OBD_MD_FLTYPE | OBD_MD_FLSIZE |
                OBD_MD_FLBLOCKS | OBD_MD_FLBLKSZ | OBD_MD_FLMTIME |
                OBD_MD_FLCTIME | OBD_MD_FLGROUP;
=======
        oa->o_mode = S_IFREG;
        oa->o_valid = OBD_MD_FLID | OBD_MD_FLTYPE | OBD_MD_FLSIZE |
                OBD_MD_FLBLOCKS | OBD_MD_FLBLKSZ | OBD_MD_FLMTIME |
                OBD_MD_FLCTIME;
>>>>>>> 03b71240

        set = ptlrpc_prep_set();
        if (set == NULL) {
                rc = -ENOMEM;
        } else {
                rc = obd_getattr_async(exp, &oinfo, set);
                if (rc == 0)
                        rc = ptlrpc_set_wait(set);
                ptlrpc_set_destroy(set);
        }
        if (rc)
                RETURN(rc);

        oa->o_valid &= (OBD_MD_FLBLOCKS | OBD_MD_FLBLKSZ | OBD_MD_FLMTIME |
                        OBD_MD_FLCTIME | OBD_MD_FLSIZE);
        RETURN(0);
}

static int ll_lock_to_stripe_offset(struct inode *inode, struct ldlm_lock *lock)
{
        struct ll_inode_info *lli = ll_i2info(inode);
        struct lov_stripe_md *lsm = lli->lli_smd;
        struct obd_export *exp = ll_i2obdexp(inode);
        struct {
                char name[16];
                struct ldlm_lock *lock;
        } key = { .name = KEY_LOCK_TO_STRIPE, .lock = lock };
        __u32 stripe, vallen = sizeof(stripe);
        int rc;
        ENTRY;

        if (lsm->lsm_stripe_count == 1)
                GOTO(check, stripe = 0);

        /* get our offset in the lov */
        rc = obd_get_info(exp, sizeof(key), &key, &vallen, &stripe, lsm);
        if (rc != 0) {
                CERROR("obd_get_info: rc = %d\n", rc);
                RETURN(rc);
        }
        LASSERT(stripe < lsm->lsm_stripe_count);

check:
<<<<<<< HEAD
        loinfo = lsm->lsm_oinfo[stripe];
        if (!osc_res_name_eq(loinfo->loi_id, loinfo->loi_gr,
                            &lock->l_resource->lr_name)) {
=======
        if (lsm->lsm_oinfo[stripe]->loi_id != lock->l_resource->lr_name.name[0]||
            lsm->lsm_oinfo[stripe]->loi_gr != lock->l_resource->lr_name.name[1]){
>>>>>>> 03b71240
                LDLM_ERROR(lock, "resource doesn't match object "LPU64"/"LPU64,
                           lsm->lsm_oinfo[stripe]->loi_id,
                           lsm->lsm_oinfo[stripe]->loi_gr);
                RETURN(-ELDLM_NO_LOCK_DATA);
        }

        RETURN(stripe);
}

/* Get extra page reference to ensure it is not going away */
void ll_pin_extent_cb(void *data)
{
        struct page *page = data;

        page_cache_get(page);

        return;
}
/* Flush the page from page cache for an extent as its canceled.
 * Page to remove is delivered as @data.
 *
 * No one can dirty the extent until we've finished our work and they cannot
 * enqueue another lock.  The DLM protects us from ll_file_read/write here,
 * but other kernel actors could have pages locked.
 *
 * If @discard is set, there is no need to write the page if it is dirty.
 *
 * Called with the DLM lock held. */
int ll_page_removal_cb(void *data, int discard)
{
        int rc;
        struct page *page = data;
        struct address_space *mapping;

        ENTRY;

        /* We have page reference already from ll_pin_page */
        lock_page(page);

        /* Already truncated by somebody */
        if (!page->mapping)
                GOTO(out, rc = 0);

        mapping = page->mapping;

        ll_teardown_mmaps(mapping,
                          (__u64)page->index << PAGE_CACHE_SHIFT,
                          ((__u64)page->index<<PAGE_CACHE_SHIFT)|
                                                              ~PAGE_CACHE_MASK);
        LL_CDEBUG_PAGE(D_PAGE, page, "removing page\n");
        if (!discard && PageWriteback(page))
                wait_on_page_writeback(page);

        if (!discard && clear_page_dirty_for_io(page)) {
                rc = ll_call_writepage(page->mapping->host, page);
                /* either waiting for io to complete or reacquiring
                 * the lock that the failed writepage released */
                lock_page(page);
                wait_on_page_writeback(page);
                if (rc < 0) {
                        CERROR("writepage inode %lu(%p) of page %p "
                               "failed: %d\n", mapping->host->i_ino,
                               mapping->host, page, rc);
#if (LINUX_VERSION_CODE > KERNEL_VERSION(2,5,0))
                        if (rc == -ENOSPC)
                                set_bit(AS_ENOSPC, &mapping->flags);
                        else
                                set_bit(AS_EIO, &mapping->flags);
#else
                        mapping->gfp_mask |= AS_EIO_MASK;
#endif
                }
        }
        if (page->mapping != NULL) {
                struct ll_async_page *llap = llap_cast_private(page);
                // checking again to account for writeback's lock_page()
                LL_CDEBUG_PAGE(D_PAGE, page, "truncating\n");
                if (llap)
                        ll_ra_accounting(llap, page->mapping);
                ll_truncate_complete_page(page);
        }
        EXIT;
out:
        LASSERT(!PageWriteback(page));
        unlock_page(page);
        page_cache_release(page);

        return 0;
}

int ll_extent_lock_cancel_cb(struct ldlm_lock *lock, struct ldlm_lock_desc *new,
                             void *data, int flag)
{
        struct inode *inode;
        struct ll_inode_info *lli;
        struct lov_stripe_md *lsm;
        int stripe;
        __u64 kms;

        ENTRY;

        if ((unsigned long)data > 0 && (unsigned long)data < 0x1000) {
                LDLM_ERROR(lock, "cancelling lock with bad data %p", data);
                LBUG();
        }

        inode = ll_inode_from_lock(lock);
        if (inode == NULL)
                RETURN(0);
        lli = ll_i2info(inode);
        if (lli == NULL)
                GOTO(iput, 0);
        if (lli->lli_smd == NULL)
                GOTO(iput, 0);
        lsm = lli->lli_smd;

        stripe = ll_lock_to_stripe_offset(inode, lock);
        if (stripe < 0)
                GOTO(iput, 0);

        lov_stripe_lock(lsm);
        lock_res_and_lock(lock);
        kms = ldlm_extent_shift_kms(lock,
                                    lsm->lsm_oinfo[stripe]->loi_kms);

        if (lsm->lsm_oinfo[stripe]->loi_kms != kms)
                LDLM_DEBUG(lock, "updating kms from "LPU64" to "LPU64,
                           lsm->lsm_oinfo[stripe]->loi_kms, kms);
        lsm->lsm_oinfo[stripe]->loi_kms = kms;
        unlock_res_and_lock(lock);
        lov_stripe_unlock(lsm);
        ll_try_done_writing(inode);
        EXIT;
iput:
        iput(inode);

        return 0;
}

#if 0
int ll_async_completion_ast(struct ldlm_lock *lock, int flags, void *data)
{
        /* XXX ALLOCATE - 160 bytes */
        struct inode *inode = ll_inode_from_lock(lock);
        struct ll_inode_info *lli = ll_i2info(inode);
        struct lustre_handle lockh = { 0 };
        struct ost_lvb *lvb;
        int stripe;
        ENTRY;

        if (flags & (LDLM_FL_BLOCK_WAIT | LDLM_FL_BLOCK_GRANTED |
                     LDLM_FL_BLOCK_CONV)) {
                LBUG(); /* not expecting any blocked async locks yet */
                LDLM_DEBUG(lock, "client-side async enqueue returned a blocked "
                           "lock, returning");
                ldlm_lock_dump(D_OTHER, lock, 0);
                ldlm_reprocess_all(lock->l_resource);
                RETURN(0);
        }

        LDLM_DEBUG(lock, "client-side async enqueue: granted/glimpsed");

        stripe = ll_lock_to_stripe_offset(inode, lock);
        if (stripe < 0)
                goto iput;

        if (lock->l_lvb_len) {
                struct lov_stripe_md *lsm = lli->lli_smd;
                __u64 kms;
                lvb = lock->l_lvb_data;
                lsm->lsm_oinfo[stripe].loi_rss = lvb->lvb_size;

                lock_res_and_lock(lock);
                ll_inode_size_lock(inode, 1);
                kms = MAX(lsm->lsm_oinfo[stripe].loi_kms, lvb->lvb_size);
                kms = ldlm_extent_shift_kms(NULL, kms);
                if (lsm->lsm_oinfo[stripe].loi_kms != kms)
                        LDLM_DEBUG(lock, "updating kms from "LPU64" to "LPU64,
                                   lsm->lsm_oinfo[stripe].loi_kms, kms);
                lsm->lsm_oinfo[stripe].loi_kms = kms;
                ll_inode_size_unlock(inode, 1);
                unlock_res_and_lock(lock);
        }

iput:
        iput(inode);
        wake_up(&lock->l_waitq);

        ldlm_lock2handle(lock, &lockh);
        ldlm_lock_decref(&lockh, LCK_PR);
        RETURN(0);
}
#endif

static int ll_glimpse_callback(struct ldlm_lock *lock, void *reqp)
{
        struct ptlrpc_request *req = reqp;
        struct inode *inode = ll_inode_from_lock(lock);
        struct ll_inode_info *lli;
        struct lov_stripe_md *lsm;
        struct ost_lvb *lvb;
        int rc, stripe;
        int size[2] = { sizeof(struct ptlrpc_body), sizeof(*lvb) };
        ENTRY;

        if (inode == NULL)
                GOTO(out, rc = -ELDLM_NO_LOCK_DATA);
        lli = ll_i2info(inode);
        if (lli == NULL)
                GOTO(iput, rc = -ELDLM_NO_LOCK_DATA);
        lsm = lli->lli_smd;
        if (lsm == NULL)
                GOTO(iput, rc = -ELDLM_NO_LOCK_DATA);

        /* First, find out which stripe index this lock corresponds to. */
        stripe = ll_lock_to_stripe_offset(inode, lock);
        if (stripe < 0)
                GOTO(iput, rc = -ELDLM_NO_LOCK_DATA);

        rc = lustre_pack_reply(req, 2, size, NULL);
        if (rc)
                GOTO(iput, rc);

        lvb = lustre_msg_buf(req->rq_repmsg, REPLY_REC_OFF, sizeof(*lvb));
        lvb->lvb_size = lli->lli_smd->lsm_oinfo[stripe]->loi_kms;
        lvb->lvb_mtime = LTIME_S(inode->i_mtime);
        lvb->lvb_atime = LTIME_S(inode->i_atime);
        lvb->lvb_ctime = LTIME_S(inode->i_ctime);

        LDLM_DEBUG(lock, "i_size: %llu -> stripe number %u -> kms "LPU64
                   " atime "LPU64", mtime "LPU64", ctime "LPU64,
                   i_size_read(inode), stripe, lvb->lvb_size, lvb->lvb_mtime,
                   lvb->lvb_atime, lvb->lvb_ctime);
 iput:
        iput(inode);

 out:
        /* These errors are normal races, so we don't want to fill the console
         * with messages by calling ptlrpc_error() */
        if (rc == -ELDLM_NO_LOCK_DATA)
                lustre_pack_reply(req, 1, NULL, NULL);

        req->rq_status = rc;
        return rc;
}

int ll_glimpse_ioctl(struct ll_sb_info *sbi, struct lov_stripe_md *lsm,
                     lstat_t *st)
{
        struct lustre_handle lockh = { 0 };
        struct ldlm_enqueue_info einfo = { 0 };
        struct obd_info oinfo = { { { 0 } } };
        struct ost_lvb lvb;
        int rc;

        ENTRY;

        einfo.ei_type = LDLM_EXTENT;
        einfo.ei_mode = LCK_PR;
        einfo.ei_cb_bl = osc_extent_blocking_cb;
        einfo.ei_cb_cp = ldlm_completion_ast;
        einfo.ei_cb_gl = ll_glimpse_callback;
        einfo.ei_cbdata = NULL;

        oinfo.oi_policy.l_extent.end = OBD_OBJECT_EOF;
        oinfo.oi_lockh = &lockh;
        oinfo.oi_md = lsm;
        oinfo.oi_flags = LDLM_FL_HAS_INTENT;

        rc = obd_enqueue_rqset(sbi->ll_osc_exp, &oinfo, &einfo);
        if (rc == -ENOENT)
                RETURN(rc);
        if (rc != 0) {
                CERROR("obd_enqueue returned rc %d, "
                       "returning -EIO\n", rc);
                RETURN(rc > 0 ? -EIO : rc);
        }

        lov_stripe_lock(lsm);
        memset(&lvb, 0, sizeof(lvb));
        obd_merge_lvb(sbi->ll_osc_exp, lsm, &lvb, 0);
        st->st_size = lvb.lvb_size;
        st->st_blocks = lvb.lvb_blocks;
        st->st_mtime = lvb.lvb_mtime;
        st->st_atime = lvb.lvb_atime;
        st->st_ctime = lvb.lvb_ctime;
        lov_stripe_unlock(lsm);

        RETURN(rc);
}

/* NB: obd_merge_lvb will prefer locally cached writes if they extend the
 * file (because it prefers KMS over RSS when larger) */
int ll_glimpse_size(struct inode *inode, int ast_flags)
{
        struct ll_inode_info *lli = ll_i2info(inode);
        struct ll_sb_info *sbi = ll_i2sbi(inode);
        struct lustre_handle lockh = { 0 };
        struct ldlm_enqueue_info einfo = { 0 };
        struct obd_info oinfo = { { { 0 } } };
        struct ost_lvb lvb;
        int rc;
        ENTRY;

        CDEBUG(D_DLMTRACE, "Glimpsing inode %lu\n", inode->i_ino);

        if (!lli->lli_smd) {
                CDEBUG(D_DLMTRACE, "No objects for inode %lu\n", inode->i_ino);
                RETURN(0);
        }

        /* NOTE: this looks like DLM lock request, but it may not be one. Due
         *       to LDLM_FL_HAS_INTENT flag, this is glimpse request, that
         *       won't revoke any conflicting DLM locks held. Instead,
         *       ll_glimpse_callback() will be called on each client
         *       holding a DLM lock against this file, and resulting size
         *       will be returned for each stripe. DLM lock on [0, EOF] is
         *       acquired only if there were no conflicting locks. */
        einfo.ei_type = LDLM_EXTENT;
        einfo.ei_mode = LCK_PR;
        einfo.ei_cb_bl = osc_extent_blocking_cb;
        einfo.ei_cb_cp = ldlm_completion_ast;
        einfo.ei_cb_gl = ll_glimpse_callback;
        einfo.ei_cbdata = inode;

        oinfo.oi_policy.l_extent.end = OBD_OBJECT_EOF;
        oinfo.oi_lockh = &lockh;
        oinfo.oi_md = lli->lli_smd;
        oinfo.oi_flags = ast_flags | LDLM_FL_HAS_INTENT;

        rc = obd_enqueue_rqset(sbi->ll_osc_exp, &oinfo, &einfo);
        if (rc == -ENOENT)
                RETURN(rc);
        if (rc != 0) {
                CERROR("obd_enqueue returned rc %d, returning -EIO\n", rc);
                RETURN(rc > 0 ? -EIO : rc);
        }

        ll_inode_size_lock(inode, 1);
        inode_init_lvb(inode, &lvb);
        rc = obd_merge_lvb(sbi->ll_osc_exp, lli->lli_smd, &lvb, 0);
        i_size_write(inode, lvb.lvb_size);
        inode->i_blocks = lvb.lvb_blocks;
        LTIME_S(inode->i_mtime) = lvb.lvb_mtime;
        LTIME_S(inode->i_atime) = lvb.lvb_atime;
        LTIME_S(inode->i_ctime) = lvb.lvb_ctime;
        ll_inode_size_unlock(inode, 1);

        CDEBUG(D_DLMTRACE, "glimpse: size: %llu, blocks: %llu\n",
               i_size_read(inode), (long long)inode->i_blocks);

        RETURN(rc);
}

int ll_extent_lock(struct ll_file_data *fd, struct inode *inode,
                   struct lov_stripe_md *lsm, int mode,
                   ldlm_policy_data_t *policy, struct lustre_handle *lockh,
                   int ast_flags)
{
        struct ll_sb_info *sbi = ll_i2sbi(inode);
        struct ost_lvb lvb;
        struct ldlm_enqueue_info einfo = { 0 };
        struct obd_info oinfo = { { { 0 } } };
        int rc;
        ENTRY;

        LASSERT(!lustre_handle_is_used(lockh));
        LASSERT(lsm != NULL);

        /* don't drop the mmapped file to LRU */
        if (mapping_mapped(inode->i_mapping))
                ast_flags |= LDLM_FL_NO_LRU;

        /* XXX phil: can we do this?  won't it screw the file size up? */
        if ((fd && (fd->fd_flags & LL_FILE_IGNORE_LOCK)) ||
            (sbi->ll_flags & LL_SBI_NOLCK))
                RETURN(0);

        CDEBUG(D_DLMTRACE, "Locking inode %lu, start "LPU64" end "LPU64"\n",
               inode->i_ino, policy->l_extent.start, policy->l_extent.end);

        einfo.ei_type = LDLM_EXTENT;
        einfo.ei_mode = mode;
        einfo.ei_cb_bl = osc_extent_blocking_cb;
        einfo.ei_cb_cp = ldlm_completion_ast;
        einfo.ei_cb_gl = ll_glimpse_callback;
        einfo.ei_cbdata = inode;

        oinfo.oi_policy = *policy;
        oinfo.oi_lockh = lockh;
        oinfo.oi_md = lsm;
        oinfo.oi_flags = ast_flags;

        rc = obd_enqueue(sbi->ll_osc_exp, &oinfo, &einfo, NULL);
        *policy = oinfo.oi_policy;
        if (rc > 0)
                rc = -EIO;

        ll_inode_size_lock(inode, 1);
        inode_init_lvb(inode, &lvb);
        obd_merge_lvb(sbi->ll_osc_exp, lsm, &lvb, 1);

        if (policy->l_extent.start == 0 &&
            policy->l_extent.end == OBD_OBJECT_EOF) {
                /* vmtruncate()->ll_truncate() first sets the i_size and then
                 * the kms under both a DLM lock and the
                 * ll_inode_size_lock().  If we don't get the
                 * ll_inode_size_lock() here we can match the DLM lock and
                 * reset i_size from the kms before the truncating path has
                 * updated the kms.  generic_file_write can then trust the
                 * stale i_size when doing appending writes and effectively
                 * cancel the result of the truncate.  Getting the
                 * ll_inode_size_lock() after the enqueue maintains the DLM
                 * -> ll_inode_size_lock() acquiring order. */
                i_size_write(inode, lvb.lvb_size);
                CDEBUG(D_INODE, "inode=%lu, updating i_size %llu\n",
                       inode->i_ino, i_size_read(inode));
        }

        if (rc == 0) {
                LTIME_S(inode->i_mtime) = lvb.lvb_mtime;
                LTIME_S(inode->i_atime) = lvb.lvb_atime;
                LTIME_S(inode->i_ctime) = lvb.lvb_ctime;
        }
        ll_inode_size_unlock(inode, 1);

        RETURN(rc);
}

int ll_extent_unlock(struct ll_file_data *fd, struct inode *inode,
                     struct lov_stripe_md *lsm, int mode,
                     struct lustre_handle *lockh)
{
        struct ll_sb_info *sbi = ll_i2sbi(inode);
        int rc;
        ENTRY;

        /* XXX phil: can we do this?  won't it screw the file size up? */
        if ((fd && (fd->fd_flags & LL_FILE_IGNORE_LOCK)) ||
            (sbi->ll_flags & LL_SBI_NOLCK))
                RETURN(0);

        rc = obd_cancel(sbi->ll_osc_exp, lsm, mode, lockh);

        RETURN(rc);
}

static void ll_set_file_contended(struct inode *inode)
{
        struct ll_inode_info *lli = ll_i2info(inode);

        lli->lli_contention_time = cfs_time_current();
        set_bit(LLI_F_CONTENDED, &lli->lli_flags);
}

void ll_clear_file_contended(struct inode *inode)
{
        struct ll_inode_info *lli = ll_i2info(inode);

        clear_bit(LLI_F_CONTENDED, &lli->lli_flags);
}

static int ll_is_file_contended(struct file *file)
{
        struct inode *inode = file->f_dentry->d_inode;
        struct ll_inode_info *lli = ll_i2info(inode);
        struct ll_sb_info *sbi = ll_i2sbi(inode);
        struct ll_file_data *fd = LUSTRE_FPRIVATE(file);
        ENTRY;

        if (!(sbi->ll_lco.lco_flags & OBD_CONNECT_SRVLOCK)) {
                CDEBUG(D_INFO, "the server does not support SRVLOCK feature,"
                       " osc connect flags = 0x"LPX64"\n",
                       sbi->ll_lco.lco_flags);
                RETURN(0);
        }
        if (fd && (fd->fd_flags & LL_FILE_IGNORE_LOCK))
                RETURN(1);
        if (test_bit(LLI_F_CONTENDED, &lli->lli_flags)) {
                cfs_time_t cur_time = cfs_time_current();
                cfs_time_t retry_time;

                retry_time = cfs_time_add(
                        lli->lli_contention_time,
                        cfs_time_seconds(sbi->ll_contention_time));
                if (cfs_time_after(cur_time, retry_time)) {
                        ll_clear_file_contended(inode);
                        RETURN(0);
                }
                RETURN(1);
        }
        RETURN(0);
}

static int ll_file_get_tree_lock_iov(struct ll_lock_tree *tree,
                                     struct file *file, const struct iovec *iov,
                                     unsigned long nr_segs,
<<<<<<< HEAD
                                     obd_off start, obd_off end, int rw)
=======
                                     loff_t start, loff_t end, int rw)
>>>>>>> 03b71240
{
        int append;
        int tree_locked = 0;
        int rc;
        struct inode * inode = file->f_dentry->d_inode;

        append = (rw == OBD_BRW_WRITE) && (file->f_flags & O_APPEND);

        if (append || !ll_is_file_contended(file)) {
                struct ll_lock_tree_node *node;
                int ast_flags;

                ast_flags = append ? 0 : LDLM_FL_DENY_ON_CONTENTION;
                if (file->f_flags & O_NONBLOCK)
                        ast_flags |= LDLM_FL_BLOCK_NOWAIT;
                node = ll_node_from_inode(inode, start, end,
                                          (rw == OBD_BRW_WRITE) ? LCK_PW : LCK_PR);
                if (IS_ERR(node)) {
                        rc = PTR_ERR(node);
                        GOTO(out, rc);
                }
                tree->lt_fd = LUSTRE_FPRIVATE(file);
                rc = ll_tree_lock_iov(tree, node, iov, nr_segs, ast_flags);
                if (rc == 0)
                        tree_locked = 1;
                else if (rc == -EUSERS)
                        ll_set_file_contended(inode);
                else
                        GOTO(out, rc);
        }
        RETURN(tree_locked);
out:
        return rc;
}

/* XXX: exact copy from kernel code (__generic_file_aio_write_nolock from rhel4)
 */
static size_t ll_file_get_iov_count(const struct iovec *iov,
                                     unsigned long *nr_segs)
{
        size_t count = 0;
        unsigned long seg;

        for (seg = 0; seg < *nr_segs; seg++) {
                const struct iovec *iv = &iov[seg];

                /*
                 * If any segment has a negative length, or the cumulative
                 * length ever wraps negative then return -EINVAL.
                 */
                count += iv->iov_len;
                if (unlikely((ssize_t)(count|iv->iov_len) < 0))
                        return -EINVAL;
                if (access_ok(VERIFY_WRITE, iv->iov_base, iv->iov_len))
                        continue;
                if (seg == 0)
                        return -EFAULT;
                *nr_segs = seg;
                count -= iv->iov_len;   /* This segment is no good */
                break;
        }
        return count;
}

static int iov_copy_update(unsigned long *nr_segs, const struct iovec **iov_out,
                           unsigned long *nrsegs_copy,
                           struct iovec *iov_copy, size_t *offset,
                           size_t size)
{
        int i;
        const struct iovec *iov = *iov_out;
        for (i = 0; i < *nr_segs;
             i++) {
                const struct iovec *iv = &iov[i];
                struct iovec *ivc = &iov_copy[i];
                *ivc = *iv;
                if (i == 0) {
                        ivc->iov_len -= *offset;
                        ivc->iov_base += *offset;
                }
                if (ivc->iov_len >= size) {
                        ivc->iov_len = size;
                        if (i == 0)
                                *offset += size;
                        else
                                *offset = size;
                        break;
                }
                size -= ivc->iov_len;
        }
        *iov_out += i;
        *nr_segs -= i;
        *nrsegs_copy = i + 1;

        return 0;
}

static int ll_reget_short_lock(struct page *page, int rw,
                               obd_off start, obd_off end,
                               void **cookie)
{
        struct ll_async_page *llap;
        struct obd_export *exp;
        struct inode *inode = page->mapping->host;

        ENTRY;

        exp = ll_i2obdexp(inode);
        if (exp == NULL)
                RETURN(0);

        llap = llap_cast_private(page);
        if (llap == NULL)
                RETURN(0);

        RETURN(obd_reget_short_lock(exp, ll_i2info(inode)->lli_smd,
                                    &llap->llap_cookie, rw, start, end,
                                    cookie));
}

static void ll_release_short_lock(struct inode *inode, obd_off end,
                                  void *cookie, int rw)
{
        struct obd_export *exp;
        int rc;

        exp = ll_i2obdexp(inode);
        if (exp == NULL)
                return;

        rc = obd_release_short_lock(exp, ll_i2info(inode)->lli_smd, end,
                                    cookie, rw);
        if (rc < 0)
                CERROR("unlock failed (%d)\n", rc);
}

static inline int ll_file_get_fast_lock(struct file *file,
                                        obd_off ppos, obd_off end,
                                        const struct iovec *iov,
                                        unsigned long nr_segs,
                                        void **cookie, int rw)
{
        int rc = 0, seg;
        struct page *page;

        ENTRY;

        /* we would like this read request to be lockfree */
        for (seg = 0; seg < nr_segs; seg++) {
                const struct iovec *iv = &iov[seg];
                if (ll_region_mapped((unsigned long)iv->iov_base, iv->iov_len))
                        GOTO(out, rc);
        }

        page = find_lock_page(file->f_dentry->d_inode->i_mapping,
                              ppos >> CFS_PAGE_SHIFT);
        if (page) {
                if (ll_reget_short_lock(page, rw, ppos, end, cookie))
                        rc = 1;

                unlock_page(page);
                page_cache_release(page);
        }

out:
        RETURN(rc);
}

static inline void ll_file_put_fast_lock(struct inode *inode, obd_off end,
                                         void *cookie, int rw)
{
        ll_release_short_lock(inode, end, cookie, rw);
}

enum ll_lock_style {
        LL_LOCK_STYLE_NOLOCK   = 0,
        LL_LOCK_STYLE_FASTLOCK = 1,
        LL_LOCK_STYLE_TREELOCK = 2
};

static inline int ll_file_get_lock(struct file *file, obd_off ppos,
                                   obd_off end, const struct iovec *iov,
                                   unsigned long nr_segs, void **cookie,
                                   struct ll_lock_tree *tree, int rw)
{
        int rc;

        ENTRY;

        if (ll_file_get_fast_lock(file, ppos, end, iov, nr_segs, cookie, rw))
                RETURN(LL_LOCK_STYLE_FASTLOCK);

        rc = ll_file_get_tree_lock_iov(tree, file, iov, nr_segs,
                                       ppos, end, rw);
        /* rc: 1 for tree lock, 0 for no lock, <0 for error */
        switch (rc) {
        case 1:
                RETURN(LL_LOCK_STYLE_TREELOCK);
        case 0:
                RETURN(LL_LOCK_STYLE_NOLOCK);
        }

        /* an error happened if we reached this point, rc = -errno here */
        RETURN(rc);
}

static inline void ll_file_put_lock(struct inode *inode, obd_off end,
                                    enum ll_lock_style lock_style,
                                    void *cookie, struct ll_lock_tree *tree,
                                    int rw)

{
        switch (lock_style) {
        case LL_LOCK_STYLE_TREELOCK:
                ll_tree_unlock(tree);
                break;
        case LL_LOCK_STYLE_FASTLOCK:
                ll_file_put_fast_lock(inode, end, cookie, rw);
                break;
        default:
                CERROR("invalid locking style (%d)\n", lock_style);
        }
}

#ifdef HAVE_FILE_READV
static ssize_t ll_file_readv(struct file *file, const struct iovec *iov,
                              unsigned long nr_segs, loff_t *ppos)
{
#else
static ssize_t ll_file_aio_read(struct kiocb *iocb, const struct iovec *iov,
                                unsigned long nr_segs, loff_t pos)
{
        struct file *file = iocb->ki_filp;
        loff_t *ppos = &iocb->ki_pos;
#endif
        struct inode *inode = file->f_dentry->d_inode;
        struct ll_inode_info *lli = ll_i2info(inode);
        struct lov_stripe_md *lsm = lli->lli_smd;
        struct ll_sb_info *sbi = ll_i2sbi(inode);
        struct ll_lock_tree tree;
        struct ost_lvb lvb;
        struct ll_ra_read bead;
        int ra = 0;
        obd_off end;
        ssize_t retval, chunk, sum = 0;
        int lock_style;
        struct iovec *iov_copy = NULL;
        unsigned long nrsegs_copy, nrsegs_orig = 0;
        size_t count, iov_offset = 0;
        __u64 kms;
        void *cookie;
        ENTRY;

        count = ll_file_get_iov_count(iov, &nr_segs);
        CDEBUG(D_VFSTRACE, "VFS Op:inode=%lu/%u(%p),size="LPSZ",offset=%Ld\n",
               inode->i_ino, inode->i_generation, inode, count, *ppos);
        /* "If nbyte is 0, read() will return 0 and have no other results."
         *                      -- Single Unix Spec */
        if (count == 0)
                RETURN(0);

        ll_stats_ops_tally(sbi, LPROC_LL_READ_BYTES, count);

        if (!lsm) {
                /* Read on file with no objects should return zero-filled
                 * buffers up to file size (we can get non-zero sizes with
                 * mknod + truncate, then opening file for read. This is a
                 * common pattern in NFS case, it seems). Bug 6243 */
                int notzeroed;
                /* Since there are no objects on OSTs, we have nothing to get
                 * lock on and so we are forced to access inode->i_size
                 * unguarded */

                /* Read beyond end of file */
                if (*ppos >= i_size_read(inode))
                        RETURN(0);

                if (count > i_size_read(inode) - *ppos)
                        count = i_size_read(inode) - *ppos;
                /* Make sure to correctly adjust the file pos pointer for
                 * EFAULT case */
                for (nrsegs_copy = 0; nrsegs_copy < nr_segs; nrsegs_copy++) {
                        const struct iovec *iv = &iov[nrsegs_copy];

                        if (count < iv->iov_len)
                                chunk = count;
                        else
                                chunk = iv->iov_len;
                        notzeroed = clear_user(iv->iov_base, chunk);
                        sum += (chunk - notzeroed);
                        count -= (chunk - notzeroed);
                        if (notzeroed || !count)
                                break;
                }
                *ppos += sum;
                if (!sum)
                        RETURN(-EFAULT);
                RETURN(sum);
        }

repeat:
        if (sbi->ll_max_rw_chunk != 0) {
                /* first, let's know the end of the current stripe */
                end = *ppos;
<<<<<<< HEAD
                obd_extent_calc(sbi->ll_osc_exp, lsm, OBD_CALC_STRIPE_END,&end);
=======
                obd_extent_calc(sbi->ll_osc_exp, lsm, OBD_CALC_STRIPE_END,
                                (obd_off *)&end);
>>>>>>> 03b71240

                /* correct, the end is beyond the request */
                if (end > *ppos + count - 1)
                        end = *ppos + count - 1;

                /* and chunk shouldn't be too large even if striping is wide */
                if (end - *ppos > sbi->ll_max_rw_chunk)
                        end = *ppos + sbi->ll_max_rw_chunk - 1;

                chunk = end - *ppos + 1;
                if ((count == chunk) && (iov_offset == 0)) {
                        if (iov_copy)
                                OBD_FREE(iov_copy, sizeof(*iov) * nrsegs_orig);

                        iov_copy = (struct iovec *)iov;
                        nrsegs_copy = nr_segs;
                } else {
                        if (!iov_copy) {
                                nrsegs_orig = nr_segs;
                                OBD_ALLOC(iov_copy, sizeof(*iov) * nr_segs);
                                if (!iov_copy)
                                        GOTO(out, retval = -ENOMEM);
                        }

                        iov_copy_update(&nr_segs, &iov, &nrsegs_copy, iov_copy,
                                        &iov_offset, chunk);
                }
        } else {
                end = *ppos + count - 1;
                iov_copy = (struct iovec *)iov;
                nrsegs_copy = nr_segs;
        }

        lock_style = ll_file_get_lock(file, (obd_off)(*ppos), end,
                                      iov_copy, nrsegs_copy, &cookie, &tree,
                                      OBD_BRW_READ);
        if (lock_style < 0)
                GOTO(out, retval = lock_style);

        ll_inode_size_lock(inode, 1);
        /*
         * Consistency guarantees: following possibilities exist for the
         * relation between region being read and real file size at this
         * moment:
         *
         *  (A): the region is completely inside of the file;
         *
         *  (B-x): x bytes of region are inside of the file, the rest is
         *  outside;
         *
         *  (C): the region is completely outside of the file.
         *
         * This classification is stable under DLM lock acquired by
         * ll_tree_lock() above, because to change class, other client has to
         * take DLM lock conflicting with our lock. Also, any updates to
         * ->i_size by other threads on this client are serialized by
         * ll_inode_size_lock(). This guarantees that short reads are handled
         * correctly in the face of concurrent writes and truncates.
         */
        inode_init_lvb(inode, &lvb);
        obd_merge_lvb(ll_i2sbi(inode)->ll_osc_exp, lsm, &lvb, 1);
        kms = lvb.lvb_size;
        if (*ppos + count - 1 > kms) {
                /* A glimpse is necessary to determine whether we return a
                 * short read (B) or some zeroes at the end of the buffer (C) */
                ll_inode_size_unlock(inode, 1);
                retval = ll_glimpse_size(inode, LDLM_FL_BLOCK_GRANTED);
                if (retval) {
                        if (lock_style != LL_LOCK_STYLE_NOLOCK)
                                ll_file_put_lock(inode, end, lock_style,
                                                 cookie, &tree, OBD_BRW_READ);
                        goto out;
                }
        } else {
                /* region is within kms and, hence, within real file size (A).
                 * We need to increase i_size to cover the read region so that
                 * generic_file_read() will do its job, but that doesn't mean
                 * the kms size is _correct_, it is only the _minimum_ size.
                 * If someone does a stat they will get the correct size which
                 * will always be >= the kms value here.  b=11081 */
                if (i_size_read(inode) < kms)
                        i_size_write(inode, kms);
                ll_inode_size_unlock(inode, 1);
        }

        chunk = end - *ppos + 1;
        CDEBUG(D_INODE,"Read ino %lu, "LPSZ" bytes, offset %lld, i_size %llu\n",
               inode->i_ino, chunk, *ppos, i_size_read(inode));

        /* turn off the kernel's read-ahead */
        if (lock_style != LL_LOCK_STYLE_NOLOCK) {
<<<<<<< HEAD
#if (LINUX_VERSION_CODE < KERNEL_VERSION(2,5,0))
                file->f_ramax = 0;
#else
                file->f_ra.ra_pages = 0;
#endif
=======
                file->f_ra.ra_pages = 0;
>>>>>>> 03b71240
                /* initialize read-ahead window once per syscall */
                if (ra == 0) {
                        ra = 1;
                        bead.lrr_start = *ppos >> CFS_PAGE_SHIFT;
                        bead.lrr_count = (count + CFS_PAGE_SIZE - 1) >> CFS_PAGE_SHIFT;
                        ll_ra_read_in(file, &bead);
                }

                /* BUG: 5972 */
                file_accessed(file);
#ifdef HAVE_FILE_READV
                retval = generic_file_readv(file, iov_copy, nrsegs_copy, ppos);
#else
                retval = generic_file_aio_read(iocb, iov_copy, nrsegs_copy,
                                               *ppos);
#endif
                ll_file_put_lock(inode, end, lock_style, cookie,
                                 &tree, OBD_BRW_READ);
        } else {
                retval = ll_file_lockless_io(file, iov_copy, nrsegs_copy, ppos,
                                             READ, chunk);
        }
        ll_rw_stats_tally(sbi, current->pid, file, count, 0);
        if (retval > 0) {
                count -= retval;
                sum += retval;
                if (retval == chunk && count > 0)
                        goto repeat;
        }

 out:
        if (ra != 0)
                ll_ra_read_ex(file, &bead);
        retval = (sum > 0) ? sum : retval;

        if (iov_copy && iov_copy != iov)
                OBD_FREE(iov_copy, sizeof(*iov) * nrsegs_orig);

        RETURN(retval);
}

static ssize_t ll_file_read(struct file *file, char *buf, size_t count,
                            loff_t *ppos)
{
        struct iovec local_iov = { .iov_base = (void __user *)buf,
                                   .iov_len = count };
#ifdef HAVE_FILE_READV
        return ll_file_readv(file, &local_iov, 1, ppos);
#else
        struct kiocb kiocb;
        ssize_t ret;

        init_sync_kiocb(&kiocb, file);
        kiocb.ki_pos = *ppos;
        kiocb.ki_left = count;

        ret = ll_file_aio_read(&kiocb, &local_iov, 1, kiocb.ki_pos);
        *ppos = kiocb.ki_pos;
        return ret;
#endif
}

/*
 * Write to a file (through the page cache).
 */
#ifdef HAVE_FILE_WRITEV
static ssize_t ll_file_writev(struct file *file, const struct iovec *iov,
                              unsigned long nr_segs, loff_t *ppos)
{
#else /* AIO stuff */
static ssize_t ll_file_aio_write(struct kiocb *iocb, const struct iovec *iov,
                                 unsigned long nr_segs, loff_t pos)
{
        struct file *file = iocb->ki_filp;
        loff_t *ppos = &iocb->ki_pos;
#endif
        struct inode *inode = file->f_dentry->d_inode;
        struct ll_sb_info *sbi = ll_i2sbi(inode);
        struct lov_stripe_md *lsm = ll_i2info(inode)->lli_smd;
        struct ll_lock_tree tree;
        loff_t maxbytes = ll_file_maxbytes(inode);
        loff_t lock_start, lock_end, end;
        ssize_t retval, chunk, sum = 0;
        int tree_locked;
        struct iovec *iov_copy = NULL;
        unsigned long nrsegs_copy, nrsegs_orig = 0;
        size_t count, iov_offset = 0;
        ENTRY;

        count = ll_file_get_iov_count(iov, &nr_segs);

        CDEBUG(D_VFSTRACE, "VFS Op:inode=%lu/%u(%p),size="LPSZ",offset=%Ld\n",
               inode->i_ino, inode->i_generation, inode, count, *ppos);

        SIGNAL_MASK_ASSERT(); /* XXX BUG 1511 */

        /* POSIX, but surprised the VFS doesn't check this already */
        if (count == 0)
                RETURN(0);

        /* If file was opened for LL_IOC_LOV_SETSTRIPE but the ioctl wasn't
         * called on the file, don't fail the below assertion (bug 2388). */
        if (file->f_flags & O_LOV_DELAY_CREATE &&
            ll_i2info(inode)->lli_smd == NULL)
                RETURN(-EBADF);

        LASSERT(ll_i2info(inode)->lli_smd != NULL);

        down(&ll_i2info(inode)->lli_write_sem);

repeat:
        chunk = 0; /* just to fix gcc's warning */
        end = *ppos + count - 1;

        if (file->f_flags & O_APPEND) {
                lock_start = 0;
                lock_end = OBD_OBJECT_EOF;
                iov_copy = (struct iovec *)iov;
                nrsegs_copy = nr_segs;
        } else if (sbi->ll_max_rw_chunk != 0) {
                /* first, let's know the end of the current stripe */
                end = *ppos;
                obd_extent_calc(sbi->ll_osc_exp, lsm, OBD_CALC_STRIPE_END,
                                (obd_off *)&end);

                /* correct, the end is beyond the request */
                if (end > *ppos + count - 1)
                        end = *ppos + count - 1;

                /* and chunk shouldn't be too large even if striping is wide */
                if (end - *ppos > sbi->ll_max_rw_chunk)
                        end = *ppos + sbi->ll_max_rw_chunk - 1;
                lock_start = *ppos;
                lock_end = end;
                chunk = end - *ppos + 1;
                if ((count == chunk) && (iov_offset == 0)) {
                        if (iov_copy)
                                OBD_FREE(iov_copy, sizeof(*iov) * nrsegs_orig);

                        iov_copy = (struct iovec *)iov;
                        nrsegs_copy = nr_segs;
                } else {
                        if (!iov_copy) {
                                nrsegs_orig = nr_segs;
                                OBD_ALLOC(iov_copy, sizeof(*iov) * nr_segs);
                                if (!iov_copy)
                                        GOTO(out, retval = -ENOMEM);
                        }
                        iov_copy_update(&nr_segs, &iov, &nrsegs_copy, iov_copy,
                                        &iov_offset, chunk);
                }
        } else {
                lock_start = *ppos;
                lock_end = end;
                iov_copy = (struct iovec *)iov;
                nrsegs_copy = nr_segs;
        }

        tree_locked = ll_file_get_tree_lock_iov(&tree, file, iov_copy,
                                                nrsegs_copy,
                                                (obd_off)lock_start,
                                                (obd_off)lock_end,
                                                OBD_BRW_WRITE);
        if (tree_locked < 0)
                GOTO(out, retval = tree_locked);

        /* This is ok, g_f_w will overwrite this under i_sem if it races
         * with a local truncate, it just makes our maxbyte checking easier.
         * The i_size value gets updated in ll_extent_lock() as a consequence
         * of the [0,EOF] extent lock we requested above. */
        if (file->f_flags & O_APPEND) {
                *ppos = i_size_read(inode);
                end = *ppos + count - 1;
        }

        if (*ppos >= maxbytes) {
                send_sig(SIGXFSZ, current, 0);
                GOTO(out_unlock, retval = -EFBIG);
        }
        if (end > maxbytes - 1)
                end = maxbytes - 1;

        /* generic_file_write handles O_APPEND after getting i_mutex */
        chunk = end - *ppos + 1;
        CDEBUG(D_INFO, "Writing inode %lu, "LPSZ" bytes, offset %Lu\n",
               inode->i_ino, chunk, *ppos);
        if (tree_locked)
#ifdef HAVE_FILE_WRITEV
                retval = generic_file_writev(file, iov_copy, nrsegs_copy, ppos);
#else
                retval = generic_file_aio_write(iocb, iov_copy, nrsegs_copy,
                                                *ppos);
#endif
        else
                retval = ll_file_lockless_io(file, iov_copy, nrsegs_copy,
                                             ppos, WRITE, chunk);
        ll_rw_stats_tally(ll_i2sbi(inode), current->pid, file, chunk, 1);

out_unlock:
        if (tree_locked)
                ll_tree_unlock(&tree);

out:
        if (retval > 0) {
                count -= retval;
                sum += retval;
                if (retval == chunk && count > 0)
                        goto repeat;
        }

        up(&ll_i2info(inode)->lli_write_sem);

        if (iov_copy && iov_copy != iov)
                OBD_FREE(iov_copy, sizeof(*iov) * nrsegs_orig);

        retval = (sum > 0) ? sum : retval;
        ll_stats_ops_tally(ll_i2sbi(inode), LPROC_LL_WRITE_BYTES,
                           retval > 0 ? retval : 0);
        RETURN(retval);
}

static ssize_t ll_file_write(struct file *file, const char *buf, size_t count,
                             loff_t *ppos)
{
        struct iovec local_iov = { .iov_base = (void __user *)buf,
                                   .iov_len = count };

#ifdef HAVE_FILE_WRITEV
        return ll_file_writev(file, &local_iov, 1, ppos);
#else
        struct kiocb kiocb;
        ssize_t ret;

        init_sync_kiocb(&kiocb, file);
        kiocb.ki_pos = *ppos;
        kiocb.ki_left = count;

        ret = ll_file_aio_write(&kiocb, &local_iov, 1, kiocb.ki_pos);
        *ppos = kiocb.ki_pos;

        return ret;
#endif
}

/*
 * Send file content (through pagecache) somewhere with helper
 */
#if (LINUX_VERSION_CODE > KERNEL_VERSION(2,5,0))
static ssize_t ll_file_sendfile(struct file *in_file, loff_t *ppos,size_t count,
                                read_actor_t actor, void *target)
{
        struct inode *inode = in_file->f_dentry->d_inode;
        struct ll_inode_info *lli = ll_i2info(inode);
        struct lov_stripe_md *lsm = lli->lli_smd;
        struct ll_lock_tree tree;
        struct ll_lock_tree_node *node;
        struct ost_lvb lvb;
        struct ll_ra_read bead;
        int rc;
        ssize_t retval;
        __u64 kms;
        ENTRY;
        CDEBUG(D_VFSTRACE, "VFS Op:inode=%lu/%u(%p),size="LPSZ",offset=%Ld\n",
               inode->i_ino, inode->i_generation, inode, count, *ppos);

        /* "If nbyte is 0, read() will return 0 and have no other results."
         *                      -- Single Unix Spec */
        if (count == 0)
                RETURN(0);

        ll_stats_ops_tally(ll_i2sbi(inode), LPROC_LL_READ_BYTES, count);
        /* turn off the kernel's read-ahead */
        in_file->f_ra.ra_pages = 0;

        /* File with no objects, nothing to lock */
        if (!lsm)
                RETURN(generic_file_sendfile(in_file, ppos, count, actor, target));

        node = ll_node_from_inode(inode, *ppos, *ppos + count - 1, LCK_PR);
        if (IS_ERR(node))
                RETURN(PTR_ERR(node));

        tree.lt_fd = LUSTRE_FPRIVATE(in_file);
        rc = ll_tree_lock(&tree, node, NULL, count,
                          in_file->f_flags & O_NONBLOCK?LDLM_FL_BLOCK_NOWAIT:0);
        if (rc != 0)
                RETURN(rc);

        ll_clear_file_contended(inode);
        ll_inode_size_lock(inode, 1);
        /*
         * Consistency guarantees: following possibilities exist for the
         * relation between region being read and real file size at this
         * moment:
         *
         *  (A): the region is completely inside of the file;
         *
         *  (B-x): x bytes of region are inside of the file, the rest is
         *  outside;
         *
         *  (C): the region is completely outside of the file.
         *
         * This classification is stable under DLM lock acquired by
         * ll_tree_lock() above, because to change class, other client has to
         * take DLM lock conflicting with our lock. Also, any updates to
         * ->i_size by other threads on this client are serialized by
         * ll_inode_size_lock(). This guarantees that short reads are handled
         * correctly in the face of concurrent writes and truncates.
         */
        inode_init_lvb(inode, &lvb);
        obd_merge_lvb(ll_i2sbi(inode)->ll_osc_exp, lsm, &lvb, 1);
        kms = lvb.lvb_size;
        if (*ppos + count - 1 > kms) {
                /* A glimpse is necessary to determine whether we return a
                 * short read (B) or some zeroes at the end of the buffer (C) */
                ll_inode_size_unlock(inode, 1);
                retval = ll_glimpse_size(inode, LDLM_FL_BLOCK_GRANTED);
                if (retval)
                        goto out;
        } else {
                /* region is within kms and, hence, within real file size (A) */
                i_size_write(inode, kms);
                ll_inode_size_unlock(inode, 1);
        }

        CDEBUG(D_INFO, "Send ino %lu, "LPSZ" bytes, offset %lld, i_size %llu\n",
               inode->i_ino, count, *ppos, i_size_read(inode));

        bead.lrr_start = *ppos >> CFS_PAGE_SHIFT;
        bead.lrr_count = (count + CFS_PAGE_SIZE - 1) >> CFS_PAGE_SHIFT;
        ll_ra_read_in(in_file, &bead);
        /* BUG: 5972 */
        file_accessed(in_file);
        retval = generic_file_sendfile(in_file, ppos, count, actor, target);
        ll_ra_read_ex(in_file, &bead);

 out:
        ll_tree_unlock(&tree);
        RETURN(retval);
}
#endif

static int ll_lov_recreate_obj(struct inode *inode, struct file *file,
                               unsigned long arg)
{
        struct ll_inode_info *lli = ll_i2info(inode);
        struct obd_export *exp = ll_i2obdexp(inode);
        struct ll_recreate_obj ucreatp;
        struct obd_trans_info oti = { 0 };
        struct obdo *oa = NULL;
        int lsm_size;
        int rc = 0;
        struct lov_stripe_md *lsm, *lsm2;
        ENTRY;

        if (!cfs_capable(CFS_CAP_SYS_ADMIN))
                RETURN(-EPERM);

        rc = copy_from_user(&ucreatp, (struct ll_recreate_obj *)arg,
                            sizeof(struct ll_recreate_obj));
        if (rc) {
                RETURN(-EFAULT);
        }
        OBDO_ALLOC(oa);
        if (oa == NULL)
                RETURN(-ENOMEM);

        down(&lli->lli_size_sem);
        lsm = lli->lli_smd;
        if (lsm == NULL)
                GOTO(out, rc = -ENOENT);
        lsm_size = sizeof(*lsm) + (sizeof(struct lov_oinfo) *
                   (lsm->lsm_stripe_count));

        OBD_ALLOC(lsm2, lsm_size);
        if (lsm2 == NULL)
                GOTO(out, rc = -ENOMEM);

        oa->o_id = ucreatp.lrc_id;
        oa->o_nlink = ucreatp.lrc_ost_idx;
        oa->o_flags |= OBD_FL_RECREATE_OBJS;
        oa->o_valid = OBD_MD_FLID | OBD_MD_FLFLAGS;
        obdo_from_inode(oa, inode, OBD_MD_FLTYPE | OBD_MD_FLATIME |
                        OBD_MD_FLMTIME | OBD_MD_FLCTIME);

        memcpy(lsm2, lsm, lsm_size);
        rc = obd_create(exp, oa, &lsm2, &oti);

        OBD_FREE(lsm2, lsm_size);
        GOTO(out, rc);
out:
        up(&lli->lli_size_sem);
        OBDO_FREE(oa);
        return rc;
}

int ll_lov_setstripe_ea_info(struct inode *inode, struct file *file,
                                    int flags, struct lov_user_md *lum,
                                    int lum_size)
{
        struct ll_inode_info *lli = ll_i2info(inode);
        struct lov_stripe_md *lsm;
        struct lookup_intent oit = {.it_op = IT_OPEN, .it_flags = flags};
        int rc = 0;
        ENTRY;

        down(&lli->lli_size_sem);
        lsm = lli->lli_smd;
        if (lsm) {
                up(&lli->lli_size_sem);
                CDEBUG(D_IOCTL, "stripe already exists for ino %lu\n",
                       inode->i_ino);
                RETURN(-EEXIST);
        }

        rc = ll_intent_file_open(file, lum, lum_size, &oit);
        if (rc)
                GOTO(out, rc);
        if (it_disposition(&oit, DISP_LOOKUP_NEG))
                GOTO(out_req_free, rc = -ENOENT);
        rc = oit.d.lustre.it_status;
        if (rc < 0)
                GOTO(out_req_free, rc);

        ll_release_openhandle(file->f_dentry, &oit);

 out:
        up(&lli->lli_size_sem);
        ll_intent_release(&oit);
        RETURN(rc);
out_req_free:
        ptlrpc_req_finished((struct ptlrpc_request *) oit.d.lustre.it_data);
        goto out;
}

int ll_lov_getstripe_ea_info(struct inode *inode, const char *filename,
                             struct lov_mds_md **lmmp, int *lmm_size,
                             struct ptlrpc_request **request)
{
        struct ll_sb_info *sbi = ll_i2sbi(inode);
        struct ll_fid  fid;
        struct mds_body  *body;
        struct lov_mds_md *lmm = NULL;
        struct ptlrpc_request *req = NULL;
        int rc, lmmsize;

        ll_inode2fid(&fid, inode);

        rc = ll_get_max_mdsize(sbi, &lmmsize);
        if (rc)
                RETURN(rc);

        rc = mdc_getattr_name(sbi->ll_mdc_exp, &fid,
                        filename, strlen(filename) + 1,
                        OBD_MD_FLEASIZE | OBD_MD_FLDIREA,
                        lmmsize, &req);
        if (rc < 0) {
                CDEBUG(D_INFO, "mdc_getattr_name failed "
                                "on %s: rc %d\n", filename, rc);
                GOTO(out, rc);
        }

        body = lustre_msg_buf(req->rq_repmsg, REPLY_REC_OFF,
                        sizeof(*body));
        LASSERT(body != NULL); /* checked by mdc_getattr_name */
        /* swabbed by mdc_getattr_name */
        LASSERT(lustre_rep_swabbed(req, REPLY_REC_OFF));

        lmmsize = body->eadatasize;

        if (!(body->valid & (OBD_MD_FLEASIZE | OBD_MD_FLDIREA)) ||
                        lmmsize == 0) {
                GOTO(out, rc = -ENODATA);
        }

        lmm = lustre_msg_buf(req->rq_repmsg, REPLY_REC_OFF + 1,
                        lmmsize);
        LASSERT(lmm != NULL);
        LASSERT(lustre_rep_swabbed(req, REPLY_REC_OFF + 1));

<<<<<<< HEAD
        if ((lmm->lmm_magic != cpu_to_le32(LOV_MAGIC_V1)) &&
            (lmm->lmm_magic != cpu_to_le32(LOV_MAGIC_V3)) &&
            (lmm->lmm_magic != cpu_to_le32(LOV_MAGIC_JOIN))) {
=======
        if ((lmm->lmm_magic != cpu_to_le32(LOV_MAGIC)) &&
             (lmm->lmm_magic != cpu_to_le32(LOV_MAGIC_JOIN))) {
>>>>>>> 03b71240
                GOTO(out, rc = -EPROTO);
        }
        /*
         * This is coming from the MDS, so is probably in
         * little endian.  We convert it to host endian before
         * passing it to userspace.
         */
        if (LOV_MAGIC != cpu_to_le32(LOV_MAGIC)) {
<<<<<<< HEAD
                /* if function called for directory - we should
                 * avoid swab not existent lsm objects */
                if (lmm->lmm_magic == cpu_to_le32(LOV_MAGIC_V1)) {
                        lustre_swab_lov_user_md_v1((struct lov_user_md_v1 *)lmm);
                        if (S_ISREG(body->mode))
                                lustre_swab_lov_user_md_objects(
                                 ((struct lov_user_md_v1 *)lmm)->lmm_objects,
                                 ((struct lov_user_md_v1 *)lmm)->lmm_stripe_count);
                } else if (lmm->lmm_magic == cpu_to_le32(LOV_MAGIC_V3)) {
                        lustre_swab_lov_user_md_v3((struct lov_user_md_v3 *)lmm);
                        if (S_ISREG(body->mode))
                                lustre_swab_lov_user_md_objects(
                                 ((struct lov_user_md_v3 *)lmm)->lmm_objects,
                                 ((struct lov_user_md_v3 *)lmm)->lmm_stripe_count);
=======
                if (lmm->lmm_magic == cpu_to_le32(LOV_MAGIC)) {
                        lustre_swab_lov_user_md((struct lov_user_md *)lmm);
                        /* if function called for directory - we should be
                         * avoid swab not existent lsm objects */
                        if (S_ISREG(body->mode))
                                lustre_swab_lov_user_md_objects((struct lov_user_md *)lmm);
>>>>>>> 03b71240
                } else if (lmm->lmm_magic == cpu_to_le32(LOV_MAGIC_JOIN)) {
                        lustre_swab_lov_user_md_join((struct lov_user_md_join *)lmm);
                }
        }

        if (lmm->lmm_magic == LOV_MAGIC_JOIN) {
                struct lov_stripe_md *lsm;
                struct lov_user_md_join *lmj;
                int lmj_size, i, aindex = 0;

                rc = obd_unpackmd(sbi->ll_osc_exp, &lsm, lmm, lmmsize);
                if (rc < 0)
                        GOTO(out, rc = -ENOMEM);
                rc = obd_checkmd(sbi->ll_osc_exp, sbi->ll_mdc_exp, lsm);
                if (rc)
                        GOTO(out_free_memmd, rc);

                lmj_size = sizeof(struct lov_user_md_join) +
                        lsm->lsm_stripe_count *
                        sizeof(struct lov_user_ost_data_join);
                OBD_ALLOC(lmj, lmj_size);
                if (!lmj)
                        GOTO(out_free_memmd, rc = -ENOMEM);

                memcpy(lmj, lmm, sizeof(struct lov_user_md_join));
                for (i = 0; i < lsm->lsm_stripe_count; i++) {
                        struct lov_extent *lex =
                                &lsm->lsm_array->lai_ext_array[aindex];

                        if (lex->le_loi_idx + lex->le_stripe_count <= i)
                                aindex ++;
                        CDEBUG(D_INFO, "aindex %d i %d l_extent_start "
                                        LPU64" len %d\n", aindex, i,
                                        lex->le_start, (int)lex->le_len);
                        lmj->lmm_objects[i].l_extent_start =
                                lex->le_start;

                        if ((int)lex->le_len == -1)
                                lmj->lmm_objects[i].l_extent_end = -1;
                        else
                                lmj->lmm_objects[i].l_extent_end =
                                        lex->le_start + lex->le_len;
                        lmj->lmm_objects[i].l_object_id =
                                lsm->lsm_oinfo[i]->loi_id;
                        lmj->lmm_objects[i].l_object_gr =
                                lsm->lsm_oinfo[i]->loi_gr;
                        lmj->lmm_objects[i].l_ost_gen =
                                lsm->lsm_oinfo[i]->loi_ost_gen;
                        lmj->lmm_objects[i].l_ost_idx =
                                lsm->lsm_oinfo[i]->loi_ost_idx;
                }
                lmm = (struct lov_mds_md *)lmj;
                lmmsize = lmj_size;
out_free_memmd:
                obd_free_memmd(sbi->ll_osc_exp, &lsm);
        }
out:
        *lmmp = lmm;
        *lmm_size = lmmsize;
        *request = req;
        return rc;
}
static int ll_lov_setea(struct inode *inode, struct file *file,
                            unsigned long arg)
{
        int flags = MDS_OPEN_HAS_OBJS | FMODE_WRITE;
        struct lov_user_md  *lump;
        int lum_size = sizeof(struct lov_user_md) +
                       sizeof(struct lov_user_ost_data);
        int rc;
        ENTRY;

        if (!cfs_capable(CFS_CAP_SYS_ADMIN))
                RETURN(-EPERM);

        OBD_ALLOC(lump, lum_size);
        if (lump == NULL) {
                RETURN(-ENOMEM);
        }
        rc = copy_from_user(lump, (struct lov_user_md  *)arg, lum_size);
        if (rc) {
                OBD_FREE(lump, lum_size);
                RETURN(-EFAULT);
        }

        rc = ll_lov_setstripe_ea_info(inode, file, flags, lump, lum_size);

        OBD_FREE(lump, lum_size);
        RETURN(rc);
}

static int ll_lov_setstripe(struct inode *inode, struct file *file,
                            unsigned long arg)
{
        struct lov_user_md_v3 lumv3;
        struct lov_user_md_v1 *lumv1 = (struct lov_user_md_v1 *)&lumv3;
        struct lov_user_md_v1 *lumv1p = (struct lov_user_md_v1 *)arg;
        struct lov_user_md_v3 *lumv3p = (struct lov_user_md_v3 *)arg;
        int lum_size;
        int rc;
        int flags = FMODE_WRITE;
        ENTRY;

        /* first try with v1 which is smaller than v3 */
        lum_size = sizeof(struct lov_user_md_v1);
        rc = copy_from_user(lumv1, lumv1p, lum_size);
        if (rc)
                RETURN(-EFAULT);

        if (lumv1->lmm_magic == LOV_USER_MAGIC_V3) {
                lum_size = sizeof(struct lov_user_md_v3);
                rc = copy_from_user(&lumv3, lumv3p, lum_size);
                if (rc)
                        RETURN(-EFAULT);
        }

        rc = ll_lov_setstripe_ea_info(inode, file, flags, lumv1, lum_size);
        if (rc == 0) {
<<<<<<< HEAD
                 put_user(0, &lumv1p->lmm_stripe_count);
                 rc = obd_iocontrol(LL_IOC_LOV_GETSTRIPE, ll_i2obdexp(inode),
                                    0, ll_i2info(inode)->lli_smd,
                                    (void *)arg);
=======
                 put_user(0, &lump->lmm_stripe_count);
                 rc = obd_iocontrol(LL_IOC_LOV_GETSTRIPE, ll_i2obdexp(inode),
                                    0, ll_i2info(inode)->lli_smd, lump);
>>>>>>> 03b71240
        }
        RETURN(rc);
}

static int ll_lov_getstripe(struct inode *inode, unsigned long arg)
{
        struct lov_stripe_md *lsm = ll_i2info(inode)->lli_smd;

        if (!lsm)
                RETURN(-ENODATA);

        return obd_iocontrol(LL_IOC_LOV_GETSTRIPE, ll_i2obdexp(inode), 0, lsm,
                            (void *)arg);
}

static int ll_get_grouplock(struct inode *inode, struct file *file,
                            unsigned long arg)
{
        struct ll_file_data *fd = LUSTRE_FPRIVATE(file);
        ldlm_policy_data_t policy = { .l_extent = { .start = 0,
                                                    .end = OBD_OBJECT_EOF}};
        struct lustre_handle lockh = { 0 };
        struct ll_inode_info *lli = ll_i2info(inode);
        struct lov_stripe_md *lsm = lli->lli_smd;
        int flags = 0, rc;
        ENTRY;

        if (fd->fd_flags & LL_FILE_GROUP_LOCKED) {
                RETURN(-EINVAL);
        }

        policy.l_extent.gid = arg;
        if (file->f_flags & O_NONBLOCK)
                flags = LDLM_FL_BLOCK_NOWAIT;

        rc = ll_extent_lock(fd, inode, lsm, LCK_GROUP, &policy, &lockh, flags);
        if (rc)
                RETURN(rc);

        fd->fd_flags |= LL_FILE_GROUP_LOCKED|LL_FILE_IGNORE_LOCK;
        fd->fd_gid = arg;
        memcpy(&fd->fd_cwlockh, &lockh, sizeof(lockh));

        RETURN(0);
}

static int ll_put_grouplock(struct inode *inode, struct file *file,
                            unsigned long arg)
{
        struct ll_file_data *fd = LUSTRE_FPRIVATE(file);
        struct ll_inode_info *lli = ll_i2info(inode);
        struct lov_stripe_md *lsm = lli->lli_smd;
        int rc;
        ENTRY;

        if (!(fd->fd_flags & LL_FILE_GROUP_LOCKED)) {
                /* Ugh, it's already unlocked. */
                RETURN(-EINVAL);
        }

        if (fd->fd_gid != arg) /* Ugh? Unlocking with different gid? */
                RETURN(-EINVAL);

        fd->fd_flags &= ~(LL_FILE_GROUP_LOCKED|LL_FILE_IGNORE_LOCK);

        rc = ll_extent_unlock(fd, inode, lsm, LCK_GROUP, &fd->fd_cwlockh);
        if (rc)
                RETURN(rc);

        fd->fd_gid = 0;
        memset(&fd->fd_cwlockh, 0, sizeof(fd->fd_cwlockh));

        RETURN(0);
}

#if LUSTRE_FIX >= 50
static int join_sanity_check(struct inode *head, struct inode *tail)
{
        ENTRY;
        if ((ll_i2sbi(head)->ll_flags & LL_SBI_JOIN) == 0) {
                CERROR("server do not support join \n");
                RETURN(-EINVAL);
        }
        if (!S_ISREG(tail->i_mode) || !S_ISREG(head->i_mode)) {
                CERROR("tail ino %lu and ino head %lu must be regular\n",
                       head->i_ino, tail->i_ino);
                RETURN(-EINVAL);
        }
        if (head->i_ino == tail->i_ino) {
                CERROR("file %lu can not be joined to itself \n", head->i_ino);
                RETURN(-EINVAL);
        }
        if (i_size_read(head) % JOIN_FILE_ALIGN) {
                CERROR("hsize %llu must be times of 64K\n", i_size_read(head));
                RETURN(-EINVAL);
        }
        RETURN(0);
}

static int join_file(struct inode *head_inode, struct file *head_filp,
                     struct file *tail_filp)
{
        struct dentry *tail_dentry = tail_filp->f_dentry;
        struct lookup_intent oit = {.it_op = IT_OPEN,
                                   .it_flags = head_filp->f_flags|O_JOIN_FILE};
        struct ldlm_enqueue_info einfo = { LDLM_IBITS, LCK_PW,
                ll_mdc_blocking_ast, ldlm_completion_ast, NULL, NULL };

        struct lustre_handle lockh;
        struct mdc_op_data *op_data;
        int    rc;
        loff_t data;
        ENTRY;

        tail_dentry = tail_filp->f_dentry;

        OBD_ALLOC_PTR(op_data);
        if (op_data == NULL) {
                RETURN(-ENOMEM);
        }

        data = i_size_read(head_inode);
        ll_prepare_mdc_op_data(op_data, head_inode,
                               tail_dentry->d_parent->d_inode,
                               tail_dentry->d_name.name,
                               tail_dentry->d_name.len, 0, &data);
        rc = mdc_enqueue(ll_i2mdcexp(head_inode), &einfo, &oit,
                         op_data, &lockh, NULL, 0, 0);

        if (rc < 0)
                GOTO(out, rc);

        rc = oit.d.lustre.it_status;

        if (rc < 0 || it_open_error(DISP_OPEN_OPEN, &oit)) {
                rc = rc ? rc : it_open_error(DISP_OPEN_OPEN, &oit);
                ptlrpc_req_finished((struct ptlrpc_request *)
                                    oit.d.lustre.it_data);
                GOTO(out, rc);
        }

        if (oit.d.lustre.it_lock_mode) { /* If we got lock - release it right
                                           * away */
                ldlm_lock_decref(&lockh, oit.d.lustre.it_lock_mode);
                oit.d.lustre.it_lock_mode = 0;
        }
        ptlrpc_req_finished((struct ptlrpc_request *) oit.d.lustre.it_data);
        it_clear_disposition(&oit, DISP_ENQ_COMPLETE);
        ll_release_openhandle(head_filp->f_dentry, &oit);
out:
        if (op_data)
                OBD_FREE_PTR(op_data);
        ll_intent_release(&oit);
        RETURN(rc);
}

static int ll_file_join(struct inode *head, struct file *filp,
                        char *filename_tail)
{
        struct inode *tail = NULL, *first = NULL, *second = NULL;
        struct dentry *tail_dentry;
        struct file *tail_filp, *first_filp, *second_filp;
        struct ll_lock_tree first_tree, second_tree;
        struct ll_lock_tree_node *first_node, *second_node;
        struct ll_inode_info *hlli = ll_i2info(head), *tlli;
        int rc = 0, cleanup_phase = 0;
        ENTRY;

        CDEBUG(D_VFSTRACE, "VFS Op:head=%lu/%u(%p) tail %s\n",
               head->i_ino, head->i_generation, head, filename_tail);

        tail_filp = filp_open(filename_tail, O_WRONLY, 0644);
        if (IS_ERR(tail_filp)) {
                CERROR("Can not open tail file %s", filename_tail);
                rc = PTR_ERR(tail_filp);
                GOTO(cleanup, rc);
        }
        tail = igrab(tail_filp->f_dentry->d_inode);

        tlli = ll_i2info(tail);
        tail_dentry = tail_filp->f_dentry;
        LASSERT(tail_dentry);
        cleanup_phase = 1;

        /*reorder the inode for lock sequence*/
        first = head->i_ino > tail->i_ino ? head : tail;
        second = head->i_ino > tail->i_ino ? tail : head;
        first_filp = head->i_ino > tail->i_ino ? filp : tail_filp;
        second_filp = head->i_ino > tail->i_ino ? tail_filp : filp;

        CDEBUG(D_INFO, "reorder object from %lu:%lu to %lu:%lu \n",
               head->i_ino, tail->i_ino, first->i_ino, second->i_ino);
        first_node = ll_node_from_inode(first, 0, OBD_OBJECT_EOF, LCK_EX);
        if (IS_ERR(first_node)){
                rc = PTR_ERR(first_node);
                GOTO(cleanup, rc);
        }
        first_tree.lt_fd = first_filp->private_data;
        rc = ll_tree_lock(&first_tree, first_node, NULL, 0, 0);
        if (rc != 0)
                GOTO(cleanup, rc);
        cleanup_phase = 2;

        second_node = ll_node_from_inode(second, 0, OBD_OBJECT_EOF, LCK_EX);
        if (IS_ERR(second_node)){
                rc = PTR_ERR(second_node);
                GOTO(cleanup, rc);
        }
        second_tree.lt_fd = second_filp->private_data;
        rc = ll_tree_lock(&second_tree, second_node, NULL, 0, 0);
        if (rc != 0)
                GOTO(cleanup, rc);
        cleanup_phase = 3;

        rc = join_sanity_check(head, tail);
        if (rc)
                GOTO(cleanup, rc);

        rc = join_file(head, filp, tail_filp);
        if (rc)
                GOTO(cleanup, rc);
cleanup:
        switch (cleanup_phase) {
        case 3:
                ll_tree_unlock(&second_tree);
                obd_cancel_unused(ll_i2obdexp(second),
                                  ll_i2info(second)->lli_smd, 0, NULL);
        case 2:
                ll_tree_unlock(&first_tree);
                obd_cancel_unused(ll_i2obdexp(first),
                                  ll_i2info(first)->lli_smd, 0, NULL);
        case 1:
                filp_close(tail_filp, 0);
                if (tail)
                        iput(tail);
                if (head && rc == 0) {
                        obd_free_memmd(ll_i2sbi(head)->ll_osc_exp,
                                       &hlli->lli_smd);
                        hlli->lli_smd = NULL;
                }
        case 0:
                break;
        default:
                CERROR("invalid cleanup_phase %d\n", cleanup_phase);
                LBUG();
        }
        RETURN(rc);
}
#endif  /* LUSTRE_FIX >= 50 */

/**
 * Close inode open handle
 *
 * \param dentry [in]     dentry which contains the inode
 * \param it     [in,out] intent which contains open info and result
 *
 * \retval 0     success
 * \retval <0    failure
 */
int ll_release_openhandle(struct dentry *dentry, struct lookup_intent *it)
{
        struct inode *inode = dentry->d_inode;
        struct obd_client_handle *och;
        int rc;
        ENTRY;

        LASSERT(inode);

        /* Root ? Do nothing. */
        if (dentry->d_inode->i_sb->s_root == dentry)
                RETURN(0);

        /* No open handle to close? Move away */
        if (!it_disposition(it, DISP_OPEN_OPEN))
                RETURN(0);

        LASSERT(it_open_error(DISP_OPEN_OPEN, it) == 0);

        OBD_ALLOC(och, sizeof(*och));
        if (!och)
                GOTO(out, rc = -ENOMEM);

        ll_och_fill(ll_i2info(inode), it, och);
<<<<<<< HEAD

        rc = ll_close_inode_openhandle(inode, och);

=======

        rc = ll_close_inode_openhandle(inode, och);

>>>>>>> 03b71240
        OBD_FREE(och, sizeof(*och));
 out:
        /* this one is in place of ll_file_open */
        if (it_disposition(it, DISP_ENQ_OPEN_REF))
                ptlrpc_req_finished(it->d.lustre.it_data);
        it_clear_disposition(it, DISP_ENQ_OPEN_REF);
        RETURN(rc);
}

int ll_fiemap(struct inode *inode, struct ll_user_fiemap *fiemap,
              int num_bytes)
{
        struct obd_export *exp = ll_i2obdexp(inode);
        struct lov_stripe_md *lsm = ll_i2info(inode)->lli_smd;
        struct ll_fiemap_info_key fm_key = { .name = KEY_FIEMAP, };
        int vallen = num_bytes;
        int rc;
        ENTRY;

        /* If the stripe_count > 1 and the application does not understand
         * DEVICE_ORDER flag, then it cannot interpret the extents correctly.
         */
        if (lsm->lsm_stripe_count > 1 &&
            !(fiemap->fm_flags & FIEMAP_FLAG_DEVICE_ORDER))
                return -EOPNOTSUPP;

        fm_key.oa.o_id = lsm->lsm_object_id;
        fm_key.oa.o_valid = OBD_MD_FLID;

        obdo_from_inode(&fm_key.oa, inode, OBD_MD_FLFID | OBD_MD_FLSIZE);

        /* If filesize is 0, then there would be no objects for mapping */
        if (fm_key.oa.o_size == 0) {
                fiemap->fm_mapped_extents = 0;
                RETURN(0);
        }

        memcpy(&fm_key.fiemap, fiemap, sizeof(*fiemap));

        rc = obd_get_info(exp, sizeof(fm_key), &fm_key, &vallen, fiemap, lsm);
        if (rc)
                CERROR("obd_get_info failed: rc = %d\n", rc);

        RETURN(rc);
}

int ll_file_ioctl(struct inode *inode, struct file *file, unsigned int cmd,
                  unsigned long arg)
{
        struct ll_file_data *fd = LUSTRE_FPRIVATE(file);
        int flags;
        ENTRY;

        CDEBUG(D_VFSTRACE, "VFS Op:inode=%lu/%u(%p),cmd=%x\n", inode->i_ino,
               inode->i_generation, inode, cmd);
        ll_stats_ops_tally(ll_i2sbi(inode), LPROC_LL_IOCTL, 1);

        /* asm-ppc{,64} declares TCGETS, et. al. as type 't' not 'T' */
        if (_IOC_TYPE(cmd) == 'T' || _IOC_TYPE(cmd) == 't') /* tty ioctls */
                RETURN(-ENOTTY);

        switch(cmd) {
        case LL_IOC_GETFLAGS:
                /* Get the current value of the file flags */
                return put_user(fd->fd_flags, (int *)arg);
        case LL_IOC_SETFLAGS:
        case LL_IOC_CLRFLAGS:
                /* Set or clear specific file flags */
                /* XXX This probably needs checks to ensure the flags are
                 *     not abused, and to handle any flag side effects.
                 */
                if (get_user(flags, (int *) arg))
                        RETURN(-EFAULT);

                if (cmd == LL_IOC_SETFLAGS) {
                        if ((flags & LL_FILE_IGNORE_LOCK) &&
                            !(file->f_flags & O_DIRECT)) {
                                CERROR("%s: unable to disable locking on "
                                       "non-O_DIRECT file\n", current->comm);
                                RETURN(-EINVAL);
                        }

                        fd->fd_flags |= flags;
                } else {
                        fd->fd_flags &= ~flags;
                }
                RETURN(0);
        case LL_IOC_LOV_SETSTRIPE:
                RETURN(ll_lov_setstripe(inode, file, arg));
        case LL_IOC_LOV_SETEA:
                RETURN(ll_lov_setea(inode, file, arg));
        case LL_IOC_LOV_GETSTRIPE:
                RETURN(ll_lov_getstripe(inode, arg));
        case LL_IOC_RECREATE_OBJ:
                RETURN(ll_lov_recreate_obj(inode, file, arg));
        case EXT3_IOC_FIEMAP: {
                struct ll_user_fiemap *fiemap_s;
                size_t num_bytes, ret_bytes;
                unsigned int extent_count;
                int rc = 0;

                /* Get the extent count so we can calculate the size of
                 * required fiemap buffer */
                if (get_user(extent_count,
                    &((struct ll_user_fiemap __user *)arg)->fm_extent_count))
                        RETURN(-EFAULT);
                num_bytes = sizeof(*fiemap_s) + (extent_count *
                                                 sizeof(struct ll_fiemap_extent));
                OBD_VMALLOC(fiemap_s, num_bytes);
                if (fiemap_s == NULL)
                        RETURN(-ENOMEM);

                if (copy_from_user(fiemap_s,(struct ll_user_fiemap __user *)arg,
                                   sizeof(*fiemap_s)))
                        GOTO(error, rc = -EFAULT);

                if (fiemap_s->fm_flags & ~LUSTRE_FIEMAP_FLAGS_COMPAT) {
                        fiemap_s->fm_flags = fiemap_s->fm_flags &
                                                    ~LUSTRE_FIEMAP_FLAGS_COMPAT;
                        if (copy_to_user((char *)arg, fiemap_s,
                                         sizeof(*fiemap_s)))
                                GOTO(error, rc = -EFAULT);

                        GOTO(error, rc = -EBADR);
                }

                /* If fm_extent_count is non-zero, read the first extent since
                 * it is used to calculate end_offset and device from previous
                 * fiemap call. */
                if (extent_count) {
                        if (copy_from_user(&fiemap_s->fm_extents[0],
                            (char __user *)arg + sizeof(*fiemap_s),
                            sizeof(struct ll_fiemap_extent)))
                                GOTO(error, rc = -EFAULT);
                }

                if (fiemap_s->fm_flags & FIEMAP_FLAG_SYNC) {
                        int rc;

                        rc = filemap_fdatawrite(inode->i_mapping);
                        if (rc)
                                GOTO(error, rc);
                }

                rc = ll_fiemap(inode, fiemap_s, num_bytes);
                if (rc)
                        GOTO(error, rc);

                ret_bytes = sizeof(struct ll_user_fiemap);

                if (extent_count != 0)
                        ret_bytes += (fiemap_s->fm_mapped_extents *
                                         sizeof(struct ll_fiemap_extent));

                if (copy_to_user((void *)arg, fiemap_s, ret_bytes))
                        rc = -EFAULT;

error:
                OBD_VFREE(fiemap_s, num_bytes);
                RETURN(rc);
        }
        case EXT3_IOC_GETFLAGS:
        case EXT3_IOC_SETFLAGS:
                RETURN(ll_iocontrol(inode, file, cmd, arg));
        case EXT3_IOC_GETVERSION_OLD:
        case EXT3_IOC_GETVERSION:
                RETURN(put_user(inode->i_generation, (int *)arg));
        case LL_IOC_JOIN: {
#if LUSTRE_FIX >= 50
                /* Allow file join in beta builds to allow debuggging */
                char *ftail;
                int rc;

                ftail = getname((const char *)arg);
                if (IS_ERR(ftail))
                        RETURN(PTR_ERR(ftail));
                rc = ll_file_join(inode, file, ftail);
                putname(ftail);
                RETURN(rc);
#else
                CWARN("file join is not supported in this version of Lustre\n");
                RETURN(-ENOTTY);
#endif
        }
        case LL_IOC_GROUP_LOCK:
                RETURN(ll_get_grouplock(inode, file, arg));
        case LL_IOC_GROUP_UNLOCK:
                RETURN(ll_put_grouplock(inode, file, arg));
        case IOC_OBD_STATFS:
                RETURN(ll_obd_statfs(inode, (void *)arg));
        case OBD_IOC_GETNAME_OLD:
        case OBD_IOC_GETNAME: {
                struct obd_device *obd =
                        class_exp2obd(ll_i2sbi(inode)->ll_osc_exp);
                if (!obd)
                        RETURN(-EFAULT);
                if (copy_to_user((void *)arg, obd->obd_name,
                                strlen(obd->obd_name) + 1))
                        RETURN (-EFAULT);
                RETURN(0);
        }

        /* We need to special case any other ioctls we want to handle,
         * to send them to the MDS/OST as appropriate and to properly
         * network encode the arg field.
        case EXT3_IOC_SETVERSION_OLD:
        case EXT3_IOC_SETVERSION:
        */
        default: {
                int err;

                if (LLIOC_STOP ==
                    ll_iocontrol_call(inode, file, cmd, arg, &err))
                        RETURN(err);

                RETURN(obd_iocontrol(cmd, ll_i2obdexp(inode), 0, NULL,
                                     (void *)arg));
        }
        }
}

loff_t ll_file_seek(struct file *file, loff_t offset, int origin)
{
        struct inode *inode = file->f_dentry->d_inode;
        struct ll_inode_info *lli = ll_i2info(inode);
        struct lov_stripe_md *lsm = lli->lli_smd;
        loff_t retval;
        ENTRY;
        retval = offset + ((origin == 2) ? i_size_read(inode) :
                           (origin == 1) ? file->f_pos : 0);
        CDEBUG(D_VFSTRACE, "VFS Op:inode=%lu/%u(%p), to=%Lu=%#Lx(%s)\n",
               inode->i_ino, inode->i_generation, inode, retval, retval,
               origin == 2 ? "SEEK_END": origin == 1 ? "SEEK_CUR" : "SEEK_SET");
        ll_stats_ops_tally(ll_i2sbi(inode), LPROC_LL_LLSEEK, 1);

        if (origin == 2) { /* SEEK_END */
                int nonblock = 0, rc;

                if (file->f_flags & O_NONBLOCK)
                        nonblock = LDLM_FL_BLOCK_NOWAIT;

                if (lsm != NULL) {
                        rc = ll_glimpse_size(inode, nonblock);
                        if (rc != 0)
                                RETURN(rc);
                }

                ll_inode_size_lock(inode, 0);
                offset += i_size_read(inode);
                ll_inode_size_unlock(inode, 0);
        } else if (origin == 1) { /* SEEK_CUR */
                offset += file->f_pos;
        }

        retval = -EINVAL;
        if (offset >= 0 && offset <= ll_file_maxbytes(inode)) {
                if (offset != file->f_pos) {
                        file->f_pos = offset;
<<<<<<< HEAD
#if (LINUX_VERSION_CODE < KERNEL_VERSION(2,5,0))
                        file->f_reada = 0;
                        file->f_version = ++event;
#else
                        file->f_version = 0;
#endif
=======
                        file->f_version = 0;
>>>>>>> 03b71240
                }
                retval = offset;
        }

        RETURN(retval);
}

int ll_fsync(struct file *file, struct dentry *dentry, int data)
{
        struct inode *inode = dentry->d_inode;
        struct ll_inode_info *lli = ll_i2info(inode);
        struct lov_stripe_md *lsm = lli->lli_smd;
        struct ll_fid fid;
        struct ptlrpc_request *req;
        int rc, err;
        ENTRY;
        CDEBUG(D_VFSTRACE, "VFS Op:inode=%lu/%u(%p)\n", inode->i_ino,
               inode->i_generation, inode);
        ll_stats_ops_tally(ll_i2sbi(inode), LPROC_LL_FSYNC, 1);

        /* fsync's caller has already called _fdata{sync,write}, we want
         * that IO to finish before calling the osc and mdc sync methods */
        rc = filemap_fdatawait(inode->i_mapping);

        /* catch async errors that were recorded back when async writeback
         * failed for pages in this mapping. */
        err = lli->lli_async_rc;
        lli->lli_async_rc = 0;
        if (rc == 0)
                rc = err;
        if (lsm) {
                err = lov_test_and_clear_async_rc(lsm);
                if (rc == 0)
                        rc = err;
        }

        ll_inode2fid(&fid, inode);
        err = mdc_sync(ll_i2sbi(inode)->ll_mdc_exp, &fid, &req);
        if (!rc)
                rc = err;
        if (!err)
                ptlrpc_req_finished(req);

        if (data && lsm) {
                struct obdo *oa;

                OBDO_ALLOC(oa);
                if (!oa)
                        RETURN(rc ? rc : -ENOMEM);

                oa->o_id = lsm->lsm_object_id;
                oa->o_valid = OBD_MD_FLID;
                obdo_from_inode(oa, inode, OBD_MD_FLTYPE | OBD_MD_FLATIME |
                                           OBD_MD_FLMTIME | OBD_MD_FLCTIME);

                err = obd_sync(ll_i2sbi(inode)->ll_osc_exp, oa, lsm,
                               0, OBD_OBJECT_EOF);
                if (!rc)
                        rc = err;
                OBDO_FREE(oa);
        }

        RETURN(rc);
}

int ll_file_flock(struct file *file, int cmd, struct file_lock *file_lock)
{
        struct inode *inode = file->f_dentry->d_inode;
        struct ll_sb_info *sbi = ll_i2sbi(inode);
<<<<<<< HEAD
        struct lu_fid *fid = ll_inode_lu_fid(inode);
        struct ldlm_res_id res_id =
                    { .name = { fid_seq(fid),
                                fid_oid(fid),
                                fid_ver(fid),
                                LDLM_FLOCK} };
=======
        struct ldlm_res_id res_id =
                    { .name = {inode->i_ino, inode->i_generation, LDLM_FLOCK} };
>>>>>>> 03b71240
        struct ldlm_enqueue_info einfo = { LDLM_FLOCK, 0, NULL,
                ldlm_flock_completion_ast, NULL, file_lock };
        struct lustre_handle lockh = {0};
        ldlm_policy_data_t flock;
        int flags = 0;
        int rc;
        ENTRY;

        CDEBUG(D_VFSTRACE, "VFS Op:inode=%lu file_lock=%p\n",
               inode->i_ino, file_lock);
        ll_stats_ops_tally(ll_i2sbi(inode), LPROC_LL_FLOCK, 1);

        if (fid_is_igif(fid)) {
                /* If this is an IGIF inode, we need to keep the 1.6-style
                 * flock mapping for compatibility.  If it is a proper FID
                 * then we know any other client accessing it must also be
                 * accessing it as a FID and can use the CMD-style flock. */
                res_id.name[2] = LDLM_FLOCK;
                res_id.name[3] = 0;
        }

        if (file_lock->fl_flags & FL_FLOCK) {
                LASSERT((cmd == F_SETLKW) || (cmd == F_SETLK));
                /* set missing params for flock() calls */
                file_lock->fl_end = OFFSET_MAX;
                file_lock->fl_pid = current->tgid;
        }
        flock.l_flock.pid = file_lock->fl_pid;
        flock.l_flock.start = file_lock->fl_start;
        flock.l_flock.end = file_lock->fl_end;

        switch (file_lock->fl_type) {
        case F_RDLCK:
                einfo.ei_mode = LCK_PR;
                break;
        case F_UNLCK:
                /* An unlock request may or may not have any relation to
                 * existing locks so we may not be able to pass a lock handle
                 * via a normal ldlm_lock_cancel() request. The request may even
                 * unlock a byte range in the middle of an existing lock. In
                 * order to process an unlock request we need all of the same
                 * information that is given with a normal read or write record
                 * lock request. To avoid creating another ldlm unlock (cancel)
                 * message we'll treat a LCK_NL flock request as an unlock. */
                einfo.ei_mode = LCK_NL;
                break;
        case F_WRLCK:
                einfo.ei_mode = LCK_PW;
                break;
        default:
                CERROR("unknown fcntl lock type: %d\n", file_lock->fl_type);
                RETURN (-EINVAL);
        }

        switch (cmd) {
        case F_SETLKW:
#ifdef F_SETLKW64
        case F_SETLKW64:
#endif
                flags = 0;
                break;
        case F_SETLK:
#ifdef F_SETLK64
        case F_SETLK64:
#endif
                flags = LDLM_FL_BLOCK_NOWAIT;
                break;
        case F_GETLK:
#ifdef F_GETLK64
        case F_GETLK64:
#endif
                flags = LDLM_FL_TEST_LOCK;
                /* Save the old mode so that if the mode in the lock changes we
                 * can decrement the appropriate reader or writer refcount. */
                file_lock->fl_type = einfo.ei_mode;
                break;
        default:
                CERROR("unknown fcntl lock command: %d\n", cmd);
                RETURN (-EINVAL);
        }

        CDEBUG(D_DLMTRACE, "inode=%lu, pid=%u, flags=%#x, mode=%u, "
               "start="LPU64", end="LPU64"\n", inode->i_ino, flock.l_flock.pid,
               flags, einfo.ei_mode, flock.l_flock.start, flock.l_flock.end);

        rc = ldlm_cli_enqueue(sbi->ll_mdc_exp, NULL, &einfo, res_id,
                              &flock, &flags, NULL, 0, NULL, &lockh, 0);
        if ((file_lock->fl_flags & FL_FLOCK) &&
            (rc == 0 || file_lock->fl_type == F_UNLCK))
                ll_flock_lock_file_wait(file, file_lock, (cmd == F_SETLKW));
#ifdef HAVE_F_OP_FLOCK
        if ((file_lock->fl_flags & FL_POSIX) &&
            (rc == 0 || file_lock->fl_type == F_UNLCK) &&
            !(flags & LDLM_FL_TEST_LOCK))
                posix_lock_file_wait(file, file_lock);
#endif

        RETURN(rc);
}

int ll_file_noflock(struct file *file, int cmd, struct file_lock *file_lock)
{
        ENTRY;

        RETURN(-ENOSYS);
}

int ll_have_md_lock(struct inode *inode, __u64 bits)
{
        struct lustre_handle lockh;
<<<<<<< HEAD
        struct ldlm_res_id res_id;
=======
        struct ldlm_res_id res_id = { .name = {0} };
>>>>>>> 03b71240
        struct obd_device *obddev;
        ldlm_policy_data_t policy = { .l_inodebits = {bits}};
        int flags;
        ENTRY;

        if (!inode)
               RETURN(0);

        obddev = ll_i2mdcexp(inode)->exp_obd;
<<<<<<< HEAD
        fid_build_reg_res_name(ll_inode_lu_fid(inode), &res_id);

        CDEBUG(D_INFO, "trying to match res "LPU64":"LPU64":"LPU64"\n",
                res_id.name[0],
                res_id.name[1],
                res_id.name[2]);
=======
        res_id.name[0] = inode->i_ino;
        res_id.name[1] = inode->i_generation;

        CDEBUG(D_INFO, "trying to match res "LPU64"\n", res_id.name[0]);
>>>>>>> 03b71240

        flags = LDLM_FL_BLOCK_GRANTED | LDLM_FL_CBPENDING | LDLM_FL_TEST_LOCK;
        if (ldlm_lock_match(obddev->obd_namespace, flags, &res_id, LDLM_IBITS,
                            &policy, LCK_CR|LCK_CW|LCK_PR|LCK_PW, &lockh)) {
                RETURN(1);
        }

        RETURN(0);
}

static int ll_inode_revalidate_fini(struct inode *inode, int rc) {
        if (rc == -ENOENT) { /* Already unlinked. Just update nlink
                              * and return success */
                inode->i_nlink = 0;
                /* This path cannot be hit for regular files unless in
                 * case of obscure races, so no need to to validate
                 * size. */
                if (!S_ISREG(inode->i_mode) &&
                    !S_ISDIR(inode->i_mode))
                        return 0;
        }

        if (rc) {
                CERROR("failure %d inode %lu\n", rc, inode->i_ino);
                return -abs(rc);

        }

        return 0;
}

int ll_inode_revalidate_it(struct dentry *dentry, struct lookup_intent *it)
{
        struct inode *inode = dentry->d_inode;
        struct ptlrpc_request *req = NULL;
        struct obd_export *exp;
        int rc;
        ENTRY;

        if (!inode) {
                CERROR("REPORT THIS LINE TO PETER\n");
                RETURN(0);
        }
        CDEBUG(D_VFSTRACE, "VFS Op:inode=%lu/%u(%p),name=%s\n",
               inode->i_ino, inode->i_generation, inode, dentry->d_name.name);
#if (LINUX_VERSION_CODE <= KERNEL_VERSION(2,5,0))
        ll_stats_ops_tally(ll_i2sbi(inode), LPROC_LL_REVALIDATE, 1);
#endif

        exp = ll_i2mdcexp(inode);

        if (exp->exp_connect_flags & OBD_CONNECT_ATTRFID) {
                struct lookup_intent oit = { .it_op = IT_GETATTR };
<<<<<<< HEAD
                struct mdc_op_data op_data = { { 0 } };
=======
                struct mdc_op_data op_data;
>>>>>>> 03b71240

                /* Call getattr by fid, so do not provide name at all. */
                ll_prepare_mdc_op_data(&op_data, dentry->d_parent->d_inode,
                                       dentry->d_inode, NULL, 0, 0, NULL);
<<<<<<< HEAD
                oit.it_flags |= O_CHECK_STALE;
=======
>>>>>>> 03b71240
                rc = mdc_intent_lock(exp, &op_data, NULL, 0,
                                     /* we are not interested in name
                                        based lookup */
                                     &oit, 0, &req,
                                     ll_mdc_blocking_ast, 0);
<<<<<<< HEAD
                oit.it_flags &= ~O_CHECK_STALE;
=======
>>>>>>> 03b71240
                if (rc < 0) {
                        rc = ll_inode_revalidate_fini(inode, rc);
                        GOTO (out, rc);
                }

                rc = revalidate_it_finish(req, DLM_REPLY_REC_OFF, &oit, dentry);
                if (rc != 0) {
                        ll_intent_release(&oit);
                        GOTO(out, rc);
                }

                /* Unlinked? Unhash dentry, so it is not picked up later by
                   do_lookup() -> ll_revalidate_it(). We cannot use d_drop
                   here to preserve get_cwd functionality on 2.6.
                   Bug 10503 */
                if (!dentry->d_inode->i_nlink) {
                        spin_lock(&ll_lookup_lock);
                        spin_lock(&dcache_lock);
                        ll_drop_dentry(dentry);
                        spin_unlock(&dcache_lock);
                        spin_unlock(&ll_lookup_lock);
                }

                ll_lookup_finish_locks(&oit, dentry);
        } else if (!ll_have_md_lock(dentry->d_inode,
                                  MDS_INODELOCK_UPDATE|MDS_INODELOCK_LOOKUP)) {
                struct ll_sb_info *sbi = ll_i2sbi(dentry->d_inode);
                struct ll_fid fid;
                obd_valid valid = OBD_MD_FLGETATTR;
                int ealen = 0;

                if (S_ISREG(inode->i_mode)) {
                        rc = ll_get_max_mdsize(sbi, &ealen);
                        if (rc)
                                RETURN(rc);
                        valid |= OBD_MD_FLEASIZE | OBD_MD_FLMODEASIZE;
                }
                ll_inode2fid(&fid, inode);
                rc = mdc_getattr(sbi->ll_mdc_exp, &fid, valid, ealen, &req);
                if (rc) {
                        rc = ll_inode_revalidate_fini(inode, rc);
                        RETURN(rc);
                }

                rc = ll_prep_inode(sbi->ll_osc_exp, &inode, req, REPLY_REC_OFF,
                                   NULL);
                if (rc)
                        GOTO(out, rc);
        }

        /* if object not yet allocated, don't validate size */
        if (ll_i2info(inode)->lli_smd == NULL)
                GOTO(out, rc = 0);

        /* ll_glimpse_size will prefer locally cached writes if they extend
         * the file */
        rc = ll_glimpse_size(inode, 0);

out:
        ptlrpc_req_finished(req);
        RETURN(rc);
}

#if (LINUX_VERSION_CODE > KERNEL_VERSION(2,5,0))
int ll_getattr_it(struct vfsmount *mnt, struct dentry *de,
                  struct lookup_intent *it, struct kstat *stat)
{
        struct inode *inode = de->d_inode;
        int res = 0;

        res = ll_inode_revalidate_it(de, it);
        ll_stats_ops_tally(ll_i2sbi(inode), LPROC_LL_GETATTR, 1);

        if (res)
                return res;

        stat->dev = inode->i_sb->s_dev;
        stat->ino = inode->i_ino;
        stat->mode = inode->i_mode;
        stat->nlink = inode->i_nlink;
        stat->uid = inode->i_uid;
        stat->gid = inode->i_gid;
        stat->rdev = kdev_t_to_nr(inode->i_rdev);
        stat->atime = inode->i_atime;
        stat->mtime = inode->i_mtime;
        stat->ctime = inode->i_ctime;
#ifdef HAVE_INODE_BLKSIZE
        stat->blksize = inode->i_blksize;
#else
        stat->blksize = 1<<inode->i_blkbits;
#endif

        ll_inode_size_lock(inode, 0);
        stat->size = i_size_read(inode);
        stat->blocks = inode->i_blocks;
        ll_inode_size_unlock(inode, 0);

        return 0;
}
int ll_getattr(struct vfsmount *mnt, struct dentry *de, struct kstat *stat)
{
        struct lookup_intent it = { .it_op = IT_GETATTR };

        return ll_getattr_it(mnt, de, &it, stat);
}
#endif

static
int lustre_check_acl(struct inode *inode, int mask)
{
#ifdef CONFIG_FS_POSIX_ACL
        struct ll_inode_info *lli = ll_i2info(inode);
        struct posix_acl *acl;
        int rc;
        ENTRY;

        spin_lock(&lli->lli_lock);
        acl = posix_acl_dup(lli->lli_posix_acl);
        spin_unlock(&lli->lli_lock);

        if (!acl)
                RETURN(-EAGAIN);

        rc = posix_acl_permission(inode, acl, mask);
        posix_acl_release(acl);

        RETURN(rc);
#else
        return -EAGAIN;
#endif
}

#if (LINUX_VERSION_CODE >= KERNEL_VERSION(2,6,10))
int ll_inode_permission(struct inode *inode, int mask, struct nameidata *nd)
{
        CDEBUG(D_VFSTRACE, "VFS Op:inode=%lu/%u(%p), mask %o\n",
               inode->i_ino, inode->i_generation, inode, mask);

        ll_stats_ops_tally(ll_i2sbi(inode), LPROC_LL_INODE_PERM, 1);
        return generic_permission(inode, mask, lustre_check_acl);
}
#else
#if (LINUX_VERSION_CODE >= KERNEL_VERSION(2,6,0))
int ll_inode_permission(struct inode *inode, int mask, struct nameidata *nd)
#else
int ll_inode_permission(struct inode *inode, int mask)
#endif
{
        int mode = inode->i_mode;
        int rc;

        CDEBUG(D_VFSTRACE, "VFS Op:inode=%lu/%u(%p), mask %o\n",
               inode->i_ino, inode->i_generation, inode, mask);
        ll_stats_ops_tally(ll_i2sbi(inode), LPROC_LL_INODE_PERM, 1);

        if ((mask & MAY_WRITE) && IS_RDONLY(inode) &&
            (S_ISREG(mode) || S_ISDIR(mode) || S_ISLNK(mode)))
                return -EROFS;
        if ((mask & MAY_WRITE) && IS_IMMUTABLE(inode))
                return -EACCES;
        if (current->fsuid == inode->i_uid) {
                mode >>= 6;
        } else if (1) {
                if (((mode >> 3) & mask & S_IRWXO) != mask)
                        goto check_groups;
                rc = lustre_check_acl(inode, mask);
                if (rc == -EAGAIN)
                        goto check_groups;
                if (rc == -EACCES)
                        goto check_capabilities;
                return rc;
        } else {
check_groups:
                if (in_group_p(inode->i_gid))
                        mode >>= 3;
        }
        if ((mode & mask & S_IRWXO) == mask)
                return 0;

check_capabilities:
        if (!(mask & MAY_EXEC) ||
            (inode->i_mode & S_IXUGO) || S_ISDIR(inode->i_mode))
                if (cfs_capable(CFS_CAP_DAC_OVERRIDE))
                        return 0;

        if (cfs_capable(CFS_CAP_DAC_READ_SEARCH) && ((mask == MAY_READ) ||
            (S_ISDIR(inode->i_mode) && !(mask & MAY_WRITE))))
                return 0;

        return -EACCES;
}
#endif

/* -o localflock - only provides locally consistent flock locks */
struct file_operations ll_file_operations = {
        .read           = ll_file_read,
#ifdef HAVE_FILE_READV
        .readv          = ll_file_readv,
#else
        .aio_read       = ll_file_aio_read,
#endif
        .write          = ll_file_write,
#ifdef HAVE_FILE_WRITEV
        .writev         = ll_file_writev,
#else
        .aio_write      = ll_file_aio_write,
#endif
        .ioctl          = ll_file_ioctl,
        .open           = ll_file_open,
        .release        = ll_file_release,
        .mmap           = ll_file_mmap,
        .llseek         = ll_file_seek,
#if (LINUX_VERSION_CODE >= KERNEL_VERSION(2,5,0))
        .sendfile       = ll_file_sendfile,
#endif
        .fsync          = ll_fsync,
};

struct file_operations ll_file_operations_flock = {
        .read           = ll_file_read,
#ifdef HAVE_FILE_READV
        .readv          = ll_file_readv,
#else
        .aio_read       = ll_file_aio_read,
#endif
        .write          = ll_file_write,
#ifdef HAVE_FILE_WRITEV
        .writev         = ll_file_writev,
#else
        .aio_write      = ll_file_aio_write,
#endif
        .ioctl          = ll_file_ioctl,
        .open           = ll_file_open,
        .release        = ll_file_release,
        .mmap           = ll_file_mmap,
        .llseek         = ll_file_seek,
#if (LINUX_VERSION_CODE >= KERNEL_VERSION(2,5,0))
        .sendfile       = ll_file_sendfile,
#endif
        .fsync          = ll_fsync,
#ifdef HAVE_F_OP_FLOCK
        .flock          = ll_file_flock,
#endif
        .lock           = ll_file_flock
};

/* These are for -o noflock - to return ENOSYS on flock calls */
struct file_operations ll_file_operations_noflock = {
        .read           = ll_file_read,
#ifdef HAVE_FILE_READV
        .readv          = ll_file_readv,
#else
        .aio_read       = ll_file_aio_read,
#endif
        .write          = ll_file_write,
#ifdef HAVE_FILE_WRITEV
        .writev         = ll_file_writev,
#else
        .aio_write      = ll_file_aio_write,
#endif
        .ioctl          = ll_file_ioctl,
        .open           = ll_file_open,
        .release        = ll_file_release,
        .mmap           = ll_file_mmap,
        .llseek         = ll_file_seek,
#if (LINUX_VERSION_CODE >= KERNEL_VERSION(2,5,0))
        .sendfile       = ll_file_sendfile,
#endif
        .fsync          = ll_fsync,
#ifdef HAVE_F_OP_FLOCK
        .flock          = ll_file_noflock,
#endif
        .lock           = ll_file_noflock
};

struct inode_operations ll_file_inode_operations = {
#ifdef HAVE_VFS_INTENT_PATCHES
        .setattr_raw    = ll_setattr_raw,
#endif
        .setattr        = ll_setattr,
        .truncate       = ll_truncate,
#if (LINUX_VERSION_CODE > KERNEL_VERSION(2,5,0))
        .getattr        = ll_getattr,
#else
        .revalidate_it  = ll_inode_revalidate_it,
#endif
        .permission     = ll_inode_permission,
        .setxattr       = ll_setxattr,
        .getxattr       = ll_getxattr,
        .listxattr      = ll_listxattr,
        .removexattr    = ll_removexattr,
};

/* dynamic ioctl number support routins */
static struct llioc_ctl_data {
        struct rw_semaphore ioc_sem;
        struct list_head    ioc_head;
} llioc = {
        __RWSEM_INITIALIZER(llioc.ioc_sem),
        CFS_LIST_HEAD_INIT(llioc.ioc_head)
};


struct llioc_data {
        struct list_head        iocd_list;
        unsigned int            iocd_size;
        llioc_callback_t        iocd_cb;
        unsigned int            iocd_count;
        unsigned int            iocd_cmd[0];
};

void *ll_iocontrol_register(llioc_callback_t cb, int count, unsigned int *cmd)
{
        unsigned int size;
        struct llioc_data *in_data = NULL;
        ENTRY;

        if (cb == NULL || cmd == NULL ||
            count > LLIOC_MAX_CMD || count < 0)
                RETURN(NULL);

        size = sizeof(*in_data) + count * sizeof(unsigned int);
        OBD_ALLOC(in_data, size);
        if (in_data == NULL)
                RETURN(NULL);

        memset(in_data, 0, sizeof(*in_data));
        in_data->iocd_size = size;
        in_data->iocd_cb = cb;
        in_data->iocd_count = count;
        memcpy(in_data->iocd_cmd, cmd, sizeof(unsigned int) * count);

        down_write(&llioc.ioc_sem);
        list_add_tail(&in_data->iocd_list, &llioc.ioc_head);
        up_write(&llioc.ioc_sem);

        RETURN(in_data);
}

void ll_iocontrol_unregister(void *magic)
{
        struct llioc_data *tmp;

        if (magic == NULL)
                return;

        down_write(&llioc.ioc_sem);
        list_for_each_entry(tmp, &llioc.ioc_head, iocd_list) {
                if (tmp == magic) {
                        unsigned int size = tmp->iocd_size;

                        list_del(&tmp->iocd_list);
                        up_write(&llioc.ioc_sem);

                        OBD_FREE(tmp, size);
                        return;
                }
        }
        up_write(&llioc.ioc_sem);

        CWARN("didn't find iocontrol register block with magic: %p\n", magic);
}

EXPORT_SYMBOL(ll_iocontrol_register);
EXPORT_SYMBOL(ll_iocontrol_unregister);

enum llioc_iter ll_iocontrol_call(struct inode *inode, struct file *file,
                        unsigned int cmd, unsigned long arg, int *rcp)
{
        enum llioc_iter ret = LLIOC_CONT;
        struct llioc_data *data;
        int rc = -EINVAL, i;

        down_read(&llioc.ioc_sem);
        list_for_each_entry(data, &llioc.ioc_head, iocd_list) {
                for (i = 0; i < data->iocd_count; i++) {
                        if (cmd != data->iocd_cmd[i])
                                continue;

                        ret = data->iocd_cb(inode, file, cmd, arg, data, &rc);
                        break;
                }

                if (ret == LLIOC_STOP)
                        break;
        }
        up_read(&llioc.ioc_sem);

        if (rcp)
                *rcp = rc;
        return ret;
}<|MERGE_RESOLUTION|>--- conflicted
+++ resolved
@@ -45,9 +45,6 @@
 #include <lustre_lite.h>
 #include <linux/pagemap.h>
 #include <linux/file.h>
-#if (LINUX_VERSION_CODE < KERNEL_VERSION(2,5,0))
-#include <linux/lustre_compat25.h>
-#endif
 #include "llite_internal.h"
 #include <lustre/ll_fiemap.h>
 
@@ -72,10 +69,6 @@
         struct ptlrpc_request *req = NULL;
         struct obd_device *obd;
         struct obdo *oa;
-<<<<<<< HEAD
-        struct mdc_op_data data = { { 0 } };
-=======
->>>>>>> 03b71240
         int rc;
         ENTRY;
 
@@ -108,13 +101,8 @@
                 oa->o_flags = MDS_BFLAG_UNCOMMITTED_WRITES;
                 oa->o_valid |= OBD_MD_FLFLAGS;
         }
-<<<<<<< HEAD
-        ll_inode2fid(&data.fid1, inode);
-        rc = mdc_close(ll_i2mdcexp(inode), &data, oa, och, &req);
-=======
 
         rc = mdc_close(ll_i2mdcexp(inode), oa, och, &req);
->>>>>>> 03b71240
         if (rc == EAGAIN) {
                 /* We are the last writer, so the MDS has instructed us to get
                  * the file size and any write cookies, then close again. */
@@ -207,15 +195,9 @@
                 int flags = LDLM_FL_BLOCK_GRANTED | LDLM_FL_TEST_LOCK;
                 struct lustre_handle lockh;
                 struct inode *inode = file->f_dentry->d_inode;
-<<<<<<< HEAD
-                struct ldlm_res_id file_res_id;
-
-=======
                 struct ldlm_res_id file_res_id = {.name={inode->i_ino,
                                                          inode->i_generation}};
->>>>>>> 03b71240
                 ldlm_policy_data_t policy = {.l_inodebits={MDS_INODELOCK_OPEN}};
-                fid_build_reg_res_name(ll_inode_lu_fid(inode), &file_res_id);
 
                 down(&lli->lli_och_sem);
                 if (fd->fd_omode & FMODE_WRITE) {
@@ -275,19 +257,11 @@
         fd = LUSTRE_FPRIVATE(file);
         LASSERT(fd != NULL);
 
-        /*
-         * The last ref on @file, maybe not the the owner pid of statahead.
+        /* The last ref on @file, maybe not the the owner pid of statahead.
          * Different processes can open the same dir, "ll_opendir_key" means:
-<<<<<<< HEAD
-         * it is me that should stop the statahead thread.
-         */
-        if (lli->lli_opendir_key == fd)
-                ll_stop_statahead(inode, fd);
-=======
          * it is me that should stop the statahead thread. */
         if (lli->lli_opendir_key == fd && lli->lli_opendir_pid != 0)
                 ll_stop_statahead(inode, lli->lli_opendir_key);
->>>>>>> 03b71240
 
         if (inode->i_sb->s_root == file->f_dentry) {
                 LUSTRE_FPRIVATE(file) = NULL;
@@ -307,11 +281,7 @@
                                int lmmsize, struct lookup_intent *itp)
 {
         struct ll_sb_info *sbi = ll_i2sbi(file->f_dentry->d_inode);
-<<<<<<< HEAD
-        struct mdc_op_data data = { { 0 } };
-=======
         struct mdc_op_data data;
->>>>>>> 03b71240
         struct dentry *parent = file->f_dentry->d_parent;
         const char *name = file->f_dentry->d_name.name;
         const int len = file->f_dentry->d_name.len;
@@ -455,19 +425,8 @@
         if (S_ISDIR(inode->i_mode)) {
 again:
                 spin_lock(&lli->lli_lock);
-<<<<<<< HEAD
-                /*
-                 * "lli->lli_opendir_pid != 0" means someone has set it.
-                 * "lli->lli_sai != NULL" means the previous statahead has not
-                 *                        been cleanup.
-                 */
-                if (lli->lli_opendir_pid == 0 && lli->lli_sai == NULL) {
-                        opendir_set = 1;
-                        lli->lli_opendir_pid = cfs_curproc_pid();
-=======
                 if (lli->lli_opendir_key == NULL && lli->lli_opendir_pid == 0) {
                         LASSERT(lli->lli_sai == NULL);
->>>>>>> 03b71240
                         lli->lli_opendir_key = fd;
                         lli->lli_opendir_pid = cfs_curproc_pid();
                         opendir_set = 1;
@@ -479,12 +438,6 @@
                          *     before its children processes. Then new process
                          *     with the same pid opens such directory before the
                          *     old process's children processes exit.
-<<<<<<< HEAD
-                         * Change the owner to the latest one.
-                         */
-                        opendir_set = 2;
-                        lli->lli_opendir_key = fd;
-=======
                          * reset stat ahead for such cases. */
                         spin_unlock(&lli->lli_lock);
                         CDEBUG(D_INFO, "Conflict statahead for %.*s %lu/%u"
@@ -493,7 +446,6 @@
                                inode->i_ino, inode->i_generation);
                         ll_stop_statahead(inode, lli->lli_opendir_key);
                         goto again;
->>>>>>> 03b71240
                 }
                 spin_unlock(&lli->lli_lock);
         }
@@ -637,18 +589,10 @@
                 }
                 up(&lli->lli_och_sem);
 out_openerr:
-<<<<<<< HEAD
-                if (opendir_set) {
-                        lli->lli_opendir_key = NULL;
-                        lli->lli_opendir_pid = 0;
-                } else if (unlikely(opendir_set == 2)) {
-                        ll_stop_statahead(inode, fd);
-                }
-=======
                 if (opendir_set != 0)
                         ll_stop_statahead(inode, lli->lli_opendir_key);
->>>>>>> 03b71240
-        }
+        }
+
         return rc;
 }
 
@@ -667,18 +611,10 @@
         oinfo.oi_md = lsm;
         oinfo.oi_oa = oa;
         oa->o_id = lsm->lsm_object_id;
-<<<<<<< HEAD
-        oa->o_gr = lsm->lsm_object_gr;
-        oa->o_mode = S_IFREG;
-        oa->o_valid = OBD_MD_FLID | OBD_MD_FLTYPE | OBD_MD_FLSIZE |
-                OBD_MD_FLBLOCKS | OBD_MD_FLBLKSZ | OBD_MD_FLMTIME |
-                OBD_MD_FLCTIME | OBD_MD_FLGROUP;
-=======
         oa->o_mode = S_IFREG;
         oa->o_valid = OBD_MD_FLID | OBD_MD_FLTYPE | OBD_MD_FLSIZE |
                 OBD_MD_FLBLOCKS | OBD_MD_FLBLKSZ | OBD_MD_FLMTIME |
                 OBD_MD_FLCTIME;
->>>>>>> 03b71240
 
         set = ptlrpc_prep_set();
         if (set == NULL) {
@@ -722,14 +658,8 @@
         LASSERT(stripe < lsm->lsm_stripe_count);
 
 check:
-<<<<<<< HEAD
-        loinfo = lsm->lsm_oinfo[stripe];
-        if (!osc_res_name_eq(loinfo->loi_id, loinfo->loi_gr,
-                            &lock->l_resource->lr_name)) {
-=======
         if (lsm->lsm_oinfo[stripe]->loi_id != lock->l_resource->lr_name.name[0]||
             lsm->lsm_oinfo[stripe]->loi_gr != lock->l_resource->lr_name.name[1]){
->>>>>>> 03b71240
                 LDLM_ERROR(lock, "resource doesn't match object "LPU64"/"LPU64,
                            lsm->lsm_oinfo[stripe]->loi_id,
                            lsm->lsm_oinfo[stripe]->loi_gr);
@@ -793,14 +723,10 @@
                         CERROR("writepage inode %lu(%p) of page %p "
                                "failed: %d\n", mapping->host->i_ino,
                                mapping->host, page, rc);
-#if (LINUX_VERSION_CODE > KERNEL_VERSION(2,5,0))
                         if (rc == -ENOSPC)
                                 set_bit(AS_ENOSPC, &mapping->flags);
                         else
                                 set_bit(AS_EIO, &mapping->flags);
-#else
-                        mapping->gfp_mask |= AS_EIO_MASK;
-#endif
                 }
         }
         if (page->mapping != NULL) {
@@ -1227,11 +1153,7 @@
 static int ll_file_get_tree_lock_iov(struct ll_lock_tree *tree,
                                      struct file *file, const struct iovec *iov,
                                      unsigned long nr_segs,
-<<<<<<< HEAD
-                                     obd_off start, obd_off end, int rw)
-=======
                                      loff_t start, loff_t end, int rw)
->>>>>>> 03b71240
 {
         int append;
         int tree_locked = 0;
@@ -1536,12 +1458,8 @@
         if (sbi->ll_max_rw_chunk != 0) {
                 /* first, let's know the end of the current stripe */
                 end = *ppos;
-<<<<<<< HEAD
-                obd_extent_calc(sbi->ll_osc_exp, lsm, OBD_CALC_STRIPE_END,&end);
-=======
                 obd_extent_calc(sbi->ll_osc_exp, lsm, OBD_CALC_STRIPE_END,
                                 (obd_off *)&end);
->>>>>>> 03b71240
 
                 /* correct, the end is beyond the request */
                 if (end > *ppos + count - 1)
@@ -1633,15 +1551,7 @@
 
         /* turn off the kernel's read-ahead */
         if (lock_style != LL_LOCK_STYLE_NOLOCK) {
-<<<<<<< HEAD
-#if (LINUX_VERSION_CODE < KERNEL_VERSION(2,5,0))
-                file->f_ramax = 0;
-#else
                 file->f_ra.ra_pages = 0;
-#endif
-=======
-                file->f_ra.ra_pages = 0;
->>>>>>> 03b71240
                 /* initialize read-ahead window once per syscall */
                 if (ra == 0) {
                         ra = 1;
@@ -1889,7 +1799,6 @@
 /*
  * Send file content (through pagecache) somewhere with helper
  */
-#if (LINUX_VERSION_CODE > KERNEL_VERSION(2,5,0))
 static ssize_t ll_file_sendfile(struct file *in_file, loff_t *ppos,size_t count,
                                 read_actor_t actor, void *target)
 {
@@ -1982,7 +1891,6 @@
         ll_tree_unlock(&tree);
         RETURN(retval);
 }
-#endif
 
 static int ll_lov_recreate_obj(struct inode *inode, struct file *file,
                                unsigned long arg)
@@ -2122,14 +2030,8 @@
         LASSERT(lmm != NULL);
         LASSERT(lustre_rep_swabbed(req, REPLY_REC_OFF + 1));
 
-<<<<<<< HEAD
-        if ((lmm->lmm_magic != cpu_to_le32(LOV_MAGIC_V1)) &&
-            (lmm->lmm_magic != cpu_to_le32(LOV_MAGIC_V3)) &&
-            (lmm->lmm_magic != cpu_to_le32(LOV_MAGIC_JOIN))) {
-=======
         if ((lmm->lmm_magic != cpu_to_le32(LOV_MAGIC)) &&
              (lmm->lmm_magic != cpu_to_le32(LOV_MAGIC_JOIN))) {
->>>>>>> 03b71240
                 GOTO(out, rc = -EPROTO);
         }
         /*
@@ -2138,29 +2040,12 @@
          * passing it to userspace.
          */
         if (LOV_MAGIC != cpu_to_le32(LOV_MAGIC)) {
-<<<<<<< HEAD
-                /* if function called for directory - we should
-                 * avoid swab not existent lsm objects */
-                if (lmm->lmm_magic == cpu_to_le32(LOV_MAGIC_V1)) {
-                        lustre_swab_lov_user_md_v1((struct lov_user_md_v1 *)lmm);
-                        if (S_ISREG(body->mode))
-                                lustre_swab_lov_user_md_objects(
-                                 ((struct lov_user_md_v1 *)lmm)->lmm_objects,
-                                 ((struct lov_user_md_v1 *)lmm)->lmm_stripe_count);
-                } else if (lmm->lmm_magic == cpu_to_le32(LOV_MAGIC_V3)) {
-                        lustre_swab_lov_user_md_v3((struct lov_user_md_v3 *)lmm);
-                        if (S_ISREG(body->mode))
-                                lustre_swab_lov_user_md_objects(
-                                 ((struct lov_user_md_v3 *)lmm)->lmm_objects,
-                                 ((struct lov_user_md_v3 *)lmm)->lmm_stripe_count);
-=======
                 if (lmm->lmm_magic == cpu_to_le32(LOV_MAGIC)) {
                         lustre_swab_lov_user_md((struct lov_user_md *)lmm);
                         /* if function called for directory - we should be
                          * avoid swab not existent lsm objects */
                         if (S_ISREG(body->mode))
                                 lustre_swab_lov_user_md_objects((struct lov_user_md *)lmm);
->>>>>>> 03b71240
                 } else if (lmm->lmm_magic == cpu_to_le32(LOV_MAGIC_JOIN)) {
                         lustre_swab_lov_user_md_join((struct lov_user_md_join *)lmm);
                 }
@@ -2255,40 +2140,23 @@
 static int ll_lov_setstripe(struct inode *inode, struct file *file,
                             unsigned long arg)
 {
-        struct lov_user_md_v3 lumv3;
-        struct lov_user_md_v1 *lumv1 = (struct lov_user_md_v1 *)&lumv3;
-        struct lov_user_md_v1 *lumv1p = (struct lov_user_md_v1 *)arg;
-        struct lov_user_md_v3 *lumv3p = (struct lov_user_md_v3 *)arg;
-        int lum_size;
+        struct lov_user_md lum, *lump = (struct lov_user_md *)arg;
         int rc;
         int flags = FMODE_WRITE;
         ENTRY;
 
-        /* first try with v1 which is smaller than v3 */
-        lum_size = sizeof(struct lov_user_md_v1);
-        rc = copy_from_user(lumv1, lumv1p, lum_size);
+        /* Bug 1152: copy properly when this is no longer true */
+        LASSERT(sizeof(lum) == sizeof(*lump));
+        LASSERT(sizeof(lum.lmm_objects[0]) == sizeof(lump->lmm_objects[0]));
+        rc = copy_from_user(&lum, lump, sizeof(lum));
         if (rc)
                 RETURN(-EFAULT);
 
-        if (lumv1->lmm_magic == LOV_USER_MAGIC_V3) {
-                lum_size = sizeof(struct lov_user_md_v3);
-                rc = copy_from_user(&lumv3, lumv3p, lum_size);
-                if (rc)
-                        RETURN(-EFAULT);
-        }
-
-        rc = ll_lov_setstripe_ea_info(inode, file, flags, lumv1, lum_size);
+        rc = ll_lov_setstripe_ea_info(inode, file, flags, &lum, sizeof(lum));
         if (rc == 0) {
-<<<<<<< HEAD
-                 put_user(0, &lumv1p->lmm_stripe_count);
-                 rc = obd_iocontrol(LL_IOC_LOV_GETSTRIPE, ll_i2obdexp(inode),
-                                    0, ll_i2info(inode)->lli_smd,
-                                    (void *)arg);
-=======
                  put_user(0, &lump->lmm_stripe_count);
                  rc = obd_iocontrol(LL_IOC_LOV_GETSTRIPE, ll_i2obdexp(inode),
                                     0, ll_i2info(inode)->lli_smd, lump);
->>>>>>> 03b71240
         }
         RETURN(rc);
 }
@@ -2572,15 +2440,9 @@
                 GOTO(out, rc = -ENOMEM);
 
         ll_och_fill(ll_i2info(inode), it, och);
-<<<<<<< HEAD
 
         rc = ll_close_inode_openhandle(inode, och);
 
-=======
-
-        rc = ll_close_inode_openhandle(inode, och);
-
->>>>>>> 03b71240
         OBD_FREE(och, sizeof(*och));
  out:
         /* this one is in place of ll_file_open */
@@ -2839,16 +2701,7 @@
         if (offset >= 0 && offset <= ll_file_maxbytes(inode)) {
                 if (offset != file->f_pos) {
                         file->f_pos = offset;
-<<<<<<< HEAD
-#if (LINUX_VERSION_CODE < KERNEL_VERSION(2,5,0))
-                        file->f_reada = 0;
-                        file->f_version = ++event;
-#else
                         file->f_version = 0;
-#endif
-=======
-                        file->f_version = 0;
->>>>>>> 03b71240
                 }
                 retval = offset;
         }
@@ -2918,17 +2771,8 @@
 {
         struct inode *inode = file->f_dentry->d_inode;
         struct ll_sb_info *sbi = ll_i2sbi(inode);
-<<<<<<< HEAD
-        struct lu_fid *fid = ll_inode_lu_fid(inode);
-        struct ldlm_res_id res_id =
-                    { .name = { fid_seq(fid),
-                                fid_oid(fid),
-                                fid_ver(fid),
-                                LDLM_FLOCK} };
-=======
         struct ldlm_res_id res_id =
                     { .name = {inode->i_ino, inode->i_generation, LDLM_FLOCK} };
->>>>>>> 03b71240
         struct ldlm_enqueue_info einfo = { LDLM_FLOCK, 0, NULL,
                 ldlm_flock_completion_ast, NULL, file_lock };
         struct lustre_handle lockh = {0};
@@ -2940,15 +2784,6 @@
         CDEBUG(D_VFSTRACE, "VFS Op:inode=%lu file_lock=%p\n",
                inode->i_ino, file_lock);
         ll_stats_ops_tally(ll_i2sbi(inode), LPROC_LL_FLOCK, 1);
-
-        if (fid_is_igif(fid)) {
-                /* If this is an IGIF inode, we need to keep the 1.6-style
-                 * flock mapping for compatibility.  If it is a proper FID
-                 * then we know any other client accessing it must also be
-                 * accessing it as a FID and can use the CMD-style flock. */
-                res_id.name[2] = LDLM_FLOCK;
-                res_id.name[3] = 0;
-        }
 
         if (file_lock->fl_flags & FL_FLOCK) {
                 LASSERT((cmd == F_SETLKW) || (cmd == F_SETLK));
@@ -3039,11 +2874,7 @@
 int ll_have_md_lock(struct inode *inode, __u64 bits)
 {
         struct lustre_handle lockh;
-<<<<<<< HEAD
-        struct ldlm_res_id res_id;
-=======
         struct ldlm_res_id res_id = { .name = {0} };
->>>>>>> 03b71240
         struct obd_device *obddev;
         ldlm_policy_data_t policy = { .l_inodebits = {bits}};
         int flags;
@@ -3053,19 +2884,10 @@
                RETURN(0);
 
         obddev = ll_i2mdcexp(inode)->exp_obd;
-<<<<<<< HEAD
-        fid_build_reg_res_name(ll_inode_lu_fid(inode), &res_id);
-
-        CDEBUG(D_INFO, "trying to match res "LPU64":"LPU64":"LPU64"\n",
-                res_id.name[0],
-                res_id.name[1],
-                res_id.name[2]);
-=======
         res_id.name[0] = inode->i_ino;
         res_id.name[1] = inode->i_generation;
 
         CDEBUG(D_INFO, "trying to match res "LPU64"\n", res_id.name[0]);
->>>>>>> 03b71240
 
         flags = LDLM_FL_BLOCK_GRANTED | LDLM_FL_CBPENDING | LDLM_FL_TEST_LOCK;
         if (ldlm_lock_match(obddev->obd_namespace, flags, &res_id, LDLM_IBITS,
@@ -3111,36 +2933,21 @@
         }
         CDEBUG(D_VFSTRACE, "VFS Op:inode=%lu/%u(%p),name=%s\n",
                inode->i_ino, inode->i_generation, inode, dentry->d_name.name);
-#if (LINUX_VERSION_CODE <= KERNEL_VERSION(2,5,0))
-        ll_stats_ops_tally(ll_i2sbi(inode), LPROC_LL_REVALIDATE, 1);
-#endif
 
         exp = ll_i2mdcexp(inode);
 
         if (exp->exp_connect_flags & OBD_CONNECT_ATTRFID) {
                 struct lookup_intent oit = { .it_op = IT_GETATTR };
-<<<<<<< HEAD
-                struct mdc_op_data op_data = { { 0 } };
-=======
                 struct mdc_op_data op_data;
->>>>>>> 03b71240
 
                 /* Call getattr by fid, so do not provide name at all. */
                 ll_prepare_mdc_op_data(&op_data, dentry->d_parent->d_inode,
                                        dentry->d_inode, NULL, 0, 0, NULL);
-<<<<<<< HEAD
-                oit.it_flags |= O_CHECK_STALE;
-=======
->>>>>>> 03b71240
                 rc = mdc_intent_lock(exp, &op_data, NULL, 0,
                                      /* we are not interested in name
                                         based lookup */
                                      &oit, 0, &req,
                                      ll_mdc_blocking_ast, 0);
-<<<<<<< HEAD
-                oit.it_flags &= ~O_CHECK_STALE;
-=======
->>>>>>> 03b71240
                 if (rc < 0) {
                         rc = ll_inode_revalidate_fini(inode, rc);
                         GOTO (out, rc);
@@ -3204,7 +3011,6 @@
         RETURN(rc);
 }
 
-#if (LINUX_VERSION_CODE > KERNEL_VERSION(2,5,0))
 int ll_getattr_it(struct vfsmount *mnt, struct dentry *de,
                   struct lookup_intent *it, struct kstat *stat)
 {
@@ -3246,7 +3052,6 @@
 
         return ll_getattr_it(mnt, de, &it, stat);
 }
-#endif
 
 static
 int lustre_check_acl(struct inode *inode, int mask)
@@ -3353,9 +3158,7 @@
         .release        = ll_file_release,
         .mmap           = ll_file_mmap,
         .llseek         = ll_file_seek,
-#if (LINUX_VERSION_CODE >= KERNEL_VERSION(2,5,0))
         .sendfile       = ll_file_sendfile,
-#endif
         .fsync          = ll_fsync,
 };
 
@@ -3377,9 +3180,7 @@
         .release        = ll_file_release,
         .mmap           = ll_file_mmap,
         .llseek         = ll_file_seek,
-#if (LINUX_VERSION_CODE >= KERNEL_VERSION(2,5,0))
         .sendfile       = ll_file_sendfile,
-#endif
         .fsync          = ll_fsync,
 #ifdef HAVE_F_OP_FLOCK
         .flock          = ll_file_flock,
@@ -3406,9 +3207,7 @@
         .release        = ll_file_release,
         .mmap           = ll_file_mmap,
         .llseek         = ll_file_seek,
-#if (LINUX_VERSION_CODE >= KERNEL_VERSION(2,5,0))
         .sendfile       = ll_file_sendfile,
-#endif
         .fsync          = ll_fsync,
 #ifdef HAVE_F_OP_FLOCK
         .flock          = ll_file_noflock,
@@ -3422,11 +3221,7 @@
 #endif
         .setattr        = ll_setattr,
         .truncate       = ll_truncate,
-#if (LINUX_VERSION_CODE > KERNEL_VERSION(2,5,0))
         .getattr        = ll_getattr,
-#else
-        .revalidate_it  = ll_inode_revalidate_it,
-#endif
         .permission     = ll_inode_permission,
         .setxattr       = ll_setxattr,
         .getxattr       = ll_getxattr,
