--- conflicted
+++ resolved
@@ -45,14 +45,10 @@
 #include <lustre_lite.h>
 #include <linux/pagemap.h>
 #include <linux/file.h>
-#if (LINUX_VERSION_CODE < KERNEL_VERSION(2,5,0))
-#include <linux/lustre_compat25.h>
-#endif
 #include "llite_internal.h"
 #include <lustre/ll_fiemap.h>
 
-#include "cl_object.h"
-
+/* also used by llite/special.c:ll_special_open() */
 struct ll_file_data *ll_file_data_get(void)
 {
         struct ll_file_data *fd;
@@ -187,12 +183,10 @@
 
         /* clear group lock, if present */
         if (unlikely(fd->fd_flags & LL_FILE_GROUP_LOCKED)) {
-#if 0 /* XXX */
                 struct lov_stripe_md *lsm = ll_i2info(inode)->lli_smd;
                 fd->fd_flags &= ~(LL_FILE_GROUP_LOCKED|LL_FILE_IGNORE_LOCK);
                 rc = ll_extent_unlock(fd, inode, lsm, LCK_GROUP,
                                       &fd->fd_cwlockh);
-#endif
         }
 
         /* Let's see if we have good enough OPEN lock on the file and if
@@ -430,7 +424,6 @@
         if (fd == NULL)
                 RETURN(-ENOMEM);
 
-        fd->fd_file = file;
         if (S_ISDIR(inode->i_mode)) {
 again:
                 spin_lock(&lli->lli_lock);
@@ -449,17 +442,10 @@
                          *     old process's children processes exit.
                          * reset stat ahead for such cases. */
                         spin_unlock(&lli->lli_lock);
-<<<<<<< HEAD
                         CDEBUG(D_INFO, "Conflict statahead for %.*s %lu/%u"
                                " reset it.\n", file->f_dentry->d_name.len,
                                file->f_dentry->d_name.name,
                                inode->i_ino, inode->i_generation);
-=======
-                        CDEBUG(D_INFO, "Conflict statahead for %.*s "DFID
-                               " reset it.\n", file->f_dentry->d_name.len,
-                               file->f_dentry->d_name.name,
-                               PFID(&lli->lli_fid));
->>>>>>> 7df8d1be
                         ll_stop_statahead(inode, lli->lli_opendir_key);
                         goto again;
                 }
@@ -652,7 +638,6 @@
         RETURN(0);
 }
 
-<<<<<<< HEAD
 static int ll_lock_to_stripe_offset(struct inode *inode, struct ldlm_lock *lock)
 {
         struct ll_inode_info *lli = ll_i2info(inode);
@@ -744,14 +729,10 @@
                         CERROR("writepage inode %lu(%p) of page %p "
                                "failed: %d\n", mapping->host->i_ino,
                                mapping->host, page, rc);
-#if (LINUX_VERSION_CODE > KERNEL_VERSION(2,5,0))
                         if (rc == -ENOSPC)
                                 set_bit(AS_ENOSPC, &mapping->flags);
                         else
                                 set_bit(AS_EIO, &mapping->flags);
-#else
-                        mapping->gfp_mask |= AS_EIO_MASK;
-#endif
                 }
         }
         if (page->mapping != NULL) {
@@ -925,35 +906,11 @@
 
         req->rq_status = rc;
         return rc;
-=======
-int ll_merge_lvb(struct inode *inode)
-{
-        struct ll_inode_info *lli = ll_i2info(inode);
-        struct ll_sb_info *sbi = ll_i2sbi(inode);
-        struct ost_lvb lvb;
-        int rc;
-
-        ENTRY;
-
-        ll_inode_size_lock(inode, 1);
-        inode_init_lvb(inode, &lvb);
-        rc = obd_merge_lvb(sbi->ll_dt_exp, lli->lli_smd, &lvb, 0);
-        i_size_write(inode, lvb.lvb_size);
-        inode->i_blocks = lvb.lvb_blocks;
-
-        LTIME_S(inode->i_mtime) = lvb.lvb_mtime;
-        LTIME_S(inode->i_atime) = lvb.lvb_atime;
-        LTIME_S(inode->i_ctime) = lvb.lvb_ctime;
-        ll_inode_size_unlock(inode, 1);
-
-        RETURN(rc);
->>>>>>> 7df8d1be
 }
 
 int ll_glimpse_ioctl(struct ll_sb_info *sbi, struct lov_stripe_md *lsm,
                      lstat_t *st)
 {
-<<<<<<< HEAD
         struct lustre_handle lockh = { 0 };
         struct ldlm_enqueue_info einfo = { 0 };
         struct obd_info oinfo = { { { 0 } } };
@@ -994,15 +951,12 @@
         lov_stripe_unlock(lsm);
 
         RETURN(rc);
-=======
-        /* XXX */
-        return -ENOSYS;
->>>>>>> 7df8d1be
-}
-
-void ll_io_init(struct cl_io *io, const struct file *file, int write)
-{
-<<<<<<< HEAD
+}
+
+/* NB: obd_merge_lvb will prefer locally cached writes if they extend the
+ * file (because it prefers KMS over RSS when larger) */
+int ll_glimpse_size(struct inode *inode, int ast_flags)
+{
         struct ll_inode_info *lli = ll_i2info(inode);
         struct ll_sb_info *sbi = ll_i2sbi(inode);
         struct lustre_handle lockh = { 0 };
@@ -1065,67 +1019,32 @@
                i_size_read(inode), (long long)inode->i_blocks);
 
         RETURN(rc);
-=======
-        struct inode *inode     = file->f_dentry->d_inode;
-        struct ll_sb_info *sbi  = ll_i2sbi(inode);
-        struct ll_file_data *fd = LUSTRE_FPRIVATE(file);
-
-        LASSERT(fd != NULL);
-        memset(io, 0, sizeof *io);
-        io->u.ci_rw.crw_nonblock = file->f_flags & O_NONBLOCK;
-        if (write)
-                io->u.ci_wr.wr_append = file->f_flags & O_APPEND;
-        io->ci_obj     = ll_i2info(inode)->lli_clob;
-        io->ci_lockreq = CILR_MAYBE;
-        if (fd->fd_flags & LL_FILE_IGNORE_LOCK || sbi->ll_flags & LL_SBI_NOLCK)
-                io->ci_lockreq = CILR_NEVER;
-        else if (file->f_flags & O_APPEND)
-                io->ci_lockreq = CILR_MANDATORY;
-}
-
-static ssize_t ll_file_io_generic(const struct lu_env *env,
-                struct ccc_io_args *args, struct file *file,
-                enum cl_io_type iot, loff_t *ppos, size_t count)
-{
-        struct cl_io       *io;
-        ssize_t             result;
-        ENTRY;
-
-        io = &ccc_env_info(env)->cti_io;
-        ll_io_init(io, file, iot == CIT_WRITE);
-
-        if (iot == CIT_READ)
-                io->u.ci_rd.rd_is_sendfile = args->cia_is_sendfile;
-
-        if (cl_io_rw_init(env, io, iot, *ppos, count) == 0) {
-                struct vvp_io *vio = vvp_env_io(env);
-                struct ccc_io *cio = ccc_env_io(env);
-                if (cl_io_is_sendfile(io)) {
-                        vio->u.read.cui_actor = args->cia_actor;
-                        vio->u.read.cui_target = args->cia_target;
-                } else {
-                        cio->cui_iov = args->cia_iov;
-                        cio->cui_nrsegs = args->cia_nrsegs;
-#ifndef HAVE_FILE_WRITEV
-                        cio->cui_iocb = args->cia_iocb;
-#endif
-                }
-                cio->cui_fd  = LUSTRE_FPRIVATE(file);
-                result = cl_io_loop(env, io);
-        } else
-                /* cl_io_rw_init() handled IO */
-                result = io->ci_result;
-        if (io->ci_nob > 0) {
-                result = io->ci_nob;
-                *ppos = io->u.ci_wr.wr.crw_pos;
-        }
-        cl_io_fini(env, io);
-        RETURN(result);
->>>>>>> 7df8d1be
-}
-
-
-<<<<<<< HEAD
+}
+
+int ll_extent_lock(struct ll_file_data *fd, struct inode *inode,
+                   struct lov_stripe_md *lsm, int mode,
+                   ldlm_policy_data_t *policy, struct lustre_handle *lockh,
+                   int ast_flags)
+{
+        struct ll_sb_info *sbi = ll_i2sbi(inode);
+        struct ost_lvb lvb;
+        struct ldlm_enqueue_info einfo = { 0 };
+        struct obd_info oinfo = { { { 0 } } };
+        int rc;
+        ENTRY;
+
+        LASSERT(!lustre_handle_is_used(lockh));
+        LASSERT(lsm != NULL);
+
+        /* don't drop the mmapped file to LRU */
+        if (mapping_mapped(inode->i_mapping))
+                ast_flags |= LDLM_FL_NO_LRU;
+
+        /* XXX phil: can we do this?  won't it screw the file size up? */
+        if ((fd && (fd->fd_flags & LL_FILE_IGNORE_LOCK)) ||
+            (sbi->ll_flags & LL_SBI_NOLCK))
+                RETURN(0);
+
         CDEBUG(D_DLMTRACE, "Locking inode %lu, start "LPU64" end "LPU64"\n",
                inode->i_ino, policy->l_extent.start, policy->l_extent.end);
 
@@ -1166,51 +1085,25 @@
                 CDEBUG(D_INODE, "inode=%lu, updating i_size %llu\n",
                        inode->i_ino, i_size_read(inode));
         }
-=======
-/*
- * XXX: exact copy from kernel code (__generic_file_aio_write_nolock)
- */
-static int ll_file_get_iov_count(const struct iovec *iov,
-                                 unsigned long *nr_segs, size_t *count)
-{
-        size_t cnt = 0;
-        unsigned long seg;
-
-        for (seg = 0; seg < *nr_segs; seg++) {
-                const struct iovec *iv = &iov[seg];
->>>>>>> 7df8d1be
-
-                /*
-                 * If any segment has a negative length, or the cumulative
-                 * length ever wraps negative then return -EINVAL.
-                 */
-                cnt += iv->iov_len;
-                if (unlikely((ssize_t)(cnt|iv->iov_len) < 0))
-                        return -EINVAL;
-                if (access_ok(VERIFY_READ, iv->iov_base, iv->iov_len))
-                        continue;
-                if (seg == 0)
-                        return -EFAULT;
-                *nr_segs = seg;
-                cnt -= iv->iov_len;   /* This segment is no good */
-                break;
-        }
-        *count = cnt;
-        return 0;
-}
-
-#ifdef HAVE_FILE_READV
-static ssize_t ll_file_readv(struct file *file, const struct iovec *iov,
-                              unsigned long nr_segs, loff_t *ppos)
-{
-        struct lu_env      *env;
-        struct ccc_io_args *args;
-        size_t              count;
-        ssize_t             result;
-        int                 refcheck;
-        ENTRY;
-
-<<<<<<< HEAD
+
+        if (rc == 0) {
+                LTIME_S(inode->i_mtime) = lvb.lvb_mtime;
+                LTIME_S(inode->i_atime) = lvb.lvb_atime;
+                LTIME_S(inode->i_ctime) = lvb.lvb_ctime;
+        }
+        ll_inode_size_unlock(inode, 1);
+
+        RETURN(rc);
+}
+
+int ll_extent_unlock(struct ll_file_data *fd, struct inode *inode,
+                     struct lov_stripe_md *lsm, int mode,
+                     struct lustre_handle *lockh)
+{
+        struct ll_sb_info *sbi = ll_i2sbi(inode);
+        int rc;
+        ENTRY;
+
         /* XXX phil: can we do this?  won't it screw the file size up? */
         if ((fd && (fd->fd_flags & LL_FILE_IGNORE_LOCK)) ||
             (sbi->ll_flags & LL_SBI_NOLCK))
@@ -1237,35 +1130,13 @@
 }
 
 static int ll_is_file_contended(struct file *file)
-=======
-        result = ll_file_get_iov_count(iov, &nr_segs, &count);
-        if (result)
-                RETURN(result);
-
-        env = cl_env_get(&refcheck);
-        if (IS_ERR(env))
-                RETURN(PTR_ERR(env));
-
-        args = &vvp_env_info(env)->vti_args;
-        args->cia_is_sendfile = 0;
-        args->cia_iov = (struct iovec *)iov;
-        args->cia_nrsegs = nr_segs;
-        result = ll_file_io_generic(env, args, file, CIT_READ, ppos, count);
-        cl_env_put(env, &refcheck);
-        RETURN(result);
-}
-
-static ssize_t ll_file_read(struct file *file, char *buf, size_t count,
-                            loff_t *ppos)
->>>>>>> 7df8d1be
-{
-        struct lu_env *env;
-        struct iovec  *local_iov;
-        ssize_t        result;
-        int            refcheck;
-        ENTRY;
-
-<<<<<<< HEAD
+{
+        struct inode *inode = file->f_dentry->d_inode;
+        struct ll_inode_info *lli = ll_i2info(inode);
+        struct ll_sb_info *sbi = ll_i2sbi(inode);
+        struct ll_file_data *fd = LUSTRE_FPRIVATE(file);
+        ENTRY;
+
         if (!(sbi->ll_lco.lco_flags & OBD_CONNECT_SRVLOCK)) {
                 CDEBUG(D_INFO, "the server does not support SRVLOCK feature,"
                        " osc connect flags = 0x"LPX64"\n",
@@ -1299,40 +1170,14 @@
         int tree_locked = 0;
         int rc;
         struct inode * inode = file->f_dentry->d_inode;
-=======
-        env = cl_env_get(&refcheck);
-        if (IS_ERR(env))
-                RETURN(PTR_ERR(env));
-
-        local_iov = &vvp_env_info(env)->vti_local_iov;
-        local_iov->iov_base = (void __user *)buf;
-        local_iov->iov_len = count;
-        result = ll_file_readv(file, local_iov, 1, ppos);
-        cl_env_put(env, &refcheck);
-        RETURN(result);
-}
-
-#else
-static ssize_t ll_file_aio_read(struct kiocb *iocb, const struct iovec *iov,
-                                unsigned long nr_segs, loff_t pos)
-{
-        struct lu_env      *env;
-        struct ccc_io_args *args;
-        size_t              count;
-        ssize_t             result;
-        int                 refcheck;
->>>>>>> 7df8d1be
-        ENTRY;
-
-        result = ll_file_get_iov_count(iov, &nr_segs, &count);
-        if (result)
-                RETURN(result);
-
-        env = cl_env_get(&refcheck);
-        if (IS_ERR(env))
-                RETURN(PTR_ERR(env));
-
-<<<<<<< HEAD
+        ENTRY;
+
+        append = (rw == OBD_BRW_WRITE) && (file->f_flags & O_APPEND);
+
+        if (append || !ll_is_file_contended(file)) {
+                struct ll_lock_tree_node *node;
+                int ast_flags;
+
                 ast_flags = append ? 0 : LDLM_FL_DENY_ON_CONTENTION;
                 if (file->f_flags & O_NONBLOCK)
                         ast_flags |= LDLM_FL_BLOCK_NOWAIT;
@@ -1421,30 +1266,13 @@
 static int ll_reget_short_lock(struct page *page, int rw,
                                obd_off start, obd_off end,
                                void **cookie)
-=======
-        args = &vvp_env_info(env)->vti_args;
-        args->cia_is_sendfile = 0;
-        args->cia_iov = (struct iovec *)iov;
-        args->cia_nrsegs = nr_segs;
-        args->cia_iocb = iocb;
-        result = ll_file_io_generic(env, args, iocb->ki_filp, CIT_READ,
-                                    &iocb->ki_pos, count);
-        cl_env_put(env, &refcheck);
-        RETURN(result);
-}
-
-static ssize_t ll_file_read(struct file *file, char *buf, size_t count,
-                            loff_t *ppos)
->>>>>>> 7df8d1be
-{
-        struct lu_env *env;
-        struct iovec  *local_iov;
-        struct kiocb  *kiocb;
-        ssize_t        result;
-        int            refcheck;
-        ENTRY;
-
-<<<<<<< HEAD
+{
+        struct ll_async_page *llap;
+        struct obd_export *exp;
+        struct inode *inode = page->mapping->host;
+
+        ENTRY;
+
         exp = ll_i2obdexp(inode);
         if (exp == NULL)
                 RETURN(0);
@@ -1467,29 +1295,13 @@
         exp = ll_i2obdexp(inode);
         if (exp == NULL)
                 return;
-=======
-        env = cl_env_get(&refcheck);
-        if (IS_ERR(env))
-                RETURN(PTR_ERR(env));
-
-        local_iov = &vvp_env_info(env)->vti_local_iov;
-        kiocb = &vvp_env_info(env)->vti_kiocb;
-        local_iov->iov_base = (void __user *)buf;
-        local_iov->iov_len = count;
-        init_sync_kiocb(kiocb, file);
-        kiocb->ki_pos = *ppos;
-        kiocb->ki_left = count;
-
-        result = ll_file_aio_read(kiocb, local_iov, 1, kiocb->ki_pos);
-        *ppos = kiocb->ki_pos;
->>>>>>> 7df8d1be
-
-        cl_env_put(env, &refcheck);
-        RETURN(result);
-}
-#endif
-
-<<<<<<< HEAD
+
+        rc = obd_release_short_lock(exp, ll_i2info(inode)->lli_smd, end,
+                                    cookie, rw);
+        if (rc < 0)
+                CERROR("unlock failed (%d)\n", rc);
+}
+
 static inline int ll_file_get_fast_lock(struct file *file,
                                         obd_off ppos, obd_off end,
                                         const struct iovec *iov,
@@ -1538,48 +1350,11 @@
                                    obd_off end, const struct iovec *iov,
                                    unsigned long nr_segs, void **cookie,
                                    struct ll_lock_tree *tree, int rw)
-=======
-/*
- * Write to a file (through the page cache).
- */
-#ifdef HAVE_FILE_WRITEV
-static ssize_t ll_file_writev(struct file *file, const struct iovec *iov,
-                              unsigned long nr_segs, loff_t *ppos)
-{
-        struct lu_env      *env;
-        struct ccc_io_args *args;
-        size_t              count;
-        ssize_t             result;
-        int                 refcheck;
-        ENTRY;
-
-        result = ll_file_get_iov_count(iov, &nr_segs, &count);
-        if (result)
-                RETURN(result);
-
-        env = cl_env_get(&refcheck);
-        if (IS_ERR(env))
-                RETURN(PTR_ERR(env));
-
-        args = &vvp_env_info(env)->vti_args;
-        args->cia_iov = (struct iovec *)iov;
-        args->cia_nrsegs = nr_segs;
-        result = ll_file_io_generic(env, args, file, CIT_WRITE, ppos, count);
-        cl_env_put(env, &refcheck);
-        RETURN(result);
-}
-
-static ssize_t ll_file_write(struct file *file, const char *buf, size_t count,
-                             loff_t *ppos)
->>>>>>> 7df8d1be
-{
-        struct lu_env    *env;
-        struct iovec     *local_iov;
-        ssize_t           result;
-        int               refcheck;
-        ENTRY;
-
-<<<<<<< HEAD
+{
+        int rc;
+
+        ENTRY;
+
         if (ll_file_get_fast_lock(file, ppos, end, iov, nr_segs, cookie, rw))
                 RETURN(LL_LOCK_STYLE_FASTLOCK);
 
@@ -1601,22 +1376,20 @@
                                     enum ll_lock_style lock_style,
                                     void *cookie, struct ll_lock_tree *tree,
                                     int rw)
-=======
-        env = cl_env_get(&refcheck);
-        if (IS_ERR(env))
-                RETURN(PTR_ERR(env));
-
-        local_iov = &vvp_env_info(env)->vti_local_iov;
-        local_iov->iov_base = (void __user *)buf;
-        local_iov->iov_len = count;
->>>>>>> 7df8d1be
-
-        result = ll_file_writev(file, local_iov, 1, ppos);
-        cl_env_put(env, &refcheck);
-        RETURN(result);
-}
-
-<<<<<<< HEAD
+
+{
+        switch (lock_style) {
+        case LL_LOCK_STYLE_TREELOCK:
+                ll_tree_unlock(tree);
+                break;
+        case LL_LOCK_STYLE_FASTLOCK:
+                ll_file_put_fast_lock(inode, end, cookie, rw);
+                break;
+        default:
+                CERROR("invalid locking style (%d)\n", lock_style);
+        }
+}
+
 #ifdef HAVE_FILE_READV
 static ssize_t ll_file_readv(struct file *file, const struct iovec *iov,
                               unsigned long nr_segs, loff_t *ppos)
@@ -1805,11 +1578,7 @@
                                OBD_MD_FLATIME);
                 lov_stripe_unlock(lsm);
 
-#if (LINUX_VERSION_CODE < KERNEL_VERSION(2,5,0))
-                file->f_ramax = 0;
-#else
                 file->f_ra.ra_pages = 0;
-#endif
                 /* initialize read-ahead window once per syscall */
                 if (ra == 0) {
                         ra = 1;
@@ -2049,63 +1818,9 @@
                 if (retval == chunk && count > 0)
                         goto repeat;
         }
-=======
-#else /* AIO stuff */
-static ssize_t ll_file_aio_write(struct kiocb *iocb, const struct iovec *iov,
-                                 unsigned long nr_segs, loff_t pos)
-{
-        struct lu_env      *env;
-        struct ccc_io_args *args;
-        size_t              count;
-        ssize_t             result;
-        int                 refcheck;
-        ENTRY;
-
-        result = ll_file_get_iov_count(iov, &nr_segs, &count);
-        if (result)
-                RETURN(result);
-
-        env = cl_env_get(&refcheck);
-        if (IS_ERR(env))
-                RETURN(PTR_ERR(env));
-
-        args = &vvp_env_info(env)->vti_args;
-        args->cia_iov = (struct iovec *)iov;
-        args->cia_nrsegs = nr_segs;
-        args->cia_iocb = iocb;
-        result = ll_file_io_generic(env, args, iocb->ki_filp, CIT_WRITE,
-                                  &iocb->ki_pos, count);
-        cl_env_put(env, &refcheck);
-        RETURN(result);
-}
-
-static ssize_t ll_file_write(struct file *file, const char *buf, size_t count,
-                             loff_t *ppos)
-{
-        struct lu_env *env;
-        struct iovec  *local_iov;
-        struct kiocb  *kiocb;
-        ssize_t        result;
-        int            refcheck;
-        ENTRY;
-
-        env = cl_env_get(&refcheck);
-        if (IS_ERR(env))
-                RETURN(PTR_ERR(env));
-
-        local_iov = &vvp_env_info(env)->vti_local_iov;
-        kiocb = &vvp_env_info(env)->vti_kiocb;
-        local_iov->iov_base = (void __user *)buf;
-        local_iov->iov_len = count;
-        init_sync_kiocb(kiocb, file);
-        kiocb->ki_pos = *ppos;
-        kiocb->ki_left = count;
->>>>>>> 7df8d1be
-
-        result = ll_file_aio_write(kiocb, local_iov, 1, kiocb->ki_pos);
-        *ppos = kiocb->ki_pos;
-
-<<<<<<< HEAD
+
+        up(&ll_i2info(inode)->lli_write_sem);
+
         if (iov_copy && iov_copy != iov)
                 OBD_FREE(iov_copy, sizeof(*iov) * nrsegs_orig);
 
@@ -2113,13 +1828,7 @@
         ll_stats_ops_tally(ll_i2sbi(inode), LPROC_LL_WRITE_BYTES,
                            retval > 0 ? retval : 0);
         RETURN(retval);
-=======
-        cl_env_put(env, &refcheck);
-        RETURN(result);
->>>>>>> 7df8d1be
-}
-#endif
-
+}
 
 static ssize_t ll_file_write(struct file *file, const char *buf, size_t count,
                              loff_t *ppos)
@@ -2147,21 +1856,46 @@
 /*
  * Send file content (through pagecache) somewhere with helper
  */
-#if (LINUX_VERSION_CODE > KERNEL_VERSION(2,5,0))
 static ssize_t ll_file_sendfile(struct file *in_file, loff_t *ppos,size_t count,
                                 read_actor_t actor, void *target)
 {
-        struct lu_env      *env;
-        struct ccc_io_args *args;
-        ssize_t             result;
-        int                 refcheck;
-        ENTRY;
-
-        env = cl_env_get(&refcheck);
-        if (IS_ERR(env))
-                RETURN(PTR_ERR(env));
-
-<<<<<<< HEAD
+        struct inode *inode = in_file->f_dentry->d_inode;
+        struct ll_inode_info *lli = ll_i2info(inode);
+        struct lov_stripe_md *lsm = lli->lli_smd;
+        struct ll_lock_tree tree;
+        struct ll_lock_tree_node *node;
+        struct ost_lvb lvb;
+        struct ll_ra_read bead;
+        int rc;
+        ssize_t retval;
+        __u64 kms;
+        ENTRY;
+        CDEBUG(D_VFSTRACE, "VFS Op:inode=%lu/%u(%p),size="LPSZ",offset=%Ld\n",
+               inode->i_ino, inode->i_generation, inode, count, *ppos);
+
+        /* "If nbyte is 0, read() will return 0 and have no other results."
+         *                      -- Single Unix Spec */
+        if (count == 0)
+                RETURN(0);
+
+        ll_stats_ops_tally(ll_i2sbi(inode), LPROC_LL_READ_BYTES, count);
+        /* turn off the kernel's read-ahead */
+        in_file->f_ra.ra_pages = 0;
+
+        /* File with no objects, nothing to lock */
+        if (!lsm)
+                RETURN(generic_file_sendfile(in_file, ppos, count, actor, target));
+
+        node = ll_node_from_inode(inode, *ppos, *ppos + count - 1, LCK_PR);
+        if (IS_ERR(node))
+                RETURN(PTR_ERR(node));
+
+        tree.lt_fd = LUSTRE_FPRIVATE(in_file);
+        rc = ll_tree_lock(&tree, node, NULL, count,
+                          in_file->f_flags & O_NONBLOCK?LDLM_FL_BLOCK_NOWAIT:0);
+        if (rc != 0)
+                RETURN(rc);
+
         ll_clear_file_contended(inode);
         ll_inode_size_lock(inode, 1);
         /*
@@ -2213,27 +1947,13 @@
  out:
         ll_tree_unlock(&tree);
         RETURN(retval);
-=======
-        args = &vvp_env_info(env)->vti_args;
-        args->cia_is_sendfile = 1;
-        args->cia_target = target;
-        args->cia_actor = actor;
-        result = ll_file_io_generic(env, args, in_file, CIT_READ, ppos, count);
-        cl_env_put(env, &refcheck);
-        RETURN(result);
->>>>>>> 7df8d1be
-}
-#endif
+}
 
 static int ll_lov_recreate_obj(struct inode *inode, struct file *file,
                                unsigned long arg)
 {
-<<<<<<< HEAD
         struct ll_inode_info *lli = ll_i2info(inode);
         struct obd_export *exp = ll_i2obdexp(inode);
-=======
-        struct obd_export *exp = ll_i2dtexp(inode);
->>>>>>> 7df8d1be
         struct ll_recreate_obj ucreatp;
         struct obd_trans_info oti = { 0 };
         struct obdo *oa = NULL;
@@ -2245,16 +1965,17 @@
         if (!cfs_capable(CFS_CAP_SYS_ADMIN))
                 RETURN(-EPERM);
 
-        if (copy_from_user(&ucreatp, (struct ll_recreate_obj *)arg,
-                           sizeof(struct ll_recreate_obj)))
+        rc = copy_from_user(&ucreatp, (struct ll_recreate_obj *)arg,
+                            sizeof(struct ll_recreate_obj));
+        if (rc) {
                 RETURN(-EFAULT);
-
+        }
         OBDO_ALLOC(oa);
         if (oa == NULL)
                 RETURN(-ENOMEM);
 
-        ll_inode_size_lock(inode, 0);
-        lsm = ll_i2info(inode)->lli_smd;
+        down(&lli->lli_size_sem);
+        lsm = lli->lli_smd;
         if (lsm == NULL)
                 GOTO(out, rc = -ENOENT);
         lsm_size = sizeof(*lsm) + (sizeof(struct lov_oinfo) *
@@ -2277,7 +1998,7 @@
         OBD_FREE(lsm2, lsm_size);
         GOTO(out, rc);
 out:
-        ll_inode_size_unlock(inode, 0);
+        up(&lli->lli_size_sem);
         OBDO_FREE(oa);
         return rc;
 }
@@ -2286,15 +2007,16 @@
                                     int flags, struct lov_user_md *lum,
                                     int lum_size)
 {
+        struct ll_inode_info *lli = ll_i2info(inode);
         struct lov_stripe_md *lsm;
         struct lookup_intent oit = {.it_op = IT_OPEN, .it_flags = flags};
         int rc = 0;
         ENTRY;
 
-        ll_inode_size_lock(inode, 0);
-        lsm = ll_i2info(inode)->lli_smd;
+        down(&lli->lli_size_sem);
+        lsm = lli->lli_smd;
         if (lsm) {
-                ll_inode_size_unlock(inode, 0);
+                up(&lli->lli_size_sem);
                 CDEBUG(D_IOCTL, "stripe already exists for ino %lu\n",
                        inode->i_ino);
                 RETURN(-EEXIST);
@@ -2312,7 +2034,7 @@
         ll_release_openhandle(file->f_dentry, &oit);
 
  out:
-        ll_inode_size_unlock(inode, 0);
+        up(&lli->lli_size_sem);
         ll_intent_release(&oit);
         RETURN(rc);
 out_req_free:
@@ -2469,7 +2191,8 @@
         if (lump == NULL) {
                 RETURN(-ENOMEM);
         }
-        if (copy_from_user(lump, (struct lov_user_md  *)arg, lum_size)) {
+        rc = copy_from_user(lump, (struct lov_user_md  *)arg, lum_size);
+        if (rc) {
                 OBD_FREE(lump, lum_size);
                 RETURN(-EFAULT);
         }
@@ -2494,12 +2217,14 @@
 
         /* first try with v1 which is smaller than v3 */
         lum_size = sizeof(struct lov_user_md_v1);
-        if (copy_from_user(lumv1, lumv1p, lum_size))
+        rc = copy_from_user(lumv1, lumv1p, lum_size);
+        if (rc)
                 RETURN(-EFAULT);
 
         if (lumv1->lmm_magic == LOV_USER_MAGIC_V3) {
                 lum_size = sizeof(struct lov_user_md_v3);
-                if (copy_from_user(&lumv3, lumv3p, lum_size))
+                rc = copy_from_user(&lumv3, lumv3p, lum_size);
+                if (rc)
                         RETURN(-EFAULT);
         }
 
@@ -2527,15 +2252,61 @@
 static int ll_get_grouplock(struct inode *inode, struct file *file,
                             unsigned long arg)
 {
-        /* XXX */
-        return -ENOSYS;
+        struct ll_file_data *fd = LUSTRE_FPRIVATE(file);
+        ldlm_policy_data_t policy = { .l_extent = { .start = 0,
+                                                    .end = OBD_OBJECT_EOF}};
+        struct lustre_handle lockh = { 0 };
+        struct ll_inode_info *lli = ll_i2info(inode);
+        struct lov_stripe_md *lsm = lli->lli_smd;
+        int flags = 0, rc;
+        ENTRY;
+
+        if (fd->fd_flags & LL_FILE_GROUP_LOCKED) {
+                RETURN(-EINVAL);
+        }
+
+        policy.l_extent.gid = arg;
+        if (file->f_flags & O_NONBLOCK)
+                flags = LDLM_FL_BLOCK_NOWAIT;
+
+        rc = ll_extent_lock(fd, inode, lsm, LCK_GROUP, &policy, &lockh, flags);
+        if (rc)
+                RETURN(rc);
+
+        fd->fd_flags |= LL_FILE_GROUP_LOCKED|LL_FILE_IGNORE_LOCK;
+        fd->fd_gid = arg;
+        memcpy(&fd->fd_cwlockh, &lockh, sizeof(lockh));
+
+        RETURN(0);
 }
 
 static int ll_put_grouplock(struct inode *inode, struct file *file,
                             unsigned long arg)
 {
-        /* XXX */
-        return -ENOSYS;
+        struct ll_file_data *fd = LUSTRE_FPRIVATE(file);
+        struct ll_inode_info *lli = ll_i2info(inode);
+        struct lov_stripe_md *lsm = lli->lli_smd;
+        int rc;
+        ENTRY;
+
+        if (!(fd->fd_flags & LL_FILE_GROUP_LOCKED)) {
+                /* Ugh, it's already unlocked. */
+                RETURN(-EINVAL);
+        }
+
+        if (fd->fd_gid != arg) /* Ugh? Unlocking with different gid? */
+                RETURN(-EINVAL);
+
+        fd->fd_flags &= ~(LL_FILE_GROUP_LOCKED|LL_FILE_IGNORE_LOCK);
+
+        rc = ll_extent_unlock(fd, inode, lsm, LCK_GROUP, &fd->fd_cwlockh);
+        if (rc)
+                RETURN(rc);
+
+        fd->fd_gid = 0;
+        memset(&fd->fd_cwlockh, 0, sizeof(fd->fd_cwlockh));
+
+        RETURN(0);
 }
 
 #if LUSTRE_FIX >= 50
@@ -2568,13 +2339,8 @@
         struct dentry *tail_dentry = tail_filp->f_dentry;
         struct lookup_intent oit = {.it_op = IT_OPEN,
                                    .it_flags = head_filp->f_flags|O_JOIN_FILE};
-<<<<<<< HEAD
         struct ldlm_enqueue_info einfo = { LDLM_IBITS, LCK_PW,
                 ll_mdc_blocking_ast, ldlm_completion_ast, NULL, NULL };
-=======
-        struct ldlm_enqueue_info einfo = { LDLM_IBITS, LCK_CW,
-                ll_md_blocking_ast, ldlm_completion_ast, NULL, NULL, NULL };
->>>>>>> 7df8d1be
 
         struct lustre_handle lockh;
         struct mdc_op_data *op_data;
@@ -2962,18 +2728,6 @@
         case EXT3_IOC_SETVERSION_OLD:
         case EXT3_IOC_SETVERSION:
         */
-<<<<<<< HEAD
-=======
-        case LL_IOC_FLUSHCTX:
-                RETURN(ll_flush_ctx(inode));
-        case LL_IOC_PATH2FID: {
-                if (copy_to_user((void *)arg, &ll_i2info(inode)->lli_fid,
-                                 sizeof(struct lu_fid)))
-                        RETURN(-EFAULT);
-
-                RETURN(0);
-        }
->>>>>>> 7df8d1be
         default: {
                 int err;
 
@@ -2990,6 +2744,8 @@
 loff_t ll_file_seek(struct file *file, loff_t offset, int origin)
 {
         struct inode *inode = file->f_dentry->d_inode;
+        struct ll_inode_info *lli = ll_i2info(inode);
+        struct lov_stripe_md *lsm = lli->lli_smd;
         loff_t retval;
         ENTRY;
         retval = offset + ((origin == 2) ? i_size_read(inode) :
@@ -3005,9 +2761,11 @@
                 if (file->f_flags & O_NONBLOCK)
                         nonblock = LDLM_FL_BLOCK_NOWAIT;
 
-                rc = cl_glimpse_size(inode);
-                if (rc != 0)
-                        RETURN(rc);
+                if (lsm != NULL) {
+                        rc = ll_glimpse_size(inode, nonblock);
+                        if (rc != 0)
+                                RETURN(rc);
+                }
 
                 ll_inode_size_lock(inode, 0);
                 offset += i_size_read(inode);
@@ -3020,15 +2778,7 @@
         if (offset >= 0 && offset <= ll_file_maxbytes(inode)) {
                 if (offset != file->f_pos) {
                         file->f_pos = offset;
-<<<<<<< HEAD
-#if (LINUX_VERSION_CODE < KERNEL_VERSION(2,5,0))
-                        file->f_reada = 0;
-                        file->f_version = ++event;
-#else
                         file->f_version = 0;
-#endif
-=======
->>>>>>> 7df8d1be
                 }
                 retval = offset;
         }
@@ -3276,9 +3026,6 @@
         }
         CDEBUG(D_VFSTRACE, "VFS Op:inode=%lu/%u(%p),name=%s\n",
                inode->i_ino, inode->i_generation, inode, dentry->d_name.name);
-#if (LINUX_VERSION_CODE <= KERNEL_VERSION(2,5,0))
-        ll_stats_ops_tally(ll_i2sbi(inode), LPROC_LL_REVALIDATE, 1);
-#endif
 
         exp = ll_i2mdcexp(inode);
 
@@ -3354,21 +3101,15 @@
                 GOTO(out, rc = 0);
         }
 
-        /* cl_glimpse_size will prefer locally cached writes if they extend
+        /* ll_glimpse_size will prefer locally cached writes if they extend
          * the file */
-<<<<<<< HEAD
         rc = ll_glimpse_size(inode, 0);
 
-=======
-        rc = cl_glimpse_size(inode);
-        EXIT;
->>>>>>> 7df8d1be
 out:
         ptlrpc_req_finished(req);
         RETURN(rc);
 }
 
-#if (LINUX_VERSION_CODE > KERNEL_VERSION(2,5,0))
 int ll_getattr_it(struct vfsmount *mnt, struct dentry *de,
                   struct lookup_intent *it, struct kstat *stat)
 {
@@ -3410,7 +3151,6 @@
 
         return ll_getattr_it(mnt, de, &it, stat);
 }
-#endif
 
 static
 int lustre_check_acl(struct inode *inode, int mask)
@@ -3498,22 +3238,9 @@
 }
 #endif
 
-#ifdef HAVE_FILE_READV
-#define READ_METHOD readv
-#define READ_FUNCTION ll_file_readv
-#define WRITE_METHOD writev
-#define WRITE_FUNCTION ll_file_writev
-#else
-#define READ_METHOD aio_read
-#define READ_FUNCTION ll_file_aio_read
-#define WRITE_METHOD aio_write
-#define WRITE_FUNCTION ll_file_aio_write
-#endif
-
 /* -o localflock - only provides locally consistent flock locks */
 struct file_operations ll_file_operations = {
         .read           = ll_file_read,
-<<<<<<< HEAD
 #ifdef HAVE_FILE_READV
         .readv          = ll_file_readv,
 #else
@@ -3525,25 +3252,17 @@
 #else
         .aio_write      = ll_file_aio_write,
 #endif
-=======
-        .READ_METHOD    = READ_FUNCTION,
-        .write          = ll_file_write,
-        .WRITE_METHOD   = WRITE_FUNCTION,
->>>>>>> 7df8d1be
         .ioctl          = ll_file_ioctl,
         .open           = ll_file_open,
         .release        = ll_file_release,
         .mmap           = ll_file_mmap,
         .llseek         = ll_file_seek,
-#if (LINUX_VERSION_CODE >= KERNEL_VERSION(2,5,0))
         .sendfile       = ll_file_sendfile,
-#endif
         .fsync          = ll_fsync,
 };
 
 struct file_operations ll_file_operations_flock = {
         .read           = ll_file_read,
-<<<<<<< HEAD
 #ifdef HAVE_FILE_READV
         .readv          = ll_file_readv,
 #else
@@ -3555,19 +3274,12 @@
 #else
         .aio_write      = ll_file_aio_write,
 #endif
-=======
-        .READ_METHOD    = READ_FUNCTION,
-        .write          = ll_file_write,
-        .WRITE_METHOD   = WRITE_FUNCTION,
->>>>>>> 7df8d1be
         .ioctl          = ll_file_ioctl,
         .open           = ll_file_open,
         .release        = ll_file_release,
         .mmap           = ll_file_mmap,
         .llseek         = ll_file_seek,
-#if (LINUX_VERSION_CODE >= KERNEL_VERSION(2,5,0))
         .sendfile       = ll_file_sendfile,
-#endif
         .fsync          = ll_fsync,
 #ifdef HAVE_F_OP_FLOCK
         .flock          = ll_file_flock,
@@ -3578,7 +3290,6 @@
 /* These are for -o noflock - to return ENOSYS on flock calls */
 struct file_operations ll_file_operations_noflock = {
         .read           = ll_file_read,
-<<<<<<< HEAD
 #ifdef HAVE_FILE_READV
         .readv          = ll_file_readv,
 #else
@@ -3590,19 +3301,12 @@
 #else
         .aio_write      = ll_file_aio_write,
 #endif
-=======
-        .READ_METHOD    = READ_FUNCTION,
-        .write          = ll_file_write,
-        .WRITE_METHOD   = WRITE_FUNCTION,
->>>>>>> 7df8d1be
         .ioctl          = ll_file_ioctl,
         .open           = ll_file_open,
         .release        = ll_file_release,
         .mmap           = ll_file_mmap,
         .llseek         = ll_file_seek,
-#if (LINUX_VERSION_CODE >= KERNEL_VERSION(2,5,0))
         .sendfile       = ll_file_sendfile,
-#endif
         .fsync          = ll_fsync,
 #ifdef HAVE_F_OP_FLOCK
         .flock          = ll_file_noflock,
@@ -3616,11 +3320,7 @@
 #endif
         .setattr        = ll_setattr,
         .truncate       = ll_truncate,
-#if (LINUX_VERSION_CODE > KERNEL_VERSION(2,5,0))
         .getattr        = ll_getattr,
-#else
-        .revalidate_it  = ll_inode_revalidate_it,
-#endif
         .permission     = ll_inode_permission,
         .setxattr       = ll_setxattr,
         .getxattr       = ll_getxattr,
