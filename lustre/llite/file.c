/* -*- mode: c; c-basic-offset: 8; indent-tabs-mode: nil; -*-
 * vim:expandtab:shiftwidth=8:tabstop=8:
 *
 * GPL HEADER START
 *
 * DO NOT ALTER OR REMOVE COPYRIGHT NOTICES OR THIS FILE HEADER.
 *
 * This program is free software; you can redistribute it and/or modify
 * it under the terms of the GNU General Public License version 2 only,
 * as published by the Free Software Foundation.
 *
 * This program is distributed in the hope that it will be useful, but
 * WITHOUT ANY WARRANTY; without even the implied warranty of
 * MERCHANTABILITY or FITNESS FOR A PARTICULAR PURPOSE.  See the GNU
 * General Public License version 2 for more details (a copy is included
 * in the LICENSE file that accompanied this code).
 *
 * You should have received a copy of the GNU General Public License
 * version 2 along with this program; If not, see
 * http://www.sun.com/software/products/lustre/docs/GPLv2.pdf
 *
 * Please contact Sun Microsystems, Inc., 4150 Network Circle, Santa Clara,
 * CA 95054 USA or visit www.sun.com if you need additional information or
 * have any questions.
 *
 * GPL HEADER END
 */
/*
 * Copyright  2008 Sun Microsystems, Inc. All rights reserved
 * Use is subject to license terms.
 */
/*
 * This file is part of Lustre, http://www.lustre.org/
 * Lustre is a trademark of Sun Microsystems, Inc.
 *
 * lustre/llite/file.c
 *
 * Author: Peter Braam <braam@clusterfs.com>
 * Author: Phil Schwan <phil@clusterfs.com>
 * Author: Andreas Dilger <adilger@clusterfs.com>
 */

#define DEBUG_SUBSYSTEM S_LLITE
#include <lustre_dlm.h>
#include <lustre_lite.h>
#include <linux/pagemap.h>
#include <linux/file.h>
#if (LINUX_VERSION_CODE < KERNEL_VERSION(2,5,0))
#include <linux/lustre_compat25.h>
#endif
#include "llite_internal.h"
#include <lustre/ll_fiemap.h>

/* also used by llite/special.c:ll_special_open() */
struct ll_file_data *ll_file_data_get(void)
{
        struct ll_file_data *fd;

        OBD_SLAB_ALLOC_PTR(fd, ll_file_data_slab);
        return fd;
}

static void ll_file_data_put(struct ll_file_data *fd)
{
        if (fd != NULL)
                OBD_SLAB_FREE_PTR(fd, ll_file_data_slab);
}

static int ll_close_inode_openhandle(struct inode *inode,
                                     struct obd_client_handle *och)
{
        struct ptlrpc_request *req = NULL;
        struct obd_device *obd;
        struct obdo *oa;
        struct mdc_op_data data = { { 0 } };
        int rc;
        ENTRY;

        obd = class_exp2obd(ll_i2mdcexp(inode));
        if (obd == NULL) {
                CERROR("Invalid MDC connection handle "LPX64"\n",
                       ll_i2mdcexp(inode)->exp_handle.h_cookie);
                GOTO(out, rc = 0);
        }

        /*
         * here we check if this is forced umount. If so this is called on
         * canceling "open lock" and we do not call mdc_close() in this case, as
         * it will not be successful, as import is already deactivated.
         */
        if (obd->obd_force)
                GOTO(out, rc = 0);

        OBDO_ALLOC(oa);
        if (!oa)
                RETURN(-ENOMEM); // XXX We leak openhandle and request here.

        oa->o_id = inode->i_ino;
        oa->o_valid = OBD_MD_FLID;
        obdo_from_inode(oa, inode, OBD_MD_FLTYPE | OBD_MD_FLMODE |
                                   OBD_MD_FLSIZE | OBD_MD_FLBLOCKS |
                                   OBD_MD_FLATIME | OBD_MD_FLMTIME |
                                   OBD_MD_FLCTIME);
        if (ll_is_inode_dirty(inode)) {
                oa->o_flags = MDS_BFLAG_UNCOMMITTED_WRITES;
                oa->o_valid |= OBD_MD_FLFLAGS;
        }
        ll_inode2fid(&data.fid1, inode);
        rc = mdc_close(ll_i2mdcexp(inode), &data, oa, och, &req);
        if (rc == EAGAIN) {
                /* We are the last writer, so the MDS has instructed us to get
                 * the file size and any write cookies, then close again. */
                ll_queue_done_writing(inode);
                rc = 0;
        } else if (rc) {
                CERROR("inode %lu mdc close failed: rc = %d\n",
                       inode->i_ino, rc);
        }

        OBDO_FREE(oa);

        if (rc == 0) {
                rc = ll_objects_destroy(req, inode);
                if (rc)
                        CERROR("inode %lu ll_objects destroy: rc = %d\n",
                               inode->i_ino, rc);
        }

        ptlrpc_req_finished(req); /* This is close request */
        EXIT;
out:
        mdc_clear_open_replay_data(och);

        return rc;
}

int ll_mdc_real_close(struct inode *inode, int flags)
{
        struct ll_inode_info *lli = ll_i2info(inode);
        int rc = 0;
        struct obd_client_handle **och_p;
        struct obd_client_handle *och;
        __u64 *och_usecount;

        ENTRY;

        if (flags & FMODE_WRITE) {
                och_p = &lli->lli_mds_write_och;
                och_usecount = &lli->lli_open_fd_write_count;
        } else if (flags & FMODE_EXEC) {
                och_p = &lli->lli_mds_exec_och;
                och_usecount = &lli->lli_open_fd_exec_count;
         } else {
                LASSERT(flags & FMODE_READ);
                och_p = &lli->lli_mds_read_och;
                och_usecount = &lli->lli_open_fd_read_count;
        }

        down(&lli->lli_och_sem);
        if (*och_usecount) { /* There are still users of this handle, so
                                skip freeing it. */
                up(&lli->lli_och_sem);
                RETURN(0);
        }
        och=*och_p;
        *och_p = NULL;
        up(&lli->lli_och_sem);

        if (och) { /* There might be a race and somebody have freed this och
                      already */
                rc = ll_close_inode_openhandle(inode, och);
                och->och_fh.cookie = DEAD_HANDLE_MAGIC;
                OBD_FREE(och, sizeof *och);
        }

        RETURN(rc);
}

int ll_mdc_close(struct obd_export *mdc_exp, struct inode *inode,
                        struct file *file)
{
        struct ll_file_data *fd = LUSTRE_FPRIVATE(file);
        struct ll_inode_info *lli = ll_i2info(inode);
        int rc = 0;
        ENTRY;

        /* clear group lock, if present */
        if (unlikely(fd->fd_flags & LL_FILE_GROUP_LOCKED)) {
                struct lov_stripe_md *lsm = ll_i2info(inode)->lli_smd;
                fd->fd_flags &= ~(LL_FILE_GROUP_LOCKED|LL_FILE_IGNORE_LOCK);
                rc = ll_extent_unlock(fd, inode, lsm, LCK_GROUP,
                                      &fd->fd_cwlockh);
        }

        /* Let's see if we have good enough OPEN lock on the file and if
           we can skip talking to MDS */
        if (file->f_dentry->d_inode) { /* Can this ever be false? */
                int lockmode;
                int flags = LDLM_FL_BLOCK_GRANTED | LDLM_FL_TEST_LOCK;
                struct lustre_handle lockh;
                struct inode *inode = file->f_dentry->d_inode;
                struct ldlm_res_id file_res_id;

                ldlm_policy_data_t policy = {.l_inodebits={MDS_INODELOCK_OPEN}};
                fid_build_reg_res_name(ll_inode_lu_fid(inode), &file_res_id);

                down(&lli->lli_och_sem);
                if (fd->fd_omode & FMODE_WRITE) {
                        lockmode = LCK_CW;
                        LASSERT(lli->lli_open_fd_write_count);
                        lli->lli_open_fd_write_count--;
                } else if (fd->fd_omode & FMODE_EXEC) {
                        lockmode = LCK_PR;
                        LASSERT(lli->lli_open_fd_exec_count);
                        lli->lli_open_fd_exec_count--;
                } else {
                        lockmode = LCK_CR;
                        LASSERT(lli->lli_open_fd_read_count);
                        lli->lli_open_fd_read_count--;
                }
                up(&lli->lli_och_sem);

                if (!ldlm_lock_match(mdc_exp->exp_obd->obd_namespace, flags,
                                     &file_res_id, LDLM_IBITS, &policy,lockmode,
                                     &lockh)) {
                        rc = ll_mdc_real_close(file->f_dentry->d_inode,
                                                fd->fd_omode);
                }
        } else {
                CERROR("Releasing a file %p with negative dentry %p. Name %s",
                       file, file->f_dentry, file->f_dentry->d_name.name);
        }

        LUSTRE_FPRIVATE(file) = NULL;
        ll_file_data_put(fd);

        RETURN(rc);
}

int lov_test_and_clear_async_rc(struct lov_stripe_md *lsm);

/* While this returns an error code, fput() the caller does not, so we need
 * to make every effort to clean up all of our state here.  Also, applications
 * rarely check close errors and even if an error is returned they will not
 * re-try the close call.
 */
int ll_file_release(struct inode *inode, struct file *file)
{
        struct ll_file_data *fd;
        struct ll_sb_info *sbi = ll_i2sbi(inode);
        struct ll_inode_info *lli = ll_i2info(inode);
        struct lov_stripe_md *lsm = lli->lli_smd;
        int rc;
        ENTRY;

        CDEBUG(D_VFSTRACE, "VFS Op:inode=%lu/%u(%p)\n", inode->i_ino,
               inode->i_generation, inode);


        if (inode->i_sb->s_root != file->f_dentry)
                ll_stats_ops_tally(sbi, LPROC_LL_RELEASE, 1);
        fd = LUSTRE_FPRIVATE(file);
        LASSERT(fd != NULL);

        /*
         * The last ref on @file, maybe not the the owner pid of statahead.
         * Different processes can open the same dir, "ll_opendir_key" means:
<<<<<<< HEAD
         * it is me that should stop the statahead thread.
         */
        if (lli->lli_opendir_key == fd)
=======
         * it is me that should stop the statahead thread. */
        if (lli->lli_opendir_key == fd && lli->lli_opendir_pid != 0)
>>>>>>> 69782ac3
                ll_stop_statahead(inode, fd);

        if (inode->i_sb->s_root == file->f_dentry) {
                LUSTRE_FPRIVATE(file) = NULL;
                ll_file_data_put(fd);
                RETURN(0);
        }

        if (lsm)
                lov_test_and_clear_async_rc(lsm);
        lli->lli_async_rc = 0;

        rc = ll_mdc_close(sbi->ll_mdc_exp, inode, file);
        RETURN(rc);
}

static int ll_intent_file_open(struct file *file, void *lmm,
                               int lmmsize, struct lookup_intent *itp)
{
        struct ll_sb_info *sbi = ll_i2sbi(file->f_dentry->d_inode);
        struct mdc_op_data data = { { 0 } };
        struct dentry *parent = file->f_dentry->d_parent;
        const char *name = file->f_dentry->d_name.name;
        const int len = file->f_dentry->d_name.len;
        struct inode *inode = file->f_dentry->d_inode;
        struct ptlrpc_request *req;
        int rc;
        ENTRY;

        if (!parent)
                RETURN(-ENOENT);

        ll_prepare_mdc_op_data(&data, parent->d_inode, inode,
                               name, len, O_RDWR, NULL);

        /* Usually we come here only for NFSD, and we want open lock.
           But we can also get here with pre 2.6.15 patchless kernels, and in
           that case that lock is also ok */
        /* We can also get here if there was cached open handle in revalidate_it
         * but it disappeared while we were getting from there to ll_file_open.
         * But this means this file was closed and immediatelly opened which
         * makes a good candidate for using OPEN lock */
        /* If lmmsize & lmm are not 0, we are just setting stripe info
         * parameters. No need for the open lock */
        if (!lmm && !lmmsize)
                itp->it_flags |= MDS_OPEN_LOCK;

        rc = mdc_intent_lock(sbi->ll_mdc_exp, &data, lmm, lmmsize, itp,
                              0 /*unused */, &req, ll_mdc_blocking_ast, 0);
        if (rc == -ESTALE) {
                /* reason for keep own exit path - don`t flood log
                * with messages with -ESTALE errors.
                */
                if (!it_disposition(itp, DISP_OPEN_OPEN) ||
                     it_open_error(DISP_OPEN_OPEN, itp))
                        GOTO(out, rc);
                ll_release_openhandle(file->f_dentry, itp);
                GOTO(out, rc);
        }

        if (rc != 0 || it_open_error(DISP_OPEN_OPEN, itp)) {
                rc = rc ? rc : it_open_error(DISP_OPEN_OPEN, itp);
                CDEBUG(D_VFSTRACE, "lock enqueue: err: %d\n", rc);
                GOTO(out, rc);
        }

        if (itp->d.lustre.it_lock_mode)
                mdc_set_lock_data(&itp->d.lustre.it_lock_handle,
                                  inode);

        rc = ll_prep_inode(sbi->ll_osc_exp, &file->f_dentry->d_inode,
                           req, DLM_REPLY_REC_OFF, NULL);
out:
        ptlrpc_req_finished(itp->d.lustre.it_data);
        it_clear_disposition(itp, DISP_ENQ_COMPLETE);
        ll_intent_drop_lock(itp);

        RETURN(rc);
}


static void ll_och_fill(struct ll_inode_info *lli, struct lookup_intent *it,
                        struct obd_client_handle *och)
{
        struct ptlrpc_request *req = it->d.lustre.it_data;
        struct mds_body *body;

        LASSERT(och);

        body = lustre_msg_buf(req->rq_repmsg, DLM_REPLY_REC_OFF, sizeof(*body));
        LASSERT(body != NULL);                  /* reply already checked out */
        /* and swabbed in mdc_enqueue */
        LASSERT(lustre_rep_swabbed(req, DLM_REPLY_REC_OFF));

        memcpy(&och->och_fh, &body->handle, sizeof(body->handle));
        och->och_magic = OBD_CLIENT_HANDLE_MAGIC;
        lli->lli_io_epoch = body->io_epoch;

        mdc_set_open_replay_data(och, it->d.lustre.it_data);
}

int ll_local_open(struct file *file, struct lookup_intent *it,
                  struct ll_file_data *fd, struct obd_client_handle *och)
{
        ENTRY;

        LASSERT(!LUSTRE_FPRIVATE(file));

        LASSERT(fd != NULL);

        if (och)
                ll_och_fill(ll_i2info(file->f_dentry->d_inode), it, och);
        LUSTRE_FPRIVATE(file) = fd;
        ll_readahead_init(file->f_dentry->d_inode, &fd->fd_ras);
        fd->fd_omode = it->it_flags;

        RETURN(0);
}

/* Open a file, and (for the very first open) create objects on the OSTs at
 * this time.  If opened with O_LOV_DELAY_CREATE, then we don't do the object
 * creation or open until ll_lov_setstripe() ioctl is called.  We grab
 * lli_open_sem to ensure no other process will create objects, send the
 * stripe MD to the MDS, or try to destroy the objects if that fails.
 *
 * If we already have the stripe MD locally then we don't request it in
 * mdc_open(), by passing a lmm_size = 0.
 *
 * It is up to the application to ensure no other processes open this file
 * in the O_LOV_DELAY_CREATE case, or the default striping pattern will be
 * used.  We might be able to avoid races of that sort by getting lli_open_sem
 * before returning in the O_LOV_DELAY_CREATE case and dropping it here
 * or in ll_file_release(), but I'm not sure that is desirable/necessary.
 */
int ll_file_open(struct inode *inode, struct file *file)
{
        struct ll_inode_info *lli = ll_i2info(inode);
        struct lookup_intent *it, oit = { .it_op = IT_OPEN,
                                          .it_flags = file->f_flags };
        struct lov_stripe_md *lsm;
        struct ptlrpc_request *req = NULL;
        struct obd_client_handle **och_p;
        __u64 *och_usecount;
        struct ll_file_data *fd;
        int rc = 0, opendir_set = 0;
        ENTRY;

        CDEBUG(D_VFSTRACE, "VFS Op:inode=%lu/%u(%p), flags %o\n", inode->i_ino,
               inode->i_generation, inode, file->f_flags);

#ifdef HAVE_VFS_INTENT_PATCHES
        it = file->f_it;
#else
        it = file->private_data; /* XXX: compat macro */
        file->private_data = NULL; /* prevent ll_local_open assertion */
#endif

        fd = ll_file_data_get();
        if (fd == NULL)
                RETURN(-ENOMEM);

        if (S_ISDIR(inode->i_mode)) {
again:
                spin_lock(&lli->lli_lock);
<<<<<<< HEAD
                /*
                 * "lli->lli_opendir_pid != 0" means someone has set it.
                 * "lli->lli_sai != NULL" means the previous statahead has not
                 *                        been cleanup.
                 */
                if (lli->lli_opendir_pid == 0 && lli->lli_sai == NULL) {
                        opendir_set = 1;
                        lli->lli_opendir_pid = cfs_curproc_pid();
=======
                if (lli->lli_opendir_key == NULL && lli->lli_opendir_pid == 0) {
                        LASSERT(lli->lli_sai == NULL);
>>>>>>> 69782ac3
                        lli->lli_opendir_key = fd;
                        lli->lli_opendir_pid = cfs_curproc_pid();
                        opendir_set = 1;
                } else if (unlikely(lli->lli_opendir_pid == cfs_curproc_pid() &&
                                    lli->lli_opendir_key != NULL)) {
                        /* Two cases for this:
                         * (1) The same process open such directory many times.
                         * (2) The old process opened the directory, and exited
                         *     before its children processes. Then new process
                         *     with the same pid opens such directory before the
                         *     old process's children processes exit.
<<<<<<< HEAD
                         * Change the owner to the latest one.
                         */
                        opendir_set = 2;
                        lli->lli_opendir_key = fd;
=======
                         * reset stat ahead for such cases. */
                        spin_unlock(&lli->lli_lock);
                        CDEBUG(D_INFO, "Conflict statahead for %.*s "DFID
                               " reset it.\n", file->f_dentry->d_name.len,
                               file->f_dentry->d_name.name,
                               PFID(&lli->lli_fid));
                        ll_stop_statahead(inode, lli->lli_opendir_key);
                        goto again;
>>>>>>> 69782ac3
                }
                spin_unlock(&lli->lli_lock);
        }

        if (inode->i_sb->s_root == file->f_dentry) {
                LUSTRE_FPRIVATE(file) = fd;
                RETURN(0);
        }

        if (!it || !it->d.lustre.it_disposition) {
                /* Convert f_flags into access mode. We cannot use file->f_mode,
                 * because everything but O_ACCMODE mask was stripped from it */
                if ((oit.it_flags + 1) & O_ACCMODE)
                        oit.it_flags++;
                if (file->f_flags & O_TRUNC)
                        oit.it_flags |= FMODE_WRITE;

                /* kernel only call f_op->open in dentry_open.  filp_open calls
                 * dentry_open after call to open_namei that checks permissions.
                 * Only nfsd_open call dentry_open directly without checking
                 * permissions and because of that this code below is safe. */
                if (oit.it_flags & FMODE_WRITE)
                        oit.it_flags |= MDS_OPEN_OWNEROVERRIDE;

                /* We do not want O_EXCL here, presumably we opened the file
                 * already? XXX - NFS implications? */
                oit.it_flags &= ~O_EXCL;

                it = &oit;
        }

restart:
        /* Let's see if we have file open on MDS already. */
        if (it->it_flags & FMODE_WRITE) {
                och_p = &lli->lli_mds_write_och;
                och_usecount = &lli->lli_open_fd_write_count;
        } else if (it->it_flags & FMODE_EXEC) {
                och_p = &lli->lli_mds_exec_och;
                och_usecount = &lli->lli_open_fd_exec_count;
         } else {
                och_p = &lli->lli_mds_read_och;
                och_usecount = &lli->lli_open_fd_read_count;
        }

        LASSERTF(it->it_flags != 0, "it %p dist %d \n", it,
                 it->d.lustre.it_disposition);

        down(&lli->lli_och_sem);
        if (*och_p) { /* Open handle is present */
                if (it_disposition(it, DISP_OPEN_OPEN)) {
                        /* Well, there's extra open request that we do not need,
                           let's close it somehow. This will decref request. */
                        rc = it_open_error(DISP_OPEN_OPEN, it);
                        if (rc) {
                                up(&lli->lli_och_sem);
                                ll_file_data_put(fd);
                                GOTO(out_openerr, rc);
                        }
                        ll_release_openhandle(file->f_dentry, it);
                        lprocfs_counter_incr(ll_i2sbi(inode)->ll_stats,
                                             LPROC_LL_OPEN);
                }
                (*och_usecount)++;

                rc = ll_local_open(file, it, fd, NULL);

                LASSERTF(rc == 0, "rc = %d\n", rc);
        } else {
                LASSERT(*och_usecount == 0);
                if (!it->d.lustre.it_disposition) {
                        /* We cannot just request lock handle now, new ELC code
                           means that one of other OPEN locks for this file
                           could be cancelled, and since blocking ast handler
                           would attempt to grab och_sem as well, that would
                           result in a deadlock */
                        up(&lli->lli_och_sem);
                        it->it_flags |= O_CHECK_STALE;
                        rc = ll_intent_file_open(file, NULL, 0, it);
                        it->it_flags &= ~O_CHECK_STALE;
                        if (rc) {
                                ll_file_data_put(fd);
                                GOTO(out_openerr, rc);
                        }

                        mdc_set_lock_data(&it->d.lustre.it_lock_handle,
                                          file->f_dentry->d_inode);
                        goto restart;
                }

                OBD_ALLOC(*och_p, sizeof (struct obd_client_handle));
                if (!*och_p) {
                        ll_file_data_put(fd);
                        GOTO(out_och_free, rc = -ENOMEM);
                }
                (*och_usecount)++;
               req = it->d.lustre.it_data;

                /* mdc_intent_lock() didn't get a request ref if there was an
                 * open error, so don't do cleanup on the request here
                 * (bug 3430) */
                /* XXX (green): Should not we bail out on any error here, not
                 * just open error? */
                rc = it_open_error(DISP_OPEN_OPEN, it);
                if (rc) {
                        ll_file_data_put(fd);
                        GOTO(out_och_free, rc);
                }

                ll_stats_ops_tally(ll_i2sbi(inode), LPROC_LL_OPEN, 1);
                rc = ll_local_open(file, it, fd, *och_p);
                LASSERTF(rc == 0, "rc = %d\n", rc);
        }
        up(&lli->lli_och_sem);

        /* Must do this outside lli_och_sem lock to prevent deadlock where
           different kind of OPEN lock for this same inode gets cancelled
           by ldlm_cancel_lru */
        if (!S_ISREG(inode->i_mode))
                GOTO(out, rc);

        lsm = lli->lli_smd;
        if (lsm == NULL) {
                if (file->f_flags & O_LOV_DELAY_CREATE ||
                    !(file->f_mode & FMODE_WRITE)) {
                        CDEBUG(D_INODE, "object creation was delayed\n");
                        GOTO(out, rc);
                }
        }
        file->f_flags &= ~O_LOV_DELAY_CREATE;
        GOTO(out, rc);
 out:
        ptlrpc_req_finished(req);
        if (req)
                it_clear_disposition(it, DISP_ENQ_OPEN_REF);
        if (rc == 0) {
                ll_open_complete(inode);
        } else {
out_och_free:
                if (*och_p) {
                        OBD_FREE(*och_p, sizeof (struct obd_client_handle));
                        *och_p = NULL; /* OBD_FREE writes some magic there */
                        (*och_usecount)--;
                }
                up(&lli->lli_och_sem);
out_openerr:
<<<<<<< HEAD
                if (opendir_set) {
                        lli->lli_opendir_key = NULL;
                        lli->lli_opendir_pid = 0;
                } else if (unlikely(opendir_set == 2)) {
=======
                if (opendir_set != 0)
>>>>>>> 69782ac3
                        ll_stop_statahead(inode, fd);
        }
        return rc;
}

/* Fills the obdo with the attributes for the inode defined by lsm */
int ll_lsm_getattr(struct obd_export *exp, struct lov_stripe_md *lsm,
                   struct obdo *oa)
{
        struct ptlrpc_request_set *set;
        struct obd_info oinfo = { { { 0 } } };
        int rc;
        ENTRY;

        LASSERT(lsm != NULL);

        memset(oa, 0, sizeof *oa);
        oinfo.oi_md = lsm;
        oinfo.oi_oa = oa;
        oa->o_id = lsm->lsm_object_id;
        oa->o_gr = lsm->lsm_object_gr;
        oa->o_mode = S_IFREG;
        oa->o_valid = OBD_MD_FLID | OBD_MD_FLTYPE | OBD_MD_FLSIZE |
                OBD_MD_FLBLOCKS | OBD_MD_FLBLKSZ | OBD_MD_FLMTIME |
                OBD_MD_FLCTIME | OBD_MD_FLGROUP;

        set = ptlrpc_prep_set();
        if (set == NULL) {
                rc = -ENOMEM;
        } else {
                rc = obd_getattr_async(exp, &oinfo, set);
                if (rc == 0)
                        rc = ptlrpc_set_wait(set);
                ptlrpc_set_destroy(set);
        }
        if (rc)
                RETURN(rc);

        oa->o_valid &= (OBD_MD_FLBLOCKS | OBD_MD_FLBLKSZ | OBD_MD_FLMTIME |
                        OBD_MD_FLCTIME | OBD_MD_FLSIZE);
        RETURN(0);
}

static int ll_lock_to_stripe_offset(struct inode *inode, struct ldlm_lock *lock)
{
        struct ll_inode_info *lli = ll_i2info(inode);
        struct lov_stripe_md *lsm = lli->lli_smd;
        struct obd_export *exp = ll_i2obdexp(inode);
        struct {
                char name[16];
                struct ldlm_lock *lock;
        } key = { .name = KEY_LOCK_TO_STRIPE, .lock = lock };
        __u32 stripe, vallen = sizeof(stripe);
        struct lov_oinfo *loinfo;
        int rc;
        ENTRY;

        if (lsm->lsm_stripe_count == 1)
                GOTO(check, stripe = 0);

        /* get our offset in the lov */
        rc = obd_get_info(exp, sizeof(key), &key, &vallen, &stripe, lsm);
        if (rc != 0) {
                CERROR("obd_get_info: rc = %d\n", rc);
                RETURN(rc);
        }
        LASSERT(stripe < lsm->lsm_stripe_count);

check:
        loinfo = lsm->lsm_oinfo[stripe];
        if (!osc_res_name_eq(loinfo->loi_id, loinfo->loi_gr,
                            &lock->l_resource->lr_name)) {
                LDLM_ERROR(lock, "resource doesn't match object "LPU64"/"LPU64,
                           loinfo->loi_id, loinfo->loi_gr);
                RETURN(-ELDLM_NO_LOCK_DATA);
        }

        RETURN(stripe);
}

/* Get extra page reference to ensure it is not going away */
void ll_pin_extent_cb(void *data)
{
        struct page *page = data;

        page_cache_get(page);

        return;
}
/* Flush the page from page cache for an extent as its canceled.
 * Page to remove is delivered as @data.
 *
 * No one can dirty the extent until we've finished our work and they cannot
 * enqueue another lock.  The DLM protects us from ll_file_read/write here,
 * but other kernel actors could have pages locked.
 *
 * If @discard is set, there is no need to write the page if it is dirty.
 *
 * Called with the DLM lock held. */
int ll_page_removal_cb(void *data, int discard)
{
        int rc;
        struct page *page = data;
        struct address_space *mapping;

        ENTRY;

        /* We have page reference already from ll_pin_page */
        lock_page(page);

        /* Already truncated by somebody */
        if (!page->mapping)
                GOTO(out, rc = 0);

        mapping = page->mapping;

        ll_teardown_mmaps(mapping,
                          (__u64)page->index << PAGE_CACHE_SHIFT,
                          ((__u64)page->index<<PAGE_CACHE_SHIFT)|
                                                              ~PAGE_CACHE_MASK);
        LL_CDEBUG_PAGE(D_PAGE, page, "removing page\n");
        if (!discard && PageWriteback(page))
                wait_on_page_writeback(page);

        if (!discard && clear_page_dirty_for_io(page)) {
                rc = ll_call_writepage(page->mapping->host, page);
                /* either waiting for io to complete or reacquiring
                 * the lock that the failed writepage released */
                lock_page(page);
                wait_on_page_writeback(page);
                if (rc < 0) {
                        CERROR("writepage inode %lu(%p) of page %p "
                               "failed: %d\n", mapping->host->i_ino,
                               mapping->host, page, rc);
#if (LINUX_VERSION_CODE > KERNEL_VERSION(2,5,0))
                        if (rc == -ENOSPC)
                                set_bit(AS_ENOSPC, &mapping->flags);
                        else
                                set_bit(AS_EIO, &mapping->flags);
#else
                        mapping->gfp_mask |= AS_EIO_MASK;
#endif
                }
        }
        if (page->mapping != NULL) {
                struct ll_async_page *llap = llap_cast_private(page);
                // checking again to account for writeback's lock_page()
                LL_CDEBUG_PAGE(D_PAGE, page, "truncating\n");
                if (llap)
                        ll_ra_accounting(llap, page->mapping);
                ll_truncate_complete_page(page);
        }
        EXIT;
out:
        LASSERT(!PageWriteback(page));
        unlock_page(page);
        page_cache_release(page);

        return 0;
}

int ll_extent_lock_cancel_cb(struct ldlm_lock *lock, struct ldlm_lock_desc *new,
                             void *data, int flag)
{
        struct inode *inode;
        struct ll_inode_info *lli;
        struct lov_stripe_md *lsm;
        int stripe;
        __u64 kms;

        ENTRY;

        if ((unsigned long)data > 0 && (unsigned long)data < 0x1000) {
                LDLM_ERROR(lock, "cancelling lock with bad data %p", data);
                LBUG();
        }

        inode = ll_inode_from_lock(lock);
        if (inode == NULL)
                RETURN(0);
        lli = ll_i2info(inode);
        if (lli == NULL)
                GOTO(iput, 0);
        if (lli->lli_smd == NULL)
                GOTO(iput, 0);
        lsm = lli->lli_smd;

        stripe = ll_lock_to_stripe_offset(inode, lock);
        if (stripe < 0)
                GOTO(iput, 0);

        lov_stripe_lock(lsm);
        lock_res_and_lock(lock);
        kms = ldlm_extent_shift_kms(lock,
                                    lsm->lsm_oinfo[stripe]->loi_kms);

        if (lsm->lsm_oinfo[stripe]->loi_kms != kms)
                LDLM_DEBUG(lock, "updating kms from "LPU64" to "LPU64,
                           lsm->lsm_oinfo[stripe]->loi_kms, kms);
        lsm->lsm_oinfo[stripe]->loi_kms = kms;
        unlock_res_and_lock(lock);
        lov_stripe_unlock(lsm);
        ll_try_done_writing(inode);
        EXIT;
iput:
        iput(inode);

        return 0;
}

#if 0
int ll_async_completion_ast(struct ldlm_lock *lock, int flags, void *data)
{
        /* XXX ALLOCATE - 160 bytes */
        struct inode *inode = ll_inode_from_lock(lock);
        struct ll_inode_info *lli = ll_i2info(inode);
        struct lustre_handle lockh = { 0 };
        struct ost_lvb *lvb;
        int stripe;
        ENTRY;

        if (flags & (LDLM_FL_BLOCK_WAIT | LDLM_FL_BLOCK_GRANTED |
                     LDLM_FL_BLOCK_CONV)) {
                LBUG(); /* not expecting any blocked async locks yet */
                LDLM_DEBUG(lock, "client-side async enqueue returned a blocked "
                           "lock, returning");
                ldlm_lock_dump(D_OTHER, lock, 0);
                ldlm_reprocess_all(lock->l_resource);
                RETURN(0);
        }

        LDLM_DEBUG(lock, "client-side async enqueue: granted/glimpsed");

        stripe = ll_lock_to_stripe_offset(inode, lock);
        if (stripe < 0)
                goto iput;

        if (lock->l_lvb_len) {
                struct lov_stripe_md *lsm = lli->lli_smd;
                __u64 kms;
                lvb = lock->l_lvb_data;
                lsm->lsm_oinfo[stripe].loi_rss = lvb->lvb_size;

                lock_res_and_lock(lock);
                ll_inode_size_lock(inode, 1);
                kms = MAX(lsm->lsm_oinfo[stripe].loi_kms, lvb->lvb_size);
                kms = ldlm_extent_shift_kms(NULL, kms);
                if (lsm->lsm_oinfo[stripe].loi_kms != kms)
                        LDLM_DEBUG(lock, "updating kms from "LPU64" to "LPU64,
                                   lsm->lsm_oinfo[stripe].loi_kms, kms);
                lsm->lsm_oinfo[stripe].loi_kms = kms;
                ll_inode_size_unlock(inode, 1);
                unlock_res_and_lock(lock);
        }

iput:
        iput(inode);
        wake_up(&lock->l_waitq);

        ldlm_lock2handle(lock, &lockh);
        ldlm_lock_decref(&lockh, LCK_PR);
        RETURN(0);
}
#endif

static int ll_glimpse_callback(struct ldlm_lock *lock, void *reqp)
{
        struct ptlrpc_request *req = reqp;
        struct inode *inode = ll_inode_from_lock(lock);
        struct ll_inode_info *lli;
        struct lov_stripe_md *lsm;
        struct ost_lvb *lvb;
        int rc, stripe;
        int size[2] = { sizeof(struct ptlrpc_body), sizeof(*lvb) };
        ENTRY;

        if (inode == NULL)
                GOTO(out, rc = -ELDLM_NO_LOCK_DATA);
        lli = ll_i2info(inode);
        if (lli == NULL)
                GOTO(iput, rc = -ELDLM_NO_LOCK_DATA);
        lsm = lli->lli_smd;
        if (lsm == NULL)
                GOTO(iput, rc = -ELDLM_NO_LOCK_DATA);

        /* First, find out which stripe index this lock corresponds to. */
        stripe = ll_lock_to_stripe_offset(inode, lock);
        if (stripe < 0)
                GOTO(iput, rc = -ELDLM_NO_LOCK_DATA);

        rc = lustre_pack_reply(req, 2, size, NULL);
        if (rc)
                GOTO(iput, rc);

        lvb = lustre_msg_buf(req->rq_repmsg, REPLY_REC_OFF, sizeof(*lvb));
        lvb->lvb_size = lli->lli_smd->lsm_oinfo[stripe]->loi_kms;
        lvb->lvb_mtime = LTIME_S(inode->i_mtime);
        lvb->lvb_atime = LTIME_S(inode->i_atime);
        lvb->lvb_ctime = LTIME_S(inode->i_ctime);

        LDLM_DEBUG(lock, "i_size: %llu -> stripe number %u -> kms "LPU64
                   " atime "LPU64", mtime "LPU64", ctime "LPU64,
                   i_size_read(inode), stripe, lvb->lvb_size, lvb->lvb_mtime,
                   lvb->lvb_atime, lvb->lvb_ctime);
 iput:
        iput(inode);

 out:
        /* These errors are normal races, so we don't want to fill the console
         * with messages by calling ptlrpc_error() */
        if (rc == -ELDLM_NO_LOCK_DATA)
                lustre_pack_reply(req, 1, NULL, NULL);

        req->rq_status = rc;
        return rc;
}

int ll_glimpse_ioctl(struct ll_sb_info *sbi, struct lov_stripe_md *lsm,
                     lstat_t *st)
{
        struct lustre_handle lockh = { 0 };
        struct ldlm_enqueue_info einfo = { 0 };
        struct obd_info oinfo = { { { 0 } } };
        struct ost_lvb lvb;
        int rc;

        ENTRY;

        einfo.ei_type = LDLM_EXTENT;
        einfo.ei_mode = LCK_PR;
        einfo.ei_cb_bl = osc_extent_blocking_cb;
        einfo.ei_cb_cp = ldlm_completion_ast;
        einfo.ei_cb_gl = ll_glimpse_callback;
        einfo.ei_cbdata = NULL;

        oinfo.oi_policy.l_extent.end = OBD_OBJECT_EOF;
        oinfo.oi_lockh = &lockh;
        oinfo.oi_md = lsm;
        oinfo.oi_flags = LDLM_FL_HAS_INTENT;

        rc = obd_enqueue_rqset(sbi->ll_osc_exp, &oinfo, &einfo);
        if (rc == -ENOENT)
                RETURN(rc);
        if (rc != 0) {
                CERROR("obd_enqueue returned rc %d, "
                       "returning -EIO\n", rc);
                RETURN(rc > 0 ? -EIO : rc);
        }

        lov_stripe_lock(lsm);
        memset(&lvb, 0, sizeof(lvb));
        obd_merge_lvb(sbi->ll_osc_exp, lsm, &lvb, 0);
        st->st_size = lvb.lvb_size;
        st->st_blocks = lvb.lvb_blocks;
        st->st_mtime = lvb.lvb_mtime;
        st->st_atime = lvb.lvb_atime;
        st->st_ctime = lvb.lvb_ctime;
        lov_stripe_unlock(lsm);

        RETURN(rc);
}

/* NB: obd_merge_lvb will prefer locally cached writes if they extend the
 * file (because it prefers KMS over RSS when larger) */
int ll_glimpse_size(struct inode *inode, int ast_flags)
{
        struct ll_inode_info *lli = ll_i2info(inode);
        struct ll_sb_info *sbi = ll_i2sbi(inode);
        struct lustre_handle lockh = { 0 };
        struct ldlm_enqueue_info einfo = { 0 };
        struct obd_info oinfo = { { { 0 } } };
        struct ost_lvb lvb;
        int rc;
        ENTRY;

        CDEBUG(D_DLMTRACE, "Glimpsing inode %lu\n", inode->i_ino);

        if (!lli->lli_smd) {
                CDEBUG(D_DLMTRACE, "No objects for inode %lu\n", inode->i_ino);
                RETURN(0);
        }

        /* NOTE: this looks like DLM lock request, but it may not be one. Due
         *       to LDLM_FL_HAS_INTENT flag, this is glimpse request, that
         *       won't revoke any conflicting DLM locks held. Instead,
         *       ll_glimpse_callback() will be called on each client
         *       holding a DLM lock against this file, and resulting size
         *       will be returned for each stripe. DLM lock on [0, EOF] is
         *       acquired only if there were no conflicting locks. */
        einfo.ei_type = LDLM_EXTENT;
        einfo.ei_mode = LCK_PR;
        einfo.ei_cb_bl = osc_extent_blocking_cb;
        einfo.ei_cb_cp = ldlm_completion_ast;
        einfo.ei_cb_gl = ll_glimpse_callback;
        einfo.ei_cbdata = inode;

        oinfo.oi_policy.l_extent.end = OBD_OBJECT_EOF;
        oinfo.oi_lockh = &lockh;
        oinfo.oi_md = lli->lli_smd;
        oinfo.oi_flags = ast_flags | LDLM_FL_HAS_INTENT;

        rc = obd_enqueue_rqset(sbi->ll_osc_exp, &oinfo, &einfo);
        if (rc == -ENOENT)
                RETURN(rc);
        if (rc != 0) {
                CERROR("obd_enqueue returned rc %d, returning -EIO\n", rc);
                RETURN(rc > 0 ? -EIO : rc);
        }

        ll_inode_size_lock(inode, 1);
        inode_init_lvb(inode, &lvb);
        rc = obd_merge_lvb(sbi->ll_osc_exp, lli->lli_smd, &lvb, 0);
        i_size_write(inode, lvb.lvb_size);
        inode->i_blocks = lvb.lvb_blocks;
        LTIME_S(inode->i_mtime) = lvb.lvb_mtime;
        LTIME_S(inode->i_atime) = lvb.lvb_atime;
        LTIME_S(inode->i_ctime) = lvb.lvb_ctime;
        ll_inode_size_unlock(inode, 1);

        CDEBUG(D_DLMTRACE, "glimpse: size: %llu, blocks: %llu\n",
               i_size_read(inode), (long long)inode->i_blocks);

        RETURN(rc);
}

int ll_extent_lock(struct ll_file_data *fd, struct inode *inode,
                   struct lov_stripe_md *lsm, int mode,
                   ldlm_policy_data_t *policy, struct lustre_handle *lockh,
                   int ast_flags)
{
        struct ll_sb_info *sbi = ll_i2sbi(inode);
        struct ost_lvb lvb;
        struct ldlm_enqueue_info einfo = { 0 };
        struct obd_info oinfo = { { { 0 } } };
        int rc;
        ENTRY;

        LASSERT(!lustre_handle_is_used(lockh));
        LASSERT(lsm != NULL);

        /* XXX phil: can we do this?  won't it screw the file size up? */
        if ((fd && (fd->fd_flags & LL_FILE_IGNORE_LOCK)) ||
            (sbi->ll_flags & LL_SBI_NOLCK))
                RETURN(0);

        CDEBUG(D_DLMTRACE, "Locking inode %lu, start "LPU64" end "LPU64"\n",
               inode->i_ino, policy->l_extent.start, policy->l_extent.end);

        einfo.ei_type = LDLM_EXTENT;
        einfo.ei_mode = mode;
        einfo.ei_cb_bl = osc_extent_blocking_cb;
        einfo.ei_cb_cp = ldlm_completion_ast;
        einfo.ei_cb_gl = ll_glimpse_callback;
        einfo.ei_cbdata = inode;

        oinfo.oi_policy = *policy;
        oinfo.oi_lockh = lockh;
        oinfo.oi_md = lsm;
        oinfo.oi_flags = ast_flags;

        rc = obd_enqueue(sbi->ll_osc_exp, &oinfo, &einfo, NULL);
        *policy = oinfo.oi_policy;
        if (rc > 0)
                rc = -EIO;

        ll_inode_size_lock(inode, 1);
        inode_init_lvb(inode, &lvb);
        obd_merge_lvb(sbi->ll_osc_exp, lsm, &lvb, 1);

        if (policy->l_extent.start == 0 &&
            policy->l_extent.end == OBD_OBJECT_EOF) {
                /* vmtruncate()->ll_truncate() first sets the i_size and then
                 * the kms under both a DLM lock and the
                 * ll_inode_size_lock().  If we don't get the
                 * ll_inode_size_lock() here we can match the DLM lock and
                 * reset i_size from the kms before the truncating path has
                 * updated the kms.  generic_file_write can then trust the
                 * stale i_size when doing appending writes and effectively
                 * cancel the result of the truncate.  Getting the
                 * ll_inode_size_lock() after the enqueue maintains the DLM
                 * -> ll_inode_size_lock() acquiring order. */
                i_size_write(inode, lvb.lvb_size);
                CDEBUG(D_INODE, "inode=%lu, updating i_size %llu\n",
                       inode->i_ino, i_size_read(inode));
        }

        if (rc == 0) {
                LTIME_S(inode->i_mtime) = lvb.lvb_mtime;
                LTIME_S(inode->i_atime) = lvb.lvb_atime;
                LTIME_S(inode->i_ctime) = lvb.lvb_ctime;
        }
        ll_inode_size_unlock(inode, 1);

        RETURN(rc);
}

int ll_extent_unlock(struct ll_file_data *fd, struct inode *inode,
                     struct lov_stripe_md *lsm, int mode,
                     struct lustre_handle *lockh)
{
        struct ll_sb_info *sbi = ll_i2sbi(inode);
        int rc;
        ENTRY;

        /* XXX phil: can we do this?  won't it screw the file size up? */
        if ((fd && (fd->fd_flags & LL_FILE_IGNORE_LOCK)) ||
            (sbi->ll_flags & LL_SBI_NOLCK))
                RETURN(0);

        rc = obd_cancel(sbi->ll_osc_exp, lsm, mode, lockh);

        RETURN(rc);
}

static void ll_set_file_contended(struct inode *inode)
{
        struct ll_inode_info *lli = ll_i2info(inode);

        lli->lli_contention_time = cfs_time_current();
        set_bit(LLI_F_CONTENDED, &lli->lli_flags);
}

void ll_clear_file_contended(struct inode *inode)
{
        struct ll_inode_info *lli = ll_i2info(inode);

        clear_bit(LLI_F_CONTENDED, &lli->lli_flags);
}

static int ll_is_file_contended(struct file *file)
{
        struct inode *inode = file->f_dentry->d_inode;
        struct ll_inode_info *lli = ll_i2info(inode);
        struct ll_sb_info *sbi = ll_i2sbi(inode);
        struct ll_file_data *fd = LUSTRE_FPRIVATE(file);
        ENTRY;

        if (!(sbi->ll_lco.lco_flags & OBD_CONNECT_SRVLOCK)) {
                CDEBUG(D_INFO, "the server does not support SRVLOCK feature,"
                       " osc connect flags = 0x"LPX64"\n",
                       sbi->ll_lco.lco_flags);
                RETURN(0);
        }
        if (fd && (fd->fd_flags & LL_FILE_IGNORE_LOCK))
                RETURN(1);
        if (test_bit(LLI_F_CONTENDED, &lli->lli_flags)) {
                cfs_time_t cur_time = cfs_time_current();
                cfs_time_t retry_time;

                retry_time = cfs_time_add(
                        lli->lli_contention_time,
                        cfs_time_seconds(sbi->ll_contention_time));
                if (cfs_time_after(cur_time, retry_time)) {
                        ll_clear_file_contended(inode);
                        RETURN(0);
                }
                RETURN(1);
        }
        RETURN(0);
}

static int ll_file_get_tree_lock_iov(struct ll_lock_tree *tree,
                                     struct file *file, const struct iovec *iov,
                                     unsigned long nr_segs,
                                     obd_off start, obd_off end, int rw)
{
        int append;
        int tree_locked = 0;
        int rc;
        struct inode * inode = file->f_dentry->d_inode;
        ENTRY;

        append = (rw == OBD_BRW_WRITE) && (file->f_flags & O_APPEND);

        if (append || !ll_is_file_contended(file)) {
                struct ll_lock_tree_node *node;
                int ast_flags;

                ast_flags = append ? 0 : LDLM_FL_DENY_ON_CONTENTION;
                if (file->f_flags & O_NONBLOCK)
                        ast_flags |= LDLM_FL_BLOCK_NOWAIT;
                node = ll_node_from_inode(inode, start, end,
                                          (rw == OBD_BRW_WRITE) ? LCK_PW : LCK_PR);
                if (IS_ERR(node)) {
                        rc = PTR_ERR(node);
                        GOTO(out, rc);
                }
                tree->lt_fd = LUSTRE_FPRIVATE(file);
                rc = ll_tree_lock_iov(tree, node, iov, nr_segs, ast_flags);
                if (rc == 0)
                        tree_locked = 1;
                else if (rc == -EUSERS)
                        ll_set_file_contended(inode);
                else
                        GOTO(out, rc);
        }
        RETURN(tree_locked);
out:
        return rc;
}

/* XXX: exact copy from kernel code (__generic_file_aio_write_nolock from rhel4)
 */
static size_t ll_file_get_iov_count(const struct iovec *iov,
                                     unsigned long *nr_segs)
{
        size_t count = 0;
        unsigned long seg;

        for (seg = 0; seg < *nr_segs; seg++) {
                const struct iovec *iv = &iov[seg];

                /*
                 * If any segment has a negative length, or the cumulative
                 * length ever wraps negative then return -EINVAL.
                 */
                count += iv->iov_len;
                if (unlikely((ssize_t)(count|iv->iov_len) < 0))
                        return -EINVAL;
                if (access_ok(VERIFY_WRITE, iv->iov_base, iv->iov_len))
                        continue;
                if (seg == 0)
                        return -EFAULT;
                *nr_segs = seg;
                count -= iv->iov_len;   /* This segment is no good */
                break;
        }
        return count;
}

static int iov_copy_update(unsigned long *nr_segs, const struct iovec **iov_out,
                           unsigned long *nrsegs_copy,
                           struct iovec *iov_copy, size_t *offset,
                           size_t size)
{
        int i;
        const struct iovec *iov = *iov_out;
        for (i = 0; i < *nr_segs;
             i++) {
                const struct iovec *iv = &iov[i];
                struct iovec *ivc = &iov_copy[i];
                *ivc = *iv;
                if (i == 0) {
                        ivc->iov_len -= *offset;
                        ivc->iov_base += *offset;
                }
                if (ivc->iov_len >= size) {
                        ivc->iov_len = size;
                        if (i == 0)
                                *offset += size;
                        else
                                *offset = size;
                        break;
                }
                size -= ivc->iov_len;
        }
        *iov_out += i;
        *nr_segs -= i;
        *nrsegs_copy = i + 1;

        return 0;
}

static int ll_reget_short_lock(struct page *page, int rw,
                               obd_off start, obd_off end,
                               void **cookie)
{
        struct ll_async_page *llap;
        struct obd_export *exp;
        struct inode *inode = page->mapping->host;

        ENTRY;

        exp = ll_i2obdexp(inode);
        if (exp == NULL)
                RETURN(0);

        llap = llap_cast_private(page);
        if (llap == NULL)
                RETURN(0);

        RETURN(obd_reget_short_lock(exp, ll_i2info(inode)->lli_smd,
                                    &llap->llap_cookie, rw, start, end,
                                    cookie));
}

static void ll_release_short_lock(struct inode *inode, obd_off end,
                                  void *cookie, int rw)
{
        struct obd_export *exp;
        int rc;

        exp = ll_i2obdexp(inode);
        if (exp == NULL)
                return;

        rc = obd_release_short_lock(exp, ll_i2info(inode)->lli_smd, end,
                                    cookie, rw);
        if (rc < 0)
                CERROR("unlock failed (%d)\n", rc);
}

static inline int ll_file_get_fast_lock(struct file *file,
                                        obd_off ppos, obd_off end,
                                        const struct iovec *iov,
                                        unsigned long nr_segs,
                                        void **cookie, int rw)
{
        int rc = 0, seg;
        struct page *page;

        ENTRY;

        /* we would like this read request to be lockfree */
        for (seg = 0; seg < nr_segs; seg++) {
                const struct iovec *iv = &iov[seg];
                if (ll_region_mapped((unsigned long)iv->iov_base, iv->iov_len))
                        GOTO(out, rc);
        }

        page = find_lock_page(file->f_dentry->d_inode->i_mapping,
                              ppos >> CFS_PAGE_SHIFT);
        if (page) {
                if (ll_reget_short_lock(page, rw, ppos, end, cookie))
                        rc = 1;

                unlock_page(page);
                page_cache_release(page);
        }

out:
        RETURN(rc);
}

static inline void ll_file_put_fast_lock(struct inode *inode, obd_off end,
                                         void *cookie, int rw)
{
        ll_release_short_lock(inode, end, cookie, rw);
}

enum ll_lock_style {
        LL_LOCK_STYLE_NOLOCK   = 0,
        LL_LOCK_STYLE_FASTLOCK = 1,
        LL_LOCK_STYLE_TREELOCK = 2
};

static inline int ll_file_get_lock(struct file *file, obd_off ppos,
                                   obd_off end, const struct iovec *iov,
                                   unsigned long nr_segs, void **cookie,
                                   struct ll_lock_tree *tree, int rw)
{
        int rc;

        ENTRY;

        if (ll_file_get_fast_lock(file, ppos, end, iov, nr_segs, cookie, rw))
                RETURN(LL_LOCK_STYLE_FASTLOCK);

        rc = ll_file_get_tree_lock_iov(tree, file, iov, nr_segs,
                                       ppos, end, rw);
        /* rc: 1 for tree lock, 0 for no lock, <0 for error */
        switch (rc) {
        case 1:
                RETURN(LL_LOCK_STYLE_TREELOCK);
        case 0:
                RETURN(LL_LOCK_STYLE_NOLOCK);
        }

        /* an error happened if we reached this point, rc = -errno here */
        RETURN(rc);
}

static inline void ll_file_put_lock(struct inode *inode, obd_off end,
                                    enum ll_lock_style lock_style,
                                    void *cookie, struct ll_lock_tree *tree,
                                    int rw)

{
        switch (lock_style) {
        case LL_LOCK_STYLE_TREELOCK:
                ll_tree_unlock(tree);
                break;
        case LL_LOCK_STYLE_FASTLOCK:
                ll_file_put_fast_lock(inode, end, cookie, rw);
                break;
        default:
                CERROR("invalid locking style (%d)\n", lock_style);
        }
}

#ifdef HAVE_FILE_READV
static ssize_t ll_file_readv(struct file *file, const struct iovec *iov,
                              unsigned long nr_segs, loff_t *ppos)
{
#else
static ssize_t ll_file_aio_read(struct kiocb *iocb, const struct iovec *iov,
                                unsigned long nr_segs, loff_t pos)
{
        struct file *file = iocb->ki_filp;
        loff_t *ppos = &iocb->ki_pos;
#endif
        struct inode *inode = file->f_dentry->d_inode;
        struct ll_inode_info *lli = ll_i2info(inode);
        struct lov_stripe_md *lsm = lli->lli_smd;
        struct ll_sb_info *sbi = ll_i2sbi(inode);
        struct ll_lock_tree tree;
        struct ost_lvb lvb;
        struct ll_ra_read bead;
        int ra = 0;
        obd_off end;
        ssize_t retval, chunk, sum = 0;
        int lock_style;
        struct iovec *iov_copy = NULL;
        unsigned long nrsegs_copy, nrsegs_orig = 0;
        size_t count, iov_offset = 0;
        __u64 kms;
        void *cookie;
        ENTRY;

        count = ll_file_get_iov_count(iov, &nr_segs);
        CDEBUG(D_VFSTRACE, "VFS Op:inode=%lu/%u(%p),size="LPSZ",offset=%Ld\n",
               inode->i_ino, inode->i_generation, inode, count, *ppos);
        /* "If nbyte is 0, read() will return 0 and have no other results."
         *                      -- Single Unix Spec */
        if (count == 0)
                RETURN(0);

        ll_stats_ops_tally(sbi, LPROC_LL_READ_BYTES, count);

        if (!lsm) {
                /* Read on file with no objects should return zero-filled
                 * buffers up to file size (we can get non-zero sizes with
                 * mknod + truncate, then opening file for read. This is a
                 * common pattern in NFS case, it seems). Bug 6243 */
                int notzeroed;
                /* Since there are no objects on OSTs, we have nothing to get
                 * lock on and so we are forced to access inode->i_size
                 * unguarded */

                /* Read beyond end of file */
                if (*ppos >= i_size_read(inode))
                        RETURN(0);

                if (count > i_size_read(inode) - *ppos)
                        count = i_size_read(inode) - *ppos;
                /* Make sure to correctly adjust the file pos pointer for
                 * EFAULT case */
                for (nrsegs_copy = 0; nrsegs_copy < nr_segs; nrsegs_copy++) {
                        const struct iovec *iv = &iov[nrsegs_copy];

                        if (count < iv->iov_len)
                                chunk = count;
                        else
                                chunk = iv->iov_len;
                        notzeroed = clear_user(iv->iov_base, chunk);
                        sum += (chunk - notzeroed);
                        count -= (chunk - notzeroed);
                        if (notzeroed || !count)
                                break;
                }
                *ppos += sum;
                if (!sum)
                        RETURN(-EFAULT);
                RETURN(sum);
        }

repeat:
        if (sbi->ll_max_rw_chunk != 0) {
                /* first, let's know the end of the current stripe */
                end = *ppos;
                obd_extent_calc(sbi->ll_osc_exp, lsm, OBD_CALC_STRIPE_END,&end);

                /* correct, the end is beyond the request */
                if (end > *ppos + count - 1)
                        end = *ppos + count - 1;

                /* and chunk shouldn't be too large even if striping is wide */
                if (end - *ppos > sbi->ll_max_rw_chunk)
                        end = *ppos + sbi->ll_max_rw_chunk - 1;

                chunk = end - *ppos + 1;
                if ((count == chunk) && (iov_offset == 0)) {
                        if (iov_copy)
                                OBD_FREE(iov_copy, sizeof(*iov) * nrsegs_orig);

                        iov_copy = (struct iovec *)iov;
                        nrsegs_copy = nr_segs;
                } else {
                        if (!iov_copy) {
                                nrsegs_orig = nr_segs;
                                OBD_ALLOC(iov_copy, sizeof(*iov) * nr_segs);
                                if (!iov_copy)
                                        GOTO(out, retval = -ENOMEM);
                        }

                        iov_copy_update(&nr_segs, &iov, &nrsegs_copy, iov_copy,
                                        &iov_offset, chunk);
                }
        } else {
                end = *ppos + count - 1;
                iov_copy = (struct iovec *)iov;
                nrsegs_copy = nr_segs;
        }

        lock_style = ll_file_get_lock(file, (obd_off)(*ppos), end,
                                      iov_copy, nrsegs_copy, &cookie, &tree,
                                      OBD_BRW_READ);
        if (lock_style < 0)
                GOTO(out, retval = lock_style);

        ll_inode_size_lock(inode, 1);
        /*
         * Consistency guarantees: following possibilities exist for the
         * relation between region being read and real file size at this
         * moment:
         *
         *  (A): the region is completely inside of the file;
         *
         *  (B-x): x bytes of region are inside of the file, the rest is
         *  outside;
         *
         *  (C): the region is completely outside of the file.
         *
         * This classification is stable under DLM lock acquired by
         * ll_tree_lock() above, because to change class, other client has to
         * take DLM lock conflicting with our lock. Also, any updates to
         * ->i_size by other threads on this client are serialized by
         * ll_inode_size_lock(). This guarantees that short reads are handled
         * correctly in the face of concurrent writes and truncates.
         */
        inode_init_lvb(inode, &lvb);
        obd_merge_lvb(ll_i2sbi(inode)->ll_osc_exp, lsm, &lvb, 1);
        kms = lvb.lvb_size;
        if (*ppos + count - 1 > kms) {
                /* A glimpse is necessary to determine whether we return a
                 * short read (B) or some zeroes at the end of the buffer (C) */
                ll_inode_size_unlock(inode, 1);
                retval = ll_glimpse_size(inode, LDLM_FL_BLOCK_GRANTED);
                if (retval) {
                        if (lock_style != LL_LOCK_STYLE_NOLOCK)
                                ll_file_put_lock(inode, end, lock_style,
                                                 cookie, &tree, OBD_BRW_READ);
                        goto out;
                }
        } else {
                /* region is within kms and, hence, within real file size (A).
                 * We need to increase i_size to cover the read region so that
                 * generic_file_read() will do its job, but that doesn't mean
                 * the kms size is _correct_, it is only the _minimum_ size.
                 * If someone does a stat they will get the correct size which
                 * will always be >= the kms value here.  b=11081 */
                if (i_size_read(inode) < kms)
                        i_size_write(inode, kms);
                ll_inode_size_unlock(inode, 1);
        }

        chunk = end - *ppos + 1;
        CDEBUG(D_INODE,"Read ino %lu, "LPSZ" bytes, offset %lld, i_size %llu\n",
               inode->i_ino, chunk, *ppos, i_size_read(inode));

        /* turn off the kernel's read-ahead */
        if (lock_style != LL_LOCK_STYLE_NOLOCK) {
#if (LINUX_VERSION_CODE < KERNEL_VERSION(2,5,0))
                file->f_ramax = 0;
#else
                file->f_ra.ra_pages = 0;
#endif
                /* initialize read-ahead window once per syscall */
                if (ra == 0) {
                        ra = 1;
                        bead.lrr_start = *ppos >> CFS_PAGE_SHIFT;
                        bead.lrr_count = (count + CFS_PAGE_SIZE - 1) >> CFS_PAGE_SHIFT;
                        ll_ra_read_in(file, &bead);
                }

                /* BUG: 5972 */
                file_accessed(file);
#ifdef HAVE_FILE_READV
                retval = generic_file_readv(file, iov_copy, nrsegs_copy, ppos);
#else
                retval = generic_file_aio_read(iocb, iov_copy, nrsegs_copy,
                                               *ppos);
#endif
                ll_file_put_lock(inode, end, lock_style, cookie,
                                 &tree, OBD_BRW_READ);
        } else {
                retval = ll_file_lockless_io(file, iov_copy, nrsegs_copy, ppos,
                                             READ, chunk);
        }
        ll_rw_stats_tally(sbi, current->pid, file, count, 0);
        if (retval > 0) {
                count -= retval;
                sum += retval;
                if (retval == chunk && count > 0)
                        goto repeat;
        }

 out:
        if (ra != 0)
                ll_ra_read_ex(file, &bead);
        retval = (sum > 0) ? sum : retval;

        if (iov_copy && iov_copy != iov)
                OBD_FREE(iov_copy, sizeof(*iov) * nrsegs_orig);

        RETURN(retval);
}

static ssize_t ll_file_read(struct file *file, char *buf, size_t count,
                            loff_t *ppos)
{
        struct iovec local_iov = { .iov_base = (void __user *)buf,
                                   .iov_len = count };
#ifdef HAVE_FILE_READV
        return ll_file_readv(file, &local_iov, 1, ppos);
#else
        struct kiocb kiocb;
        ssize_t ret;

        init_sync_kiocb(&kiocb, file);
        kiocb.ki_pos = *ppos;
        kiocb.ki_left = count;

        ret = ll_file_aio_read(&kiocb, &local_iov, 1, kiocb.ki_pos);
        *ppos = kiocb.ki_pos;
        return ret;
#endif
}

/*
 * Write to a file (through the page cache).
 */
#ifdef HAVE_FILE_WRITEV
static ssize_t ll_file_writev(struct file *file, const struct iovec *iov,
                              unsigned long nr_segs, loff_t *ppos)
{
#else /* AIO stuff */
static ssize_t ll_file_aio_write(struct kiocb *iocb, const struct iovec *iov,
                                 unsigned long nr_segs, loff_t pos)
{
        struct file *file = iocb->ki_filp;
        loff_t *ppos = &iocb->ki_pos;
#endif
        struct inode *inode = file->f_dentry->d_inode;
        struct ll_sb_info *sbi = ll_i2sbi(inode);
        struct lov_stripe_md *lsm = ll_i2info(inode)->lli_smd;
        struct ll_lock_tree tree;
        loff_t maxbytes = ll_file_maxbytes(inode);
        loff_t lock_start, lock_end, end;
        ssize_t retval, chunk, sum = 0;
        int tree_locked;
        struct iovec *iov_copy = NULL;
        unsigned long nrsegs_copy, nrsegs_orig = 0;
        size_t count, iov_offset = 0;
        ENTRY;

        count = ll_file_get_iov_count(iov, &nr_segs);

        CDEBUG(D_VFSTRACE, "VFS Op:inode=%lu/%u(%p),size="LPSZ",offset=%Ld\n",
               inode->i_ino, inode->i_generation, inode, count, *ppos);

        SIGNAL_MASK_ASSERT(); /* XXX BUG 1511 */

        /* POSIX, but surprised the VFS doesn't check this already */
        if (count == 0)
                RETURN(0);

        /* If file was opened for LL_IOC_LOV_SETSTRIPE but the ioctl wasn't
         * called on the file, don't fail the below assertion (bug 2388). */
        if (file->f_flags & O_LOV_DELAY_CREATE &&
            ll_i2info(inode)->lli_smd == NULL)
                RETURN(-EBADF);

        LASSERT(ll_i2info(inode)->lli_smd != NULL);

        down(&ll_i2info(inode)->lli_write_sem);

repeat:
        chunk = 0; /* just to fix gcc's warning */
        end = *ppos + count - 1;

        if (file->f_flags & O_APPEND) {
                lock_start = 0;
                lock_end = OBD_OBJECT_EOF;
                iov_copy = (struct iovec *)iov;
                nrsegs_copy = nr_segs;
        } else if (sbi->ll_max_rw_chunk != 0) {
                /* first, let's know the end of the current stripe */
                end = *ppos;
                obd_extent_calc(sbi->ll_osc_exp, lsm, OBD_CALC_STRIPE_END,
                                (obd_off *)&end);

                /* correct, the end is beyond the request */
                if (end > *ppos + count - 1)
                        end = *ppos + count - 1;

                /* and chunk shouldn't be too large even if striping is wide */
                if (end - *ppos > sbi->ll_max_rw_chunk)
                        end = *ppos + sbi->ll_max_rw_chunk - 1;
                lock_start = *ppos;
                lock_end = end;
                chunk = end - *ppos + 1;
                if ((count == chunk) && (iov_offset == 0)) {
                        if (iov_copy)
                                OBD_FREE(iov_copy, sizeof(*iov) * nrsegs_orig);

                        iov_copy = (struct iovec *)iov;
                        nrsegs_copy = nr_segs;
                } else {
                        if (!iov_copy) {
                                nrsegs_orig = nr_segs;
                                OBD_ALLOC(iov_copy, sizeof(*iov) * nr_segs);
                                if (!iov_copy)
                                        GOTO(out, retval = -ENOMEM);
                        }
                        iov_copy_update(&nr_segs, &iov, &nrsegs_copy, iov_copy,
                                        &iov_offset, chunk);
                }
        } else {
                lock_start = *ppos;
                lock_end = end;
                iov_copy = (struct iovec *)iov;
                nrsegs_copy = nr_segs;
        }

        tree_locked = ll_file_get_tree_lock_iov(&tree, file, iov_copy,
                                                nrsegs_copy,
                                                (obd_off)lock_start,
                                                (obd_off)lock_end,
                                                OBD_BRW_WRITE);
        if (tree_locked < 0)
                GOTO(out, retval = tree_locked);

        /* This is ok, g_f_w will overwrite this under i_sem if it races
         * with a local truncate, it just makes our maxbyte checking easier.
         * The i_size value gets updated in ll_extent_lock() as a consequence
         * of the [0,EOF] extent lock we requested above. */
        if (file->f_flags & O_APPEND) {
                *ppos = i_size_read(inode);
                end = *ppos + count - 1;
        }

        if (*ppos >= maxbytes) {
                send_sig(SIGXFSZ, current, 0);
                GOTO(out_unlock, retval = -EFBIG);
        }
        if (end > maxbytes - 1)
                end = maxbytes - 1;

        /* generic_file_write handles O_APPEND after getting i_mutex */
        chunk = end - *ppos + 1;
        CDEBUG(D_INFO, "Writing inode %lu, "LPSZ" bytes, offset %Lu\n",
               inode->i_ino, chunk, *ppos);
        if (tree_locked)
#ifdef HAVE_FILE_WRITEV
                retval = generic_file_writev(file, iov_copy, nrsegs_copy, ppos);
#else
                retval = generic_file_aio_write(iocb, iov_copy, nrsegs_copy,
                                                *ppos);
#endif
        else
                retval = ll_file_lockless_io(file, iov_copy, nrsegs_copy,
                                             ppos, WRITE, chunk);
        ll_rw_stats_tally(ll_i2sbi(inode), current->pid, file, chunk, 1);

out_unlock:
        if (tree_locked)
                ll_tree_unlock(&tree);

out:
        if (retval > 0) {
                count -= retval;
                sum += retval;
                if (retval == chunk && count > 0)
                        goto repeat;
        }

        up(&ll_i2info(inode)->lli_write_sem);

        if (iov_copy && iov_copy != iov)
                OBD_FREE(iov_copy, sizeof(*iov) * nrsegs_orig);

        retval = (sum > 0) ? sum : retval;
        ll_stats_ops_tally(ll_i2sbi(inode), LPROC_LL_WRITE_BYTES,
                           retval > 0 ? retval : 0);
        RETURN(retval);
}

static ssize_t ll_file_write(struct file *file, const char *buf, size_t count,
                             loff_t *ppos)
{
        struct iovec local_iov = { .iov_base = (void __user *)buf,
                                   .iov_len = count };

#ifdef HAVE_FILE_WRITEV
        return ll_file_writev(file, &local_iov, 1, ppos);
#else
        struct kiocb kiocb;
        ssize_t ret;

        init_sync_kiocb(&kiocb, file);
        kiocb.ki_pos = *ppos;
        kiocb.ki_left = count;

        ret = ll_file_aio_write(&kiocb, &local_iov, 1, kiocb.ki_pos);
        *ppos = kiocb.ki_pos;

        return ret;
#endif
}

/*
 * Send file content (through pagecache) somewhere with helper
 */
#if (LINUX_VERSION_CODE > KERNEL_VERSION(2,5,0))
static ssize_t ll_file_sendfile(struct file *in_file, loff_t *ppos,size_t count,
                                read_actor_t actor, void *target)
{
        struct inode *inode = in_file->f_dentry->d_inode;
        struct ll_inode_info *lli = ll_i2info(inode);
        struct lov_stripe_md *lsm = lli->lli_smd;
        struct ll_lock_tree tree;
        struct ll_lock_tree_node *node;
        struct ost_lvb lvb;
        struct ll_ra_read bead;
        int rc;
        ssize_t retval;
        __u64 kms;
        ENTRY;
        CDEBUG(D_VFSTRACE, "VFS Op:inode=%lu/%u(%p),size="LPSZ",offset=%Ld\n",
               inode->i_ino, inode->i_generation, inode, count, *ppos);

        /* "If nbyte is 0, read() will return 0 and have no other results."
         *                      -- Single Unix Spec */
        if (count == 0)
                RETURN(0);

        ll_stats_ops_tally(ll_i2sbi(inode), LPROC_LL_READ_BYTES, count);
        /* turn off the kernel's read-ahead */
        in_file->f_ra.ra_pages = 0;

        /* File with no objects, nothing to lock */
        if (!lsm)
                RETURN(generic_file_sendfile(in_file, ppos,count,actor,target));

        node = ll_node_from_inode(inode, *ppos, *ppos + count - 1, LCK_PR);
        if (IS_ERR(node))
                RETURN(PTR_ERR(node));

        tree.lt_fd = LUSTRE_FPRIVATE(in_file);
        rc = ll_tree_lock(&tree, node, NULL, count,
                          in_file->f_flags & O_NONBLOCK?LDLM_FL_BLOCK_NOWAIT:0);
        if (rc != 0)
                RETURN(rc);

        ll_clear_file_contended(inode);
        ll_inode_size_lock(inode, 1);
        /*
         * Consistency guarantees: following possibilities exist for the
         * relation between region being read and real file size at this
         * moment:
         *
         *  (A): the region is completely inside of the file;
         *
         *  (B-x): x bytes of region are inside of the file, the rest is
         *  outside;
         *
         *  (C): the region is completely outside of the file.
         *
         * This classification is stable under DLM lock acquired by
         * ll_tree_lock() above, because to change class, other client has to
         * take DLM lock conflicting with our lock. Also, any updates to
         * ->i_size by other threads on this client are serialized by
         * ll_inode_size_lock(). This guarantees that short reads are handled
         * correctly in the face of concurrent writes and truncates.
         */
        inode_init_lvb(inode, &lvb);
        obd_merge_lvb(ll_i2sbi(inode)->ll_osc_exp, lsm, &lvb, 1);
        kms = lvb.lvb_size;
        if (*ppos + count - 1 > kms) {
                /* A glimpse is necessary to determine whether we return a
                 * short read (B) or some zeroes at the end of the buffer (C) */
                ll_inode_size_unlock(inode, 1);
                retval = ll_glimpse_size(inode, LDLM_FL_BLOCK_GRANTED);
                if (retval)
                        goto out;
        } else {
                /* region is within kms and, hence, within real file size (A) */
                i_size_write(inode, kms);
                ll_inode_size_unlock(inode, 1);
        }

        CDEBUG(D_INFO, "Send ino %lu, "LPSZ" bytes, offset %lld, i_size %llu\n",
               inode->i_ino, count, *ppos, i_size_read(inode));

        bead.lrr_start = *ppos >> CFS_PAGE_SHIFT;
        bead.lrr_count = (count + CFS_PAGE_SIZE - 1) >> CFS_PAGE_SHIFT;
        ll_ra_read_in(in_file, &bead);
        /* BUG: 5972 */
        file_accessed(in_file);
        retval = generic_file_sendfile(in_file, ppos, count, actor, target);
        ll_ra_read_ex(in_file, &bead);

 out:
        ll_tree_unlock(&tree);
        RETURN(retval);
}
#endif

static int ll_lov_recreate_obj(struct inode *inode, struct file *file,
                               unsigned long arg)
{
        struct ll_inode_info *lli = ll_i2info(inode);
        struct obd_export *exp = ll_i2obdexp(inode);
        struct ll_recreate_obj ucreatp;
        struct obd_trans_info oti = { 0 };
        struct obdo *oa = NULL;
        int lsm_size;
        int rc = 0;
        struct lov_stripe_md *lsm, *lsm2;
        ENTRY;

        if (!cfs_capable(CFS_CAP_SYS_ADMIN))
                RETURN(-EPERM);

        if (copy_from_user(&ucreatp, (struct ll_recreate_obj *)arg,
                           sizeof(struct ll_recreate_obj)))
                RETURN(-EFAULT);

        OBDO_ALLOC(oa);
        if (oa == NULL)
                RETURN(-ENOMEM);

        down(&lli->lli_size_sem);
        lsm = lli->lli_smd;
        if (lsm == NULL)
                GOTO(out, rc = -ENOENT);
        lsm_size = sizeof(*lsm) + (sizeof(struct lov_oinfo) *
                   (lsm->lsm_stripe_count));

        OBD_ALLOC(lsm2, lsm_size);
        if (lsm2 == NULL)
                GOTO(out, rc = -ENOMEM);

        oa->o_id = ucreatp.lrc_id;
        oa->o_nlink = ucreatp.lrc_ost_idx;
        oa->o_flags |= OBD_FL_RECREATE_OBJS;
        oa->o_valid = OBD_MD_FLID | OBD_MD_FLFLAGS;
        obdo_from_inode(oa, inode, OBD_MD_FLTYPE | OBD_MD_FLATIME |
                        OBD_MD_FLMTIME | OBD_MD_FLCTIME);

        memcpy(lsm2, lsm, lsm_size);
        rc = obd_create(exp, oa, &lsm2, &oti);

        OBD_FREE(lsm2, lsm_size);
        GOTO(out, rc);
out:
        up(&lli->lli_size_sem);
        OBDO_FREE(oa);
        return rc;
}

int ll_lov_setstripe_ea_info(struct inode *inode, struct file *file,
                                    int flags, struct lov_user_md *lum,
                                    int lum_size)
{
        struct ll_inode_info *lli = ll_i2info(inode);
        struct lov_stripe_md *lsm;
        struct lookup_intent oit = {.it_op = IT_OPEN, .it_flags = flags};
        int rc = 0;
        ENTRY;

        down(&lli->lli_size_sem);
        lsm = lli->lli_smd;
        if (lsm) {
                up(&lli->lli_size_sem);
                CDEBUG(D_IOCTL, "stripe already exists for ino %lu\n",
                       inode->i_ino);
                RETURN(-EEXIST);
        }

        rc = ll_intent_file_open(file, lum, lum_size, &oit);
        if (rc)
                GOTO(out, rc);
        if (it_disposition(&oit, DISP_LOOKUP_NEG))
                GOTO(out_req_free, rc = -ENOENT);
        rc = oit.d.lustre.it_status;
        if (rc < 0)
                GOTO(out_req_free, rc);

        ll_release_openhandle(file->f_dentry, &oit);

 out:
        up(&lli->lli_size_sem);
        ll_intent_release(&oit);
        RETURN(rc);
out_req_free:
        ptlrpc_req_finished((struct ptlrpc_request *) oit.d.lustre.it_data);
        goto out;
}

int ll_lov_getstripe_ea_info(struct inode *inode, const char *filename,
                             struct lov_mds_md **lmmp, int *lmm_size,
                             struct ptlrpc_request **request)
{
        struct ll_sb_info *sbi = ll_i2sbi(inode);
        struct ll_fid  fid;
        struct mds_body  *body;
        struct lov_mds_md *lmm = NULL;
        struct ptlrpc_request *req = NULL;
        int rc, lmmsize;

        ll_inode2fid(&fid, inode);

        rc = ll_get_max_mdsize(sbi, &lmmsize);
        if (rc)
                RETURN(rc);

        rc = mdc_getattr_name(sbi->ll_mdc_exp, &fid,
                        filename, strlen(filename) + 1,
                        OBD_MD_FLEASIZE | OBD_MD_FLDIREA,
                        lmmsize, &req);
        if (rc < 0) {
                CDEBUG(D_INFO, "mdc_getattr_name failed "
                                "on %s: rc %d\n", filename, rc);
                GOTO(out, rc);
        }

        body = lustre_msg_buf(req->rq_repmsg, REPLY_REC_OFF,
                        sizeof(*body));
        LASSERT(body != NULL); /* checked by mdc_getattr_name */
        /* swabbed by mdc_getattr_name */
        LASSERT(lustre_rep_swabbed(req, REPLY_REC_OFF));

        lmmsize = body->eadatasize;

        if (!(body->valid & (OBD_MD_FLEASIZE | OBD_MD_FLDIREA)) ||
                        lmmsize == 0) {
                GOTO(out, rc = -ENODATA);
        }

        lmm = lustre_msg_buf(req->rq_repmsg, REPLY_REC_OFF + 1,
                        lmmsize);
        LASSERT(lmm != NULL);
        LASSERT(lustre_rep_swabbed(req, REPLY_REC_OFF + 1));

        if ((lmm->lmm_magic != cpu_to_le32(LOV_MAGIC_V1)) &&
            (lmm->lmm_magic != cpu_to_le32(LOV_MAGIC_V3)) &&
            (lmm->lmm_magic != cpu_to_le32(LOV_MAGIC_JOIN))) {
                GOTO(out, rc = -EPROTO);
        }
<<<<<<< HEAD
=======

>>>>>>> 69782ac3
        /*
         * This is coming from the MDS, so is probably in
         * little endian.  We convert it to host endian before
         * passing it to userspace.
         */
        if (LOV_MAGIC != cpu_to_le32(LOV_MAGIC)) {
                /* if function called for directory - we should
                 * avoid swab not existent lsm objects */
                if (lmm->lmm_magic == cpu_to_le32(LOV_MAGIC_V1)) {
                        lustre_swab_lov_user_md_v1((struct lov_user_md_v1 *)lmm);
                        if (S_ISREG(body->mode))
                                lustre_swab_lov_user_md_objects(
                                 ((struct lov_user_md_v1 *)lmm)->lmm_objects,
                                 ((struct lov_user_md_v1 *)lmm)->lmm_stripe_count);
                } else if (lmm->lmm_magic == cpu_to_le32(LOV_MAGIC_V3)) {
                        lustre_swab_lov_user_md_v3((struct lov_user_md_v3 *)lmm);
                        if (S_ISREG(body->mode))
                                lustre_swab_lov_user_md_objects(
                                 ((struct lov_user_md_v3 *)lmm)->lmm_objects,
                                 ((struct lov_user_md_v3 *)lmm)->lmm_stripe_count);
                } else if (lmm->lmm_magic == cpu_to_le32(LOV_MAGIC_JOIN)) {
                        lustre_swab_lov_user_md_join((struct lov_user_md_join *)lmm);
                }
        }

        if (lmm->lmm_magic == LOV_MAGIC_JOIN) {
                struct lov_stripe_md *lsm;
                struct lov_user_md_join *lmj;
                int lmj_size, i, aindex = 0;

                rc = obd_unpackmd(sbi->ll_osc_exp, &lsm, lmm, lmmsize);
                if (rc < 0)
                        GOTO(out, rc = -ENOMEM);
                rc = obd_checkmd(sbi->ll_osc_exp, sbi->ll_mdc_exp, lsm);
                if (rc)
                        GOTO(out_free_memmd, rc);

                lmj_size = sizeof(struct lov_user_md_join) +
                        lsm->lsm_stripe_count *
                        sizeof(struct lov_user_ost_data_join);
                OBD_ALLOC(lmj, lmj_size);
                if (!lmj)
                        GOTO(out_free_memmd, rc = -ENOMEM);

                memcpy(lmj, lmm, sizeof(struct lov_user_md_join));
                for (i = 0; i < lsm->lsm_stripe_count; i++) {
                        struct lov_extent *lex =
                                &lsm->lsm_array->lai_ext_array[aindex];

                        if (lex->le_loi_idx + lex->le_stripe_count <= i)
                                aindex ++;
                        CDEBUG(D_INFO, "aindex %d i %d l_extent_start "
                                        LPU64" len %d\n", aindex, i,
                                        lex->le_start, (int)lex->le_len);
                        lmj->lmm_objects[i].l_extent_start =
                                lex->le_start;

                        if ((int)lex->le_len == -1)
                                lmj->lmm_objects[i].l_extent_end = -1;
                        else
                                lmj->lmm_objects[i].l_extent_end =
                                        lex->le_start + lex->le_len;
                        lmj->lmm_objects[i].l_object_id =
                                lsm->lsm_oinfo[i]->loi_id;
                        lmj->lmm_objects[i].l_object_gr =
                                lsm->lsm_oinfo[i]->loi_gr;
                        lmj->lmm_objects[i].l_ost_gen =
                                lsm->lsm_oinfo[i]->loi_ost_gen;
                        lmj->lmm_objects[i].l_ost_idx =
                                lsm->lsm_oinfo[i]->loi_ost_idx;
                }
                lmm = (struct lov_mds_md *)lmj;
                lmmsize = lmj_size;
out_free_memmd:
                obd_free_memmd(sbi->ll_osc_exp, &lsm);
        }
out:
        *lmmp = lmm;
        *lmm_size = lmmsize;
        *request = req;
        return rc;
}
static int ll_lov_setea(struct inode *inode, struct file *file,
                            unsigned long arg)
{
        int flags = MDS_OPEN_HAS_OBJS | FMODE_WRITE;
        struct lov_user_md  *lump;
        int lum_size = sizeof(struct lov_user_md) +
                       sizeof(struct lov_user_ost_data);
        int rc;
        ENTRY;

        if (!cfs_capable(CFS_CAP_SYS_ADMIN))
                RETURN(-EPERM);

        OBD_ALLOC(lump, lum_size);
        if (lump == NULL) {
                RETURN(-ENOMEM);
        }
        if (copy_from_user(lump, (struct lov_user_md  *)arg, lum_size)) {
                OBD_FREE(lump, lum_size);
                RETURN(-EFAULT);
        }

        rc = ll_lov_setstripe_ea_info(inode, file, flags, lump, lum_size);

        OBD_FREE(lump, lum_size);
        RETURN(rc);
}

static int ll_lov_setstripe(struct inode *inode, struct file *file,
                            unsigned long arg)
{
        struct lov_user_md_v3 lumv3;
        struct lov_user_md_v1 *lumv1 = (struct lov_user_md_v1 *)&lumv3;
        struct lov_user_md_v1 *lumv1p = (struct lov_user_md_v1 *)arg;
        struct lov_user_md_v3 *lumv3p = (struct lov_user_md_v3 *)arg;
        int lum_size;
        int rc;
        int flags = FMODE_WRITE;
        ENTRY;

        /* first try with v1 which is smaller than v3 */
        lum_size = sizeof(struct lov_user_md_v1);
<<<<<<< HEAD
        rc = copy_from_user(lumv1, lumv1p, lum_size);
        if (rc)
=======
        if (copy_from_user(lumv1, lumv1p, lum_size))
>>>>>>> 69782ac3
                RETURN(-EFAULT);

        if (lumv1->lmm_magic == LOV_USER_MAGIC_V3) {
                lum_size = sizeof(struct lov_user_md_v3);
<<<<<<< HEAD
                rc = copy_from_user(&lumv3, lumv3p, lum_size);
                if (rc)
=======
                if (copy_from_user(&lumv3, lumv3p, lum_size))
>>>>>>> 69782ac3
                        RETURN(-EFAULT);
        }

        rc = ll_lov_setstripe_ea_info(inode, file, flags, lumv1, lum_size);
        if (rc == 0) {
                 put_user(0, &lumv1p->lmm_stripe_count);
<<<<<<< HEAD
                 rc = obd_iocontrol(LL_IOC_LOV_GETSTRIPE, ll_i2obdexp(inode),
=======
                 rc = obd_iocontrol(LL_IOC_LOV_GETSTRIPE, ll_i2dtexp(inode),
>>>>>>> 69782ac3
                                    0, ll_i2info(inode)->lli_smd,
                                    (void *)arg);
        }
        RETURN(rc);
}

static int ll_lov_getstripe(struct inode *inode, unsigned long arg)
{
        struct lov_stripe_md *lsm = ll_i2info(inode)->lli_smd;

        if (!lsm)
                RETURN(-ENODATA);

        return obd_iocontrol(LL_IOC_LOV_GETSTRIPE, ll_i2obdexp(inode), 0, lsm,
                            (void *)arg);
}

static int ll_get_grouplock(struct inode *inode, struct file *file,
                            unsigned long arg)
{
        struct ll_file_data *fd = LUSTRE_FPRIVATE(file);
        ldlm_policy_data_t policy = { .l_extent = { .start = 0,
                                                    .end = OBD_OBJECT_EOF}};
        struct lustre_handle lockh = { 0 };
        struct ll_inode_info *lli = ll_i2info(inode);
        struct lov_stripe_md *lsm = lli->lli_smd;
        int flags = 0, rc;
        ENTRY;

        if (fd->fd_flags & LL_FILE_GROUP_LOCKED) {
                RETURN(-EINVAL);
        }

        policy.l_extent.gid = arg;
        if (file->f_flags & O_NONBLOCK)
                flags = LDLM_FL_BLOCK_NOWAIT;

        rc = ll_extent_lock(fd, inode, lsm, LCK_GROUP, &policy, &lockh, flags);
        if (rc)
                RETURN(rc);

        fd->fd_flags |= LL_FILE_GROUP_LOCKED|LL_FILE_IGNORE_LOCK;
        fd->fd_gid = arg;
        memcpy(&fd->fd_cwlockh, &lockh, sizeof(lockh));

        RETURN(0);
}

static int ll_put_grouplock(struct inode *inode, struct file *file,
                            unsigned long arg)
{
        struct ll_file_data *fd = LUSTRE_FPRIVATE(file);
        struct ll_inode_info *lli = ll_i2info(inode);
        struct lov_stripe_md *lsm = lli->lli_smd;
        int rc;
        ENTRY;

        if (!(fd->fd_flags & LL_FILE_GROUP_LOCKED)) {
                /* Ugh, it's already unlocked. */
                RETURN(-EINVAL);
        }

        if (fd->fd_gid != arg) /* Ugh? Unlocking with different gid? */
                RETURN(-EINVAL);

        fd->fd_flags &= ~(LL_FILE_GROUP_LOCKED|LL_FILE_IGNORE_LOCK);

        rc = ll_extent_unlock(fd, inode, lsm, LCK_GROUP, &fd->fd_cwlockh);
        if (rc)
                RETURN(rc);

        fd->fd_gid = 0;
        memset(&fd->fd_cwlockh, 0, sizeof(fd->fd_cwlockh));

        RETURN(0);
}

#if LUSTRE_FIX >= 50
static int join_sanity_check(struct inode *head, struct inode *tail)
{
        ENTRY;
        if ((ll_i2sbi(head)->ll_flags & LL_SBI_JOIN) == 0) {
                CERROR("server do not support join \n");
                RETURN(-EINVAL);
        }
        if (!S_ISREG(tail->i_mode) || !S_ISREG(head->i_mode)) {
                CERROR("tail ino %lu and ino head %lu must be regular\n",
                       head->i_ino, tail->i_ino);
                RETURN(-EINVAL);
        }
        if (head->i_ino == tail->i_ino) {
                CERROR("file %lu can not be joined to itself \n", head->i_ino);
                RETURN(-EINVAL);
        }
        if (i_size_read(head) % JOIN_FILE_ALIGN) {
                CERROR("hsize %llu must be times of 64K\n", i_size_read(head));
                RETURN(-EINVAL);
        }
        RETURN(0);
}

static int join_file(struct inode *head_inode, struct file *head_filp,
                     struct file *tail_filp)
{
        struct dentry *tail_dentry = tail_filp->f_dentry;
        struct lookup_intent oit = {.it_op = IT_OPEN,
                                   .it_flags = head_filp->f_flags|O_JOIN_FILE};
<<<<<<< HEAD
        struct ldlm_enqueue_info einfo = { LDLM_IBITS, LCK_PW,
                ll_mdc_blocking_ast, ldlm_completion_ast, NULL, NULL };
=======
        struct ldlm_enqueue_info einfo = { LDLM_IBITS, LCK_CW,
                ll_md_blocking_ast, ldlm_completion_ast, NULL, NULL, NULL };
>>>>>>> 69782ac3

        struct lustre_handle lockh;
        struct mdc_op_data *op_data;
        int    rc;
        loff_t data;
        ENTRY;

        tail_dentry = tail_filp->f_dentry;

        OBD_ALLOC_PTR(op_data);
        if (op_data == NULL) {
                RETURN(-ENOMEM);
        }

        data = i_size_read(head_inode);
        ll_prepare_mdc_op_data(op_data, head_inode,
                               tail_dentry->d_parent->d_inode,
                               tail_dentry->d_name.name,
                               tail_dentry->d_name.len, 0, &data);
        rc = mdc_enqueue(ll_i2mdcexp(head_inode), &einfo, &oit,
                         op_data, &lockh, NULL, 0, 0);

        if (rc < 0)
                GOTO(out, rc);

        rc = oit.d.lustre.it_status;

        if (rc < 0 || it_open_error(DISP_OPEN_OPEN, &oit)) {
                rc = rc ? rc : it_open_error(DISP_OPEN_OPEN, &oit);
                ptlrpc_req_finished((struct ptlrpc_request *)
                                    oit.d.lustre.it_data);
                GOTO(out, rc);
        }

        if (oit.d.lustre.it_lock_mode) { /* If we got lock - release it right
                                           * away */
                ldlm_lock_decref(&lockh, oit.d.lustre.it_lock_mode);
                oit.d.lustre.it_lock_mode = 0;
        }
        ptlrpc_req_finished((struct ptlrpc_request *) oit.d.lustre.it_data);
        it_clear_disposition(&oit, DISP_ENQ_COMPLETE);
        ll_release_openhandle(head_filp->f_dentry, &oit);
out:
        if (op_data)
                OBD_FREE_PTR(op_data);
        ll_intent_release(&oit);
        RETURN(rc);
}

static int ll_file_join(struct inode *head, struct file *filp,
                        char *filename_tail)
{
        struct inode *tail = NULL, *first = NULL, *second = NULL;
        struct dentry *tail_dentry;
        struct file *tail_filp, *first_filp, *second_filp;
        struct ll_lock_tree first_tree, second_tree;
        struct ll_lock_tree_node *first_node, *second_node;
        struct ll_inode_info *hlli = ll_i2info(head), *tlli;
        int rc = 0, cleanup_phase = 0;
        ENTRY;

        CDEBUG(D_VFSTRACE, "VFS Op:head=%lu/%u(%p) tail %s\n",
               head->i_ino, head->i_generation, head, filename_tail);

        tail_filp = filp_open(filename_tail, O_WRONLY, 0644);
        if (IS_ERR(tail_filp)) {
                CERROR("Can not open tail file %s", filename_tail);
                rc = PTR_ERR(tail_filp);
                GOTO(cleanup, rc);
        }
        tail = igrab(tail_filp->f_dentry->d_inode);

        tlli = ll_i2info(tail);
        tail_dentry = tail_filp->f_dentry;
        LASSERT(tail_dentry);
        cleanup_phase = 1;

        /*reorder the inode for lock sequence*/
        first = head->i_ino > tail->i_ino ? head : tail;
        second = head->i_ino > tail->i_ino ? tail : head;
        first_filp = head->i_ino > tail->i_ino ? filp : tail_filp;
        second_filp = head->i_ino > tail->i_ino ? tail_filp : filp;

        CDEBUG(D_INFO, "reorder object from %lu:%lu to %lu:%lu \n",
               head->i_ino, tail->i_ino, first->i_ino, second->i_ino);
        first_node = ll_node_from_inode(first, 0, OBD_OBJECT_EOF, LCK_EX);
        if (IS_ERR(first_node)){
                rc = PTR_ERR(first_node);
                GOTO(cleanup, rc);
        }
        first_tree.lt_fd = first_filp->private_data;
        rc = ll_tree_lock(&first_tree, first_node, NULL, 0, 0);
        if (rc != 0)
                GOTO(cleanup, rc);
        cleanup_phase = 2;

        second_node = ll_node_from_inode(second, 0, OBD_OBJECT_EOF, LCK_EX);
        if (IS_ERR(second_node)){
                rc = PTR_ERR(second_node);
                GOTO(cleanup, rc);
        }
        second_tree.lt_fd = second_filp->private_data;
        rc = ll_tree_lock(&second_tree, second_node, NULL, 0, 0);
        if (rc != 0)
                GOTO(cleanup, rc);
        cleanup_phase = 3;

        rc = join_sanity_check(head, tail);
        if (rc)
                GOTO(cleanup, rc);

        rc = join_file(head, filp, tail_filp);
        if (rc)
                GOTO(cleanup, rc);
cleanup:
        switch (cleanup_phase) {
        case 3:
                ll_tree_unlock(&second_tree);
                obd_cancel_unused(ll_i2obdexp(second),
                                  ll_i2info(second)->lli_smd, 0, NULL);
        case 2:
                ll_tree_unlock(&first_tree);
                obd_cancel_unused(ll_i2obdexp(first),
                                  ll_i2info(first)->lli_smd, 0, NULL);
        case 1:
                filp_close(tail_filp, 0);
                if (tail)
                        iput(tail);
                if (head && rc == 0) {
                        obd_free_memmd(ll_i2sbi(head)->ll_osc_exp,
                                       &hlli->lli_smd);
                        hlli->lli_smd = NULL;
                }
        case 0:
                break;
        default:
                CERROR("invalid cleanup_phase %d\n", cleanup_phase);
                LBUG();
        }
        RETURN(rc);
}
#endif /* LUSTRE_FIX >= 50 */

/**
 * Close inode open handle
 *
 * \param dentry [in]     dentry which contains the inode
 * \param it     [in,out] intent which contains open info and result
 *
 * \retval 0     success
 * \retval <0    failure
 */
int ll_release_openhandle(struct dentry *dentry, struct lookup_intent *it)
{
        struct inode *inode = dentry->d_inode;
        struct obd_client_handle *och;
        int rc;
        ENTRY;

        LASSERT(inode);

        /* Root ? Do nothing. */
        if (dentry->d_inode->i_sb->s_root == dentry)
                RETURN(0);

        /* No open handle to close? Move away */
        if (!it_disposition(it, DISP_OPEN_OPEN))
                RETURN(0);

        LASSERT(it_open_error(DISP_OPEN_OPEN, it) == 0);

        OBD_ALLOC(och, sizeof(*och));
        if (!och)
                GOTO(out, rc = -ENOMEM);

        ll_och_fill(ll_i2info(inode), it, och);

        rc = ll_close_inode_openhandle(inode, och);

        OBD_FREE(och, sizeof(*och));
 out:
        /* this one is in place of ll_file_open */
        if (it_disposition(it, DISP_ENQ_OPEN_REF))
                ptlrpc_req_finished(it->d.lustre.it_data);
        it_clear_disposition(it, DISP_ENQ_OPEN_REF);
        RETURN(rc);
}

int ll_fiemap(struct inode *inode, struct ll_user_fiemap *fiemap,
              int num_bytes)
{
        struct obd_export *exp = ll_i2obdexp(inode);
        struct lov_stripe_md *lsm = ll_i2info(inode)->lli_smd;
        struct ll_fiemap_info_key fm_key = { .name = KEY_FIEMAP, };
        int vallen = num_bytes;
        int rc;
        ENTRY;

        /* If the stripe_count > 1 and the application does not understand
         * DEVICE_ORDER flag, then it cannot interpret the extents correctly.
         */
        if (lsm->lsm_stripe_count > 1 &&
            !(fiemap->fm_flags & FIEMAP_FLAG_DEVICE_ORDER))
                return -EOPNOTSUPP;

        fm_key.oa.o_id = lsm->lsm_object_id;
        fm_key.oa.o_valid = OBD_MD_FLID;

        obdo_from_inode(&fm_key.oa, inode, OBD_MD_FLFID | OBD_MD_FLSIZE);

        /* If filesize is 0, then there would be no objects for mapping */
        if (fm_key.oa.o_size == 0) {
                fiemap->fm_mapped_extents = 0;
                RETURN(0);
        }

        memcpy(&fm_key.fiemap, fiemap, sizeof(*fiemap));

        rc = obd_get_info(exp, sizeof(fm_key), &fm_key, &vallen, fiemap, lsm);
        if (rc)
                CERROR("obd_get_info failed: rc = %d\n", rc);

        RETURN(rc);
}

int ll_file_ioctl(struct inode *inode, struct file *file, unsigned int cmd,
                  unsigned long arg)
{
        struct ll_file_data *fd = LUSTRE_FPRIVATE(file);
        int flags;
        ENTRY;

        CDEBUG(D_VFSTRACE, "VFS Op:inode=%lu/%u(%p),cmd=%x\n", inode->i_ino,
               inode->i_generation, inode, cmd);
        ll_stats_ops_tally(ll_i2sbi(inode), LPROC_LL_IOCTL, 1);

        /* asm-ppc{,64} declares TCGETS, et. al. as type 't' not 'T' */
        if (_IOC_TYPE(cmd) == 'T' || _IOC_TYPE(cmd) == 't') /* tty ioctls */
                RETURN(-ENOTTY);

        switch(cmd) {
        case LL_IOC_GETFLAGS:
                /* Get the current value of the file flags */
                return put_user(fd->fd_flags, (int *)arg);
        case LL_IOC_SETFLAGS:
        case LL_IOC_CLRFLAGS:
                /* Set or clear specific file flags */
                /* XXX This probably needs checks to ensure the flags are
                 *     not abused, and to handle any flag side effects.
                 */
                if (get_user(flags, (int *) arg))
                        RETURN(-EFAULT);

                if (cmd == LL_IOC_SETFLAGS) {
                        if ((flags & LL_FILE_IGNORE_LOCK) &&
                            !(file->f_flags & O_DIRECT)) {
                                CERROR("%s: unable to disable locking on "
                                       "non-O_DIRECT file\n", current->comm);
                                RETURN(-EINVAL);
                        }

                        fd->fd_flags |= flags;
                } else {
                        fd->fd_flags &= ~flags;
                }
                RETURN(0);
        case LL_IOC_LOV_SETSTRIPE:
                RETURN(ll_lov_setstripe(inode, file, arg));
        case LL_IOC_LOV_SETEA:
                RETURN(ll_lov_setea(inode, file, arg));
        case LL_IOC_LOV_GETSTRIPE:
                RETURN(ll_lov_getstripe(inode, arg));
        case LL_IOC_RECREATE_OBJ:
                RETURN(ll_lov_recreate_obj(inode, file, arg));
        case EXT3_IOC_FIEMAP: {
                struct ll_user_fiemap *fiemap_s;
                size_t num_bytes, ret_bytes;
                unsigned int extent_count;
                int rc = 0;

                /* Get the extent count so we can calculate the size of
                 * required fiemap buffer */
                if (get_user(extent_count,
                    &((struct ll_user_fiemap __user *)arg)->fm_extent_count))
                        RETURN(-EFAULT);
                num_bytes = sizeof(*fiemap_s) + (extent_count *
                                                 sizeof(struct ll_fiemap_extent));
                OBD_VMALLOC(fiemap_s, num_bytes);
                if (fiemap_s == NULL)
                        RETURN(-ENOMEM);

                if (copy_from_user(fiemap_s,(struct ll_user_fiemap __user *)arg,
                                   sizeof(*fiemap_s)))
                        GOTO(error, rc = -EFAULT);

                if (fiemap_s->fm_flags & ~LUSTRE_FIEMAP_FLAGS_COMPAT) {
                        fiemap_s->fm_flags = fiemap_s->fm_flags &
                                                    ~LUSTRE_FIEMAP_FLAGS_COMPAT;
                        if (copy_to_user((char *)arg, fiemap_s,
                                         sizeof(*fiemap_s)))
                                GOTO(error, rc = -EFAULT);

                        GOTO(error, rc = -EBADR);
                }

                /* If fm_extent_count is non-zero, read the first extent since
                 * it is used to calculate end_offset and device from previous
                 * fiemap call. */
                if (extent_count) {
                        if (copy_from_user(&fiemap_s->fm_extents[0],
                            (char __user *)arg + sizeof(*fiemap_s),
                            sizeof(struct ll_fiemap_extent)))
                                GOTO(error, rc = -EFAULT);
                }

                if (fiemap_s->fm_flags & FIEMAP_FLAG_SYNC) {
                        int rc;

                        rc = filemap_fdatawrite(inode->i_mapping);
                        if (rc)
                                GOTO(error, rc);
                }

                rc = ll_fiemap(inode, fiemap_s, num_bytes);
                if (rc)
                        GOTO(error, rc);

                ret_bytes = sizeof(struct ll_user_fiemap);

                if (extent_count != 0)
                        ret_bytes += (fiemap_s->fm_mapped_extents *
                                         sizeof(struct ll_fiemap_extent));

                if (copy_to_user((void *)arg, fiemap_s, ret_bytes))
                        rc = -EFAULT;

error:
                OBD_VFREE(fiemap_s, num_bytes);
                RETURN(rc);
        }
        case EXT3_IOC_GETFLAGS:
        case EXT3_IOC_SETFLAGS:
                RETURN(ll_iocontrol(inode, file, cmd, arg));
        case EXT3_IOC_GETVERSION_OLD:
        case EXT3_IOC_GETVERSION:
                RETURN(put_user(inode->i_generation, (int *)arg));
        case LL_IOC_JOIN: {
#if LUSTRE_FIX >= 50
                /* Allow file join in beta builds to allow debuggging */
                char *ftail;
                int rc;

                ftail = getname((const char *)arg);
                if (IS_ERR(ftail))
                        RETURN(PTR_ERR(ftail));
                rc = ll_file_join(inode, file, ftail);
                putname(ftail);
                RETURN(rc);
#else
                CWARN("file join is not supported in this version of Lustre\n");
                RETURN(-ENOTTY);
#endif
        }
        case LL_IOC_GROUP_LOCK:
                RETURN(ll_get_grouplock(inode, file, arg));
        case LL_IOC_GROUP_UNLOCK:
                RETURN(ll_put_grouplock(inode, file, arg));
        case IOC_OBD_STATFS:
                RETURN(ll_obd_statfs(inode, (void *)arg));
        case OBD_IOC_GETNAME_OLD:
        case OBD_IOC_GETNAME: {
                struct obd_device *obd =
                        class_exp2obd(ll_i2sbi(inode)->ll_osc_exp);
                if (!obd)
                        RETURN(-EFAULT);
                if (copy_to_user((void *)arg, obd->obd_name,
                                strlen(obd->obd_name) + 1))
                        RETURN (-EFAULT);
                RETURN(0);
        }

        /* We need to special case any other ioctls we want to handle,
         * to send them to the MDS/OST as appropriate and to properly
         * network encode the arg field.
        case EXT3_IOC_SETVERSION_OLD:
        case EXT3_IOC_SETVERSION:
        */
<<<<<<< HEAD
=======
        case LL_IOC_FLUSHCTX:
                RETURN(ll_flush_ctx(inode));
        case LL_IOC_PATH2FID: {
                if (copy_to_user((void *)arg, &ll_i2info(inode)->lli_fid,
                                 sizeof(struct lu_fid)))
                        RETURN(-EFAULT);

                RETURN(0);
        }
>>>>>>> 69782ac3
        default: {
                int err;

                if (LLIOC_STOP ==
                    ll_iocontrol_call(inode, file, cmd, arg, &err))
                        RETURN(err);

                RETURN(obd_iocontrol(cmd, ll_i2obdexp(inode), 0, NULL,
                                     (void *)arg));
        }
        }
}

loff_t ll_file_seek(struct file *file, loff_t offset, int origin)
{
        struct inode *inode = file->f_dentry->d_inode;
        struct ll_inode_info *lli = ll_i2info(inode);
        struct lov_stripe_md *lsm = lli->lli_smd;
        loff_t retval;
        ENTRY;
        retval = offset + ((origin == 2) ? i_size_read(inode) :
                           (origin == 1) ? file->f_pos : 0);
        CDEBUG(D_VFSTRACE, "VFS Op:inode=%lu/%u(%p), to=%Lu=%#Lx(%s)\n",
               inode->i_ino, inode->i_generation, inode, retval, retval,
               origin == 2 ? "SEEK_END": origin == 1 ? "SEEK_CUR" : "SEEK_SET");
        ll_stats_ops_tally(ll_i2sbi(inode), LPROC_LL_LLSEEK, 1);

        if (origin == 2) { /* SEEK_END */
                int nonblock = 0, rc;

                if (file->f_flags & O_NONBLOCK)
                        nonblock = LDLM_FL_BLOCK_NOWAIT;

                if (lsm != NULL) {
                        rc = ll_glimpse_size(inode, nonblock);
                        if (rc != 0)
                                RETURN(rc);
                }

                ll_inode_size_lock(inode, 0);
                offset += i_size_read(inode);
                ll_inode_size_unlock(inode, 0);
        } else if (origin == 1) { /* SEEK_CUR */
                offset += file->f_pos;
        }

        retval = -EINVAL;
        if (offset >= 0 && offset <= ll_file_maxbytes(inode)) {
                if (offset != file->f_pos) {
                        file->f_pos = offset;
<<<<<<< HEAD
#if (LINUX_VERSION_CODE < KERNEL_VERSION(2,5,0))
                        file->f_reada = 0;
                        file->f_version = ++event;
#else
                        file->f_version = 0;
#endif
=======
>>>>>>> 69782ac3
                }
                retval = offset;
        }

        RETURN(retval);
}

int ll_fsync(struct file *file, struct dentry *dentry, int data)
{
        struct inode *inode = dentry->d_inode;
        struct ll_inode_info *lli = ll_i2info(inode);
        struct lov_stripe_md *lsm = lli->lli_smd;
        struct ll_fid fid;
        struct ptlrpc_request *req;
        int rc, err;
        ENTRY;
        CDEBUG(D_VFSTRACE, "VFS Op:inode=%lu/%u(%p)\n", inode->i_ino,
               inode->i_generation, inode);
        ll_stats_ops_tally(ll_i2sbi(inode), LPROC_LL_FSYNC, 1);

        /* fsync's caller has already called _fdata{sync,write}, we want
         * that IO to finish before calling the osc and mdc sync methods */
        rc = filemap_fdatawait(inode->i_mapping);

        /* catch async errors that were recorded back when async writeback
         * failed for pages in this mapping. */
        err = lli->lli_async_rc;
        lli->lli_async_rc = 0;
        if (rc == 0)
                rc = err;
        if (lsm) {
                err = lov_test_and_clear_async_rc(lsm);
                if (rc == 0)
                        rc = err;
        }

        ll_inode2fid(&fid, inode);
        err = mdc_sync(ll_i2sbi(inode)->ll_mdc_exp, &fid, &req);
        if (!rc)
                rc = err;
        if (!err)
                ptlrpc_req_finished(req);

        if (data && lsm) {
                struct obdo *oa;

                OBDO_ALLOC(oa);
                if (!oa)
                        RETURN(rc ? rc : -ENOMEM);

                oa->o_id = lsm->lsm_object_id;
                oa->o_gr = lsm->lsm_object_gr;
                oa->o_valid = OBD_MD_FLID | OBD_MD_FLGROUP;
                obdo_from_inode(oa, inode, OBD_MD_FLTYPE | OBD_MD_FLATIME |
                                           OBD_MD_FLMTIME | OBD_MD_FLCTIME);

                err = obd_sync(ll_i2sbi(inode)->ll_osc_exp, oa, lsm,
                               0, OBD_OBJECT_EOF);
                if (!rc)
                        rc = err;
                OBDO_FREE(oa);
        }

        RETURN(rc);
}

int ll_file_flock(struct file *file, int cmd, struct file_lock *file_lock)
{
        struct inode *inode = file->f_dentry->d_inode;
        struct ll_sb_info *sbi = ll_i2sbi(inode);
        struct lu_fid *fid = ll_inode_lu_fid(inode);
        struct ldlm_res_id res_id =
                    { .name = { fid_seq(fid),
                                fid_oid(fid),
                                fid_ver(fid),
                                LDLM_FLOCK} };
        struct ldlm_enqueue_info einfo = { LDLM_FLOCK, 0, NULL,
                ldlm_flock_completion_ast, NULL, file_lock };
        struct lustre_handle lockh = {0};
        ldlm_policy_data_t flock;
        int flags = 0;
        int rc;
        ENTRY;

        CDEBUG(D_VFSTRACE, "VFS Op:inode=%lu file_lock=%p\n",
               inode->i_ino, file_lock);
        ll_stats_ops_tally(ll_i2sbi(inode), LPROC_LL_FLOCK, 1);

        if (fid_is_igif(fid)) {
                /* If this is an IGIF inode, we need to keep the 1.6-style
                 * flock mapping for compatibility.  If it is a proper FID
                 * then we know any other client accessing it must also be
                 * accessing it as a FID and can use the CMD-style flock. */
                res_id.name[2] = LDLM_FLOCK;
                res_id.name[3] = 0;
        }

        if (file_lock->fl_flags & FL_FLOCK) {
                LASSERT((cmd == F_SETLKW) || (cmd == F_SETLK));
                /* set missing params for flock() calls */
                file_lock->fl_end = OFFSET_MAX;
                file_lock->fl_pid = current->tgid;
        }
        flock.l_flock.pid = file_lock->fl_pid;
        flock.l_flock.start = file_lock->fl_start;
        flock.l_flock.end = file_lock->fl_end;

        switch (file_lock->fl_type) {
        case F_RDLCK:
                einfo.ei_mode = LCK_PR;
                break;
        case F_UNLCK:
                /* An unlock request may or may not have any relation to
                 * existing locks so we may not be able to pass a lock handle
                 * via a normal ldlm_lock_cancel() request. The request may even
                 * unlock a byte range in the middle of an existing lock. In
                 * order to process an unlock request we need all of the same
                 * information that is given with a normal read or write record
                 * lock request. To avoid creating another ldlm unlock (cancel)
                 * message we'll treat a LCK_NL flock request as an unlock. */
                einfo.ei_mode = LCK_NL;
                break;
        case F_WRLCK:
                einfo.ei_mode = LCK_PW;
                break;
        default:
                CERROR("unknown fcntl lock type: %d\n", file_lock->fl_type);
                LBUG();
        }

        switch (cmd) {
        case F_SETLKW:
#ifdef F_SETLKW64
        case F_SETLKW64:
#endif
                flags = 0;
                break;
        case F_SETLK:
#ifdef F_SETLK64
        case F_SETLK64:
#endif
                flags = LDLM_FL_BLOCK_NOWAIT;
                break;
        case F_GETLK:
#ifdef F_GETLK64
        case F_GETLK64:
#endif
                flags = LDLM_FL_TEST_LOCK;
                /* Save the old mode so that if the mode in the lock changes we
                 * can decrement the appropriate reader or writer refcount. */
                file_lock->fl_type = einfo.ei_mode;
                break;
        default:
                CERROR("unknown fcntl lock command: %d\n", cmd);
                LBUG();
        }

        CDEBUG(D_DLMTRACE, "inode=%lu, pid=%u, flags=%#x, mode=%u, "
               "start="LPU64", end="LPU64"\n", inode->i_ino, flock.l_flock.pid,
               flags, einfo.ei_mode, flock.l_flock.start, flock.l_flock.end);

        rc = ldlm_cli_enqueue(sbi->ll_mdc_exp, NULL, &einfo, res_id,
                              &flock, &flags, NULL, 0, NULL, &lockh, 0);
        if ((file_lock->fl_flags & FL_FLOCK) &&
            (rc == 0 || file_lock->fl_type == F_UNLCK))
                ll_flock_lock_file_wait(file, file_lock, (cmd == F_SETLKW));
#ifdef HAVE_F_OP_FLOCK
        if ((file_lock->fl_flags & FL_POSIX) &&
            (rc == 0 || file_lock->fl_type == F_UNLCK) &&
            !(flags & LDLM_FL_TEST_LOCK))
                posix_lock_file_wait(file, file_lock);
#endif

        RETURN(rc);
}

int ll_file_noflock(struct file *file, int cmd, struct file_lock *file_lock)
{
        ENTRY;

        RETURN(-ENOSYS);
}

int ll_have_md_lock(struct inode *inode, __u64 bits)
{
        struct lustre_handle lockh;
        struct ldlm_res_id res_id;
        struct obd_device *obddev;
        ldlm_policy_data_t policy = { .l_inodebits = {bits}};
        int flags;
        ENTRY;

        if (!inode)
               RETURN(0);

        obddev = ll_i2mdcexp(inode)->exp_obd;
        fid_build_reg_res_name(ll_inode_lu_fid(inode), &res_id);

        CDEBUG(D_INFO, "trying to match res "LPU64":"LPU64":"LPU64"\n",
                res_id.name[0],
                res_id.name[1],
                res_id.name[2]);

        flags = LDLM_FL_BLOCK_GRANTED | LDLM_FL_CBPENDING | LDLM_FL_TEST_LOCK;
        if (ldlm_lock_match(obddev->obd_namespace, flags, &res_id, LDLM_IBITS,
                            &policy, LCK_CR|LCK_CW|LCK_PR|LCK_PW, &lockh)) {
                RETURN(1);
        }

        RETURN(0);
}

static int ll_inode_revalidate_fini(struct inode *inode, int rc) {
        if (rc == -ENOENT) { /* Already unlinked. Just update nlink
                              * and return success */
                inode->i_nlink = 0;
                /* This path cannot be hit for regular files unless in
                 * case of obscure races, so no need to to validate
                 * size. */
                if (!S_ISREG(inode->i_mode) &&
                    !S_ISDIR(inode->i_mode))
                        return 0;
        }

        if (rc) {
                CERROR("failure %d inode %lu\n", rc, inode->i_ino);
                return -abs(rc);

        }

        return 0;
}

int ll_inode_revalidate_it(struct dentry *dentry, struct lookup_intent *it)
{
        struct inode *inode = dentry->d_inode;
        struct ptlrpc_request *req = NULL;
        struct obd_export *exp;
        int rc;
        ENTRY;

        if (!inode) {
                CERROR("REPORT THIS LINE TO PETER\n");
                RETURN(0);
        }
        CDEBUG(D_VFSTRACE, "VFS Op:inode=%lu/%u(%p),name=%s\n",
               inode->i_ino, inode->i_generation, inode, dentry->d_name.name);
#if (LINUX_VERSION_CODE <= KERNEL_VERSION(2,5,0))
        ll_stats_ops_tally(ll_i2sbi(inode), LPROC_LL_REVALIDATE, 1);
#endif

        exp = ll_i2mdcexp(inode);

        if (exp->exp_connect_flags & OBD_CONNECT_ATTRFID) {
                struct lookup_intent oit = { .it_op = IT_GETATTR };
                struct mdc_op_data op_data = { { 0 } };

                /* Call getattr by fid, so do not provide name at all. */
                ll_prepare_mdc_op_data(&op_data, dentry->d_parent->d_inode,
                                       dentry->d_inode, NULL, 0, 0, NULL);
                oit.it_flags |= O_CHECK_STALE;
                rc = mdc_intent_lock(exp, &op_data, NULL, 0,
                                     /* we are not interested in name
                                        based lookup */
                                     &oit, 0, &req,
                                     ll_mdc_blocking_ast, 0);
                oit.it_flags &= ~O_CHECK_STALE;
                if (rc < 0) {
                        rc = ll_inode_revalidate_fini(inode, rc);
                        GOTO (out, rc);
                }

                rc = revalidate_it_finish(req, DLM_REPLY_REC_OFF, &oit, dentry);
                if (rc != 0) {
                        ll_intent_release(&oit);
                        GOTO(out, rc);
                }

                /* Unlinked? Unhash dentry, so it is not picked up later by
                   do_lookup() -> ll_revalidate_it(). We cannot use d_drop
                   here to preserve get_cwd functionality on 2.6.
                   Bug 10503 */
                if (!dentry->d_inode->i_nlink) {
                        spin_lock(&ll_lookup_lock);
                        spin_lock(&dcache_lock);
                        ll_drop_dentry(dentry);
                        spin_unlock(&dcache_lock);
                        spin_unlock(&ll_lookup_lock);
                }

                ll_lookup_finish_locks(&oit, dentry);
        } else if (!ll_have_md_lock(dentry->d_inode,
                                  MDS_INODELOCK_UPDATE|MDS_INODELOCK_LOOKUP)) {
                struct ll_sb_info *sbi = ll_i2sbi(dentry->d_inode);
                struct ll_fid fid;
                obd_valid valid = OBD_MD_FLGETATTR;
                int ealen = 0;

                if (S_ISREG(inode->i_mode)) {
                        rc = ll_get_max_mdsize(sbi, &ealen);
                        if (rc)
                                RETURN(rc);
                        valid |= OBD_MD_FLEASIZE | OBD_MD_FLMODEASIZE;
                }
                ll_inode2fid(&fid, inode);
                rc = mdc_getattr(sbi->ll_mdc_exp, &fid, valid, ealen, &req);
                if (rc) {
                        rc = ll_inode_revalidate_fini(inode, rc);
                        RETURN(rc);
                }

                rc = ll_prep_inode(sbi->ll_osc_exp, &inode, req, REPLY_REC_OFF,
                                   NULL);
                if (rc)
                        GOTO(out, rc);
        }

        /* if object not yet allocated, don't validate size */
        if (ll_i2info(inode)->lli_smd == NULL)
                GOTO(out, rc = 0);

        /* ll_glimpse_size will prefer locally cached writes if they extend
         * the file */
        rc = ll_glimpse_size(inode, 0);

out:
        ptlrpc_req_finished(req);
        RETURN(rc);
}

#if (LINUX_VERSION_CODE > KERNEL_VERSION(2,5,0))
int ll_getattr_it(struct vfsmount *mnt, struct dentry *de,
                  struct lookup_intent *it, struct kstat *stat)
{
        struct inode *inode = de->d_inode;
        int res = 0;

        res = ll_inode_revalidate_it(de, it);
        ll_stats_ops_tally(ll_i2sbi(inode), LPROC_LL_GETATTR, 1);

        if (res)
                return res;

        stat->dev = inode->i_sb->s_dev;
        stat->ino = inode->i_ino;
        stat->mode = inode->i_mode;
        stat->nlink = inode->i_nlink;
        stat->uid = inode->i_uid;
        stat->gid = inode->i_gid;
        stat->rdev = kdev_t_to_nr(inode->i_rdev);
        stat->atime = inode->i_atime;
        stat->mtime = inode->i_mtime;
        stat->ctime = inode->i_ctime;
#ifdef HAVE_INODE_BLKSIZE
        stat->blksize = inode->i_blksize;
#else
        stat->blksize = 1<<inode->i_blkbits;
#endif

        ll_inode_size_lock(inode, 0);
        stat->size = i_size_read(inode);
        stat->blocks = inode->i_blocks;
        ll_inode_size_unlock(inode, 0);

        return 0;
}
int ll_getattr(struct vfsmount *mnt, struct dentry *de, struct kstat *stat)
{
        struct lookup_intent it = { .it_op = IT_GETATTR };

        return ll_getattr_it(mnt, de, &it, stat);
}
#endif

static
int lustre_check_acl(struct inode *inode, int mask)
{
#ifdef CONFIG_FS_POSIX_ACL
        struct ll_inode_info *lli = ll_i2info(inode);
        struct posix_acl *acl;
        int rc;
        ENTRY;

        spin_lock(&lli->lli_lock);
        acl = posix_acl_dup(lli->lli_posix_acl);
        spin_unlock(&lli->lli_lock);

        if (!acl)
                RETURN(-EAGAIN);

        rc = posix_acl_permission(inode, acl, mask);
        posix_acl_release(acl);

        RETURN(rc);
#else
        return -EAGAIN;
#endif
}

#if (LINUX_VERSION_CODE >= KERNEL_VERSION(2,6,10))
int ll_inode_permission(struct inode *inode, int mask, struct nameidata *nd)
{
        CDEBUG(D_VFSTRACE, "VFS Op:inode=%lu/%u(%p), mask %o\n",
               inode->i_ino, inode->i_generation, inode, mask);

        ll_stats_ops_tally(ll_i2sbi(inode), LPROC_LL_INODE_PERM, 1);
        return generic_permission(inode, mask, lustre_check_acl);
}
#else
#if (LINUX_VERSION_CODE >= KERNEL_VERSION(2,6,0))
int ll_inode_permission(struct inode *inode, int mask, struct nameidata *nd)
#else
int ll_inode_permission(struct inode *inode, int mask)
#endif
{
        int mode = inode->i_mode;
        int rc;

        CDEBUG(D_VFSTRACE, "VFS Op:inode=%lu/%u(%p), mask %o\n",
               inode->i_ino, inode->i_generation, inode, mask);
        ll_stats_ops_tally(ll_i2sbi(inode), LPROC_LL_INODE_PERM, 1);

        if ((mask & MAY_WRITE) && IS_RDONLY(inode) &&
            (S_ISREG(mode) || S_ISDIR(mode) || S_ISLNK(mode)))
                return -EROFS;
        if ((mask & MAY_WRITE) && IS_IMMUTABLE(inode))
                return -EACCES;
        if (current->fsuid == inode->i_uid) {
                mode >>= 6;
        } else if (1) {
                if (((mode >> 3) & mask & S_IRWXO) != mask)
                        goto check_groups;
                rc = lustre_check_acl(inode, mask);
                if (rc == -EAGAIN)
                        goto check_groups;
                if (rc == -EACCES)
                        goto check_capabilities;
                return rc;
        } else {
check_groups:
                if (in_group_p(inode->i_gid))
                        mode >>= 3;
        }
        if ((mode & mask & S_IRWXO) == mask)
                return 0;

check_capabilities:
        if (!(mask & MAY_EXEC) ||
            (inode->i_mode & S_IXUGO) || S_ISDIR(inode->i_mode))
                if (cfs_capable(CFS_CAP_DAC_OVERRIDE))
                        return 0;

        if (cfs_capable(CFS_CAP_DAC_READ_SEARCH) && ((mask == MAY_READ) ||
            (S_ISDIR(inode->i_mode) && !(mask & MAY_WRITE))))
                return 0;

        return -EACCES;
}
#endif

/* -o localflock - only provides locally consistent flock locks */
struct file_operations ll_file_operations = {
        .read           = ll_file_read,
#ifdef HAVE_FILE_READV
        .readv          = ll_file_readv,
#else
        .aio_read       = ll_file_aio_read,
#endif
        .write          = ll_file_write,
#ifdef HAVE_FILE_WRITEV
        .writev         = ll_file_writev,
#else
        .aio_write      = ll_file_aio_write,
#endif
        .ioctl          = ll_file_ioctl,
        .open           = ll_file_open,
        .release        = ll_file_release,
        .mmap           = ll_file_mmap,
        .llseek         = ll_file_seek,
#if (LINUX_VERSION_CODE >= KERNEL_VERSION(2,5,0))
        .sendfile       = ll_file_sendfile,
#endif
        .fsync          = ll_fsync,
};

struct file_operations ll_file_operations_flock = {
        .read           = ll_file_read,
#ifdef HAVE_FILE_READV
        .readv          = ll_file_readv,
#else
        .aio_read       = ll_file_aio_read,
#endif
        .write          = ll_file_write,
#ifdef HAVE_FILE_WRITEV
        .writev         = ll_file_writev,
#else
        .aio_write      = ll_file_aio_write,
#endif
        .ioctl          = ll_file_ioctl,
        .open           = ll_file_open,
        .release        = ll_file_release,
        .mmap           = ll_file_mmap,
        .llseek         = ll_file_seek,
#if (LINUX_VERSION_CODE >= KERNEL_VERSION(2,5,0))
        .sendfile       = ll_file_sendfile,
#endif
        .fsync          = ll_fsync,
#ifdef HAVE_F_OP_FLOCK
        .flock          = ll_file_flock,
#endif
        .lock           = ll_file_flock
};

/* These are for -o noflock - to return ENOSYS on flock calls */
struct file_operations ll_file_operations_noflock = {
        .read           = ll_file_read,
#ifdef HAVE_FILE_READV
        .readv          = ll_file_readv,
#else
        .aio_read       = ll_file_aio_read,
#endif
        .write          = ll_file_write,
#ifdef HAVE_FILE_WRITEV
        .writev         = ll_file_writev,
#else
        .aio_write      = ll_file_aio_write,
#endif
        .ioctl          = ll_file_ioctl,
        .open           = ll_file_open,
        .release        = ll_file_release,
        .mmap           = ll_file_mmap,
        .llseek         = ll_file_seek,
#if (LINUX_VERSION_CODE >= KERNEL_VERSION(2,5,0))
        .sendfile       = ll_file_sendfile,
#endif
        .fsync          = ll_fsync,
#ifdef HAVE_F_OP_FLOCK
        .flock          = ll_file_noflock,
#endif
        .lock           = ll_file_noflock
};

struct inode_operations ll_file_inode_operations = {
#ifdef HAVE_VFS_INTENT_PATCHES
        .setattr_raw    = ll_setattr_raw,
#endif
        .setattr        = ll_setattr,
        .truncate       = ll_truncate,
#if (LINUX_VERSION_CODE > KERNEL_VERSION(2,5,0))
        .getattr        = ll_getattr,
#else
        .revalidate_it  = ll_inode_revalidate_it,
#endif
        .permission     = ll_inode_permission,
        .setxattr       = ll_setxattr,
        .getxattr       = ll_getxattr,
        .listxattr      = ll_listxattr,
        .removexattr    = ll_removexattr,
};

/* dynamic ioctl number support routins */
static struct llioc_ctl_data {
        struct rw_semaphore ioc_sem;
        struct list_head    ioc_head;
} llioc = {
        __RWSEM_INITIALIZER(llioc.ioc_sem),
        CFS_LIST_HEAD_INIT(llioc.ioc_head)
};


struct llioc_data {
        struct list_head        iocd_list;
        unsigned int            iocd_size;
        llioc_callback_t        iocd_cb;
        unsigned int            iocd_count;
        unsigned int            iocd_cmd[0];
};

void *ll_iocontrol_register(llioc_callback_t cb, int count, unsigned int *cmd)
{
        unsigned int size;
        struct llioc_data *in_data = NULL;
        ENTRY;

        if (cb == NULL || cmd == NULL ||
            count > LLIOC_MAX_CMD || count < 0)
                RETURN(NULL);

        size = sizeof(*in_data) + count * sizeof(unsigned int);
        OBD_ALLOC(in_data, size);
        if (in_data == NULL)
                RETURN(NULL);

        memset(in_data, 0, sizeof(*in_data));
        in_data->iocd_size = size;
        in_data->iocd_cb = cb;
        in_data->iocd_count = count;
        memcpy(in_data->iocd_cmd, cmd, sizeof(unsigned int) * count);

        down_write(&llioc.ioc_sem);
        list_add_tail(&in_data->iocd_list, &llioc.ioc_head);
        up_write(&llioc.ioc_sem);

        RETURN(in_data);
}

void ll_iocontrol_unregister(void *magic)
{
        struct llioc_data *tmp;

        if (magic == NULL)
                return;

        down_write(&llioc.ioc_sem);
        list_for_each_entry(tmp, &llioc.ioc_head, iocd_list) {
                if (tmp == magic) {
                        unsigned int size = tmp->iocd_size;

                        list_del(&tmp->iocd_list);
                        up_write(&llioc.ioc_sem);

                        OBD_FREE(tmp, size);
                        return;
                }
        }
        up_write(&llioc.ioc_sem);

        CWARN("didn't find iocontrol register block with magic: %p\n", magic);
}

EXPORT_SYMBOL(ll_iocontrol_register);
EXPORT_SYMBOL(ll_iocontrol_unregister);

enum llioc_iter ll_iocontrol_call(struct inode *inode, struct file *file,
                        unsigned int cmd, unsigned long arg, int *rcp)
{
        enum llioc_iter ret = LLIOC_CONT;
        struct llioc_data *data;
        int rc = -EINVAL, i;

        down_read(&llioc.ioc_sem);
        list_for_each_entry(data, &llioc.ioc_head, iocd_list) {
                for (i = 0; i < data->iocd_count; i++) {
                        if (cmd != data->iocd_cmd[i])
                                continue;

                        ret = data->iocd_cb(inode, file, cmd, arg, data, &rc);
                        break;
                }

                if (ret == LLIOC_STOP)
                        break;
        }
        up_read(&llioc.ioc_sem);

        if (rcp)
                *rcp = rc;
        return ret;
}<|MERGE_RESOLUTION|>--- conflicted
+++ resolved
@@ -262,17 +262,10 @@
         fd = LUSTRE_FPRIVATE(file);
         LASSERT(fd != NULL);
 
-        /*
-         * The last ref on @file, maybe not the the owner pid of statahead.
+        /* The last ref on @file, maybe not the the owner pid of statahead.
          * Different processes can open the same dir, "ll_opendir_key" means:
-<<<<<<< HEAD
-         * it is me that should stop the statahead thread.
-         */
-        if (lli->lli_opendir_key == fd)
-=======
          * it is me that should stop the statahead thread. */
         if (lli->lli_opendir_key == fd && lli->lli_opendir_pid != 0)
->>>>>>> 69782ac3
                 ll_stop_statahead(inode, fd);
 
         if (inode->i_sb->s_root == file->f_dentry) {
@@ -437,19 +430,8 @@
         if (S_ISDIR(inode->i_mode)) {
 again:
                 spin_lock(&lli->lli_lock);
-<<<<<<< HEAD
-                /*
-                 * "lli->lli_opendir_pid != 0" means someone has set it.
-                 * "lli->lli_sai != NULL" means the previous statahead has not
-                 *                        been cleanup.
-                 */
-                if (lli->lli_opendir_pid == 0 && lli->lli_sai == NULL) {
-                        opendir_set = 1;
-                        lli->lli_opendir_pid = cfs_curproc_pid();
-=======
                 if (lli->lli_opendir_key == NULL && lli->lli_opendir_pid == 0) {
                         LASSERT(lli->lli_sai == NULL);
->>>>>>> 69782ac3
                         lli->lli_opendir_key = fd;
                         lli->lli_opendir_pid = cfs_curproc_pid();
                         opendir_set = 1;
@@ -461,21 +443,14 @@
                          *     before its children processes. Then new process
                          *     with the same pid opens such directory before the
                          *     old process's children processes exit.
-<<<<<<< HEAD
-                         * Change the owner to the latest one.
-                         */
-                        opendir_set = 2;
-                        lli->lli_opendir_key = fd;
-=======
                          * reset stat ahead for such cases. */
                         spin_unlock(&lli->lli_lock);
-                        CDEBUG(D_INFO, "Conflict statahead for %.*s "DFID
+                        CDEBUG(D_INFO, "Conflict statahead for %.*s %lu/%u"
                                " reset it.\n", file->f_dentry->d_name.len,
                                file->f_dentry->d_name.name,
-                               PFID(&lli->lli_fid));
+                               inode->i_ino, inode->i_generation);
                         ll_stop_statahead(inode, lli->lli_opendir_key);
                         goto again;
->>>>>>> 69782ac3
                 }
                 spin_unlock(&lli->lli_lock);
         }
@@ -621,16 +596,10 @@
                 }
                 up(&lli->lli_och_sem);
 out_openerr:
-<<<<<<< HEAD
-                if (opendir_set) {
-                        lli->lli_opendir_key = NULL;
-                        lli->lli_opendir_pid = 0;
-                } else if (unlikely(opendir_set == 2)) {
-=======
                 if (opendir_set != 0)
->>>>>>> 69782ac3
                         ll_stop_statahead(inode, fd);
         }
+
         return rc;
 }
 
@@ -931,8 +900,8 @@
 
         LDLM_DEBUG(lock, "i_size: %llu -> stripe number %u -> kms "LPU64
                    " atime "LPU64", mtime "LPU64", ctime "LPU64,
-                   i_size_read(inode), stripe, lvb->lvb_size, lvb->lvb_mtime,
-                   lvb->lvb_atime, lvb->lvb_ctime);
+                   i_size_read(inode), stripe, lvb->lvb_size, lvb->lvb_atime,
+                   lvb->lvb_mtime, lvb->lvb_ctime);
  iput:
         iput(inode);
 
@@ -1040,6 +1009,11 @@
 
         ll_inode_size_lock(inode, 1);
         inode_init_lvb(inode, &lvb);
+        /* merge timestamps the most resently obtained from mds with
+           timestamps obtained from osts */
+        lvb.lvb_atime = lli->lli_lvb.lvb_atime;
+        lvb.lvb_mtime = lli->lli_lvb.lvb_mtime;
+        lvb.lvb_ctime = lli->lli_lvb.lvb_ctime;
         rc = obd_merge_lvb(sbi->ll_osc_exp, lli->lli_smd, &lvb, 0);
         i_size_write(inode, lvb.lvb_size);
         inode->i_blocks = lvb.lvb_blocks;
@@ -1068,6 +1042,10 @@
 
         LASSERT(!lustre_handle_is_used(lockh));
         LASSERT(lsm != NULL);
+
+        /* don't drop the mmapped file to LRU */
+        if (mapping_mapped(inode->i_mapping))
+                ast_flags |= LDLM_FL_NO_LRU;
 
         /* XXX phil: can we do this?  won't it screw the file size up? */
         if ((fd && (fd->fd_flags & LL_FILE_IGNORE_LOCK)) ||
@@ -1591,6 +1569,22 @@
 
         /* turn off the kernel's read-ahead */
         if (lock_style != LL_LOCK_STYLE_NOLOCK) {
+                /* read under locks
+                 *
+                 * 1. update inode's atime as long as concurrent stat
+                 * (via ll_glimpse_size) might bring out-of-date ones
+                 *
+                 * 2. update lsm so that next stat (via
+                 * ll_glimpse_size) could get correct values in lsm */
+                struct ost_lvb xtimes;
+
+                lov_stripe_lock(lsm);
+                LTIME_S(inode->i_atime) = LTIME_S(CURRENT_TIME);
+                xtimes.lvb_atime = LTIME_S(inode->i_atime);
+                obd_update_lvb(sbi->ll_osc_exp, lsm, &xtimes,
+                               OBD_MD_FLATIME);
+                lov_stripe_unlock(lsm);
+
 #if (LINUX_VERSION_CODE < KERNEL_VERSION(2,5,0))
                 file->f_ramax = 0;
 #else
@@ -1615,6 +1609,11 @@
                 ll_file_put_lock(inode, end, lock_style, cookie,
                                  &tree, OBD_BRW_READ);
         } else {
+                /* lockless read
+                 *
+                 * current time will get into request as atime
+                 * (lustre/osc/osc_request.c:osc_build_request())
+                 */
                 retval = ll_file_lockless_io(file, iov_copy, nrsegs_copy, ppos,
                                              READ, chunk);
         }
@@ -1782,16 +1781,41 @@
         chunk = end - *ppos + 1;
         CDEBUG(D_INFO, "Writing inode %lu, "LPSZ" bytes, offset %Lu\n",
                inode->i_ino, chunk, *ppos);
-        if (tree_locked)
+        if (tree_locked) {
+                /* write under locks
+                 *
+                 * 1. update inode's mtime and ctime as long as
+                 * concurrent stat (via ll_glimpse_size) might bring
+                 * out-of-date ones
+                 *
+                 * 2. update lsm so that next stat (via
+                 * ll_glimpse_size) could get correct values in lsm */
+                struct ost_lvb xtimes;
+
+                lov_stripe_lock(lsm);
+                LTIME_S(inode->i_mtime) = LTIME_S(CURRENT_TIME);
+                LTIME_S(inode->i_ctime) = LTIME_S(CURRENT_TIME);
+                xtimes.lvb_mtime = LTIME_S(inode->i_mtime);
+                xtimes.lvb_ctime = LTIME_S(inode->i_ctime);
+                obd_update_lvb(sbi->ll_osc_exp, lsm, &xtimes,
+                               OBD_MD_FLMTIME | OBD_MD_FLCTIME);
+                lov_stripe_unlock(lsm);
+
 #ifdef HAVE_FILE_WRITEV
                 retval = generic_file_writev(file, iov_copy, nrsegs_copy, ppos);
 #else
                 retval = generic_file_aio_write(iocb, iov_copy, nrsegs_copy,
                                                 *ppos);
 #endif
-        else
+        } else {
+                /* lockless write
+                 *
+                 * current time will get into request as mtime and
+                 * ctime (lustre/osc/osc_request.c:osc_build_request())
+                 */
                 retval = ll_file_lockless_io(file, iov_copy, nrsegs_copy,
                                              ppos, WRITE, chunk);
+        }
         ll_rw_stats_tally(ll_i2sbi(inode), current->pid, file, chunk, 1);
 
 out_unlock:
@@ -1872,7 +1896,7 @@
 
         /* File with no objects, nothing to lock */
         if (!lsm)
-                RETURN(generic_file_sendfile(in_file, ppos,count,actor,target));
+                RETURN(generic_file_sendfile(in_file, ppos, count, actor, target));
 
         node = ll_node_from_inode(inode, *ppos, *ppos + count - 1, LCK_PR);
         if (IS_ERR(node))
@@ -1954,10 +1978,11 @@
         if (!cfs_capable(CFS_CAP_SYS_ADMIN))
                 RETURN(-EPERM);
 
-        if (copy_from_user(&ucreatp, (struct ll_recreate_obj *)arg,
-                           sizeof(struct ll_recreate_obj)))
+        rc = copy_from_user(&ucreatp, (struct ll_recreate_obj *)arg,
+                            sizeof(struct ll_recreate_obj));
+        if (rc) {
                 RETURN(-EFAULT);
-
+        }
         OBDO_ALLOC(oa);
         if (oa == NULL)
                 RETURN(-ENOMEM);
@@ -2080,10 +2105,6 @@
             (lmm->lmm_magic != cpu_to_le32(LOV_MAGIC_JOIN))) {
                 GOTO(out, rc = -EPROTO);
         }
-<<<<<<< HEAD
-=======
-
->>>>>>> 69782ac3
         /*
          * This is coming from the MDS, so is probably in
          * little endian.  We convert it to host endian before
@@ -2183,7 +2204,8 @@
         if (lump == NULL) {
                 RETURN(-ENOMEM);
         }
-        if (copy_from_user(lump, (struct lov_user_md  *)arg, lum_size)) {
+        rc = copy_from_user(lump, (struct lov_user_md  *)arg, lum_size);
+        if (rc) {
                 OBD_FREE(lump, lum_size);
                 RETURN(-EFAULT);
         }
@@ -2208,33 +2230,21 @@
 
         /* first try with v1 which is smaller than v3 */
         lum_size = sizeof(struct lov_user_md_v1);
-<<<<<<< HEAD
         rc = copy_from_user(lumv1, lumv1p, lum_size);
         if (rc)
-=======
-        if (copy_from_user(lumv1, lumv1p, lum_size))
->>>>>>> 69782ac3
                 RETURN(-EFAULT);
 
         if (lumv1->lmm_magic == LOV_USER_MAGIC_V3) {
                 lum_size = sizeof(struct lov_user_md_v3);
-<<<<<<< HEAD
                 rc = copy_from_user(&lumv3, lumv3p, lum_size);
                 if (rc)
-=======
-                if (copy_from_user(&lumv3, lumv3p, lum_size))
->>>>>>> 69782ac3
                         RETURN(-EFAULT);
         }
 
         rc = ll_lov_setstripe_ea_info(inode, file, flags, lumv1, lum_size);
         if (rc == 0) {
                  put_user(0, &lumv1p->lmm_stripe_count);
-<<<<<<< HEAD
                  rc = obd_iocontrol(LL_IOC_LOV_GETSTRIPE, ll_i2obdexp(inode),
-=======
-                 rc = obd_iocontrol(LL_IOC_LOV_GETSTRIPE, ll_i2dtexp(inode),
->>>>>>> 69782ac3
                                     0, ll_i2info(inode)->lli_smd,
                                     (void *)arg);
         }
@@ -2342,13 +2352,8 @@
         struct dentry *tail_dentry = tail_filp->f_dentry;
         struct lookup_intent oit = {.it_op = IT_OPEN,
                                    .it_flags = head_filp->f_flags|O_JOIN_FILE};
-<<<<<<< HEAD
         struct ldlm_enqueue_info einfo = { LDLM_IBITS, LCK_PW,
                 ll_mdc_blocking_ast, ldlm_completion_ast, NULL, NULL };
-=======
-        struct ldlm_enqueue_info einfo = { LDLM_IBITS, LCK_CW,
-                ll_md_blocking_ast, ldlm_completion_ast, NULL, NULL, NULL };
->>>>>>> 69782ac3
 
         struct lustre_handle lockh;
         struct mdc_op_data *op_data;
@@ -2490,7 +2495,7 @@
         }
         RETURN(rc);
 }
-#endif /* LUSTRE_FIX >= 50 */
+#endif  /* LUSTRE_FIX >= 50 */
 
 /**
  * Close inode open handle
@@ -2736,18 +2741,6 @@
         case EXT3_IOC_SETVERSION_OLD:
         case EXT3_IOC_SETVERSION:
         */
-<<<<<<< HEAD
-=======
-        case LL_IOC_FLUSHCTX:
-                RETURN(ll_flush_ctx(inode));
-        case LL_IOC_PATH2FID: {
-                if (copy_to_user((void *)arg, &ll_i2info(inode)->lli_fid,
-                                 sizeof(struct lu_fid)))
-                        RETURN(-EFAULT);
-
-                RETURN(0);
-        }
->>>>>>> 69782ac3
         default: {
                 int err;
 
@@ -2798,15 +2791,12 @@
         if (offset >= 0 && offset <= ll_file_maxbytes(inode)) {
                 if (offset != file->f_pos) {
                         file->f_pos = offset;
-<<<<<<< HEAD
 #if (LINUX_VERSION_CODE < KERNEL_VERSION(2,5,0))
                         file->f_reada = 0;
                         file->f_version = ++event;
 #else
                         file->f_version = 0;
 #endif
-=======
->>>>>>> 69782ac3
                 }
                 retval = offset;
         }
@@ -3125,8 +3115,12 @@
         }
 
         /* if object not yet allocated, don't validate size */
-        if (ll_i2info(inode)->lli_smd == NULL)
+        if (ll_i2info(inode)->lli_smd == NULL) {
+                LTIME_S(inode->i_atime) = ll_i2info(inode)->lli_lvb.lvb_atime;
+                LTIME_S(inode->i_mtime) = ll_i2info(inode)->lli_lvb.lvb_mtime;
+                LTIME_S(inode->i_ctime) = ll_i2info(inode)->lli_lvb.lvb_ctime;
                 GOTO(out, rc = 0);
+        }
 
         /* ll_glimpse_size will prefer locally cached writes if they extend
          * the file */
