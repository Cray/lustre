/* -*- mode: c; c-basic-offset: 8; indent-tabs-mode: nil; -*-
 * vim:expandtab:shiftwidth=8:tabstop=8:
 *
 * GPL HEADER START
 *
 * DO NOT ALTER OR REMOVE COPYRIGHT NOTICES OR THIS FILE HEADER.
 *
 * This program is free software; you can redistribute it and/or modify
 * it under the terms of the GNU General Public License version 2 only,
 * as published by the Free Software Foundation.
 *
 * This program is distributed in the hope that it will be useful, but
 * WITHOUT ANY WARRANTY; without even the implied warranty of
 * MERCHANTABILITY or FITNESS FOR A PARTICULAR PURPOSE.  See the GNU
 * General Public License version 2 for more details (a copy is included
 * in the LICENSE file that accompanied this code).
 *
 * You should have received a copy of the GNU General Public License
 * version 2 along with this program; If not, see
 * http://www.sun.com/software/products/lustre/docs/GPLv2.pdf
 *
 * Please contact Sun Microsystems, Inc., 4150 Network Circle, Santa Clara,
 * CA 95054 USA or visit www.sun.com if you need additional information or
 * have any questions.
 *
 * GPL HEADER END
 */
/*
 * Copyright  2008 Sun Microsystems, Inc. All rights reserved
 * Use is subject to license terms.
 */
/*
 * This file is part of Lustre, http://www.lustre.org/
 * Lustre is a trademark of Sun Microsystems, Inc.
 *
 * lustre/llite/file.c
 *
 * Author: Peter Braam <braam@clusterfs.com>
 * Author: Phil Schwan <phil@clusterfs.com>
 * Author: Andreas Dilger <adilger@clusterfs.com>
 */

#define DEBUG_SUBSYSTEM S_LLITE
#include <lustre_dlm.h>
#include <lustre_lite.h>
#include <linux/pagemap.h>
#include <linux/file.h>
#include "llite_internal.h"
#include <lustre/ll_fiemap.h>

/* also used by llite/special.c:ll_special_open() */
struct ll_file_data *ll_file_data_get(void)
{
        struct ll_file_data *fd;

        OBD_SLAB_ALLOC_PTR(fd, ll_file_data_slab);
        return fd;
}

static void ll_file_data_put(struct ll_file_data *fd)
{
        if (fd != NULL)
                OBD_SLAB_FREE_PTR(fd, ll_file_data_slab);
}

static int ll_close_inode_openhandle(struct inode *inode,
                                     struct obd_client_handle *och)
{
        struct ptlrpc_request *req = NULL;
        struct obd_device *obd;
        struct obdo *oa;
        struct mdc_op_data data = { { 0 } };
        obd_flag valid;
        int rc;
        ENTRY;

        obd = class_exp2obd(ll_i2mdcexp(inode));
        if (obd == NULL) {
                CERROR("Invalid MDC connection handle "LPX64"\n",
                       ll_i2mdcexp(inode)->exp_handle.h_cookie);
                GOTO(out, rc = 0);
        }

        /*
         * here we check if this is forced umount. If so this is called on
         * canceling "open lock" and we do not call mdc_close() in this case, as
         * it will not be successful, as import is already deactivated.
         */
        if (obd->obd_force)
                GOTO(out, rc = 0);

        OBDO_ALLOC(oa);
        if (!oa)
                RETURN(-ENOMEM); // XXX We leak openhandle and request here.

        oa->o_id = inode->i_ino;
        oa->o_valid = OBD_MD_FLID;
        valid = OBD_MD_FLTYPE | OBD_MD_FLMODE | OBD_MD_FLATIME |
                OBD_MD_FLMTIME | OBD_MD_FLCTIME;
        if (S_ISREG(inode->i_mode))
                valid |=  OBD_MD_FLSIZE | OBD_MD_FLBLOCKS;
        obdo_from_inode(oa, inode, valid);
        if (ll_is_inode_dirty(inode)) {
                oa->o_flags = MDS_BFLAG_UNCOMMITTED_WRITES;
                oa->o_valid |= OBD_MD_FLFLAGS;
        }
        ll_inode2fid(&data.fid1, inode);
        rc = mdc_close(ll_i2mdcexp(inode), &data, oa, och, &req);
        if (rc == EAGAIN) {
                /* We are the last writer, so the MDS has instructed us to get
                 * the file size and any write cookies, then close again. */
                ll_queue_done_writing(inode);
                rc = 0;
        } else if (rc) {
                CERROR("inode %lu mdc close failed: rc = %d\n",
                       inode->i_ino, rc);
        }

        OBDO_FREE(oa);

        if (rc == 0) {
                rc = ll_objects_destroy(req, inode);
                if (rc)
                        CERROR("inode %lu ll_objects destroy: rc = %d\n",
                               inode->i_ino, rc);
        }

        ptlrpc_req_finished(req); /* This is close request */
        EXIT;
out:
        mdc_clear_open_replay_data(och);

        return rc;
}

int ll_mdc_real_close(struct inode *inode, int flags)
{
        struct ll_inode_info *lli = ll_i2info(inode);
        int rc = 0;
        struct obd_client_handle **och_p;
        struct obd_client_handle *och;
        __u64 *och_usecount;

        ENTRY;

        if (flags & FMODE_WRITE) {
                och_p = &lli->lli_mds_write_och;
                och_usecount = &lli->lli_open_fd_write_count;
        } else if (flags & FMODE_EXEC) {
                och_p = &lli->lli_mds_exec_och;
                och_usecount = &lli->lli_open_fd_exec_count;
         } else {
                LASSERT(flags & FMODE_READ);
                och_p = &lli->lli_mds_read_och;
                och_usecount = &lli->lli_open_fd_read_count;
        }

        down(&lli->lli_och_sem);
        if (*och_usecount) { /* There are still users of this handle, so
                                skip freeing it. */
                up(&lli->lli_och_sem);
                RETURN(0);
        }
        och=*och_p;
        *och_p = NULL;
        up(&lli->lli_och_sem);

        if (och) { /* There might be a race and somebody have freed this och
                      already */
                rc = ll_close_inode_openhandle(inode, och);
                och->och_fh.cookie = DEAD_HANDLE_MAGIC;
                OBD_FREE(och, sizeof *och);
        }

        RETURN(rc);
}

int ll_mdc_close(struct obd_export *mdc_exp, struct inode *inode,
                        struct file *file)
{
        struct ll_file_data *fd = LUSTRE_FPRIVATE(file);
        struct ll_inode_info *lli = ll_i2info(inode);
        int rc = 0;
        ENTRY;

        /* clear group lock, if present */
        if (unlikely(fd->fd_flags & LL_FILE_GROUP_LOCKED)) {
                struct lov_stripe_md *lsm = ll_i2info(inode)->lli_smd;
                fd->fd_flags &= ~(LL_FILE_GROUP_LOCKED|LL_FILE_IGNORE_LOCK);
                rc = ll_extent_unlock(fd, inode, lsm, LCK_GROUP,
                                      &fd->fd_cwlockh);
        }

        /* Let's see if we have good enough OPEN lock on the file and if
           we can skip talking to MDS */
        if (file->f_dentry->d_inode) { /* Can this ever be false? */
                int lockmode;
                int flags = LDLM_FL_BLOCK_GRANTED | LDLM_FL_TEST_LOCK;
                struct lustre_handle lockh;
                struct inode *inode = file->f_dentry->d_inode;
                struct ldlm_res_id file_res_id;

                ldlm_policy_data_t policy = {.l_inodebits={MDS_INODELOCK_OPEN}};
                fid_build_reg_res_name(ll_inode_lu_fid(inode), &file_res_id);

                down(&lli->lli_och_sem);
                if (fd->fd_omode & FMODE_WRITE) {
                        lockmode = LCK_CW;
                        LASSERT(lli->lli_open_fd_write_count);
                        lli->lli_open_fd_write_count--;
                } else if (fd->fd_omode & FMODE_EXEC) {
                        lockmode = LCK_PR;
                        LASSERT(lli->lli_open_fd_exec_count);
                        lli->lli_open_fd_exec_count--;
                } else {
                        lockmode = LCK_CR;
                        LASSERT(lli->lli_open_fd_read_count);
                        lli->lli_open_fd_read_count--;
                }
                up(&lli->lli_och_sem);

                if (!ldlm_lock_match(mdc_exp->exp_obd->obd_namespace, flags,
                                     &file_res_id, LDLM_IBITS, &policy,lockmode,
                                     &lockh)) {
                        rc = ll_mdc_real_close(file->f_dentry->d_inode,
                                                fd->fd_omode);
                }
        } else {
                CERROR("Releasing a file %p with negative dentry %p. Name %s",
                       file, file->f_dentry, file->f_dentry->d_name.name);
        }

        LUSTRE_FPRIVATE(file) = NULL;
        ll_file_data_put(fd);

        RETURN(rc);
}

int lov_test_and_clear_async_rc(struct lov_stripe_md *lsm);

/* While this returns an error code, fput() the caller does not, so we need
 * to make every effort to clean up all of our state here.  Also, applications
 * rarely check close errors and even if an error is returned they will not
 * re-try the close call.
 */
int ll_file_release(struct inode *inode, struct file *file)
{
        struct ll_file_data *fd;
        struct ll_sb_info *sbi = ll_i2sbi(inode);
        struct ll_inode_info *lli = ll_i2info(inode);
        struct lov_stripe_md *lsm = lli->lli_smd;
        int rc;
        ENTRY;

        CDEBUG(D_VFSTRACE, "VFS Op:inode=%lu/%u(%p)\n", inode->i_ino,
               inode->i_generation, inode);

        if (inode->i_sb->s_root != file->f_dentry)
                ll_stats_ops_tally(sbi, LPROC_LL_RELEASE, 1);
        fd = LUSTRE_FPRIVATE(file);
        LASSERT(fd != NULL);

        /* The last ref on @file, maybe not the the owner pid of statahead.
         * Different processes can open the same dir, "ll_opendir_key" means:
         * it is me that should stop the statahead thread. */
        if (lli->lli_opendir_key == fd && lli->lli_opendir_pid != 0)
                ll_stop_statahead(inode, lli->lli_opendir_key);

        if (inode->i_sb->s_root == file->f_dentry) {
                LUSTRE_FPRIVATE(file) = NULL;
                ll_file_data_put(fd);
                RETURN(0);
        }

        if (lsm)
                lov_test_and_clear_async_rc(lsm);
        lli->lli_async_rc = 0;

        rc = ll_mdc_close(sbi->ll_mdc_exp, inode, file);

        if (OBD_FAIL_TIMEOUT_MS(OBD_FAIL_PTLRPC_DUMP_LOG, obd_fail_val))
                libcfs_debug_dumplog();

        RETURN(rc);
}

static int ll_intent_file_open(struct file *file, void *lmm,
                               int lmmsize, struct lookup_intent *itp)
{
        struct ll_sb_info *sbi = ll_i2sbi(file->f_dentry->d_inode);
        struct mdc_op_data data = { { 0 } };
        struct dentry *parent = file->f_dentry->d_parent;
        const char *name = file->f_dentry->d_name.name;
        const int len = file->f_dentry->d_name.len;
        struct inode *inode = file->f_dentry->d_inode;
        struct ptlrpc_request *req;
        int rc;
        ENTRY;

        if (!parent)
                RETURN(-ENOENT);

        ll_prepare_mdc_op_data(&data, parent->d_inode, inode,
                               name, len, O_RDWR, NULL);

        /* Usually we come here only for NFSD, and we want open lock.
           But we can also get here with pre 2.6.15 patchless kernels, and in
           that case that lock is also ok */
        /* We can also get here if there was cached open handle in revalidate_it
         * but it disappeared while we were getting from there to ll_file_open.
         * But this means this file was closed and immediatelly opened which
         * makes a good candidate for using OPEN lock */
        /* If lmmsize & lmm are not 0, we are just setting stripe info
         * parameters. No need for the open lock */
        if (!lmm && !lmmsize)
                itp->it_flags |= MDS_OPEN_LOCK;

        rc = mdc_intent_lock(sbi->ll_mdc_exp, &data, lmm, lmmsize, itp,
                              0 /*unused */, &req, ll_mdc_blocking_ast, 0);
        if (rc == -ESTALE) {
                /* reason for keep own exit path - don`t flood log
                * with messages with -ESTALE errors.
                */
                if (!it_disposition(itp, DISP_OPEN_OPEN) ||
                     it_open_error(DISP_OPEN_OPEN, itp))
                        GOTO(out, rc);
                ll_release_openhandle(file->f_dentry, itp);
                GOTO(out, rc);
        }

        if (rc != 0 || it_open_error(DISP_OPEN_OPEN, itp)) {
                rc = rc ? rc : it_open_error(DISP_OPEN_OPEN, itp);
                CDEBUG(D_VFSTRACE, "lock enqueue: err: %d\n", rc);
                GOTO(out, rc);
        }

        rc = ll_prep_inode(sbi->ll_osc_exp, &file->f_dentry->d_inode,
                           req, DLM_REPLY_REC_OFF, NULL);
        if (itp->d.lustre.it_lock_mode)
                mdc_set_lock_data(&itp->d.lustre.it_lock_handle,
                                  inode, NULL);

out:
        ptlrpc_req_finished(itp->d.lustre.it_data);
        it_clear_disposition(itp, DISP_ENQ_COMPLETE);
        ll_intent_drop_lock(itp);

        RETURN(rc);
}


static void ll_och_fill(struct ll_inode_info *lli, struct lookup_intent *it,
                        struct obd_client_handle *och)
{
        struct ptlrpc_request *req = it->d.lustre.it_data;
        struct mds_body *body;

        LASSERT(och);

        body = lustre_msg_buf(req->rq_repmsg, DLM_REPLY_REC_OFF, sizeof(*body));
        LASSERT(body != NULL);                  /* reply already checked out */
        /* and swabbed in mdc_enqueue */
        LASSERT(lustre_rep_swabbed(req, DLM_REPLY_REC_OFF));

        memcpy(&och->och_fh, &body->handle, sizeof(body->handle));
        och->och_magic = OBD_CLIENT_HANDLE_MAGIC;
        lli->lli_io_epoch = body->io_epoch;

        mdc_set_open_replay_data(och, it->d.lustre.it_data);
}

int ll_local_open(struct file *file, struct lookup_intent *it,
                  struct ll_file_data *fd, struct obd_client_handle *och)
{
        ENTRY;

        LASSERT(!LUSTRE_FPRIVATE(file));

        LASSERT(fd != NULL);

        if (och)
                ll_och_fill(ll_i2info(file->f_dentry->d_inode), it, och);
        LUSTRE_FPRIVATE(file) = fd;
        ll_readahead_init(file->f_dentry->d_inode, &fd->fd_ras);
        fd->fd_omode = it->it_flags;

        RETURN(0);
}

/* Open a file, and (for the very first open) create objects on the OSTs at
 * this time.  If opened with O_LOV_DELAY_CREATE, then we don't do the object
 * creation or open until ll_lov_setstripe() ioctl is called.  We grab
 * lli_open_sem to ensure no other process will create objects, send the
 * stripe MD to the MDS, or try to destroy the objects if that fails.
 *
 * If we already have the stripe MD locally then we don't request it in
 * mdc_open(), by passing a lmm_size = 0.
 *
 * It is up to the application to ensure no other processes open this file
 * in the O_LOV_DELAY_CREATE case, or the default striping pattern will be
 * used.  We might be able to avoid races of that sort by getting lli_open_sem
 * before returning in the O_LOV_DELAY_CREATE case and dropping it here
 * or in ll_file_release(), but I'm not sure that is desirable/necessary.
 */
int ll_file_open(struct inode *inode, struct file *file)
{
        struct ll_inode_info *lli = ll_i2info(inode);
        struct lookup_intent *it, oit = { .it_op = IT_OPEN,
                                          .it_flags = file->f_flags };
        struct lov_stripe_md *lsm;
        struct ptlrpc_request *req = NULL;
        struct obd_client_handle **och_p;
        __u64 *och_usecount;
        struct ll_file_data *fd;
        int rc = 0, opendir_set = 0;
        ENTRY;

        CDEBUG(D_VFSTRACE, "VFS Op:inode=%lu/%u(%p), flags %o\n", inode->i_ino,
               inode->i_generation, inode, file->f_flags);

#ifdef HAVE_VFS_INTENT_PATCHES
        it = file->f_it;
#else
        it = file->private_data; /* XXX: compat macro */
        file->private_data = NULL; /* prevent ll_local_open assertion */
#endif

        fd = ll_file_data_get();
        if (fd == NULL)
                RETURN(-ENOMEM);

        if (S_ISDIR(inode->i_mode)) {
                spin_lock(&lli->lli_lock);
                if (lli->lli_opendir_key == NULL && lli->lli_opendir_pid == 0) {
                        LASSERT(lli->lli_sai == NULL);
                        lli->lli_opendir_key = fd;
                        lli->lli_opendir_pid = cfs_curproc_pid();
                        opendir_set = 1;
                }
                spin_unlock(&lli->lli_lock);
        }

        if (inode->i_sb->s_root == file->f_dentry) {
                LUSTRE_FPRIVATE(file) = fd;
                RETURN(0);
        }

        if (!it || !it->d.lustre.it_disposition) {
                /* Convert f_flags into access mode. We cannot use file->f_mode,
                 * because everything but O_ACCMODE mask was stripped from it */
                if ((oit.it_flags + 1) & O_ACCMODE)
                        oit.it_flags++;
                if (file->f_flags & O_TRUNC)
                        oit.it_flags |= FMODE_WRITE;

                /* kernel only call f_op->open in dentry_open.  filp_open calls
                 * dentry_open after call to open_namei that checks permissions.
                 * Only nfsd_open call dentry_open directly without checking
                 * permissions and because of that this code below is safe. */
                if (oit.it_flags & FMODE_WRITE)
                        oit.it_flags |= MDS_OPEN_OWNEROVERRIDE;

                /* We do not want O_EXCL here, presumably we opened the file
                 * already? XXX - NFS implications? */
                oit.it_flags &= ~O_EXCL;

                /* bug20584, if "it_flags" contains O_CREAT, the file will be
                 * created if necessary, then "IT_CREAT" should be set to keep
                 * consistent with it */
                if (oit.it_flags & O_CREAT)
                        oit.it_op |= IT_CREAT;

                it = &oit;
        }

        if (ll_i2sbi(inode)->ll_direct_io_default &&
            !S_ISDIR(inode->i_mode) &&
            !(it->it_flags & FMODE_EXEC))
                file->f_flags |= O_DIRECT;

restart:
        /* Let's see if we have file open on MDS already. */
        if (it->it_flags & FMODE_WRITE) {
                och_p = &lli->lli_mds_write_och;
                och_usecount = &lli->lli_open_fd_write_count;
        } else if (it->it_flags & FMODE_EXEC) {
                och_p = &lli->lli_mds_exec_och;
                och_usecount = &lli->lli_open_fd_exec_count;
         } else {
                och_p = &lli->lli_mds_read_och;
                och_usecount = &lli->lli_open_fd_read_count;
        }

        LASSERTF(it->it_flags != 0, "it %p dist %d \n", it,
                 it->d.lustre.it_disposition);

        down(&lli->lli_och_sem);
        if (*och_p) { /* Open handle is present */
                if (it_disposition(it, DISP_OPEN_OPEN)) {
                        /* Well, there's extra open request that we do not need,
                           let's close it somehow. This will decref request. */
                        rc = it_open_error(DISP_OPEN_OPEN, it);
                        if (rc) {
                                up(&lli->lli_och_sem);
                                ll_file_data_put(fd);
                                GOTO(out_openerr, rc);
                        }
                        ll_release_openhandle(file->f_dentry, it);
                        lprocfs_counter_incr(ll_i2sbi(inode)->ll_stats,
                                             LPROC_LL_OPEN);
                }
                (*och_usecount)++;

                rc = ll_local_open(file, it, fd, NULL);

                LASSERTF(rc == 0, "rc = %d\n", rc);
        } else {
                LASSERT(*och_usecount == 0);
                if (!it->d.lustre.it_disposition) {
                        /* We cannot just request lock handle now, new ELC code
                           means that one of other OPEN locks for this file
                           could be cancelled, and since blocking ast handler
                           would attempt to grab och_sem as well, that would
                           result in a deadlock */
                        up(&lli->lli_och_sem);
                        it->it_create_mode |= M_CHECK_STALE;
                        rc = ll_intent_file_open(file, NULL, 0, it);
                        it->it_create_mode &= ~M_CHECK_STALE;
                        if (rc) {
                                ll_file_data_put(fd);
                                GOTO(out_openerr, rc);
                        }
                        goto restart;
                }

                OBD_ALLOC(*och_p, sizeof (struct obd_client_handle));
                if (!*och_p) {
                        ll_file_data_put(fd);
                        GOTO(out_och_free, rc = -ENOMEM);
                }
                (*och_usecount)++;
               req = it->d.lustre.it_data;

                /* mdc_intent_lock() didn't get a request ref if there was an
                 * open error, so don't do cleanup on the request here
                 * (bug 3430) */
                /* XXX (green): Should not we bail out on any error here, not
                 * just open error? */
                rc = it_open_error(DISP_OPEN_OPEN, it);
                if (rc) {
                        ll_file_data_put(fd);
                        GOTO(out_och_free, rc);
                }

                ll_stats_ops_tally(ll_i2sbi(inode), LPROC_LL_OPEN, 1);
                rc = ll_local_open(file, it, fd, *och_p);
                LASSERTF(rc == 0, "rc = %d\n", rc);
        }
        up(&lli->lli_och_sem);

        /* Must do this outside lli_och_sem lock to prevent deadlock where
           different kind of OPEN lock for this same inode gets cancelled
           by ldlm_cancel_lru */
        if (!S_ISREG(inode->i_mode))
                GOTO(out, rc);

        lsm = lli->lli_smd;
        if (lsm == NULL) {
                if (file->f_flags & O_LOV_DELAY_CREATE ||
                    !(file->f_mode & FMODE_WRITE)) {
                        CDEBUG(D_INODE, "object creation was delayed\n");
                        GOTO(out, rc);
                }
        }
        file->f_flags &= ~O_LOV_DELAY_CREATE;
        GOTO(out, rc);
 out:
        ptlrpc_req_finished(req);
        if (req)
                it_clear_disposition(it, DISP_ENQ_OPEN_REF);
        if (rc == 0) {
                ll_open_complete(inode);
        } else {
out_och_free:
                if (*och_p) {
                        OBD_FREE(*och_p, sizeof (struct obd_client_handle));
                        *och_p = NULL; /* OBD_FREE writes some magic there */
                        (*och_usecount)--;
                }
                up(&lli->lli_och_sem);
out_openerr:
                if (opendir_set != 0)
                        ll_stop_statahead(inode, lli->lli_opendir_key);
        }

        return rc;
}

/* Fills the obdo with the attributes for the inode defined by lsm */
int ll_lsm_getattr(struct obd_export *exp, struct lov_stripe_md *lsm,
                   struct obdo *oa)
{
        struct ptlrpc_request_set *set;
        struct obd_info oinfo = { { { 0 } } };
        int rc;
        ENTRY;

        LASSERT(lsm != NULL);

        memset(oa, 0, sizeof *oa);
        oinfo.oi_md = lsm;
        oinfo.oi_oa = oa;
        oa->o_id = lsm->lsm_object_id;
        oa->o_gr = lsm->lsm_object_gr;
        oa->o_mode = S_IFREG;
        oa->o_valid = OBD_MD_FLID | OBD_MD_FLTYPE | OBD_MD_FLSIZE |
                OBD_MD_FLBLOCKS | OBD_MD_FLBLKSZ | OBD_MD_FLMTIME |
                OBD_MD_FLCTIME | OBD_MD_FLGROUP;

        set = ptlrpc_prep_set();
        if (set == NULL) {
                rc = -ENOMEM;
        } else {
                rc = obd_getattr_async(exp, &oinfo, set);
                if (rc == 0)
                        rc = ptlrpc_set_wait(set);
                ptlrpc_set_destroy(set);
        }
        if (rc)
                RETURN(rc);

        oa->o_valid &= (OBD_MD_FLBLOCKS | OBD_MD_FLBLKSZ | OBD_MD_FLMTIME |
                        OBD_MD_FLCTIME | OBD_MD_FLSIZE);
        RETURN(0);
}

static int ll_lock_to_stripe_offset(struct inode *inode, struct ldlm_lock *lock)
{
        struct ll_inode_info *lli = ll_i2info(inode);
        struct lov_stripe_md *lsm = lli->lli_smd;
        struct obd_export *exp = ll_i2obdexp(inode);
        struct {
                char name[16];
                struct ldlm_lock *lock;
        } key = { .name = KEY_LOCK_TO_STRIPE, .lock = lock };
        __u32 stripe, vallen = sizeof(stripe);
        struct lov_oinfo *loinfo;
        int rc;
        ENTRY;

        if (lsm->lsm_stripe_count == 1)
                GOTO(check, stripe = 0);

        /* get our offset in the lov */
        rc = obd_get_info(exp, sizeof(key), &key, &vallen, &stripe, lsm);
        if (rc != 0) {
                CERROR("obd_get_info: rc = %d\n", rc);
                RETURN(rc);
        }
        LASSERT(stripe < lsm->lsm_stripe_count);

check:
        loinfo = lsm->lsm_oinfo[stripe];
        if (!osc_res_name_eq(loinfo->loi_id, loinfo->loi_gr,
                            &lock->l_resource->lr_name)) {
                LDLM_ERROR(lock, "resource doesn't match object "LPU64"/"LPU64,
                           loinfo->loi_id, loinfo->loi_gr);
                RETURN(-ELDLM_NO_LOCK_DATA);
        }

        RETURN(stripe);
}

/* Get extra page reference to ensure it is not going away */
void ll_pin_extent_cb(void *data)
{
        struct page *page = data;

        page_cache_get(page);

        return;
}
/* Flush the page from page cache for an extent as its canceled.
 * Page to remove is delivered as @data.
 *
 * No one can dirty the extent until we've finished our work and they cannot
 * enqueue another lock.  The DLM protects us from ll_file_read/write here,
 * but other kernel actors could have pages locked.
 *
 * If @discard is set, there is no need to write the page if it is dirty.
 *
 * Called with the DLM lock held. */
int ll_page_removal_cb(void *data, int discard)
{
        int rc;
        struct page *page = data;
        struct address_space *mapping;

        ENTRY;

        /* We have page reference already from ll_pin_page */
        lock_page(page);

        /* Already truncated by somebody */
        if (!page->mapping)
                GOTO(out, rc = 0);

        mapping = page->mapping;

        ll_teardown_mmaps(mapping,
                          (__u64)page->index << PAGE_CACHE_SHIFT,
                          ((__u64)page->index<<PAGE_CACHE_SHIFT)|
                                                              ~PAGE_CACHE_MASK);
        LL_CDEBUG_PAGE(D_PAGE, page, "removing page\n");
        if (!discard && PageWriteback(page))
                wait_on_page_writeback(page);

        if (!discard && clear_page_dirty_for_io(page)) {
                rc = ll_call_writepage(page->mapping->host, page);
                /* either waiting for io to complete or reacquiring
                 * the lock that the failed writepage released */
                lock_page(page);
                wait_on_page_writeback(page);
                if (rc < 0) {
                        CERROR("writepage inode %lu(%p) of page %p "
                               "failed: %d\n", mapping->host->i_ino,
                               mapping->host, page, rc);
                        if (rc == -ENOSPC)
                                set_bit(AS_ENOSPC, &mapping->flags);
                        else
                                set_bit(AS_EIO, &mapping->flags);
                }
        }
        if (page->mapping != NULL) {
                struct ll_async_page *llap = llap_cast_private(page);
                // checking again to account for writeback's lock_page()
                LL_CDEBUG_PAGE(D_PAGE, page, "truncating\n");
                if (llap)
                        ll_ra_accounting(llap, page->mapping);
                ll_truncate_complete_page(page);
        }
        EXIT;
out:
        LASSERT(!PageWriteback(page));
        unlock_page(page);
        page_cache_release(page);

        return 0;
}

int ll_extent_lock_cancel_cb(struct ldlm_lock *lock, struct ldlm_lock_desc *new,
                             void *data, int flag)
{
        struct inode *inode;
        struct ll_inode_info *lli;
        struct lov_stripe_md *lsm;
        int stripe;
        __u64 kms;

        ENTRY;

        if ((unsigned long)data > 0 && (unsigned long)data < 0x1000) {
                LDLM_ERROR(lock, "cancelling lock with bad data %p", data);
                LBUG();
        }

        inode = ll_inode_from_lock(lock);
        if (inode == NULL)
                RETURN(0);
        lli = ll_i2info(inode);
        if (lli == NULL)
                GOTO(iput, 0);
        if (lli->lli_smd == NULL)
                GOTO(iput, 0);
        lsm = lli->lli_smd;

        stripe = ll_lock_to_stripe_offset(inode, lock);
        if (stripe < 0)
                GOTO(iput, 0);

        lov_stripe_lock(lsm);
        lock_res_and_lock(lock);
        kms = ldlm_extent_shift_kms(lock,
                                    lsm->lsm_oinfo[stripe]->loi_kms);

        if (lsm->lsm_oinfo[stripe]->loi_kms != kms)
                LDLM_DEBUG(lock, "updating kms from "LPU64" to "LPU64,
                           lsm->lsm_oinfo[stripe]->loi_kms, kms);
        lsm->lsm_oinfo[stripe]->loi_kms = kms;
        unlock_res_and_lock(lock);
        lov_stripe_unlock(lsm);
        ll_try_done_writing(inode);
        EXIT;
iput:
        iput(inode);

        return 0;
}

#if 0
int ll_async_completion_ast(struct ldlm_lock *lock, int flags, void *data)
{
        /* XXX ALLOCATE - 160 bytes */
        struct inode *inode = ll_inode_from_lock(lock);
        struct ll_inode_info *lli = ll_i2info(inode);
        struct lustre_handle lockh = { 0 };
        struct ost_lvb *lvb;
        int stripe;
        ENTRY;

        if (flags & (LDLM_FL_BLOCK_WAIT | LDLM_FL_BLOCK_GRANTED |
                     LDLM_FL_BLOCK_CONV)) {
                LBUG(); /* not expecting any blocked async locks yet */
                LDLM_DEBUG(lock, "client-side async enqueue returned a blocked "
                           "lock, returning");
                ldlm_lock_dump(D_OTHER, lock, 0);
                ldlm_reprocess_all(lock->l_resource);
                RETURN(0);
        }

        LDLM_DEBUG(lock, "client-side async enqueue: granted/glimpsed");

        stripe = ll_lock_to_stripe_offset(inode, lock);
        if (stripe < 0)
                goto iput;

        if (lock->l_lvb_len) {
                struct lov_stripe_md *lsm = lli->lli_smd;
                __u64 kms;
                lvb = lock->l_lvb_data;
                lsm->lsm_oinfo[stripe].loi_rss = lvb->lvb_size;

                lock_res_and_lock(lock);
                ll_inode_size_lock(inode, 1);
                kms = MAX(lsm->lsm_oinfo[stripe].loi_kms, lvb->lvb_size);
                kms = ldlm_extent_shift_kms(NULL, kms);
                if (lsm->lsm_oinfo[stripe].loi_kms != kms)
                        LDLM_DEBUG(lock, "updating kms from "LPU64" to "LPU64,
                                   lsm->lsm_oinfo[stripe].loi_kms, kms);
                lsm->lsm_oinfo[stripe].loi_kms = kms;
                ll_inode_size_unlock(inode, 1);
                unlock_res_and_lock(lock);
        }

iput:
        iput(inode);
        wake_up(&lock->l_waitq);

        ldlm_lock2handle(lock, &lockh);
        ldlm_lock_decref(&lockh, LCK_PR);
        RETURN(0);
}
#endif

static int ll_glimpse_callback(struct ldlm_lock *lock, void *reqp)
{
        struct ptlrpc_request *req = reqp;
        struct inode *inode = ll_inode_from_lock(lock);
        struct ll_inode_info *lli;
        struct lov_stripe_md *lsm;
        struct ost_lvb *lvb;
        int rc, stripe;
        int size[2] = { sizeof(struct ptlrpc_body), sizeof(*lvb) };
        ENTRY;

        if (inode == NULL)
                GOTO(out, rc = -ELDLM_NO_LOCK_DATA);
        lli = ll_i2info(inode);
        if (lli == NULL)
                GOTO(iput, rc = -ELDLM_NO_LOCK_DATA);
        lsm = lli->lli_smd;
        if (lsm == NULL)
                GOTO(iput, rc = -ELDLM_NO_LOCK_DATA);

        /* First, find out which stripe index this lock corresponds to. */
        stripe = ll_lock_to_stripe_offset(inode, lock);
        if (stripe < 0)
                GOTO(iput, rc = -ELDLM_NO_LOCK_DATA);

        rc = lustre_pack_reply(req, 2, size, NULL);
        if (rc)
                GOTO(iput, rc);

        lvb = lustre_msg_buf(req->rq_repmsg, REPLY_REC_OFF, sizeof(*lvb));
        lvb->lvb_size = lli->lli_smd->lsm_oinfo[stripe]->loi_kms;
        lvb->lvb_mtime = LTIME_S(inode->i_mtime);
        lvb->lvb_atime = LTIME_S(inode->i_atime);
        lvb->lvb_ctime = LTIME_S(inode->i_ctime);

        LDLM_DEBUG(lock, "i_size: %llu -> stripe number %u -> kms "LPU64
                   " atime "LPU64", mtime "LPU64", ctime "LPU64,
                   i_size_read(inode), stripe, lvb->lvb_size, lvb->lvb_atime,
                   lvb->lvb_mtime, lvb->lvb_ctime);
 iput:
        iput(inode);

 out:
        /* These errors are normal races, so we don't want to fill the console
         * with messages by calling ptlrpc_error() */
        if (rc == -ELDLM_NO_LOCK_DATA)
                lustre_pack_reply(req, 1, NULL, NULL);

        req->rq_status = rc;
        return rc;
}

int ll_glimpse_ioctl(struct ll_sb_info *sbi, struct lov_stripe_md *lsm,
                     lstat_t *st)
{
        struct lustre_handle lockh = { 0 };
        struct ldlm_enqueue_info einfo = { 0 };
        struct obd_info oinfo = { { { 0 } } };
        struct ost_lvb lvb;
        int rc;

        ENTRY;

        einfo.ei_type = LDLM_EXTENT;
        einfo.ei_mode = LCK_PR;
        einfo.ei_cb_bl = osc_extent_blocking_cb;
        einfo.ei_cb_cp = ldlm_completion_ast;
        einfo.ei_cb_gl = ll_glimpse_callback;
        einfo.ei_cbdata = NULL;

        oinfo.oi_policy.l_extent.end = OBD_OBJECT_EOF;
        oinfo.oi_lockh = &lockh;
        oinfo.oi_md = lsm;
        oinfo.oi_flags = LDLM_FL_HAS_INTENT;

        rc = obd_enqueue_rqset(sbi->ll_osc_exp, &oinfo, &einfo);
        if (rc == -ENOENT)
                RETURN(rc);
        if (rc != 0) {
                CERROR("obd_enqueue returned rc %d, "
                       "returning -EIO\n", rc);
                RETURN(rc > 0 ? -EIO : rc);
        }

        lov_stripe_lock(lsm);
        memset(&lvb, 0, sizeof(lvb));
        obd_merge_lvb(sbi->ll_osc_exp, lsm, &lvb, 0);
        st->st_size = lvb.lvb_size;
        st->st_blocks = lvb.lvb_blocks;
        st->st_mtime = lvb.lvb_mtime;
        st->st_atime = lvb.lvb_atime;
        st->st_ctime = lvb.lvb_ctime;
        lov_stripe_unlock(lsm);

        RETURN(rc);
}

/* NB: obd_merge_lvb will prefer locally cached writes if they extend the
 * file (because it prefers KMS over RSS when larger) */
int ll_glimpse_size(struct inode *inode, int ast_flags)
{
        struct ll_inode_info *lli = ll_i2info(inode);
        struct ll_sb_info *sbi = ll_i2sbi(inode);
        struct lustre_handle lockh = { 0 };
        struct ldlm_enqueue_info einfo = { 0 };
        struct obd_info oinfo = { { { 0 } } };
        struct ost_lvb lvb;
        int rc;
        ENTRY;

        CDEBUG(D_DLMTRACE, "Glimpsing inode %lu\n", inode->i_ino);

        if (!lli->lli_smd) {
                CDEBUG(D_DLMTRACE, "No objects for inode %lu\n", inode->i_ino);
                RETURN(0);
        }

        /* NOTE: this looks like DLM lock request, but it may not be one. Due
         *       to LDLM_FL_HAS_INTENT flag, this is glimpse request, that
         *       won't revoke any conflicting DLM locks held. Instead,
         *       ll_glimpse_callback() will be called on each client
         *       holding a DLM lock against this file, and resulting size
         *       will be returned for each stripe. DLM lock on [0, EOF] is
         *       acquired only if there were no conflicting locks. */
        einfo.ei_type = LDLM_EXTENT;
        einfo.ei_mode = LCK_PR;
        einfo.ei_cb_bl = osc_extent_blocking_cb;
        einfo.ei_cb_cp = ldlm_completion_ast;
        einfo.ei_cb_gl = ll_glimpse_callback;
        einfo.ei_cbdata = inode;

        oinfo.oi_policy.l_extent.end = OBD_OBJECT_EOF;
        oinfo.oi_lockh = &lockh;
        oinfo.oi_md = lli->lli_smd;
        oinfo.oi_flags = ast_flags | LDLM_FL_HAS_INTENT;

        rc = obd_enqueue_rqset(sbi->ll_osc_exp, &oinfo, &einfo);
        if (rc == -ENOENT)
                RETURN(rc);
        if (rc != 0) {
                CERROR("obd_enqueue returned rc %d, returning -EIO\n", rc);
                RETURN(rc > 0 ? -EIO : rc);
        }

        ll_inode_size_lock(inode, 1);
        inode_init_lvb(inode, &lvb);
        /* merge timestamps the most resently obtained from mds with
           timestamps obtained from osts */
        lvb.lvb_atime = lli->lli_lvb.lvb_atime;
        lvb.lvb_mtime = lli->lli_lvb.lvb_mtime;
        lvb.lvb_ctime = lli->lli_lvb.lvb_ctime;
        rc = obd_merge_lvb(sbi->ll_osc_exp, lli->lli_smd, &lvb, 0);
        i_size_write(inode, lvb.lvb_size);
        inode->i_blocks = lvb.lvb_blocks;
        LTIME_S(inode->i_mtime) = lvb.lvb_mtime;
        LTIME_S(inode->i_atime) = lvb.lvb_atime;
        LTIME_S(inode->i_ctime) = lvb.lvb_ctime;
        ll_inode_size_unlock(inode, 1);

        CDEBUG(D_DLMTRACE, "glimpse: size: %llu, blocks: %llu\n",
               i_size_read(inode), (long long)inode->i_blocks);

        RETURN(rc);
}

int ll_extent_lock(struct ll_file_data *fd, struct inode *inode,
                   struct lov_stripe_md *lsm, int mode,
                   ldlm_policy_data_t *policy, struct lustre_handle *lockh,
                   int ast_flags)
{
        struct ll_sb_info *sbi = ll_i2sbi(inode);
        struct ost_lvb lvb;
        struct ldlm_enqueue_info einfo = { 0 };
        struct obd_info oinfo = { { { 0 } } };
        int rc;
        ENTRY;

        LASSERT(!lustre_handle_is_used(lockh));
        LASSERT(lsm != NULL);

        /* don't drop the mmapped file to LRU */
        if (mapping_mapped(inode->i_mapping))
                ast_flags |= LDLM_FL_NO_LRU;

        /* XXX phil: can we do this?  won't it screw the file size up? */
        if ((fd && (fd->fd_flags & LL_FILE_IGNORE_LOCK)) ||
            (sbi->ll_flags & LL_SBI_NOLCK))
                RETURN(0);

        CDEBUG(D_DLMTRACE, "Locking inode %lu, start "LPU64" end "LPU64"\n",
               inode->i_ino, policy->l_extent.start, policy->l_extent.end);

        einfo.ei_type = LDLM_EXTENT;
        einfo.ei_mode = mode;
        einfo.ei_cb_bl = osc_extent_blocking_cb;
        einfo.ei_cb_cp = ldlm_completion_ast;
        einfo.ei_cb_gl = ll_glimpse_callback;
        einfo.ei_cbdata = inode;

        oinfo.oi_policy = *policy;
        oinfo.oi_lockh = lockh;
        oinfo.oi_md = lsm;
        oinfo.oi_flags = ast_flags;

        rc = obd_enqueue(sbi->ll_osc_exp, &oinfo, &einfo, NULL);
        *policy = oinfo.oi_policy;
        if (rc > 0)
                rc = -EIO;

        ll_inode_size_lock(inode, 1);
        inode_init_lvb(inode, &lvb);
        obd_merge_lvb(sbi->ll_osc_exp, lsm, &lvb, 1);

        if (policy->l_extent.start == 0 &&
            policy->l_extent.end == OBD_OBJECT_EOF) {
                /* vmtruncate()->ll_truncate() first sets the i_size and then
                 * the kms under both a DLM lock and the
                 * ll_inode_size_lock().  If we don't get the
                 * ll_inode_size_lock() here we can match the DLM lock and
                 * reset i_size from the kms before the truncating path has
                 * updated the kms.  generic_file_write can then trust the
                 * stale i_size when doing appending writes and effectively
                 * cancel the result of the truncate.  Getting the
                 * ll_inode_size_lock() after the enqueue maintains the DLM
                 * -> ll_inode_size_lock() acquiring order. */
                i_size_write(inode, lvb.lvb_size);
                CDEBUG(D_INODE, "inode=%lu, updating i_size %llu\n",
                       inode->i_ino, i_size_read(inode));
        }

        if (rc == 0) {
                LTIME_S(inode->i_mtime) = lvb.lvb_mtime;
                LTIME_S(inode->i_atime) = lvb.lvb_atime;
                LTIME_S(inode->i_ctime) = lvb.lvb_ctime;
        }
        ll_inode_size_unlock(inode, 1);

        RETURN(rc);
}

int ll_extent_unlock(struct ll_file_data *fd, struct inode *inode,
                     struct lov_stripe_md *lsm, int mode,
                     struct lustre_handle *lockh)
{
        struct ll_sb_info *sbi = ll_i2sbi(inode);
        int rc;
        ENTRY;

        /* XXX phil: can we do this?  won't it screw the file size up? */
        if ((fd && (fd->fd_flags & LL_FILE_IGNORE_LOCK)) ||
            (sbi->ll_flags & LL_SBI_NOLCK))
                RETURN(0);

        rc = obd_cancel(sbi->ll_osc_exp, lsm, mode, lockh, 0, 0);

        RETURN(rc);
}

static void ll_set_file_contended(struct inode *inode)
{
        struct ll_inode_info *lli = ll_i2info(inode);

        lli->lli_contention_time = cfs_time_current();
        set_bit(LLI_F_CONTENDED, &lli->lli_flags);
}

void ll_clear_file_contended(struct inode *inode)
{
        struct ll_inode_info *lli = ll_i2info(inode);

        clear_bit(LLI_F_CONTENDED, &lli->lli_flags);
}

static int ll_is_file_contended(struct file *file)
{
        struct inode *inode = file->f_dentry->d_inode;
        struct ll_inode_info *lli = ll_i2info(inode);
        struct ll_sb_info *sbi = ll_i2sbi(inode);
        struct ll_file_data *fd = LUSTRE_FPRIVATE(file);
        ENTRY;

        if (!(sbi->ll_lco.lco_flags & OBD_CONNECT_SRVLOCK)) {
                CDEBUG(D_INFO, "the server does not support SRVLOCK feature,"
                       " osc connect flags = 0x"LPX64"\n",
                       sbi->ll_lco.lco_flags);
                RETURN(0);
        }

        if (fd && (fd->fd_flags & LL_FILE_IGNORE_LOCK))
                RETURN(0);

<<<<<<< HEAD
        /* server-side locking for dio unless LL_FILE_LOCKED_DIRECTIO */
        if ((file->f_flags & O_DIRECT) &&
            !(fd && (fd->fd_flags & LL_FILE_LOCKED_DIRECTIO)))
                RETURN(1);

        /* server-side locking for cached I/O with LL_FILE_LOCKLESS_IO */
        if (!(file->f_flags & O_DIRECT) &&
            fd && fd->fd_flags & LL_FILE_LOCKLESS_IO)
                RETURN(1);
=======
#if 0
        /* disabled for now, see bug 20219 */
        /* server-side locking for dio */
        if (file->f_flags & O_DIRECT)
                RETURN(1);
#endif
>>>>>>> 979784ac

        if (test_bit(LLI_F_CONTENDED, &lli->lli_flags)) {
                cfs_time_t cur_time = cfs_time_current();
                cfs_time_t retry_time;

                retry_time = cfs_time_add(
                        lli->lli_contention_time,
                        cfs_time_seconds(sbi->ll_contention_time));
                if (cfs_time_after(cur_time, retry_time)) {
                        ll_clear_file_contended(inode);
                        RETURN(0);
                }
                RETURN(1);
        }
        RETURN(0);
}

static int ll_file_get_tree_lock_iov(struct ll_lock_tree *tree,
                                     struct file *file, const struct iovec *iov,
                                     unsigned long nr_segs,
                                     obd_off start, obd_off end, int rw)
{
        int append;
        int tree_locked = 0;
        int rc;
        struct inode * inode = file->f_dentry->d_inode;
        ENTRY;

        append = (rw == OBD_BRW_WRITE) && (file->f_flags & O_APPEND);

        if (append || !ll_is_file_contended(file)) {
                struct ll_lock_tree_node *node;
                int ast_flags;

                ast_flags = append ? 0 : LDLM_FL_DENY_ON_CONTENTION;
                if (file->f_flags & O_NONBLOCK)
                        ast_flags |= LDLM_FL_BLOCK_NOWAIT;
                node = ll_node_from_inode(inode, start, end,
                                          (rw == OBD_BRW_WRITE) ? LCK_PW : LCK_PR);
                if (IS_ERR(node)) {
                        rc = PTR_ERR(node);
                        GOTO(out, rc);
                }
                tree->lt_fd = LUSTRE_FPRIVATE(file);
                rc = ll_tree_lock_iov(tree, node, iov, nr_segs, ast_flags);
                if (rc == 0)
                        tree_locked = 1;
                else if (rc == -EUSERS)
                        ll_set_file_contended(inode);
                else
                        GOTO(out, rc);
        }
        RETURN(tree_locked);
out:
        return rc;
}

/* XXX: exact copy from kernel code (__generic_file_aio_write_nolock from rhel4)
 */
static size_t ll_file_get_iov_count(const struct iovec *iov,
                                     unsigned long *nr_segs)
{
        size_t count = 0;
        unsigned long seg;

        for (seg = 0; seg < *nr_segs; seg++) {
                const struct iovec *iv = &iov[seg];

                /*
                 * If any segment has a negative length, or the cumulative
                 * length ever wraps negative then return -EINVAL.
                 */
                count += iv->iov_len;
                if (unlikely((ssize_t)(count|iv->iov_len) < 0))
                        return -EINVAL;
                if (access_ok(VERIFY_WRITE, iv->iov_base, iv->iov_len))
                        continue;
                if (seg == 0)
                        return -EFAULT;
                *nr_segs = seg;
                count -= iv->iov_len;   /* This segment is no good */
                break;
        }
        return count;
}

static int iov_copy_update(unsigned long *nr_segs, const struct iovec **iov_out,
                           unsigned long *nrsegs_copy,
                           struct iovec *iov_copy, size_t *offset,
                           size_t size)
{
        int i;
        const struct iovec *iov = *iov_out;
        for (i = 0; i < *nr_segs;
             i++) {
                const struct iovec *iv = &iov[i];
                struct iovec *ivc = &iov_copy[i];
                *ivc = *iv;
                if (i == 0) {
                        ivc->iov_len -= *offset;
                        ivc->iov_base += *offset;
                }
                if (ivc->iov_len >= size) {
                        ivc->iov_len = size;
                        if (i == 0)
                                *offset += size;
                        else
                                *offset = size;
                        break;
                }
                size -= ivc->iov_len;
        }
        *iov_out += i;
        *nr_segs -= i;
        *nrsegs_copy = i + 1;

        return 0;
}

static int ll_get_short_lock(struct page *page, int rw, obd_off start,
                             obd_off end, struct lustre_handle *lockh)
{
        struct ll_async_page *llap;
        struct obd_export *exp;
        struct inode *inode = page->mapping->host;

        ENTRY;

        exp = ll_i2obdexp(inode);
        if (exp == NULL)
                RETURN(0);

        llap = llap_cast_private(page);
        if (llap == NULL)
                RETURN(0);

        RETURN(obd_get_lock(exp, ll_i2info(inode)->lli_smd,
                            &llap->llap_cookie, rw, start, end, lockh,
                            OBD_FAST_LOCK));
}

static void ll_release_short_lock(struct inode *inode, obd_off end,
                                  struct lustre_handle *lockh, int rw)
{
        struct obd_export *exp;
        int rc;

        exp = ll_i2obdexp(inode);
        if (exp == NULL)
                return;

        rc = obd_cancel(exp, ll_i2info(inode)->lli_smd,
                        rw = OBD_BRW_READ ? LCK_PR : LCK_PW, lockh,
                        OBD_FAST_LOCK, end);
        if (rc < 0)
                CERROR("unlock failed (%d)\n", rc);
}

static inline int ll_file_get_fast_lock(struct file *file,
                                        obd_off ppos, obd_off end,
                                        const struct iovec *iov,
                                        unsigned long nr_segs,
                                        struct lustre_handle *lockh,
                                        int rw)
{
        int rc = 0, seg;
        struct page *page;

        ENTRY;

        /* we would like this read request to be lockfree */
        for (seg = 0; seg < nr_segs; seg++) {
                const struct iovec *iv = &iov[seg];
                if (ll_region_mapped((unsigned long)iv->iov_base, iv->iov_len))
                        GOTO(out, rc);
        }

        page = find_lock_page(file->f_dentry->d_inode->i_mapping,
                              ppos >> CFS_PAGE_SHIFT);
        if (page) {
                if (ll_get_short_lock(page, rw, ppos, end, lockh))
                        rc = 1;

                unlock_page(page);
                page_cache_release(page);
        }

out:
        RETURN(rc);
}

static inline void ll_file_put_fast_lock(struct inode *inode, obd_off end,
                                         struct lustre_handle *lockh, int rw)
{
        ll_release_short_lock(inode, end, lockh, rw);
}

static inline int ll_file_get_lock(struct file *file, obd_off ppos,
                                   obd_off end, const struct iovec *iov,
                                   unsigned long nr_segs,
                                   struct lustre_handle *lockh,
                                   struct ll_lock_tree *tree, int rw)
{
        int rc;

        ENTRY;

        if (ll_file_get_fast_lock(file, ppos, end, iov, nr_segs, lockh, rw))
                RETURN(LL_LOCK_STYLE_FASTLOCK);

        rc = ll_file_get_tree_lock_iov(tree, file, iov, nr_segs,
                                       ppos, end, rw);
        /* rc: 1 for tree lock, 0 for no lock, <0 for error */
        switch (rc) {
        case 1:
                RETURN(LL_LOCK_STYLE_TREELOCK);
        case 0:
                RETURN(LL_LOCK_STYLE_NOLOCK);
        }

        /* an error happened if we reached this point, rc = -errno here */
        RETURN(rc);
}

static inline void ll_file_put_lock(struct inode *inode, obd_off end,
                                    enum ll_lock_style lock_style,
                                    struct lustre_handle *lockh,
                                    struct ll_lock_tree *tree, int rw)

{
        switch (lock_style) {
        case LL_LOCK_STYLE_TREELOCK:
                ll_tree_unlock(tree);
                break;
        case LL_LOCK_STYLE_FASTLOCK:
                ll_file_put_fast_lock(inode, end, lockh, rw);
                break;
        default:
                CERROR("invalid locking style (%d)\n", lock_style);
        }
}

#ifdef HAVE_FILE_READV
static ssize_t ll_file_readv(struct file *file, const struct iovec *iov,
                              unsigned long nr_segs, loff_t *ppos)
{
#else
static ssize_t ll_file_aio_read(struct kiocb *iocb, const struct iovec *iov,
                                unsigned long nr_segs, loff_t pos)
{
        struct file *file = iocb->ki_filp;
        loff_t *ppos = &iocb->ki_pos;
#endif
        struct inode *inode = file->f_dentry->d_inode;
        struct ll_inode_info *lli = ll_i2info(inode);
        struct lov_stripe_md *lsm = lli->lli_smd;
        struct ll_sb_info *sbi = ll_i2sbi(inode);
        struct ll_thread_data ltd = { 0 };
        struct ost_lvb lvb;
        struct ll_ra_read bead;
        int ra = 0;
        obd_off end;
        ssize_t retval, chunk, sum = 0;
        struct iovec *iov_copy = NULL;
        unsigned long nrsegs_copy, nrsegs_orig = 0;
        size_t count, iov_offset = 0;
        __u64 kms;
        ENTRY;

        count = ll_file_get_iov_count(iov, &nr_segs);
        CDEBUG(D_VFSTRACE, "VFS Op:inode=%lu/%u(%p),size="LPSZ",offset=%Ld\n",
               inode->i_ino, inode->i_generation, inode, count, *ppos);
        /* "If nbyte is 0, read() will return 0 and have no other results."
         *                      -- Single Unix Spec */
        if (count == 0)
                RETURN(0);

        ll_stats_ops_tally(sbi, LPROC_LL_READ_BYTES, count);

        if (!lsm) {
                /* Read on file with no objects should return zero-filled
                 * buffers up to file size (we can get non-zero sizes with
                 * mknod + truncate, then opening file for read. This is a
                 * common pattern in NFS case, it seems). Bug 6243 */
                int notzeroed;
                /* Since there are no objects on OSTs, we have nothing to get
                 * lock on and so we are forced to access inode->i_size
                 * unguarded */

                /* Read beyond end of file */
                if (*ppos >= i_size_read(inode))
                        RETURN(0);

                if (count > i_size_read(inode) - *ppos)
                        count = i_size_read(inode) - *ppos;
                /* Make sure to correctly adjust the file pos pointer for
                 * EFAULT case */
                for (nrsegs_copy = 0; nrsegs_copy < nr_segs; nrsegs_copy++) {
                        const struct iovec *iv = &iov[nrsegs_copy];

                        if (count < iv->iov_len)
                                chunk = count;
                        else
                                chunk = iv->iov_len;
                        notzeroed = clear_user(iv->iov_base, chunk);
                        sum += (chunk - notzeroed);
                        count -= (chunk - notzeroed);
                        if (notzeroed || !count)
                                break;
                }
                *ppos += sum;
                if (!sum)
                        RETURN(-EFAULT);
                RETURN(sum);
        }

        ltd.ltd_magic = LTD_MAGIC;
        ll_td_set(&ltd);
repeat:
<<<<<<< HEAD
        memset(&ltd, 0, sizeof(ltd));
        ltd.ltd_magic = LTD_MAGIC;
=======
>>>>>>> 979784ac
        if (sbi->ll_max_rw_chunk != 0 && !(file->f_flags & O_DIRECT)) {
                /* first, let's know the end of the current stripe */
                end = *ppos;
                obd_extent_calc(sbi->ll_osc_exp, lsm, OBD_CALC_STRIPE_END,&end);

                /* correct, the end is beyond the request */
                if (end > *ppos + count - 1)
                        end = *ppos + count - 1;

                /* and chunk shouldn't be too large even if striping is wide */
                if (end - *ppos > sbi->ll_max_rw_chunk)
                        end = *ppos + sbi->ll_max_rw_chunk - 1;

                chunk = end - *ppos + 1;
                if ((count == chunk) && (iov_offset == 0)) {
                        if (iov_copy)
                                OBD_FREE(iov_copy, sizeof(*iov) * nrsegs_orig);

                        iov_copy = (struct iovec *)iov;
                        nrsegs_copy = nr_segs;
                } else {
                        if (!iov_copy) {
                                nrsegs_orig = nr_segs;
                                OBD_ALLOC(iov_copy, sizeof(*iov) * nr_segs);
                                if (!iov_copy)
                                        GOTO(out, retval = -ENOMEM);
                        }

                        iov_copy_update(&nr_segs, &iov, &nrsegs_copy, iov_copy,
                                        &iov_offset, chunk);
                }
        } else {
                end = *ppos + count - 1;
                iov_copy = (struct iovec *)iov;
                nrsegs_copy = nr_segs;
        }

        down_read(&lli->lli_truncate_rwsem); /* Bug 18233 */

        ltd.lock_style = ll_file_get_lock(file, (obd_off)(*ppos), end,
                                          iov_copy, nrsegs_copy,
                                          &ltd.u.lockh, &ltd.u.tree,
                                          OBD_BRW_READ);
        if (ltd.lock_style < 0 || ltd.lock_style == LL_LOCK_STYLE_NOLOCK)
                up_read(&lli->lli_truncate_rwsem);
        if (ltd.lock_style < 0)
                GOTO(out, retval = ltd.lock_style);

        ll_inode_size_lock(inode, 1);
        /*
         * Consistency guarantees: following possibilities exist for the
         * relation between region being read and real file size at this
         * moment:
         *
         *  (A): the region is completely inside of the file;
         *
         *  (B-x): x bytes of region are inside of the file, the rest is
         *  outside;
         *
         *  (C): the region is completely outside of the file.
         *
         * This classification is stable under DLM lock acquired by
         * ll_tree_lock() above, because to change class, other client has to
         * take DLM lock conflicting with our lock. Also, any updates to
         * ->i_size by other threads on this client are serialized by
         * ll_inode_size_lock(). This guarantees that short reads are handled
         * correctly in the face of concurrent writes and truncates.
         */
        inode_init_lvb(inode, &lvb);
        obd_merge_lvb(ll_i2sbi(inode)->ll_osc_exp, lsm, &lvb, 1);
        kms = lvb.lvb_size;
        if (*ppos + count - 1 > kms) {
                /* A glimpse is necessary to determine whether we return a
                 * short read (B) or some zeroes at the end of the buffer (C) */
                ll_inode_size_unlock(inode, 1);
                retval = ll_glimpse_size(inode, LDLM_FL_BLOCK_GRANTED);
                if (retval) {
                        if (ltd.lock_style != LL_LOCK_STYLE_NOLOCK) {
                                ll_file_put_lock(inode, end, ltd.lock_style,
                                                 &ltd.u.lockh, &ltd.u.tree,
                                                 OBD_BRW_READ);
                                up_read(&lli->lli_truncate_rwsem);
                        }
                        goto out;
                } else {
                        /* If objective page index exceed the end-of-file page
                         * index, return directly. Do not expect kernel will
                         * check such case correctly. linux-2.6.18-128.1.1 miss
                         * to do that. --bug 17336 */
                        loff_t size = i_size_read(inode);
                        unsigned long cur_index = *ppos >> CFS_PAGE_SHIFT;

                        if ((size == 0 && cur_index != 0) ||
                            (((size - 1) >> CFS_PAGE_SHIFT) < cur_index)) {
                                if (ltd.lock_style != LL_LOCK_STYLE_NOLOCK) {

                                        ll_file_put_lock(inode, end,
                                                         ltd.lock_style,
                                                         &ltd.u.lockh,
                                                         &ltd.u.tree,
                                                         OBD_BRW_READ);
                                        up_read(&lli->lli_truncate_rwsem);
                                }
                                goto out;
                        }
                }
        } else {
                /* region is within kms and, hence, within real file size (A).
                 * We need to increase i_size to cover the read region so that
                 * generic_file_read() will do its job, but that doesn't mean
                 * the kms size is _correct_, it is only the _minimum_ size.
                 * If someone does a stat they will get the correct size which
                 * will always be >= the kms value here.  b=11081 */
                if (i_size_read(inode) < kms)
                        i_size_write(inode, kms);
                ll_inode_size_unlock(inode, 1);
        }

        chunk = end - *ppos + 1;
        CDEBUG(D_INODE,"Read ino %lu, "LPSZ" bytes, offset %lld, i_size %llu\n",
               inode->i_ino, chunk, *ppos, i_size_read(inode));

        /* turn off the kernel's read-ahead */
        if (ltd.lock_style != LL_LOCK_STYLE_NOLOCK) {
                struct ost_lvb *xtimes;
                /* read under locks
                 *
                 * 1. update inode's atime as long as concurrent stat
                 * (via ll_glimpse_size) might bring out-of-date ones
                 *
                 * 2. update lsm so that next stat (via
                 * ll_glimpse_size) could get correct values in lsm */
                OBD_ALLOC_PTR(xtimes);
                if (NULL == xtimes) {
                        ll_file_put_lock(inode, end, ltd.lock_style,
                                         &ltd.u.lockh, &ltd.u.tree,
                                         OBD_BRW_READ);
                        up_read(&lli->lli_truncate_rwsem);
                        GOTO(out, retval = -ENOMEM);
                }

                lov_stripe_lock(lsm);
                LTIME_S(inode->i_atime) = LTIME_S(CURRENT_TIME);
                xtimes->lvb_atime = LTIME_S(inode->i_atime);
                obd_update_lvb(sbi->ll_osc_exp, lsm, xtimes,
                               OBD_MD_FLATIME);
                lov_stripe_unlock(lsm);
                OBD_FREE_PTR(xtimes);

                file->f_ra.ra_pages = 0;
                /* initialize read-ahead window once per syscall */
                if (ra == 0) {
                        ra = 1;
                        ll_ra_read_init(file, &bead, *ppos, count);
                }

                /* BUG: 5972 */
                file_accessed(file);
#ifdef HAVE_FILE_READV
                retval = generic_file_readv(file, iov_copy, nrsegs_copy, ppos);
#else
                retval = generic_file_aio_read(iocb, iov_copy, nrsegs_copy,
                                               *ppos);
#endif
                ll_file_put_lock(inode, end, ltd.lock_style, &ltd.u.lockh,
                                 &ltd.u.tree, OBD_BRW_READ);
                up_read(&lli->lli_truncate_rwsem);
        } else {
                file_accessed(file);
                retval = ll_direct_IO(READ, file, iov_copy, *ppos, nr_segs, 0);
                if (retval > 0) {
                        lprocfs_counter_add(sbi->ll_stats,
                                            LPROC_LL_LOCKLESS_READ,
                                            (long)retval);
                        *ppos += retval;
                }
        }
        ll_rw_stats_tally(sbi, current->pid, file, count, 0);
        if (retval > 0) {
                count -= retval;
                sum += retval;
                if (retval == chunk && count > 0)
                        goto repeat;
        }

 out:
        ll_td_set(NULL);
        if (ra != 0)
                ll_ra_read_ex(file, &bead);
        retval = (sum > 0) ? sum : retval;

        if (iov_copy && iov_copy != iov)
                OBD_FREE(iov_copy, sizeof(*iov) * nrsegs_orig);

        RETURN(retval);
}

static ssize_t ll_file_read(struct file *file, char *buf, size_t count,
                            loff_t *ppos)
{
        struct iovec local_iov = { .iov_base = (void __user *)buf,
                                   .iov_len = count };
#ifdef HAVE_FILE_READV
        return ll_file_readv(file, &local_iov, 1, ppos);
#else
        struct kiocb kiocb;
        ssize_t ret;

        init_sync_kiocb(&kiocb, file);
        kiocb.ki_pos = *ppos;
        kiocb.ki_left = count;

        ret = ll_file_aio_read(&kiocb, &local_iov, 1, kiocb.ki_pos);
        *ppos = kiocb.ki_pos;
        return ret;
#endif
}

/* iov_shorten from linux kernel */
static unsigned long ll_iov_shorten(struct iovec *iov,
                                    unsigned long nr_segs,
                                    size_t to)
{
        unsigned long seg = 0;
        size_t len = 0;

        while (seg < nr_segs) {
                seg++;
                if (len + iov->iov_len >= to) {
                        iov->iov_len = to - len;
                        break;
                }
                len += iov->iov_len;
                iov++;
        }
        return seg;
}

/* 2.6.22 and 2.6.27 export this as generic_segment_checks */
static int ll_generic_segment_checks(const struct iovec *iov,
                                     unsigned long *nr_segs,
                                     size_t *count,
                                     int access_flags)
{
        unsigned long   seg;
        size_t cnt = 0;
        for (seg = 0; seg < *nr_segs; seg++) {
                const struct iovec *iv = &iov[seg];

                /*
                 * If any segment has a negative length, or the cumulative
                 * length ever wraps negative then return -EINVAL.
                 */
                cnt += iv->iov_len;
                if (unlikely((ssize_t)(cnt|iv->iov_len) < 0))
                        return -EINVAL;
                if (access_ok(access_flags, iv->iov_base, iv->iov_len))
                        continue;
                if (seg == 0)
                        return -EFAULT;
                *nr_segs = seg;
                cnt -= iv->iov_len;  /* This segment is no good */
                break;
        }
        *count = cnt;
        return 0;
}

/*
 * Write to a file (through the page cache).
 */
#ifdef HAVE_FILE_WRITEV
static ssize_t ll_file_writev(struct file *file, const struct iovec *iov,
                              unsigned long nr_segs, loff_t *ppos)
{
#else /* AIO stuff */
static ssize_t ll_file_aio_write(struct kiocb *iocb, const struct iovec *iov,
                                 unsigned long nr_segs, loff_t pos)
{
        struct file *file = iocb->ki_filp;
        loff_t *ppos = &iocb->ki_pos;
#endif
        struct inode *inode = file->f_dentry->d_inode;
        struct ll_sb_info *sbi = ll_i2sbi(inode);
        struct lov_stripe_md *lsm = ll_i2info(inode)->lli_smd;
        struct ll_thread_data ltd = { 0 };
        loff_t maxbytes = ll_file_maxbytes(inode);
        loff_t lock_start, lock_end, end;
        ssize_t retval, chunk, sum = 0;
        int tree_locked;
        struct iovec *iov_copy = NULL;
        unsigned long nrsegs_copy, nrsegs_orig = 0;
        size_t count, iov_offset = 0;
        int got_write_sem = 0;
        struct ll_file_data *fd = LUSTRE_FPRIVATE(file);
        ENTRY;

        count = ll_file_get_iov_count(iov, &nr_segs);

        CDEBUG(D_VFSTRACE, "VFS Op:inode=%lu/%u(%p),size="LPSZ",offset=%Ld\n",
               inode->i_ino, inode->i_generation, inode, count, *ppos);

        SIGNAL_MASK_ASSERT(); /* XXX BUG 1511 */

        /* POSIX, but surprised the VFS doesn't check this already */
        if (count == 0)
                RETURN(0);

        /* If file was opened for LL_IOC_LOV_SETSTRIPE but the ioctl wasn't
         * called on the file, don't fail the below assertion (bug 2388). */
        if (file->f_flags & O_LOV_DELAY_CREATE &&
            ll_i2info(inode)->lli_smd == NULL)
                RETURN(-EBADF);

        LASSERT(ll_i2info(inode)->lli_smd != NULL);

        /* signal(7) specifies that write(2) and writev(2) should be restarted */
        if (!(fd->fd_flags & LL_FILE_IGNORE_LOCK)) {
                got_write_sem = 1;
                if (down_interruptible(&ll_i2info(inode)->lli_write_sem))
                        RETURN(-ERESTARTSYS);
        }

        ltd.ltd_magic = LTD_MAGIC;
        ll_td_set(&ltd);
repeat:
        memset(&ltd, 0, sizeof(ltd));
        ltd.ltd_magic = LTD_MAGIC;

        chunk = 0; /* just to fix gcc's warning */
        end = *ppos + count - 1;

        if (file->f_flags & O_APPEND) {
                lock_start = 0;
                lock_end = OBD_OBJECT_EOF;
                iov_copy = (struct iovec *)iov;
                nrsegs_copy = nr_segs;
        } else if (sbi->ll_max_rw_chunk != 0 && !(file->f_flags & O_DIRECT)) {
                /* first, let's know the end of the current stripe */
                end = *ppos;
                obd_extent_calc(sbi->ll_osc_exp, lsm, OBD_CALC_STRIPE_END,
                                (obd_off *)&end);

                /* correct, the end is beyond the request */
                if (end > *ppos + count - 1)
                        end = *ppos + count - 1;

                /* and chunk shouldn't be too large even if striping is wide */
                if (end - *ppos > sbi->ll_max_rw_chunk)
                        end = *ppos + sbi->ll_max_rw_chunk - 1;
                lock_start = *ppos;
                lock_end = end;
                chunk = end - *ppos + 1;
                if ((count == chunk) && (iov_offset == 0)) {
                        if (iov_copy)
                                OBD_FREE(iov_copy, sizeof(*iov) * nrsegs_orig);

                        iov_copy = (struct iovec *)iov;
                        nrsegs_copy = nr_segs;
                } else {
                        if (!iov_copy) {
                                nrsegs_orig = nr_segs;
                                OBD_ALLOC(iov_copy, sizeof(*iov) * nr_segs);
                                if (!iov_copy)
                                        GOTO(out, retval = -ENOMEM);
                        }
                        iov_copy_update(&nr_segs, &iov, &nrsegs_copy, iov_copy,
                                        &iov_offset, chunk);
                }
        } else {
                lock_start = *ppos;
                lock_end = end;
                iov_copy = (struct iovec *)iov;
                nrsegs_copy = nr_segs;
        }

        tree_locked = ll_file_get_tree_lock_iov(&ltd.u.tree, file, iov_copy,
                                                nrsegs_copy,
                                                (obd_off)lock_start,
                                                (obd_off)lock_end,
                                                OBD_BRW_WRITE);
        if (tree_locked < 0)
                GOTO(out, retval = tree_locked);

        /* This is ok, g_f_w will overwrite this under i_sem if it races
         * with a local truncate, it just makes our maxbyte checking easier.
         * The i_size value gets updated in ll_extent_lock() as a consequence
         * of the [0,EOF] extent lock we requested above. */
        if (file->f_flags & O_APPEND) {
                *ppos = i_size_read(inode);
                end = *ppos + count - 1;
        }

        if (*ppos >= maxbytes) {
                send_sig(SIGXFSZ, current, 0);
                GOTO(out_unlock, retval = -EFBIG);
        }
        if (end > maxbytes - 1)
                end = maxbytes - 1;

        /* generic_file_write handles O_APPEND after getting i_mutex */
        chunk = end - *ppos + 1;
        CDEBUG(D_INFO, "Writing inode %lu, "LPSZ" bytes, offset %Lu\n",
               inode->i_ino, chunk, *ppos);
        if (tree_locked) {
                struct ost_lvb *xtimes;
                /* write under locks
                 *
                 * 1. update inode's mtime and ctime as long as
                 * concurrent stat (via ll_glimpse_size) might bring
                 * out-of-date ones
                 *
                 * 2. update lsm so that next stat (via
                 * ll_glimpse_size) could get correct values in lsm */
                OBD_ALLOC_PTR(xtimes);
                if (NULL == xtimes)
                        GOTO(out_unlock, retval = -ENOMEM);

                lov_stripe_lock(lsm);
                LTIME_S(inode->i_mtime) = LTIME_S(CURRENT_TIME);
                LTIME_S(inode->i_ctime) = LTIME_S(CURRENT_TIME);
                xtimes->lvb_mtime = LTIME_S(inode->i_mtime);
                xtimes->lvb_ctime = LTIME_S(inode->i_ctime);
                obd_update_lvb(sbi->ll_osc_exp, lsm, xtimes,
                               OBD_MD_FLMTIME | OBD_MD_FLCTIME);
                lov_stripe_unlock(lsm);
                OBD_FREE_PTR(xtimes);

                ltd.lock_style = LL_LOCK_STYLE_TREELOCK;

#ifdef HAVE_FILE_WRITEV
                retval = generic_file_writev(file, iov_copy, nrsegs_copy, ppos);
#else
                retval = generic_file_aio_write(iocb, iov_copy, nrsegs_copy,
                                                *ppos);
#endif
        } else {
                size_t ocount, ncount;

                retval = ll_generic_segment_checks(iov_copy, &nrsegs_copy,
                                                   &ocount, VERIFY_READ);
                if (retval)
                        GOTO(out, retval);

                ncount = ocount;

                retval = generic_write_checks(file, ppos, &ncount, 0);
                if (retval)
                        GOTO(out, retval);

                if (unlikely(ocount != ncount)) {
                        /* we are allowed to modify the original iov too */
                        nrsegs_copy = ll_iov_shorten(iov_copy, nrsegs_copy,
                                                     ncount);
                        chunk = 0; /* no repetition after the short write */
                }

                retval = ll_remove_suid(file, file->f_vfsmnt);
                if (retval)
                        GOTO(out, retval);

                ll_update_time(file);
                retval = ll_direct_IO(WRITE, file, iov_copy, *ppos, nr_segs, 0);
                if (retval > 0) {
                        lprocfs_counter_add(sbi->ll_stats,
                                            LPROC_LL_LOCKLESS_WRITE,
                                            (long)retval);
                        *ppos += retval;
                }
        }
        ll_rw_stats_tally(ll_i2sbi(inode), current->pid, file, chunk, 1);

out_unlock:
        if (tree_locked)
                ll_tree_unlock(&ltd.u.tree);

out:
        if (retval > 0) {
                count -= retval;
                sum += retval;
                if (retval == chunk && count > 0)
                        goto repeat;
        }

        if (got_write_sem)
                up(&ll_i2info(inode)->lli_write_sem);

        ll_td_set(NULL);
        if (iov_copy && iov_copy != iov)
                OBD_FREE(iov_copy, sizeof(*iov) * nrsegs_orig);

        retval = (sum > 0) ? sum : retval;
        ll_stats_ops_tally(ll_i2sbi(inode), LPROC_LL_WRITE_BYTES,
                           retval > 0 ? retval : 0);
        RETURN(retval);
}

static ssize_t ll_file_write(struct file *file, const char *buf, size_t count,
                             loff_t *ppos)
{
        struct iovec local_iov = { .iov_base = (void __user *)buf,
                                   .iov_len = count };

#ifdef HAVE_FILE_WRITEV
        return ll_file_writev(file, &local_iov, 1, ppos);
#else
        struct kiocb kiocb;
        ssize_t ret;

        init_sync_kiocb(&kiocb, file);
        kiocb.ki_pos = *ppos;
        kiocb.ki_left = count;

        ret = ll_file_aio_write(&kiocb, &local_iov, 1, kiocb.ki_pos);
        *ppos = kiocb.ki_pos;

        return ret;
#endif
}

#ifdef HAVE_KERNEL_SENDFILE
/*
 * Send file content (through pagecache) somewhere with helper
 */
static ssize_t ll_file_sendfile(struct file *in_file, loff_t *ppos,
                                size_t count, read_actor_t actor, void *target)
{
        struct inode *inode = in_file->f_dentry->d_inode;
        struct ll_inode_info *lli = ll_i2info(inode);
        struct lov_stripe_md *lsm = lli->lli_smd;
        struct ll_lock_tree tree;
        struct ll_lock_tree_node *node;
        struct ost_lvb lvb;
        struct ll_ra_read bead;
        ssize_t rc;
        __u64 kms;
        ENTRY;

        CDEBUG(D_VFSTRACE, "VFS Op:inode=%lu/%u(%p),size="LPSZ",offset=%Ld\n",
               inode->i_ino, inode->i_generation, inode, count, *ppos);

        /* "If nbyte is 0, read() will return 0 and have no other results."
         *                      -- Single Unix Spec */
        if (count == 0)
                RETURN(0);

        ll_stats_ops_tally(ll_i2sbi(inode), LPROC_LL_READ_BYTES, count);
        /* turn off the kernel's read-ahead */
        in_file->f_ra.ra_pages = 0;

        /* File with no objects, nothing to lock */
        if (!lsm) {
                rc = generic_file_sendfile(in_file, ppos, count, actor, target);
                RETURN(rc);
        }

        node = ll_node_from_inode(inode, *ppos, *ppos + count - 1, LCK_PR);
        if (IS_ERR(node))
                RETURN(PTR_ERR(node));

        tree.lt_fd = LUSTRE_FPRIVATE(in_file);
        rc = ll_tree_lock(&tree, node, NULL, count,
                          in_file->f_flags & O_NONBLOCK?LDLM_FL_BLOCK_NOWAIT:0);
        if (rc != 0)
                RETURN(rc);

        ll_clear_file_contended(inode);
        ll_inode_size_lock(inode, 1);
        /*
         * Consistency guarantees: following possibilities exist for the
         * relation between region being read and real file size at this
         * moment:
         *
         *  (A): the region is completely inside of the file;
         *
         *  (B-x): x bytes of region are inside of the file, the rest is
         *  outside;
         *
         *  (C): the region is completely outside of the file.
         *
         * This classification is stable under DLM lock acquired by
         * ll_tree_lock() above, because to change class, other client has to
         * take DLM lock conflicting with our lock. Also, any updates to
         * ->i_size by other threads on this client are serialized by
         * ll_inode_size_lock(). This guarantees that short reads are handled
         * correctly in the face of concurrent writes and truncates.
         */
        inode_init_lvb(inode, &lvb);
        obd_merge_lvb(ll_i2sbi(inode)->ll_osc_exp, lsm, &lvb, 1);
        kms = lvb.lvb_size;
        if (*ppos + count - 1 > kms) {
                /* A glimpse is necessary to determine whether we return a
                 * short read (B) or some zeroes at the end of the buffer (C) */
                ll_inode_size_unlock(inode, 1);
                rc = ll_glimpse_size(inode, LDLM_FL_BLOCK_GRANTED);
                if (rc)
                        goto out;
        } else {
                /* region is within kms and, hence, within real file size (A) */
                i_size_write(inode, kms);
                ll_inode_size_unlock(inode, 1);
        }

        CDEBUG(D_INFO, "Send ino %lu, "LPSZ" bytes, offset %lld, i_size %llu\n",
               inode->i_ino, count, *ppos, i_size_read(inode));

        ll_ra_read_init(in_file, &bead, *ppos, count);
        /* BUG: 5972 */
        file_accessed(in_file);
        rc = generic_file_sendfile(in_file, ppos, count, actor, target);
        ll_ra_read_ex(in_file, &bead);

 out:
        ll_tree_unlock(&tree);
        RETURN(rc);
}
#endif

/* change based on
 * http://git.kernel.org/?p=linux/kernel/git/torvalds/linux-2.6.git;a=commit;h=f0930fffa99e7fe0a0c4b6c7d9a244dc88288c27
 */
#ifdef HAVE_KERNEL_SPLICE_READ
static ssize_t ll_file_splice_read(struct file *in_file, loff_t *ppos,
                                   struct pipe_inode_info *pipe, size_t count,
                                   unsigned int flags)
{
        struct inode *inode = in_file->f_dentry->d_inode;
        struct ll_inode_info *lli = ll_i2info(inode);
        struct lov_stripe_md *lsm = lli->lli_smd;
        struct ll_lock_tree tree;
        struct ll_lock_tree_node *node;
        struct ost_lvb lvb;
        struct ll_ra_read bead;
        ssize_t rc;
        __u64 kms;
        ENTRY;

        CDEBUG(D_VFSTRACE, "VFS Op:inode=%lu/%u(%p),size="LPSZ",offset=%Ld\n",
               inode->i_ino, inode->i_generation, inode, count, *ppos);

        /* "If nbyte is 0, read() will return 0 and have no other results."
         *                      -- Single Unix Spec */
        if (count == 0)
                RETURN(0);

        ll_stats_ops_tally(ll_i2sbi(inode), LPROC_LL_READ_BYTES, count);
        /* turn off the kernel's read-ahead */
        in_file->f_ra.ra_pages = 0;

        /* File with no objects, nothing to lock */
        if (!lsm) {
                rc = generic_file_splice_read(in_file, ppos, pipe, count, flags);
                RETURN(rc);
        }

        node = ll_node_from_inode(inode, *ppos, *ppos + count - 1, LCK_PR);
        if (IS_ERR(node))
                RETURN(PTR_ERR(node));

        tree.lt_fd = LUSTRE_FPRIVATE(in_file);
        rc = ll_tree_lock(&tree, node, NULL, count,
                          in_file->f_flags & O_NONBLOCK?LDLM_FL_BLOCK_NOWAIT:0);
        if (rc != 0)
                RETURN(rc);

        ll_clear_file_contended(inode);
        ll_inode_size_lock(inode, 1);
        /*
         * Consistency guarantees: following possibilities exist for the
         * relation between region being read and real file size at this
         * moment:
         *
         *  (A): the region is completely inside of the file;
         *
         *  (B-x): x bytes of region are inside of the file, the rest is
         *  outside;
         *
         *  (C): the region is completely outside of the file.
         *
         * This classification is stable under DLM lock acquired by
         * ll_tree_lock() above, because to change class, other client has to
         * take DLM lock conflicting with our lock. Also, any updates to
         * ->i_size by other threads on this client are serialized by
         * ll_inode_size_lock(). This guarantees that short reads are handled
         * correctly in the face of concurrent writes and truncates.
         */
        inode_init_lvb(inode, &lvb);
        obd_merge_lvb(ll_i2sbi(inode)->ll_osc_exp, lsm, &lvb, 1);
        kms = lvb.lvb_size;
        if (*ppos + count - 1 > kms) {
                /* A glimpse is necessary to determine whether we return a
                 * short read (B) or some zeroes at the end of the buffer (C) */
                ll_inode_size_unlock(inode, 1);
                rc = ll_glimpse_size(inode, LDLM_FL_BLOCK_GRANTED);
                if (rc)
                        goto out;
        } else {
                /* region is within kms and, hence, within real file size (A) */
                i_size_write(inode, kms);
                ll_inode_size_unlock(inode, 1);
        }

        CDEBUG(D_INFO, "Send ino %lu, "LPSZ" bytes, offset %lld, i_size %llu\n",
               inode->i_ino, count, *ppos, i_size_read(inode));

        ll_ra_read_init(in_file, &bead, *ppos, count);
        /* BUG: 5972 */
        file_accessed(in_file);
        rc = generic_file_splice_read(in_file, ppos, pipe, count, flags);
        ll_ra_read_ex(in_file, &bead);

 out:
        ll_tree_unlock(&tree);
        RETURN(rc);
}
#endif

static int ll_lov_recreate_obj(struct inode *inode, struct file *file,
                               unsigned long arg)
{
        struct ll_inode_info *lli = ll_i2info(inode);
        struct obd_export *exp = ll_i2obdexp(inode);
        struct ll_recreate_obj ucreatp;
        struct obd_trans_info oti = { 0 };
        struct obdo *oa = NULL;
        int lsm_size;
        int rc = 0;
        struct lov_stripe_md *lsm, *lsm2;
        ENTRY;

        if (!cfs_capable(CFS_CAP_SYS_ADMIN))
                RETURN(-EPERM);

        rc = copy_from_user(&ucreatp, (struct ll_recreate_obj *)arg,
                            sizeof(struct ll_recreate_obj));
        if (rc) {
                RETURN(-EFAULT);
        }
        OBDO_ALLOC(oa);
        if (oa == NULL)
                RETURN(-ENOMEM);

        down(&lli->lli_size_sem);
        lsm = lli->lli_smd;
        if (lsm == NULL)
                GOTO(out, rc = -ENOENT);
        lsm_size = sizeof(*lsm) + (sizeof(struct lov_oinfo) *
                   (lsm->lsm_stripe_count));

        OBD_ALLOC(lsm2, lsm_size);
        if (lsm2 == NULL)
                GOTO(out, rc = -ENOMEM);

        oa->o_id = ucreatp.lrc_id;
        oa->o_nlink = ucreatp.lrc_ost_idx;
        oa->o_flags |= OBD_FL_RECREATE_OBJS;
        oa->o_valid = OBD_MD_FLID | OBD_MD_FLFLAGS;
        obdo_from_inode(oa, inode, OBD_MD_FLTYPE | OBD_MD_FLATIME |
                        OBD_MD_FLMTIME | OBD_MD_FLCTIME);

        memcpy(lsm2, lsm, lsm_size);
        rc = obd_create(exp, oa, &lsm2, &oti);

        OBD_FREE(lsm2, lsm_size);
        GOTO(out, rc);
out:
        up(&lli->lli_size_sem);
        OBDO_FREE(oa);
        return rc;
}

int ll_lov_setstripe_ea_info(struct inode *inode, struct file *file,
                                    int flags, struct lov_user_md *lum,
                                    int lum_size)
{
        struct ll_inode_info *lli = ll_i2info(inode);
        struct lov_stripe_md *lsm;
        struct lookup_intent oit = {.it_op = IT_OPEN, .it_flags = flags};
        int rc = 0;
        ENTRY;

        down(&lli->lli_size_sem);
        lsm = lli->lli_smd;
        if (lsm) {
                up(&lli->lli_size_sem);
                CDEBUG(D_IOCTL, "stripe already exists for ino %lu\n",
                       inode->i_ino);
                RETURN(-EEXIST);
        }

        rc = ll_intent_file_open(file, lum, lum_size, &oit);
        if (rc)
                GOTO(out, rc);
        if (it_disposition(&oit, DISP_LOOKUP_NEG))
                GOTO(out_req_free, rc = -ENOENT);
        rc = oit.d.lustre.it_status;
        if (rc < 0)
                GOTO(out_req_free, rc);

        ll_release_openhandle(file->f_dentry, &oit);

 out:
        up(&lli->lli_size_sem);
        ll_intent_release(&oit);
        RETURN(rc);
out_req_free:
        ptlrpc_req_finished((struct ptlrpc_request *) oit.d.lustre.it_data);
        goto out;
}

int ll_lov_getstripe_ea_info(struct inode *inode, const char *filename,
                             struct lov_mds_md **lmmp, int *lmm_size,
                             struct ptlrpc_request **request)
{
        struct ll_sb_info *sbi = ll_i2sbi(inode);
        struct ll_fid  fid;
        struct mds_body  *body;
        struct lov_mds_md *lmm = NULL;
        struct ptlrpc_request *req = NULL;
        int rc, lmmsize;

        ll_inode2fid(&fid, inode);

        rc = ll_get_max_mdsize(sbi, &lmmsize);
        if (rc)
                RETURN(rc);

        rc = mdc_getattr_name(sbi->ll_mdc_exp, &fid,
                        filename, strlen(filename) + 1,
                        OBD_MD_FLEASIZE | OBD_MD_FLDIREA,
                        lmmsize, &req);
        if (rc < 0) {
                CDEBUG(D_INFO, "mdc_getattr_name failed "
                                "on %s: rc %d\n", filename, rc);
                GOTO(out, rc);
        }

        body = lustre_msg_buf(req->rq_repmsg, REPLY_REC_OFF,
                        sizeof(*body));
        LASSERT(body != NULL); /* checked by mdc_getattr_name */
        /* swabbed by mdc_getattr_name */
        LASSERT(lustre_rep_swabbed(req, REPLY_REC_OFF));

        lmmsize = body->eadatasize;

        if (!(body->valid & (OBD_MD_FLEASIZE | OBD_MD_FLDIREA)) ||
                        lmmsize == 0) {
                GOTO(out, rc = -ENODATA);
        }

        lmm = lustre_msg_buf(req->rq_repmsg, REPLY_REC_OFF + 1,
                        lmmsize);
        LASSERT(lmm != NULL);
        LASSERT(lustre_rep_swabbed(req, REPLY_REC_OFF + 1));

        if ((lmm->lmm_magic != cpu_to_le32(LOV_MAGIC_V1)) &&
            (lmm->lmm_magic != cpu_to_le32(LOV_MAGIC_V3)) &&
            (lmm->lmm_magic != cpu_to_le32(LOV_MAGIC_JOIN))) {
                GOTO(out, rc = -EPROTO);
        }
        /*
         * This is coming from the MDS, so is probably in
         * little endian.  We convert it to host endian before
         * passing it to userspace.
         */
        if (LOV_MAGIC != cpu_to_le32(LOV_MAGIC)) {
                /* if function called for directory - we should
                 * avoid swab not existent lsm objects */
                if ((lmm->lmm_magic == cpu_to_le32(LOV_MAGIC_V1)) ||
                    (lmm->lmm_magic == cpu_to_le32(LOV_MAGIC_V3))) {
                        lustre_swab_lov_user_md((struct lov_user_md*)lmm);
                        if (S_ISREG(body->mode))
                                lustre_swab_lov_user_md_objects(
                                                (struct lov_user_md*)lmm);
                } else if (lmm->lmm_magic == cpu_to_le32(LOV_MAGIC_JOIN)) {
                        lustre_swab_lov_user_md_join((struct lov_user_md_join *)lmm);
                }
        }

        if (lmm->lmm_magic == LOV_MAGIC_JOIN) {
                struct lov_stripe_md *lsm;
                struct lov_user_md_join *lmj;
                int lmj_size, i, aindex = 0;

                rc = obd_unpackmd(sbi->ll_osc_exp, &lsm, lmm, lmmsize);
                if (rc < 0)
                        GOTO(out, rc = -ENOMEM);
                rc = obd_checkmd(sbi->ll_osc_exp, sbi->ll_mdc_exp, lsm);
                if (rc)
                        GOTO(out_free_memmd, rc);

                lmj_size = sizeof(struct lov_user_md_join) +
                        lsm->lsm_stripe_count *
                        sizeof(struct lov_user_ost_data_join);
                OBD_ALLOC(lmj, lmj_size);
                if (!lmj)
                        GOTO(out_free_memmd, rc = -ENOMEM);

                memcpy(lmj, lmm, sizeof(struct lov_user_md_join));
                for (i = 0; i < lsm->lsm_stripe_count; i++) {
                        struct lov_extent *lex =
                                &lsm->lsm_array->lai_ext_array[aindex];

                        if (lex->le_loi_idx + lex->le_stripe_count <= i)
                                aindex ++;
                        CDEBUG(D_INFO, "aindex %d i %d l_extent_start "
                                        LPU64" len %d\n", aindex, i,
                                        lex->le_start, (int)lex->le_len);
                        lmj->lmm_objects[i].l_extent_start =
                                lex->le_start;

                        if ((int)lex->le_len == -1)
                                lmj->lmm_objects[i].l_extent_end = -1;
                        else
                                lmj->lmm_objects[i].l_extent_end =
                                        lex->le_start + lex->le_len;
                        lmj->lmm_objects[i].l_object_id =
                                lsm->lsm_oinfo[i]->loi_id;
                        lmj->lmm_objects[i].l_object_gr =
                                lsm->lsm_oinfo[i]->loi_gr;
                        lmj->lmm_objects[i].l_ost_gen =
                                lsm->lsm_oinfo[i]->loi_ost_gen;
                        lmj->lmm_objects[i].l_ost_idx =
                                lsm->lsm_oinfo[i]->loi_ost_idx;
                }
                lmm = (struct lov_mds_md *)lmj;
                lmmsize = lmj_size;
out_free_memmd:
                obd_free_memmd(sbi->ll_osc_exp, &lsm);
        }
out:
        *lmmp = lmm;
        *lmm_size = lmmsize;
        *request = req;
        return rc;
}
static int ll_lov_setea(struct inode *inode, struct file *file,
                            unsigned long arg)
{
        int flags = MDS_OPEN_HAS_OBJS | FMODE_WRITE;
        struct lov_user_md  *lump;
        int lum_size = sizeof(struct lov_user_md) +
                       sizeof(struct lov_user_ost_data);
        int rc;
        ENTRY;

        if (!cfs_capable(CFS_CAP_SYS_ADMIN))
                RETURN(-EPERM);

        OBD_ALLOC(lump, lum_size);
        if (lump == NULL) {
                RETURN(-ENOMEM);
        }
        rc = copy_from_user(lump, (struct lov_user_md  *)arg, lum_size);
        if (rc) {
                OBD_FREE(lump, lum_size);
                RETURN(-EFAULT);
        }

        rc = ll_lov_setstripe_ea_info(inode, file, flags, lump, lum_size);

        OBD_FREE(lump, lum_size);
        RETURN(rc);
}

static int ll_lov_setstripe(struct inode *inode, struct file *file,
                            unsigned long arg)
{
        struct lov_user_md_v3 lumv3;
        struct lov_user_md_v1 *lumv1 = (struct lov_user_md_v1 *)&lumv3;
        struct lov_user_md_v1 *lumv1p = (struct lov_user_md_v1 *)arg;
        struct lov_user_md_v3 *lumv3p = (struct lov_user_md_v3 *)arg;
        int lum_size;
        int rc;
        int flags = FMODE_WRITE;
        ENTRY;

        /* first try with v1 which is smaller than v3 */
        lum_size = sizeof(struct lov_user_md_v1);
        rc = copy_from_user(lumv1, lumv1p, lum_size);
        if (rc)
                RETURN(-EFAULT);

        if (lumv1->lmm_magic == LOV_USER_MAGIC_V3) {
                lum_size = sizeof(struct lov_user_md_v3);
                rc = copy_from_user(&lumv3, lumv3p, lum_size);
                if (rc)
                        RETURN(-EFAULT);
        }

        rc = ll_lov_setstripe_ea_info(inode, file, flags, lumv1, lum_size);
        if (rc == 0) {
                 put_user(0, &lumv1p->lmm_stripe_count);
                 rc = obd_iocontrol(LL_IOC_LOV_GETSTRIPE, ll_i2obdexp(inode),
                                    0, ll_i2info(inode)->lli_smd,
                                    (void *)arg);
        }
        RETURN(rc);
}

static int ll_lov_getstripe(struct inode *inode, unsigned long arg)
{
        struct lov_stripe_md *lsm = ll_i2info(inode)->lli_smd;

        if (!lsm)
                RETURN(-ENODATA);

        return obd_iocontrol(LL_IOC_LOV_GETSTRIPE, ll_i2obdexp(inode), 0, lsm,
                            (void *)arg);
}

static int ll_get_grouplock(struct inode *inode, struct file *file,
                            unsigned long arg)
{
        struct ll_file_data *fd = LUSTRE_FPRIVATE(file);
        ldlm_policy_data_t policy = { .l_extent = { .start = 0,
                                                    .end = OBD_OBJECT_EOF}};
        struct lustre_handle lockh = { 0 };
        struct ll_inode_info *lli = ll_i2info(inode);
        struct lov_stripe_md *lsm = lli->lli_smd;
        int flags = 0, rc;
        ENTRY;

        if (fd->fd_flags & LL_FILE_GROUP_LOCKED) {
                RETURN(-EINVAL);
        }

        policy.l_extent.gid = arg;
        if (file->f_flags & O_NONBLOCK)
                flags = LDLM_FL_BLOCK_NOWAIT;

        rc = ll_extent_lock(fd, inode, lsm, LCK_GROUP, &policy, &lockh, flags);
        if (rc)
                RETURN(rc);

        fd->fd_flags |= LL_FILE_GROUP_LOCKED|LL_FILE_IGNORE_LOCK;
        fd->fd_gid = arg;
        memcpy(&fd->fd_cwlockh, &lockh, sizeof(lockh));

        RETURN(0);
}

static int ll_put_grouplock(struct inode *inode, struct file *file,
                            unsigned long arg)
{
        struct ll_file_data *fd = LUSTRE_FPRIVATE(file);
        struct ll_inode_info *lli = ll_i2info(inode);
        struct lov_stripe_md *lsm = lli->lli_smd;
        int rc;
        ENTRY;

        if (!(fd->fd_flags & LL_FILE_GROUP_LOCKED)) {
                /* Ugh, it's already unlocked. */
                RETURN(-EINVAL);
        }

        if (fd->fd_gid != arg) /* Ugh? Unlocking with different gid? */
                RETURN(-EINVAL);

        fd->fd_flags &= ~(LL_FILE_GROUP_LOCKED|LL_FILE_IGNORE_LOCK);

        rc = ll_extent_unlock(fd, inode, lsm, LCK_GROUP, &fd->fd_cwlockh);
        if (rc)
                RETURN(rc);

        fd->fd_gid = 0;
        memset(&fd->fd_cwlockh, 0, sizeof(fd->fd_cwlockh));

        RETURN(0);
}

#if LUSTRE_FIX >= 50
static int join_sanity_check(struct inode *head, struct inode *tail)
{
        ENTRY;
        if ((ll_i2sbi(head)->ll_flags & LL_SBI_JOIN) == 0) {
                CERROR("server do not support join \n");
                RETURN(-EINVAL);
        }
        if (!S_ISREG(tail->i_mode) || !S_ISREG(head->i_mode)) {
                CERROR("tail ino %lu and ino head %lu must be regular\n",
                       head->i_ino, tail->i_ino);
                RETURN(-EINVAL);
        }
        if (head->i_ino == tail->i_ino) {
                CERROR("file %lu can not be joined to itself \n", head->i_ino);
                RETURN(-EINVAL);
        }
        if (i_size_read(head) % JOIN_FILE_ALIGN) {
                CERROR("hsize %llu must be times of 64K\n", i_size_read(head));
                RETURN(-EINVAL);
        }
        RETURN(0);
}

static int join_file(struct inode *head_inode, struct file *head_filp,
                     struct file *tail_filp)
{
        struct dentry *tail_dentry = tail_filp->f_dentry;
        struct lookup_intent oit = {.it_op = IT_OPEN,
                                    .it_flags = head_filp->f_flags,
                                    .it_create_mode = M_JOIN_FILE};
        struct ldlm_enqueue_info einfo = { LDLM_IBITS, LCK_PW,
                ll_mdc_blocking_ast, ldlm_completion_ast, NULL, NULL };

        struct lustre_handle lockh;
        struct mdc_op_data *op_data;
        int    rc;
        loff_t data;
        ENTRY;

        tail_dentry = tail_filp->f_dentry;

        OBD_ALLOC_PTR(op_data);
        if (op_data == NULL) {
                RETURN(-ENOMEM);
        }

        data = i_size_read(head_inode);
        ll_prepare_mdc_op_data(op_data, head_inode,
                               tail_dentry->d_parent->d_inode,
                               tail_dentry->d_name.name,
                               tail_dentry->d_name.len, 0, &data);
        rc = mdc_enqueue(ll_i2mdcexp(head_inode), &einfo, &oit,
                         op_data, &lockh, NULL, 0, 0);

        if (rc < 0)
                GOTO(out, rc);

        rc = oit.d.lustre.it_status;

        if (rc < 0 || it_open_error(DISP_OPEN_OPEN, &oit)) {
                rc = rc ? rc : it_open_error(DISP_OPEN_OPEN, &oit);
                ptlrpc_req_finished((struct ptlrpc_request *)
                                    oit.d.lustre.it_data);
                GOTO(out, rc);
        }

        if (oit.d.lustre.it_lock_mode) { /* If we got lock - release it right
                                           * away */
                ldlm_lock_decref(&lockh, oit.d.lustre.it_lock_mode);
                oit.d.lustre.it_lock_mode = 0;
        }
        ptlrpc_req_finished((struct ptlrpc_request *) oit.d.lustre.it_data);
        it_clear_disposition(&oit, DISP_ENQ_COMPLETE);
        ll_release_openhandle(head_filp->f_dentry, &oit);
out:
        if (op_data)
                OBD_FREE_PTR(op_data);
        ll_intent_release(&oit);
        RETURN(rc);
}

static int ll_file_join(struct inode *head, struct file *filp,
                        char *filename_tail)
{
        struct inode *tail = NULL, *first = NULL, *second = NULL;
        struct dentry *tail_dentry;
        struct file *tail_filp, *first_filp, *second_filp;
        struct ll_lock_tree first_tree, second_tree;
        struct ll_lock_tree_node *first_node, *second_node;
        struct ll_inode_info *hlli = ll_i2info(head);
        int rc = 0, cleanup_phase = 0;
        ENTRY;

        CDEBUG(D_VFSTRACE, "VFS Op:head=%lu/%u(%p) tail %s\n",
               head->i_ino, head->i_generation, head, filename_tail);

        tail_filp = filp_open(filename_tail, O_WRONLY, 0644);
        if (IS_ERR(tail_filp)) {
                CERROR("Can not open tail file %s", filename_tail);
                rc = PTR_ERR(tail_filp);
                GOTO(cleanup, rc);
        }
        tail = igrab(tail_filp->f_dentry->d_inode);

        tail_dentry = tail_filp->f_dentry;
        LASSERT(tail_dentry);
        cleanup_phase = 1;

        /*reorder the inode for lock sequence*/
        first = head->i_ino > tail->i_ino ? head : tail;
        second = head->i_ino > tail->i_ino ? tail : head;
        first_filp = head->i_ino > tail->i_ino ? filp : tail_filp;
        second_filp = head->i_ino > tail->i_ino ? tail_filp : filp;

        CDEBUG(D_INFO, "reorder object from %lu:%lu to %lu:%lu \n",
               head->i_ino, tail->i_ino, first->i_ino, second->i_ino);
        first_node = ll_node_from_inode(first, 0, OBD_OBJECT_EOF, LCK_EX);
        if (IS_ERR(first_node)){
                rc = PTR_ERR(first_node);
                GOTO(cleanup, rc);
        }
        first_tree.lt_fd = first_filp->private_data;
        rc = ll_tree_lock(&first_tree, first_node, NULL, 0, 0);
        if (rc != 0)
                GOTO(cleanup, rc);
        cleanup_phase = 2;

        second_node = ll_node_from_inode(second, 0, OBD_OBJECT_EOF, LCK_EX);
        if (IS_ERR(second_node)){
                rc = PTR_ERR(second_node);
                GOTO(cleanup, rc);
        }
        second_tree.lt_fd = second_filp->private_data;
        rc = ll_tree_lock(&second_tree, second_node, NULL, 0, 0);
        if (rc != 0)
                GOTO(cleanup, rc);
        cleanup_phase = 3;

        rc = join_sanity_check(head, tail);
        if (rc)
                GOTO(cleanup, rc);

        rc = join_file(head, filp, tail_filp);
        if (rc)
                GOTO(cleanup, rc);
cleanup:
        switch (cleanup_phase) {
        case 3:
                ll_tree_unlock(&second_tree);
                obd_cancel_unused(ll_i2obdexp(second),
                                  ll_i2info(second)->lli_smd, 0, NULL);
        case 2:
                ll_tree_unlock(&first_tree);
                obd_cancel_unused(ll_i2obdexp(first),
                                  ll_i2info(first)->lli_smd, 0, NULL);
        case 1:
                filp_close(tail_filp, 0);
                if (tail)
                        iput(tail);
                if (head && rc == 0) {
                        obd_free_memmd(ll_i2sbi(head)->ll_osc_exp,
                                       &hlli->lli_smd);
                        hlli->lli_smd = NULL;
                }
        case 0:
                break;
        default:
                CERROR("invalid cleanup_phase %d\n", cleanup_phase);
                LBUG();
        }
        RETURN(rc);
}
#endif  /* LUSTRE_FIX >= 50 */

/**
 * Close inode open handle
 *
 * \param dentry [in]     dentry which contains the inode
 * \param it     [in,out] intent which contains open info and result
 *
 * \retval 0     success
 * \retval <0    failure
 */
int ll_release_openhandle(struct dentry *dentry, struct lookup_intent *it)
{
        struct inode *inode = dentry->d_inode;
        struct obd_client_handle *och;
        int rc;
        ENTRY;

        LASSERT(inode);

        /* Root ? Do nothing. */
        if (dentry->d_inode->i_sb->s_root == dentry)
                RETURN(0);

        /* No open handle to close? Move away */
        if (!it_disposition(it, DISP_OPEN_OPEN))
                RETURN(0);

        LASSERT(it_open_error(DISP_OPEN_OPEN, it) == 0);

        OBD_ALLOC(och, sizeof(*och));
        if (!och)
                GOTO(out, rc = -ENOMEM);

        ll_och_fill(ll_i2info(inode), it, och);

        rc = ll_close_inode_openhandle(inode, och);

        OBD_FREE(och, sizeof(*och));
 out:
        /* this one is in place of ll_file_open */
        if (it_disposition(it, DISP_ENQ_OPEN_REF))
                ptlrpc_req_finished(it->d.lustre.it_data);
        it_clear_disposition(it, DISP_ENQ_OPEN_REF);
        RETURN(rc);
}

int ll_do_fiemap(struct inode *inode, struct ll_user_fiemap *fiemap,
              int num_bytes)
{
        struct obd_export *exp = ll_i2obdexp(inode);
        struct lov_stripe_md *lsm = ll_i2info(inode)->lli_smd;
        struct ll_fiemap_info_key fm_key = { .name = KEY_FIEMAP, };
        int vallen = num_bytes;
        int rc;
        ENTRY;

        /* If the stripe_count > 1 and the application does not understand
         * DEVICE_ORDER flag, then it cannot interpret the extents correctly.
         */
        if (lsm->lsm_stripe_count > 1 &&
            !(fiemap->fm_flags & FIEMAP_FLAG_DEVICE_ORDER))
                return -EOPNOTSUPP;

        fm_key.oa.o_id = lsm->lsm_object_id;
        fm_key.oa.o_valid = OBD_MD_FLID;

        obdo_from_inode(&fm_key.oa, inode, OBD_MD_FLFID | OBD_MD_FLSIZE);

        /* If filesize is 0, then there would be no objects for mapping */
        if (fm_key.oa.o_size == 0) {
                fiemap->fm_mapped_extents = 0;
                RETURN(0);
        }

        memcpy(&fm_key.fiemap, fiemap, sizeof(*fiemap));

        rc = obd_get_info(exp, sizeof(fm_key), &fm_key, &vallen, fiemap, lsm);
        if (rc)
                CERROR("obd_get_info failed: rc = %d\n", rc);

        RETURN(rc);
}

int ll_file_ioctl(struct inode *inode, struct file *file, unsigned int cmd,
                  unsigned long arg)
{
        struct ll_file_data *fd = LUSTRE_FPRIVATE(file);
        int flags;
        ENTRY;

        CDEBUG(D_VFSTRACE, "VFS Op:inode=%lu/%u(%p),cmd=%x\n", inode->i_ino,
               inode->i_generation, inode, cmd);
        ll_stats_ops_tally(ll_i2sbi(inode), LPROC_LL_IOCTL, 1);

        /* asm-ppc{,64} declares TCGETS, et. al. as type 't' not 'T' */
        if (_IOC_TYPE(cmd) == 'T' || _IOC_TYPE(cmd) == 't') /* tty ioctls */
                RETURN(-ENOTTY);

        switch(cmd) {
        case LL_IOC_GETFLAGS:
                /* Get the current value of the file flags */
                return put_user(fd->fd_flags, (int *)arg);
        case LL_IOC_SETFLAGS:
        case LL_IOC_CLRFLAGS:
                /* Set or clear specific file flags */
                /* XXX This probably needs checks to ensure the flags are
                 *     not abused, and to handle any flag side effects.
                 */
                if (get_user(flags, (int *) arg))
                        RETURN(-EFAULT);

                if (cmd == LL_IOC_SETFLAGS) {
                        if ((flags & LL_FILE_IGNORE_LOCK) &&
                            !(file->f_flags & O_DIRECT)) {
                                CERROR("%s: unable to disable locking on "
                                       "non-O_DIRECT file\n", current->comm);
                                RETURN(-EINVAL);
                        }

                        fd->fd_flags |= flags;
                } else {
                        fd->fd_flags &= ~flags;
                }
                RETURN(0);
        case LL_IOC_LOV_SETSTRIPE:
                RETURN(ll_lov_setstripe(inode, file, arg));
        case LL_IOC_LOV_SETEA:
                RETURN(ll_lov_setea(inode, file, arg));
        case LL_IOC_LOV_GETSTRIPE:
                RETURN(ll_lov_getstripe(inode, arg));
        case LL_IOC_RECREATE_OBJ:
                RETURN(ll_lov_recreate_obj(inode, file, arg));
        case FSFILT_IOC_FIEMAP: {
                struct ll_user_fiemap *fiemap_s;
                size_t num_bytes, ret_bytes;
                unsigned int extent_count;
                int rc = 0;

                /* Get the extent count so we can calculate the size of
                 * required fiemap buffer */
                if (get_user(extent_count,
                    &((struct ll_user_fiemap __user *)arg)->fm_extent_count))
                        RETURN(-EFAULT);
                num_bytes = sizeof(*fiemap_s) + (extent_count *
                                                 sizeof(struct ll_fiemap_extent));
                OBD_VMALLOC(fiemap_s, num_bytes);
                if (fiemap_s == NULL)
                        RETURN(-ENOMEM);

                if (copy_from_user(fiemap_s,(struct ll_user_fiemap __user *)arg,
                                   sizeof(*fiemap_s)))
                        GOTO(error, rc = -EFAULT);

                if (fiemap_s->fm_flags & ~LUSTRE_FIEMAP_FLAGS_COMPAT) {
                        fiemap_s->fm_flags = fiemap_s->fm_flags &
                                                    ~LUSTRE_FIEMAP_FLAGS_COMPAT;
                        if (copy_to_user((char *)arg, fiemap_s,
                                         sizeof(*fiemap_s)))
                                GOTO(error, rc = -EFAULT);

                        GOTO(error, rc = -EBADR);
                }

                /* If fm_extent_count is non-zero, read the first extent since
                 * it is used to calculate end_offset and device from previous
                 * fiemap call. */
                if (extent_count) {
                        if (copy_from_user(&fiemap_s->fm_extents[0],
                            (char __user *)arg + sizeof(*fiemap_s),
                            sizeof(struct ll_fiemap_extent)))
                                GOTO(error, rc = -EFAULT);
                }

                if (fiemap_s->fm_flags & FIEMAP_FLAG_SYNC) {
                        int rc;

                        rc = filemap_fdatawrite(inode->i_mapping);
                        if (rc)
                                GOTO(error, rc);
                }

                rc = ll_do_fiemap(inode, fiemap_s, num_bytes);
                if (rc)
                        GOTO(error, rc);

                ret_bytes = sizeof(struct ll_user_fiemap);

                if (extent_count != 0)
                        ret_bytes += (fiemap_s->fm_mapped_extents *
                                         sizeof(struct ll_fiemap_extent));

                if (copy_to_user((void *)arg, fiemap_s, ret_bytes))
                        rc = -EFAULT;

error:
                OBD_VFREE(fiemap_s, num_bytes);
                RETURN(rc);
        }
        case FSFILT_IOC_GETFLAGS:
        case FSFILT_IOC_SETFLAGS:
                RETURN(ll_iocontrol(inode, file, cmd, arg));
        case FSFILT_IOC_GETVERSION_OLD:
        case FSFILT_IOC_GETVERSION:
                RETURN(put_user(inode->i_generation, (int *)arg));
        case LL_IOC_JOIN: {
#if LUSTRE_FIX >= 50
                /* Allow file join in beta builds to allow debuggging */
                char *ftail;
                int rc;

                ftail = getname((const char *)arg);
                if (IS_ERR(ftail))
                        RETURN(PTR_ERR(ftail));
                rc = ll_file_join(inode, file, ftail);
                putname(ftail);
                RETURN(rc);
#else
                CWARN("file join is not supported in this version of Lustre\n");
                RETURN(-ENOTTY);
#endif
        }
        case LL_IOC_GROUP_LOCK:
                RETURN(ll_get_grouplock(inode, file, arg));
        case LL_IOC_GROUP_UNLOCK:
                RETURN(ll_put_grouplock(inode, file, arg));
        case IOC_OBD_STATFS:
                RETURN(ll_obd_statfs(inode, (void *)arg));
        case OBD_IOC_GETNAME_OLD:
        case OBD_IOC_GETNAME: {
                struct obd_device *obd =
                        class_exp2obd(ll_i2sbi(inode)->ll_osc_exp);
                if (!obd)
                        RETURN(-EFAULT);
                if (copy_to_user((void *)arg, obd->obd_name,
                                strlen(obd->obd_name) + 1))
                        RETURN (-EFAULT);
                RETURN(0);
        }
        case LL_IOC_PATH2FID: {
                if (copy_to_user((void *)arg, ll_inode_lu_fid(inode),
                                 sizeof(struct lu_fid)))
                        RETURN(-EFAULT);

                RETURN(0);
        }

        /* We need to special case any other ioctls we want to handle,
         * to send them to the MDS/OST as appropriate and to properly
         * network encode the arg field.
        case EXT3_IOC_SETVERSION_OLD:
        case EXT3_IOC_SETVERSION:
        */
        default: {
                int err;

                if (LLIOC_STOP ==
                    ll_iocontrol_call(inode, file, cmd, arg, &err))
                        RETURN(err);

                RETURN(obd_iocontrol(cmd, ll_i2obdexp(inode), 0, NULL,
                                     (void *)arg));
        }
        }
}

loff_t ll_file_seek(struct file *file, loff_t offset, int origin)
{
        struct inode *inode = file->f_dentry->d_inode;
        struct ll_inode_info *lli = ll_i2info(inode);
        struct lov_stripe_md *lsm = lli->lli_smd;
        loff_t retval;
        ENTRY;
        retval = offset + ((origin == 2) ? i_size_read(inode) :
                           (origin == 1) ? file->f_pos : 0);
        CDEBUG(D_VFSTRACE, "VFS Op:inode=%lu/%u(%p), to=%Lu=%#Lx(%s)\n",
               inode->i_ino, inode->i_generation, inode, retval, retval,
               origin == 2 ? "SEEK_END": origin == 1 ? "SEEK_CUR" : "SEEK_SET");
        ll_stats_ops_tally(ll_i2sbi(inode), LPROC_LL_LLSEEK, 1);

        if (origin == 2) { /* SEEK_END */
                int nonblock = 0, rc;

                if (file->f_flags & O_NONBLOCK)
                        nonblock = LDLM_FL_BLOCK_NOWAIT;

                if (lsm != NULL) {
                        rc = ll_glimpse_size(inode, nonblock);
                        if (rc != 0)
                                RETURN(rc);
                }

                ll_inode_size_lock(inode, 0);
                offset += i_size_read(inode);
                ll_inode_size_unlock(inode, 0);
        } else if (origin == 1) { /* SEEK_CUR */
                offset += file->f_pos;
        }

        retval = -EINVAL;
        if (offset >= 0 && offset <= ll_file_maxbytes(inode)) {
                if (offset != file->f_pos) {
                        file->f_pos = offset;
                        file->f_version = 0;
                }
                retval = offset;
        }

        RETURN(retval);
}

int ll_fsync(struct file *file, struct dentry *dentry, int data)
{
        struct inode *inode = dentry->d_inode;
        struct ll_inode_info *lli = ll_i2info(inode);
        struct lov_stripe_md *lsm = lli->lli_smd;
        struct ll_fid fid;
        struct ptlrpc_request *req;
        int rc, err;
        ENTRY;
        CDEBUG(D_VFSTRACE, "VFS Op:inode=%lu/%u(%p)\n", inode->i_ino,
               inode->i_generation, inode);
        ll_stats_ops_tally(ll_i2sbi(inode), LPROC_LL_FSYNC, 1);

        /* fsync's caller has already called _fdata{sync,write}, we want
         * that IO to finish before calling the osc and mdc sync methods */
        rc = filemap_fdatawait(inode->i_mapping);

        /* catch async errors that were recorded back when async writeback
         * failed for pages in this mapping. */
        err = lli->lli_async_rc;
        lli->lli_async_rc = 0;
        if (rc == 0)
                rc = err;
        if (lsm) {
                err = lov_test_and_clear_async_rc(lsm);
                if (rc == 0)
                        rc = err;
        }

        ll_inode2fid(&fid, inode);
        err = mdc_sync(ll_i2sbi(inode)->ll_mdc_exp, &fid, &req);
        if (!rc)
                rc = err;
        if (!err)
                ptlrpc_req_finished(req);

        if (data && lsm) {
                struct obd_info *oinfo;

                OBD_ALLOC_PTR(oinfo);
                if (!oinfo)
                        RETURN(rc ? rc : -ENOMEM);
                OBDO_ALLOC(oinfo->oi_oa);
                if (!oinfo->oi_oa) {
                        OBD_FREE_PTR(oinfo);
                        RETURN(rc ? rc : -ENOMEM);
                }
                oinfo->oi_oa->o_id = lsm->lsm_object_id;
                oinfo->oi_oa->o_gr = lsm->lsm_object_gr;
                oinfo->oi_oa->o_valid = OBD_MD_FLID | OBD_MD_FLGROUP;
                obdo_from_inode(oinfo->oi_oa, inode,
                                OBD_MD_FLTYPE | OBD_MD_FLATIME |
                                OBD_MD_FLMTIME | OBD_MD_FLCTIME);
                oinfo->oi_md = lsm;
                err = obd_sync_rqset(ll_i2sbi(inode)->ll_osc_exp, oinfo,
                                     0, OBD_OBJECT_EOF);
                if (!rc)
                        rc = err;
                OBDO_FREE(oinfo->oi_oa);
                OBD_FREE_PTR(oinfo);
        }

        RETURN(rc);
}

int ll_file_flock(struct file *file, int cmd, struct file_lock *file_lock)
{
        struct inode *inode = file->f_dentry->d_inode;
        struct ll_sb_info *sbi = ll_i2sbi(inode);
        struct lu_fid *fid = ll_inode_lu_fid(inode);
        struct ldlm_res_id res_id =
                    { .name = { fid_seq(fid),
                                fid_oid(fid),
                                fid_ver(fid),
                                LDLM_FLOCK} };
        struct ldlm_enqueue_info einfo = { LDLM_FLOCK, 0, NULL,
                ldlm_flock_completion_ast, NULL, file_lock };
        struct lustre_handle lockh = {0};
        ldlm_policy_data_t flock;
        int flags = 0;
        int rc;
        ENTRY;

        CDEBUG(D_VFSTRACE, "VFS Op:inode=%lu file_lock=%p\n",
               inode->i_ino, file_lock);
        ll_stats_ops_tally(ll_i2sbi(inode), LPROC_LL_FLOCK, 1);

        if (fid_is_igif(fid)) {
                /* If this is an IGIF inode, we need to keep the 1.6-style
                 * flock mapping for compatibility.  If it is a proper FID
                 * then we know any other client accessing it must also be
                 * accessing it as a FID and can use the CMD-style flock. */
                res_id.name[2] = LDLM_FLOCK;
                res_id.name[3] = 0;
        }

        if (file_lock->fl_flags & FL_FLOCK) {
                LASSERT((cmd == F_SETLKW) || (cmd == F_SETLK));
                /* set missing params for flock() calls */
                file_lock->fl_end = OFFSET_MAX;
                file_lock->fl_pid = current->tgid;
        }
        flock.l_flock.pid = file_lock->fl_pid;
        flock.l_flock.start = file_lock->fl_start;
        flock.l_flock.end = file_lock->fl_end;

        switch (file_lock->fl_type) {
        case F_RDLCK:
                einfo.ei_mode = LCK_PR;
                break;
        case F_UNLCK:
                /* An unlock request may or may not have any relation to
                 * existing locks so we may not be able to pass a lock handle
                 * via a normal ldlm_lock_cancel() request. The request may even
                 * unlock a byte range in the middle of an existing lock. In
                 * order to process an unlock request we need all of the same
                 * information that is given with a normal read or write record
                 * lock request. To avoid creating another ldlm unlock (cancel)
                 * message we'll treat a LCK_NL flock request as an unlock. */
                einfo.ei_mode = LCK_NL;
                break;
        case F_WRLCK:
                einfo.ei_mode = LCK_PW;
                break;
        default:
                CERROR("unknown fcntl lock type: %d\n", file_lock->fl_type);
                RETURN (-EINVAL);
        }

        switch (cmd) {
        case F_SETLKW:
#ifdef F_SETLKW64
        case F_SETLKW64:
#endif
                flags = 0;
                break;
        case F_SETLK:
#ifdef F_SETLK64
        case F_SETLK64:
#endif
                flags = LDLM_FL_BLOCK_NOWAIT;
                break;
        case F_GETLK:
#ifdef F_GETLK64
        case F_GETLK64:
#endif
                flags = LDLM_FL_TEST_LOCK;
                /* Save the old mode so that if the mode in the lock changes we
                 * can decrement the appropriate reader or writer refcount. */
                file_lock->fl_type = einfo.ei_mode;
                break;
        default:
                CERROR("unknown fcntl lock command: %d\n", cmd);
                RETURN (-EINVAL);
        }

        CDEBUG(D_DLMTRACE, "inode=%lu, pid=%u, flags=%#x, mode=%u, "
               "start="LPU64", end="LPU64"\n", inode->i_ino, flock.l_flock.pid,
               flags, einfo.ei_mode, flock.l_flock.start, flock.l_flock.end);

        rc = ldlm_cli_enqueue(sbi->ll_mdc_exp, NULL, &einfo, res_id,
                              &flock, &flags, NULL, 0, NULL, &lockh, 0);
        if ((file_lock->fl_flags & FL_FLOCK) &&
            (rc == 0 || file_lock->fl_type == F_UNLCK))
                ll_flock_lock_file_wait(file, file_lock, (cmd == F_SETLKW));
#ifdef HAVE_F_OP_FLOCK
        if ((file_lock->fl_flags & FL_POSIX) &&
            (rc == 0 || file_lock->fl_type == F_UNLCK) &&
            !(flags & LDLM_FL_TEST_LOCK))
                posix_lock_file_wait(file, file_lock);
#endif

        RETURN(rc);
}

int ll_file_noflock(struct file *file, int cmd, struct file_lock *file_lock)
{
        ENTRY;

        RETURN(-ENOSYS);
}

int ll_have_md_lock(struct inode *inode, __u64 bits)
{
        struct lustre_handle lockh;
        struct ldlm_res_id res_id;
        struct obd_device *obddev;
        ldlm_policy_data_t policy = { .l_inodebits = {bits}};
        int flags;
        ENTRY;

        if (!inode)
               RETURN(0);

        obddev = ll_i2mdcexp(inode)->exp_obd;
        fid_build_reg_res_name(ll_inode_lu_fid(inode), &res_id);

        CDEBUG(D_INFO, "trying to match res "LPU64":"LPU64":"LPU64"\n",
                res_id.name[0],
                res_id.name[1],
                res_id.name[2]);

        flags = LDLM_FL_BLOCK_GRANTED | LDLM_FL_CBPENDING | LDLM_FL_TEST_LOCK;
        if (ldlm_lock_match(obddev->obd_namespace, flags, &res_id, LDLM_IBITS,
                            &policy, LCK_CR|LCK_CW|LCK_PR|LCK_PW, &lockh)) {
                RETURN(1);
        }

        RETURN(0);
}

static int ll_inode_revalidate_fini(struct inode *inode, int rc) {
        if (rc == -ENOENT) { /* Already unlinked. Just update nlink
                              * and return success */
                inode->i_nlink = 0;
                /* This path cannot be hit for regular files unless in
                 * case of obscure races, so no need to to validate
                 * size. */
                if (!S_ISREG(inode->i_mode) &&
                    !S_ISDIR(inode->i_mode))
                        return 0;
        }

        if (rc) {
                CERROR("failure %d inode %lu\n", rc, inode->i_ino);
                return -abs(rc);

        }

        return 0;
}

int __ll_inode_revalidate_it(struct dentry *dentry, struct lookup_intent *it,
                             __u64 ibits)
{
        struct inode *inode = dentry->d_inode;
        struct ptlrpc_request *req = NULL;
        struct obd_export *exp;
        int rc = 0;
        ENTRY;

        if (!inode) {
                CERROR("REPORT THIS LINE TO PETER\n");
                RETURN(0);
        }
        CDEBUG(D_VFSTRACE, "VFS Op:inode=%lu/%u(%p),name=%s\n",
               inode->i_ino, inode->i_generation, inode, dentry->d_name.name);

        exp = ll_i2mdcexp(inode);

        if (exp->exp_connect_flags & OBD_CONNECT_ATTRFID) {
                struct lookup_intent oit = { .it_op = IT_GETATTR };
                struct mdc_op_data op_data = { { 0 } };

                /* Call getattr by fid, so do not provide name at all. */
                ll_prepare_mdc_op_data(&op_data, dentry->d_parent->d_inode,
                                       dentry->d_inode, NULL, 0, 0, NULL);
                oit.it_create_mode |= M_CHECK_STALE;
                rc = mdc_intent_lock(exp, &op_data, NULL, 0,
                                     /* we are not interested in name
                                        based lookup */
                                     &oit, 0, &req,
                                     ll_mdc_blocking_ast, 0);
                oit.it_create_mode &= ~M_CHECK_STALE;
                if (rc < 0) {
                        rc = ll_inode_revalidate_fini(inode, rc);
                        GOTO (out, rc);
                }

                rc = revalidate_it_finish(req, DLM_REPLY_REC_OFF, &oit, dentry);
                if (rc != 0) {
                        ll_intent_release(&oit);
                        GOTO(out, rc);
                }

                /* Unlinked? Unhash dentry, so it is not picked up later by
                   do_lookup() -> ll_revalidate_it(). We cannot use d_drop
                   here to preserve get_cwd functionality on 2.6.
                   Bug 10503 */
                if (!dentry->d_inode->i_nlink) {
                        spin_lock(&ll_lookup_lock);
                        spin_lock(&dcache_lock);
                        ll_drop_dentry(dentry);
                        spin_unlock(&dcache_lock);
                        spin_unlock(&ll_lookup_lock);
                }

                ll_lookup_finish_locks(&oit, dentry);
        } else if (!ll_have_md_lock(dentry->d_inode, ibits)) {
                struct ll_sb_info *sbi = ll_i2sbi(dentry->d_inode);
                struct ll_fid fid;
                obd_valid valid = OBD_MD_FLGETATTR;
                int ealen = 0;

                if (S_ISREG(inode->i_mode)) {
                        rc = ll_get_max_mdsize(sbi, &ealen);
                        if (rc)
                                RETURN(rc);
                        valid |= OBD_MD_FLEASIZE | OBD_MD_FLMODEASIZE;
                }
                ll_inode2fid(&fid, inode);
                rc = mdc_getattr(sbi->ll_mdc_exp, &fid, valid, ealen, &req);
                if (rc) {
                        rc = ll_inode_revalidate_fini(inode, rc);
                        RETURN(rc);
                }

                rc = ll_prep_inode(sbi->ll_osc_exp, &inode, req, REPLY_REC_OFF,
                                   NULL);
        }

out:
        ptlrpc_req_finished(req);
        RETURN(rc);
}

int ll_inode_revalidate_it(struct dentry *dentry, struct lookup_intent *it)
{
        struct inode *inode = dentry->d_inode;
        int rc;
        ENTRY;

        rc = __ll_inode_revalidate_it(dentry, it, MDS_INODELOCK_UPDATE |
                                                  MDS_INODELOCK_LOOKUP);

        /* if object not yet allocated, don't validate size */
        if (rc == 0 && ll_i2info(inode)->lli_smd == NULL) {
                LTIME_S(inode->i_atime) = ll_i2info(inode)->lli_lvb.lvb_atime;
                LTIME_S(inode->i_mtime) = ll_i2info(inode)->lli_lvb.lvb_mtime;
                LTIME_S(inode->i_ctime) = ll_i2info(inode)->lli_lvb.lvb_ctime;
                RETURN(0);
        }

        /* ll_glimpse_size will prefer locally cached writes if they extend
         * the file */

        if (rc == 0)
                rc = ll_glimpse_size(inode, 0);

        RETURN(rc);
}

int ll_getattr_it(struct vfsmount *mnt, struct dentry *de,
                  struct lookup_intent *it, struct kstat *stat)
{
        struct inode *inode = de->d_inode;
        int res = 0;

        res = ll_inode_revalidate_it(de, it);
        ll_stats_ops_tally(ll_i2sbi(inode), LPROC_LL_GETATTR, 1);

        if (res)
                return res;

        stat->dev = inode->i_sb->s_dev;
        stat->ino = inode->i_ino;
        stat->mode = inode->i_mode;
        stat->nlink = inode->i_nlink;
        stat->uid = inode->i_uid;
        stat->gid = inode->i_gid;
        stat->rdev = kdev_t_to_nr(inode->i_rdev);
        stat->atime = inode->i_atime;
        stat->mtime = inode->i_mtime;
        stat->ctime = inode->i_ctime;
#ifdef HAVE_INODE_BLKSIZE
        stat->blksize = inode->i_blksize;
#else
        stat->blksize = 1<<inode->i_blkbits;
#endif

        ll_inode_size_lock(inode, 0);
        stat->size = i_size_read(inode);
        stat->blocks = inode->i_blocks;
        ll_inode_size_unlock(inode, 0);

        return 0;
}
int ll_getattr(struct vfsmount *mnt, struct dentry *de, struct kstat *stat)
{
        struct lookup_intent it = { .it_op = IT_GETATTR };

        return ll_getattr_it(mnt, de, &it, stat);
}

#ifdef HAVE_LINUX_FIEMAP_H
int ll_fiemap(struct inode *inode, struct fiemap_extent_info *fieinfo,
                __u64 start, __u64 len)
{
        int rc;
        struct ll_user_fiemap *fiemap = (struct ll_user_fiemap*)(
                fieinfo->fi_extents_start - sizeof(ll_user_fiemap));

        rc = ll_do_fiemap(inode, fiemap, sizeof(*fiemap) +
                          fiemap->fm_extent_count *
                          sizeof(struct ll_fiemap_extent));

        fieinfo->fi_flags = fiemap->fm_flags;
        fieinfo->fi_extents_mapped = fiemap->fm_mapped_extents;

        return rc;
}
#endif


static
int lustre_check_acl(struct inode *inode, int mask)
{
#ifdef CONFIG_FS_POSIX_ACL
        struct ll_inode_info *lli = ll_i2info(inode);
        struct posix_acl *acl;
        int rc;
        ENTRY;

        spin_lock(&lli->lli_lock);
        acl = posix_acl_dup(lli->lli_posix_acl);
        spin_unlock(&lli->lli_lock);

        if (!acl)
                RETURN(-EAGAIN);

        rc = posix_acl_permission(inode, acl, mask);
        posix_acl_release(acl);

        RETURN(rc);
#else
        return -EAGAIN;
#endif
}

#if (LINUX_VERSION_CODE >= KERNEL_VERSION(2,6,10))
#ifndef HAVE_INODE_PERMISION_2ARGS
int ll_inode_permission(struct inode *inode, int mask, struct nameidata *nd)
#else
int ll_inode_permission(struct inode *inode, int mask)
#endif
{
        int rc = 0;
        ENTRY;

       /* as root inode are NOT getting validated in lookup operation,
        * need to do it before permission check. */

        if (inode == inode->i_sb->s_root->d_inode) {
                struct lookup_intent it = { .it_op = IT_LOOKUP };

                rc = __ll_inode_revalidate_it(inode->i_sb->s_root, &it,
                                              MDS_INODELOCK_LOOKUP);
                if (rc)
                        RETURN(rc);
        }

        CDEBUG(D_VFSTRACE, "VFS Op:inode=%lu/%u(%p), inode mode %x mask %o\n",
               inode->i_ino, inode->i_generation, inode, inode->i_mode, mask);

        ll_stats_ops_tally(ll_i2sbi(inode), LPROC_LL_INODE_PERM, 1);
        rc = generic_permission(inode, mask, lustre_check_acl);

        RETURN(rc);
}
#else
#ifndef HAVE_INODE_PERMISION_2ARGS
int ll_inode_permission(struct inode *inode, int mask, struct nameidata *nd)
#else
int ll_inode_permission(struct inode *inode, int mask)
#endif
{
        int mode = inode->i_mode;
        int rc;

        CDEBUG(D_VFSTRACE, "VFS Op:inode=%lu/%u(%p), mask %o\n",
               inode->i_ino, inode->i_generation, inode, mask);
        ll_stats_ops_tally(ll_i2sbi(inode), LPROC_LL_INODE_PERM, 1);

        if ((mask & MAY_WRITE) && IS_RDONLY(inode) &&
            (S_ISREG(mode) || S_ISDIR(mode) || S_ISLNK(mode)))
                return -EROFS;
        if ((mask & MAY_WRITE) && IS_IMMUTABLE(inode))
                return -EACCES;
        if (current->fsuid == inode->i_uid) {
                mode >>= 6;
        } else if (1) {
                if (((mode >> 3) & mask & S_IRWXO) != mask)
                        goto check_groups;
                rc = lustre_check_acl(inode, mask);
                if (rc == -EAGAIN)
                        goto check_groups;
                if (rc == -EACCES)
                        goto check_capabilities;
                return rc;
        } else {
check_groups:
                if (in_group_p(inode->i_gid))
                        mode >>= 3;
        }
        if ((mode & mask & S_IRWXO) == mask)
                return 0;

check_capabilities:
        if (!(mask & MAY_EXEC) ||
            (inode->i_mode & S_IXUGO) || S_ISDIR(inode->i_mode))
                if (cfs_capable(CFS_CAP_DAC_OVERRIDE))
                        return 0;

        if (cfs_capable(CFS_CAP_DAC_READ_SEARCH) && ((mask == MAY_READ) ||
            (S_ISDIR(inode->i_mode) && !(mask & MAY_WRITE))))
                return 0;

        return -EACCES;
}
#endif

/* -o localflock - only provides locally consistent flock locks */
struct file_operations ll_file_operations = {
        .read           = ll_file_read,
#ifdef HAVE_FILE_READV
        .readv          = ll_file_readv,
#else
        .aio_read       = ll_file_aio_read,
#endif
        .write          = ll_file_write,
#ifdef HAVE_FILE_WRITEV
        .writev         = ll_file_writev,
#else
        .aio_write      = ll_file_aio_write,
#endif
        .ioctl          = ll_file_ioctl,
        .open           = ll_file_open,
        .release        = ll_file_release,
        .mmap           = ll_file_mmap,
        .llseek         = ll_file_seek,
#ifdef HAVE_KERNEL_SPLICE_READ
        .splice_read    = ll_file_splice_read,
#endif
#ifdef HAVE_KERNEL_SENDFILE
        .sendfile       = ll_file_sendfile,
#endif
        .fsync          = ll_fsync,
};

struct file_operations ll_file_operations_flock = {
        .read           = ll_file_read,
#ifdef HAVE_FILE_READV
        .readv          = ll_file_readv,
#else
        .aio_read       = ll_file_aio_read,
#endif
        .write          = ll_file_write,
#ifdef HAVE_FILE_WRITEV
        .writev         = ll_file_writev,
#else
        .aio_write      = ll_file_aio_write,
#endif
        .ioctl          = ll_file_ioctl,
        .open           = ll_file_open,
        .release        = ll_file_release,
        .mmap           = ll_file_mmap,
        .llseek         = ll_file_seek,
#ifdef HAVE_KERNEL_SPLICE_READ
        .splice_read    = ll_file_splice_read,
#endif
#ifdef HAVE_KERNEL_SENDFILE
        .sendfile       = ll_file_sendfile,
#endif
        .fsync          = ll_fsync,
#ifdef HAVE_F_OP_FLOCK
        .flock          = ll_file_flock,
#endif
        .lock           = ll_file_flock
};

/* These are for -o noflock - to return ENOSYS on flock calls */
struct file_operations ll_file_operations_noflock = {
        .read           = ll_file_read,
#ifdef HAVE_FILE_READV
        .readv          = ll_file_readv,
#else
        .aio_read       = ll_file_aio_read,
#endif
        .write          = ll_file_write,
#ifdef HAVE_FILE_WRITEV
        .writev         = ll_file_writev,
#else
        .aio_write      = ll_file_aio_write,
#endif
        .ioctl          = ll_file_ioctl,
        .open           = ll_file_open,
        .release        = ll_file_release,
        .mmap           = ll_file_mmap,
        .llseek         = ll_file_seek,
#ifdef HAVE_KERNEL_SPLICE_READ
        .splice_read    = ll_file_splice_read,
#endif
#ifdef HAVE_KERNEL_SENDFILE
        .sendfile       = ll_file_sendfile,
#endif
        .fsync          = ll_fsync,
#ifdef HAVE_F_OP_FLOCK
        .flock          = ll_file_noflock,
#endif
        .lock           = ll_file_noflock
};

struct inode_operations ll_file_inode_operations = {
#ifdef HAVE_VFS_INTENT_PATCHES
        .setattr_raw    = ll_setattr_raw,
#endif
        .setattr        = ll_setattr,
        .truncate       = ll_truncate,
        .getattr        = ll_getattr,
        .permission     = ll_inode_permission,
        .setxattr       = ll_setxattr,
        .getxattr       = ll_getxattr,
        .listxattr      = ll_listxattr,
        .removexattr    = ll_removexattr,
#ifdef  HAVE_LINUX_FIEMAP_H
        .fiemap         = ll_fiemap,
#endif
};

/* dynamic ioctl number support routins */
static struct llioc_ctl_data {
        struct rw_semaphore ioc_sem;
        struct list_head    ioc_head;
} llioc = {
        __RWSEM_INITIALIZER(llioc.ioc_sem),
        CFS_LIST_HEAD_INIT(llioc.ioc_head)
};


struct llioc_data {
        struct list_head        iocd_list;
        unsigned int            iocd_size;
        llioc_callback_t        iocd_cb;
        unsigned int            iocd_count;
        unsigned int            iocd_cmd[0];
};

void *ll_iocontrol_register(llioc_callback_t cb, int count, unsigned int *cmd)
{
        unsigned int size;
        struct llioc_data *in_data = NULL;
        ENTRY;

        if (cb == NULL || cmd == NULL ||
            count > LLIOC_MAX_CMD || count < 0)
                RETURN(NULL);

        size = sizeof(*in_data) + count * sizeof(unsigned int);
        OBD_ALLOC(in_data, size);
        if (in_data == NULL)
                RETURN(NULL);

        memset(in_data, 0, sizeof(*in_data));
        in_data->iocd_size = size;
        in_data->iocd_cb = cb;
        in_data->iocd_count = count;
        memcpy(in_data->iocd_cmd, cmd, sizeof(unsigned int) * count);

        down_write(&llioc.ioc_sem);
        list_add_tail(&in_data->iocd_list, &llioc.ioc_head);
        up_write(&llioc.ioc_sem);

        RETURN(in_data);
}

void ll_iocontrol_unregister(void *magic)
{
        struct llioc_data *tmp;

        if (magic == NULL)
                return;

        down_write(&llioc.ioc_sem);
        list_for_each_entry(tmp, &llioc.ioc_head, iocd_list) {
                if (tmp == magic) {
                        unsigned int size = tmp->iocd_size;

                        list_del(&tmp->iocd_list);
                        up_write(&llioc.ioc_sem);

                        OBD_FREE(tmp, size);
                        return;
                }
        }
        up_write(&llioc.ioc_sem);

        CWARN("didn't find iocontrol register block with magic: %p\n", magic);
}

EXPORT_SYMBOL(ll_iocontrol_register);
EXPORT_SYMBOL(ll_iocontrol_unregister);

enum llioc_iter ll_iocontrol_call(struct inode *inode, struct file *file,
                        unsigned int cmd, unsigned long arg, int *rcp)
{
        enum llioc_iter ret = LLIOC_CONT;
        struct llioc_data *data;
        int rc = -EINVAL, i;

        down_read(&llioc.ioc_sem);
        list_for_each_entry(data, &llioc.ioc_head, iocd_list) {
                for (i = 0; i < data->iocd_count; i++) {
                        if (cmd != data->iocd_cmd[i])
                                continue;

                        ret = data->iocd_cb(inode, file, cmd, arg, data, &rc);
                        break;
                }

                if (ret == LLIOC_STOP)
                        break;
        }
        up_read(&llioc.ioc_sem);

        if (rcp)
                *rcp = rc;
        return ret;
}<|MERGE_RESOLUTION|>--- conflicted
+++ resolved
@@ -255,6 +255,7 @@
         CDEBUG(D_VFSTRACE, "VFS Op:inode=%lu/%u(%p)\n", inode->i_ino,
                inode->i_generation, inode);
 
+
         if (inode->i_sb->s_root != file->f_dentry)
                 ll_stats_ops_tally(sbi, LPROC_LL_RELEASE, 1);
         fd = LUSTRE_FPRIVATE(file);
@@ -277,10 +278,6 @@
         lli->lli_async_rc = 0;
 
         rc = ll_mdc_close(sbi->ll_mdc_exp, inode, file);
-
-        if (OBD_FAIL_TIMEOUT_MS(OBD_FAIL_PTLRPC_DUMP_LOG, obd_fail_val))
-                libcfs_debug_dumplog();
-
         RETURN(rc);
 }
 
@@ -334,12 +331,12 @@
                 GOTO(out, rc);
         }
 
+        if (itp->d.lustre.it_lock_mode)
+                mdc_set_lock_data(&itp->d.lustre.it_lock_handle,
+                                  inode);
+
         rc = ll_prep_inode(sbi->ll_osc_exp, &file->f_dentry->d_inode,
                            req, DLM_REPLY_REC_OFF, NULL);
-        if (itp->d.lustre.it_lock_mode)
-                mdc_set_lock_data(&itp->d.lustre.it_lock_handle,
-                                  inode, NULL);
-
 out:
         ptlrpc_req_finished(itp->d.lustre.it_data);
         it_clear_disposition(itp, DISP_ENQ_COMPLETE);
@@ -430,12 +427,29 @@
                 RETURN(-ENOMEM);
 
         if (S_ISDIR(inode->i_mode)) {
+again:
                 spin_lock(&lli->lli_lock);
                 if (lli->lli_opendir_key == NULL && lli->lli_opendir_pid == 0) {
                         LASSERT(lli->lli_sai == NULL);
                         lli->lli_opendir_key = fd;
                         lli->lli_opendir_pid = cfs_curproc_pid();
                         opendir_set = 1;
+                } else if (unlikely(lli->lli_opendir_pid == cfs_curproc_pid() &&
+                                    lli->lli_opendir_key != NULL)) {
+                        /* Two cases for this:
+                         * (1) The same process open such directory many times.
+                         * (2) The old process opened the directory, and exited
+                         *     before its children processes. Then new process
+                         *     with the same pid opens such directory before the
+                         *     old process's children processes exit.
+                         * reset stat ahead for such cases. */
+                        spin_unlock(&lli->lli_lock);
+                        CDEBUG(D_INFO, "Conflict statahead for %.*s %lu/%u"
+                               " reset it.\n", file->f_dentry->d_name.len,
+                               file->f_dentry->d_name.name,
+                               inode->i_ino, inode->i_generation);
+                        ll_stop_statahead(inode, lli->lli_opendir_key);
+                        goto again;
                 }
                 spin_unlock(&lli->lli_lock);
         }
@@ -464,19 +478,8 @@
                  * already? XXX - NFS implications? */
                 oit.it_flags &= ~O_EXCL;
 
-                /* bug20584, if "it_flags" contains O_CREAT, the file will be
-                 * created if necessary, then "IT_CREAT" should be set to keep
-                 * consistent with it */
-                if (oit.it_flags & O_CREAT)
-                        oit.it_op |= IT_CREAT;
-
                 it = &oit;
         }
-
-        if (ll_i2sbi(inode)->ll_direct_io_default &&
-            !S_ISDIR(inode->i_mode) &&
-            !(it->it_flags & FMODE_EXEC))
-                file->f_flags |= O_DIRECT;
 
 restart:
         /* Let's see if we have file open on MDS already. */
@@ -530,6 +533,9 @@
                                 ll_file_data_put(fd);
                                 GOTO(out_openerr, rc);
                         }
+
+                        mdc_set_lock_data(&it->d.lustre.it_lock_handle,
+                                          file->f_dentry->d_inode);
                         goto restart;
                 }
 
@@ -1105,7 +1111,7 @@
             (sbi->ll_flags & LL_SBI_NOLCK))
                 RETURN(0);
 
-        rc = obd_cancel(sbi->ll_osc_exp, lsm, mode, lockh, 0, 0);
+        rc = obd_cancel(sbi->ll_osc_exp, lsm, mode, lockh);
 
         RETURN(rc);
 }
@@ -1139,28 +1145,15 @@
                        sbi->ll_lco.lco_flags);
                 RETURN(0);
         }
-
         if (fd && (fd->fd_flags & LL_FILE_IGNORE_LOCK))
                 RETURN(0);
 
-<<<<<<< HEAD
-        /* server-side locking for dio unless LL_FILE_LOCKED_DIRECTIO */
-        if ((file->f_flags & O_DIRECT) &&
-            !(fd && (fd->fd_flags & LL_FILE_LOCKED_DIRECTIO)))
-                RETURN(1);
-
-        /* server-side locking for cached I/O with LL_FILE_LOCKLESS_IO */
-        if (!(file->f_flags & O_DIRECT) &&
-            fd && fd->fd_flags & LL_FILE_LOCKLESS_IO)
-                RETURN(1);
-=======
 #if 0
         /* disabled for now, see bug 20219 */
         /* server-side locking for dio */
         if (file->f_flags & O_DIRECT)
                 RETURN(1);
 #endif
->>>>>>> 979784ac
 
         if (test_bit(LLI_F_CONTENDED, &lli->lli_flags)) {
                 cfs_time_t cur_time = cfs_time_current();
@@ -1280,8 +1273,9 @@
         return 0;
 }
 
-static int ll_get_short_lock(struct page *page, int rw, obd_off start,
-                             obd_off end, struct lustre_handle *lockh)
+static int ll_reget_short_lock(struct page *page, int rw,
+                               obd_off start, obd_off end,
+                               void **cookie)
 {
         struct ll_async_page *llap;
         struct obd_export *exp;
@@ -1297,13 +1291,13 @@
         if (llap == NULL)
                 RETURN(0);
 
-        RETURN(obd_get_lock(exp, ll_i2info(inode)->lli_smd,
-                            &llap->llap_cookie, rw, start, end, lockh,
-                            OBD_FAST_LOCK));
+        RETURN(obd_reget_short_lock(exp, ll_i2info(inode)->lli_smd,
+                                    &llap->llap_cookie, rw, start, end,
+                                    cookie));
 }
 
 static void ll_release_short_lock(struct inode *inode, obd_off end,
-                                  struct lustre_handle *lockh, int rw)
+                                  void *cookie, int rw)
 {
         struct obd_export *exp;
         int rc;
@@ -1312,9 +1306,8 @@
         if (exp == NULL)
                 return;
 
-        rc = obd_cancel(exp, ll_i2info(inode)->lli_smd,
-                        rw = OBD_BRW_READ ? LCK_PR : LCK_PW, lockh,
-                        OBD_FAST_LOCK, end);
+        rc = obd_release_short_lock(exp, ll_i2info(inode)->lli_smd, end,
+                                    cookie, rw);
         if (rc < 0)
                 CERROR("unlock failed (%d)\n", rc);
 }
@@ -1323,8 +1316,7 @@
                                         obd_off ppos, obd_off end,
                                         const struct iovec *iov,
                                         unsigned long nr_segs,
-                                        struct lustre_handle *lockh,
-                                        int rw)
+                                        void **cookie, int rw)
 {
         int rc = 0, seg;
         struct page *page;
@@ -1341,7 +1333,7 @@
         page = find_lock_page(file->f_dentry->d_inode->i_mapping,
                               ppos >> CFS_PAGE_SHIFT);
         if (page) {
-                if (ll_get_short_lock(page, rw, ppos, end, lockh))
+                if (ll_reget_short_lock(page, rw, ppos, end, cookie))
                         rc = 1;
 
                 unlock_page(page);
@@ -1353,22 +1345,27 @@
 }
 
 static inline void ll_file_put_fast_lock(struct inode *inode, obd_off end,
-                                         struct lustre_handle *lockh, int rw)
-{
-        ll_release_short_lock(inode, end, lockh, rw);
-}
+                                         void *cookie, int rw)
+{
+        ll_release_short_lock(inode, end, cookie, rw);
+}
+
+enum ll_lock_style {
+        LL_LOCK_STYLE_NOLOCK   = 0,
+        LL_LOCK_STYLE_FASTLOCK = 1,
+        LL_LOCK_STYLE_TREELOCK = 2
+};
 
 static inline int ll_file_get_lock(struct file *file, obd_off ppos,
                                    obd_off end, const struct iovec *iov,
-                                   unsigned long nr_segs,
-                                   struct lustre_handle *lockh,
+                                   unsigned long nr_segs, void **cookie,
                                    struct ll_lock_tree *tree, int rw)
 {
         int rc;
 
         ENTRY;
 
-        if (ll_file_get_fast_lock(file, ppos, end, iov, nr_segs, lockh, rw))
+        if (ll_file_get_fast_lock(file, ppos, end, iov, nr_segs, cookie, rw))
                 RETURN(LL_LOCK_STYLE_FASTLOCK);
 
         rc = ll_file_get_tree_lock_iov(tree, file, iov, nr_segs,
@@ -1387,8 +1384,8 @@
 
 static inline void ll_file_put_lock(struct inode *inode, obd_off end,
                                     enum ll_lock_style lock_style,
-                                    struct lustre_handle *lockh,
-                                    struct ll_lock_tree *tree, int rw)
+                                    void *cookie, struct ll_lock_tree *tree,
+                                    int rw)
 
 {
         switch (lock_style) {
@@ -1396,7 +1393,7 @@
                 ll_tree_unlock(tree);
                 break;
         case LL_LOCK_STYLE_FASTLOCK:
-                ll_file_put_fast_lock(inode, end, lockh, rw);
+                ll_file_put_fast_lock(inode, end, cookie, rw);
                 break;
         default:
                 CERROR("invalid locking style (%d)\n", lock_style);
@@ -1418,16 +1415,18 @@
         struct ll_inode_info *lli = ll_i2info(inode);
         struct lov_stripe_md *lsm = lli->lli_smd;
         struct ll_sb_info *sbi = ll_i2sbi(inode);
-        struct ll_thread_data ltd = { 0 };
+        struct ll_lock_tree tree;
         struct ost_lvb lvb;
         struct ll_ra_read bead;
         int ra = 0;
         obd_off end;
         ssize_t retval, chunk, sum = 0;
+        int lock_style;
         struct iovec *iov_copy = NULL;
         unsigned long nrsegs_copy, nrsegs_orig = 0;
         size_t count, iov_offset = 0;
         __u64 kms;
+        void *cookie;
         ENTRY;
 
         count = ll_file_get_iov_count(iov, &nr_segs);
@@ -1477,14 +1476,7 @@
                 RETURN(sum);
         }
 
-        ltd.ltd_magic = LTD_MAGIC;
-        ll_td_set(&ltd);
 repeat:
-<<<<<<< HEAD
-        memset(&ltd, 0, sizeof(ltd));
-        ltd.ltd_magic = LTD_MAGIC;
-=======
->>>>>>> 979784ac
         if (sbi->ll_max_rw_chunk != 0 && !(file->f_flags & O_DIRECT)) {
                 /* first, let's know the end of the current stripe */
                 end = *ppos;
@@ -1524,14 +1516,13 @@
 
         down_read(&lli->lli_truncate_rwsem); /* Bug 18233 */
 
-        ltd.lock_style = ll_file_get_lock(file, (obd_off)(*ppos), end,
-                                          iov_copy, nrsegs_copy,
-                                          &ltd.u.lockh, &ltd.u.tree,
-                                          OBD_BRW_READ);
-        if (ltd.lock_style < 0 || ltd.lock_style == LL_LOCK_STYLE_NOLOCK)
+        lock_style = ll_file_get_lock(file, (obd_off)(*ppos), end,
+                                      iov_copy, nrsegs_copy, &cookie, &tree,
+                                      OBD_BRW_READ);
+        if (lock_style < 0 || lock_style == LL_LOCK_STYLE_NOLOCK)
                 up_read(&lli->lli_truncate_rwsem);
-        if (ltd.lock_style < 0)
-                GOTO(out, retval = ltd.lock_style);
+        if (lock_style < 0)
+                GOTO(out, retval = lock_style);
 
         ll_inode_size_lock(inode, 1);
         /*
@@ -1562,10 +1553,9 @@
                 ll_inode_size_unlock(inode, 1);
                 retval = ll_glimpse_size(inode, LDLM_FL_BLOCK_GRANTED);
                 if (retval) {
-                        if (ltd.lock_style != LL_LOCK_STYLE_NOLOCK) {
-                                ll_file_put_lock(inode, end, ltd.lock_style,
-                                                 &ltd.u.lockh, &ltd.u.tree,
-                                                 OBD_BRW_READ);
+                        if (lock_style != LL_LOCK_STYLE_NOLOCK) {
+                                ll_file_put_lock(inode, end, lock_style,
+                                                 cookie, &tree, OBD_BRW_READ);
                                 up_read(&lli->lli_truncate_rwsem);
                         }
                         goto out;
@@ -1579,12 +1569,9 @@
 
                         if ((size == 0 && cur_index != 0) ||
                             (((size - 1) >> CFS_PAGE_SHIFT) < cur_index)) {
-                                if (ltd.lock_style != LL_LOCK_STYLE_NOLOCK) {
-
-                                        ll_file_put_lock(inode, end,
-                                                         ltd.lock_style,
-                                                         &ltd.u.lockh,
-                                                         &ltd.u.tree,
+                                if (lock_style != LL_LOCK_STYLE_NOLOCK) {
+                                        ll_file_put_lock(inode, end, lock_style,
+                                                         cookie, &tree,
                                                          OBD_BRW_READ);
                                         up_read(&lli->lli_truncate_rwsem);
                                 }
@@ -1608,8 +1595,7 @@
                inode->i_ino, chunk, *ppos, i_size_read(inode));
 
         /* turn off the kernel's read-ahead */
-        if (ltd.lock_style != LL_LOCK_STYLE_NOLOCK) {
-                struct ost_lvb *xtimes;
+        if (lock_style != LL_LOCK_STYLE_NOLOCK) {
                 /* read under locks
                  *
                  * 1. update inode's atime as long as concurrent stat
@@ -1617,22 +1603,14 @@
                  *
                  * 2. update lsm so that next stat (via
                  * ll_glimpse_size) could get correct values in lsm */
-                OBD_ALLOC_PTR(xtimes);
-                if (NULL == xtimes) {
-                        ll_file_put_lock(inode, end, ltd.lock_style,
-                                         &ltd.u.lockh, &ltd.u.tree,
-                                         OBD_BRW_READ);
-                        up_read(&lli->lli_truncate_rwsem);
-                        GOTO(out, retval = -ENOMEM);
-                }
+                struct ost_lvb xtimes;
 
                 lov_stripe_lock(lsm);
                 LTIME_S(inode->i_atime) = LTIME_S(CURRENT_TIME);
-                xtimes->lvb_atime = LTIME_S(inode->i_atime);
-                obd_update_lvb(sbi->ll_osc_exp, lsm, xtimes,
+                xtimes.lvb_atime = LTIME_S(inode->i_atime);
+                obd_update_lvb(sbi->ll_osc_exp, lsm, &xtimes,
                                OBD_MD_FLATIME);
                 lov_stripe_unlock(lsm);
-                OBD_FREE_PTR(xtimes);
 
                 file->f_ra.ra_pages = 0;
                 /* initialize read-ahead window once per syscall */
@@ -1649,18 +1627,17 @@
                 retval = generic_file_aio_read(iocb, iov_copy, nrsegs_copy,
                                                *ppos);
 #endif
-                ll_file_put_lock(inode, end, ltd.lock_style, &ltd.u.lockh,
-                                 &ltd.u.tree, OBD_BRW_READ);
+                ll_file_put_lock(inode, end, lock_style, cookie,
+                                 &tree, OBD_BRW_READ);
                 up_read(&lli->lli_truncate_rwsem);
         } else {
-                file_accessed(file);
-                retval = ll_direct_IO(READ, file, iov_copy, *ppos, nr_segs, 0);
-                if (retval > 0) {
-                        lprocfs_counter_add(sbi->ll_stats,
-                                            LPROC_LL_LOCKLESS_READ,
-                                            (long)retval);
-                        *ppos += retval;
-                }
+                /* lockless read
+                 *
+                 * current time will get into request as atime
+                 * (lustre/osc/osc_request.c:osc_build_request())
+                 */
+                retval = ll_file_lockless_io(file, iov_copy, nrsegs_copy, ppos,
+                                             READ, chunk);
         }
         ll_rw_stats_tally(sbi, current->pid, file, count, 0);
         if (retval > 0) {
@@ -1671,7 +1648,6 @@
         }
 
  out:
-        ll_td_set(NULL);
         if (ra != 0)
                 ll_ra_read_ex(file, &bead);
         retval = (sum > 0) ? sum : retval;
@@ -1703,56 +1679,6 @@
 #endif
 }
 
-/* iov_shorten from linux kernel */
-static unsigned long ll_iov_shorten(struct iovec *iov,
-                                    unsigned long nr_segs,
-                                    size_t to)
-{
-        unsigned long seg = 0;
-        size_t len = 0;
-
-        while (seg < nr_segs) {
-                seg++;
-                if (len + iov->iov_len >= to) {
-                        iov->iov_len = to - len;
-                        break;
-                }
-                len += iov->iov_len;
-                iov++;
-        }
-        return seg;
-}
-
-/* 2.6.22 and 2.6.27 export this as generic_segment_checks */
-static int ll_generic_segment_checks(const struct iovec *iov,
-                                     unsigned long *nr_segs,
-                                     size_t *count,
-                                     int access_flags)
-{
-        unsigned long   seg;
-        size_t cnt = 0;
-        for (seg = 0; seg < *nr_segs; seg++) {
-                const struct iovec *iv = &iov[seg];
-
-                /*
-                 * If any segment has a negative length, or the cumulative
-                 * length ever wraps negative then return -EINVAL.
-                 */
-                cnt += iv->iov_len;
-                if (unlikely((ssize_t)(cnt|iv->iov_len) < 0))
-                        return -EINVAL;
-                if (access_ok(access_flags, iv->iov_base, iv->iov_len))
-                        continue;
-                if (seg == 0)
-                        return -EFAULT;
-                *nr_segs = seg;
-                cnt -= iv->iov_len;  /* This segment is no good */
-                break;
-        }
-        *count = cnt;
-        return 0;
-}
-
 /*
  * Write to a file (through the page cache).
  */
@@ -1770,7 +1696,7 @@
         struct inode *inode = file->f_dentry->d_inode;
         struct ll_sb_info *sbi = ll_i2sbi(inode);
         struct lov_stripe_md *lsm = ll_i2info(inode)->lli_smd;
-        struct ll_thread_data ltd = { 0 };
+        struct ll_lock_tree tree;
         loff_t maxbytes = ll_file_maxbytes(inode);
         loff_t lock_start, lock_end, end;
         ssize_t retval, chunk, sum = 0;
@@ -1778,8 +1704,6 @@
         struct iovec *iov_copy = NULL;
         unsigned long nrsegs_copy, nrsegs_orig = 0;
         size_t count, iov_offset = 0;
-        int got_write_sem = 0;
-        struct ll_file_data *fd = LUSTRE_FPRIVATE(file);
         ENTRY;
 
         count = ll_file_get_iov_count(iov, &nr_segs);
@@ -1802,18 +1726,10 @@
         LASSERT(ll_i2info(inode)->lli_smd != NULL);
 
         /* signal(7) specifies that write(2) and writev(2) should be restarted */
-        if (!(fd->fd_flags & LL_FILE_IGNORE_LOCK)) {
-                got_write_sem = 1;
-                if (down_interruptible(&ll_i2info(inode)->lli_write_sem))
-                        RETURN(-ERESTARTSYS);
-        }
-
-        ltd.ltd_magic = LTD_MAGIC;
-        ll_td_set(&ltd);
+        if (down_interruptible(&ll_i2info(inode)->lli_write_sem))
+                RETURN(-ERESTARTSYS);
+
 repeat:
-        memset(&ltd, 0, sizeof(ltd));
-        ltd.ltd_magic = LTD_MAGIC;
-
         chunk = 0; /* just to fix gcc's warning */
         end = *ppos + count - 1;
 
@@ -1822,7 +1738,7 @@
                 lock_end = OBD_OBJECT_EOF;
                 iov_copy = (struct iovec *)iov;
                 nrsegs_copy = nr_segs;
-        } else if (sbi->ll_max_rw_chunk != 0 && !(file->f_flags & O_DIRECT)) {
+        } else if (sbi->ll_max_rw_chunk != 0) {
                 /* first, let's know the end of the current stripe */
                 end = *ppos;
                 obd_extent_calc(sbi->ll_osc_exp, lsm, OBD_CALC_STRIPE_END,
@@ -1861,7 +1777,7 @@
                 nrsegs_copy = nr_segs;
         }
 
-        tree_locked = ll_file_get_tree_lock_iov(&ltd.u.tree, file, iov_copy,
+        tree_locked = ll_file_get_tree_lock_iov(&tree, file, iov_copy,
                                                 nrsegs_copy,
                                                 (obd_off)lock_start,
                                                 (obd_off)lock_end,
@@ -1890,7 +1806,6 @@
         CDEBUG(D_INFO, "Writing inode %lu, "LPSZ" bytes, offset %Lu\n",
                inode->i_ino, chunk, *ppos);
         if (tree_locked) {
-                struct ost_lvb *xtimes;
                 /* write under locks
                  *
                  * 1. update inode's mtime and ctime as long as
@@ -1899,21 +1814,16 @@
                  *
                  * 2. update lsm so that next stat (via
                  * ll_glimpse_size) could get correct values in lsm */
-                OBD_ALLOC_PTR(xtimes);
-                if (NULL == xtimes)
-                        GOTO(out_unlock, retval = -ENOMEM);
+                struct ost_lvb xtimes;
 
                 lov_stripe_lock(lsm);
                 LTIME_S(inode->i_mtime) = LTIME_S(CURRENT_TIME);
                 LTIME_S(inode->i_ctime) = LTIME_S(CURRENT_TIME);
-                xtimes->lvb_mtime = LTIME_S(inode->i_mtime);
-                xtimes->lvb_ctime = LTIME_S(inode->i_ctime);
-                obd_update_lvb(sbi->ll_osc_exp, lsm, xtimes,
+                xtimes.lvb_mtime = LTIME_S(inode->i_mtime);
+                xtimes.lvb_ctime = LTIME_S(inode->i_ctime);
+                obd_update_lvb(sbi->ll_osc_exp, lsm, &xtimes,
                                OBD_MD_FLMTIME | OBD_MD_FLCTIME);
                 lov_stripe_unlock(lsm);
-                OBD_FREE_PTR(xtimes);
-
-                ltd.lock_style = LL_LOCK_STYLE_TREELOCK;
 
 #ifdef HAVE_FILE_WRITEV
                 retval = generic_file_writev(file, iov_copy, nrsegs_copy, ppos);
@@ -1922,44 +1832,19 @@
                                                 *ppos);
 #endif
         } else {
-                size_t ocount, ncount;
-
-                retval = ll_generic_segment_checks(iov_copy, &nrsegs_copy,
-                                                   &ocount, VERIFY_READ);
-                if (retval)
-                        GOTO(out, retval);
-
-                ncount = ocount;
-
-                retval = generic_write_checks(file, ppos, &ncount, 0);
-                if (retval)
-                        GOTO(out, retval);
-
-                if (unlikely(ocount != ncount)) {
-                        /* we are allowed to modify the original iov too */
-                        nrsegs_copy = ll_iov_shorten(iov_copy, nrsegs_copy,
-                                                     ncount);
-                        chunk = 0; /* no repetition after the short write */
-                }
-
-                retval = ll_remove_suid(file, file->f_vfsmnt);
-                if (retval)
-                        GOTO(out, retval);
-
-                ll_update_time(file);
-                retval = ll_direct_IO(WRITE, file, iov_copy, *ppos, nr_segs, 0);
-                if (retval > 0) {
-                        lprocfs_counter_add(sbi->ll_stats,
-                                            LPROC_LL_LOCKLESS_WRITE,
-                                            (long)retval);
-                        *ppos += retval;
-                }
+                /* lockless write
+                 *
+                 * current time will get into request as mtime and
+                 * ctime (lustre/osc/osc_request.c:osc_build_request())
+                 */
+                retval = ll_file_lockless_io(file, iov_copy, nrsegs_copy,
+                                             ppos, WRITE, chunk);
         }
         ll_rw_stats_tally(ll_i2sbi(inode), current->pid, file, chunk, 1);
 
 out_unlock:
         if (tree_locked)
-                ll_tree_unlock(&ltd.u.tree);
+                ll_tree_unlock(&tree);
 
 out:
         if (retval > 0) {
@@ -1969,10 +1854,8 @@
                         goto repeat;
         }
 
-        if (got_write_sem)
-                up(&ll_i2info(inode)->lli_write_sem);
-
-        ll_td_set(NULL);
+        up(&ll_i2info(inode)->lli_write_sem);
+
         if (iov_copy && iov_copy != iov)
                 OBD_FREE(iov_copy, sizeof(*iov) * nrsegs_orig);
 
@@ -2103,7 +1986,7 @@
 }
 #endif
 
-/* change based on
+/* change based on 
  * http://git.kernel.org/?p=linux/kernel/git/torvalds/linux-2.6.git;a=commit;h=f0930fffa99e7fe0a0c4b6c7d9a244dc88288c27
  */
 #ifdef HAVE_KERNEL_SPLICE_READ
@@ -2776,7 +2659,7 @@
         RETURN(rc);
 }
 
-int ll_do_fiemap(struct inode *inode, struct ll_user_fiemap *fiemap,
+int ll_fiemap(struct inode *inode, struct ll_user_fiemap *fiemap,
               int num_bytes)
 {
         struct obd_export *exp = ll_i2obdexp(inode);
@@ -2911,7 +2794,7 @@
                                 GOTO(error, rc);
                 }
 
-                rc = ll_do_fiemap(inode, fiemap_s, num_bytes);
+                rc = ll_fiemap(inode, fiemap_s, num_bytes);
                 if (rc)
                         GOTO(error, rc);
 
@@ -2966,13 +2849,6 @@
                 if (copy_to_user((void *)arg, obd->obd_name,
                                 strlen(obd->obd_name) + 1))
                         RETURN (-EFAULT);
-                RETURN(0);
-        }
-        case LL_IOC_PATH2FID: {
-                if (copy_to_user((void *)arg, ll_inode_lu_fid(inode),
-                                 sizeof(struct lu_fid)))
-                        RETURN(-EFAULT);
-
                 RETURN(0);
         }
 
@@ -3272,13 +3148,12 @@
         return 0;
 }
 
-int __ll_inode_revalidate_it(struct dentry *dentry, struct lookup_intent *it,
-                             __u64 ibits)
+int ll_inode_revalidate_it(struct dentry *dentry, struct lookup_intent *it)
 {
         struct inode *inode = dentry->d_inode;
         struct ptlrpc_request *req = NULL;
         struct obd_export *exp;
-        int rc = 0;
+        int rc;
         ENTRY;
 
         if (!inode) {
@@ -3328,7 +3203,8 @@
                 }
 
                 ll_lookup_finish_locks(&oit, dentry);
-        } else if (!ll_have_md_lock(dentry->d_inode, ibits)) {
+        } else if (!ll_have_md_lock(dentry->d_inode,
+                                  MDS_INODELOCK_UPDATE|MDS_INODELOCK_LOOKUP)) {
                 struct ll_sb_info *sbi = ll_i2sbi(dentry->d_inode);
                 struct ll_fid fid;
                 obd_valid valid = OBD_MD_FLGETATTR;
@@ -3349,36 +3225,24 @@
 
                 rc = ll_prep_inode(sbi->ll_osc_exp, &inode, req, REPLY_REC_OFF,
                                    NULL);
-        }
-
-out:
-        ptlrpc_req_finished(req);
-        RETURN(rc);
-}
-
-int ll_inode_revalidate_it(struct dentry *dentry, struct lookup_intent *it)
-{
-        struct inode *inode = dentry->d_inode;
-        int rc;
-        ENTRY;
-
-        rc = __ll_inode_revalidate_it(dentry, it, MDS_INODELOCK_UPDATE |
-                                                  MDS_INODELOCK_LOOKUP);
+                if (rc)
+                        GOTO(out, rc);
+        }
 
         /* if object not yet allocated, don't validate size */
-        if (rc == 0 && ll_i2info(inode)->lli_smd == NULL) {
+        if (ll_i2info(inode)->lli_smd == NULL) {
                 LTIME_S(inode->i_atime) = ll_i2info(inode)->lli_lvb.lvb_atime;
                 LTIME_S(inode->i_mtime) = ll_i2info(inode)->lli_lvb.lvb_mtime;
                 LTIME_S(inode->i_ctime) = ll_i2info(inode)->lli_lvb.lvb_ctime;
-                RETURN(0);
+                GOTO(out, rc = 0);
         }
 
         /* ll_glimpse_size will prefer locally cached writes if they extend
          * the file */
-
-        if (rc == 0)
-                rc = ll_glimpse_size(inode, 0);
-
+        rc = ll_glimpse_size(inode, 0);
+
+out:
+        ptlrpc_req_finished(req);
         RETURN(rc);
 }
 
@@ -3424,26 +3288,6 @@
         return ll_getattr_it(mnt, de, &it, stat);
 }
 
-#ifdef HAVE_LINUX_FIEMAP_H
-int ll_fiemap(struct inode *inode, struct fiemap_extent_info *fieinfo,
-                __u64 start, __u64 len)
-{
-        int rc;
-        struct ll_user_fiemap *fiemap = (struct ll_user_fiemap*)(
-                fieinfo->fi_extents_start - sizeof(ll_user_fiemap));
-
-        rc = ll_do_fiemap(inode, fiemap, sizeof(*fiemap) +
-                          fiemap->fm_extent_count *
-                          sizeof(struct ll_fiemap_extent));
-
-        fieinfo->fi_flags = fiemap->fm_flags;
-        fieinfo->fi_extents_mapped = fiemap->fm_mapped_extents;
-
-        return rc;
-}
-#endif
-
-
 static
 int lustre_check_acl(struct inode *inode, int mask)
 {
@@ -3476,28 +3320,11 @@
 int ll_inode_permission(struct inode *inode, int mask)
 #endif
 {
-        int rc = 0;
-        ENTRY;
-
-       /* as root inode are NOT getting validated in lookup operation,
-        * need to do it before permission check. */
-
-        if (inode == inode->i_sb->s_root->d_inode) {
-                struct lookup_intent it = { .it_op = IT_LOOKUP };
-
-                rc = __ll_inode_revalidate_it(inode->i_sb->s_root, &it,
-                                              MDS_INODELOCK_LOOKUP);
-                if (rc)
-                        RETURN(rc);
-        }
-
-        CDEBUG(D_VFSTRACE, "VFS Op:inode=%lu/%u(%p), inode mode %x mask %o\n",
-               inode->i_ino, inode->i_generation, inode, inode->i_mode, mask);
+        CDEBUG(D_VFSTRACE, "VFS Op:inode=%lu/%u(%p), mask %o\n",
+               inode->i_ino, inode->i_generation, inode, mask);
 
         ll_stats_ops_tally(ll_i2sbi(inode), LPROC_LL_INODE_PERM, 1);
-        rc = generic_permission(inode, mask, lustre_check_acl);
-
-        RETURN(rc);
+        return generic_permission(inode, mask, lustre_check_acl);
 }
 #else
 #ifndef HAVE_INODE_PERMISION_2ARGS
@@ -3654,9 +3481,6 @@
         .getxattr       = ll_getxattr,
         .listxattr      = ll_listxattr,
         .removexattr    = ll_removexattr,
-#ifdef  HAVE_LINUX_FIEMAP_H
-        .fiemap         = ll_fiemap,
-#endif
 };
 
 /* dynamic ioctl number support routins */
