/* -*- mode: c; c-basic-offset: 8; indent-tabs-mode: nil; -*-
 * vim:expandtab:shiftwidth=8:tabstop=8:
 *
 * GPL HEADER START
 *
 * DO NOT ALTER OR REMOVE COPYRIGHT NOTICES OR THIS FILE HEADER.
 *
 * This program is free software; you can redistribute it and/or modify
 * it under the terms of the GNU General Public License version 2 only,
 * as published by the Free Software Foundation.
 *
 * This program is distributed in the hope that it will be useful, but
 * WITHOUT ANY WARRANTY; without even the implied warranty of
 * MERCHANTABILITY or FITNESS FOR A PARTICULAR PURPOSE.  See the GNU
 * General Public License version 2 for more details (a copy is included
 * in the LICENSE file that accompanied this code).
 *
 * You should have received a copy of the GNU General Public License
 * version 2 along with this program; If not, see
 * http://www.sun.com/software/products/lustre/docs/GPLv2.pdf
 *
 * Please contact Sun Microsystems, Inc., 4150 Network Circle, Santa Clara,
 * CA 95054 USA or visit www.sun.com if you need additional information or
 * have any questions.
 *
 * GPL HEADER END
 */
/*
 * Copyright  2008 Sun Microsystems, Inc. All rights reserved
 * Use is subject to license terms.
 */
/*
 * This file is part of Lustre, http://www.lustre.org/
 * Lustre is a trademark of Sun Microsystems, Inc.
 *
 * lustre/llite/llite_close.c
 *
 * Lustre Lite routines to issue a secondary close after writeback
 */

#include <linux/module.h>

#define DEBUG_SUBSYSTEM S_LLITE

#include <lustre_lite.h>
#include "llite_internal.h"

#ifdef HAVE_CLOSE_THREAD
/* record that a write is in flight */
void llap_write_pending(struct inode *inode, struct ll_async_page *llap)
{
        struct ll_inode_info *lli = ll_i2info(inode);
        spin_lock(&lli->lli_lock);
        list_add(&llap->llap_pending_write, &lli->lli_pending_write_llaps);
        spin_unlock(&lli->lli_lock);
}

/* record that a write has completed */
void llap_write_complete(struct inode *inode, struct ll_async_page *llap)
{
        struct ll_inode_info *lli = ll_i2info(inode);
        spin_lock(&lli->lli_lock);
        list_del_init(&llap->llap_pending_write);
        spin_unlock(&lli->lli_lock);
}

void ll_open_complete(struct inode *inode)
{
        struct ll_inode_info *lli = ll_i2info(inode);
        spin_lock(&lli->lli_lock);
        lli->lli_send_done_writing = 0;
        spin_unlock(&lli->lli_lock);
}

/* if we close with writes in flight then we want the completion or cancelation
 * of those writes to send a DONE_WRITING rpc to the MDS */
int ll_is_inode_dirty(struct inode *inode)
{
        struct ll_inode_info *lli = ll_i2info(inode);
        int rc = 0;
        ENTRY;

        spin_lock(&lli->lli_lock);
        if (!list_empty(&lli->lli_pending_write_llaps))
                rc = 1;
        spin_unlock(&lli->lli_lock);
        RETURN(rc);
}

void ll_try_done_writing(struct inode *inode)
{
        struct ll_inode_info *lli = ll_i2info(inode);
        struct ll_close_queue *lcq = ll_i2sbi(inode)->ll_lcq;

        spin_lock(&lli->lli_lock);

        if (lli->lli_send_done_writing &&
            list_empty(&lli->lli_pending_write_llaps)) {

                spin_lock(&lcq->lcq_lock);
                if (list_empty(&lli->lli_close_item)) {
                        CDEBUG(D_INODE, "adding inode %lu/%u to close list\n",
                               inode->i_ino, inode->i_generation);
                        igrab(inode);
                        list_add_tail(&lli->lli_close_item, &lcq->lcq_list);
                        wake_up(&lcq->lcq_waitq);
                }
                spin_unlock(&lcq->lcq_lock);
        }

        spin_unlock(&lli->lli_lock);
}

/* The MDS needs us to get the real file attributes, then send a DONE_WRITING */
void ll_queue_done_writing(struct inode *inode)
{
        struct ll_inode_info *lli = ll_i2info(inode);
        ENTRY;

        spin_lock(&lli->lli_lock);
        lli->lli_send_done_writing = 1;
        spin_unlock(&lli->lli_lock);

        ll_try_done_writing(inode);
        EXIT;
}

/* If we know the file size and have the cookies:
 *  - send a DONE_WRITING rpc
 *
 * Otherwise:
 *  - get a whole-file lock
 *  - get the authoritative size and all cookies with GETATTRs
 *  - send a DONE_WRITING rpc
 */
static void ll_close_done_writing(struct inode *inode)
{
        struct ll_inode_info *lli = ll_i2info(inode);
        ldlm_policy_data_t policy = { .l_extent = {0, OBD_OBJECT_EOF } };
        struct lustre_handle lockh = { 0 };
        struct obdo obdo;
<<<<<<< HEAD
        struct mdc_op_data data = { { 0 } };
=======
>>>>>>> 03b71240
        obd_flag valid;
        int rc, ast_flags = 0;
        ENTRY;

        memset(&obdo, 0, sizeof(obdo));
        if (test_bit(LLI_F_HAVE_OST_SIZE_LOCK, &lli->lli_flags))
                goto rpc;

        rc = ll_extent_lock(NULL, inode, lli->lli_smd, LCK_PW, &policy, &lockh,
                            ast_flags);
        if (rc != 0) {
                CERROR("lock acquisition failed (%d): unable to send "
                       "DONE_WRITING for inode %lu/%u\n", rc, inode->i_ino,
                       inode->i_generation);
                GOTO(out, rc);
        }

        rc = ll_lsm_getattr(ll_i2obdexp(inode), lli->lli_smd, &obdo);
        if (rc) {
                CERROR("inode_getattr failed (%d): unable to send DONE_WRITING "
                       "for inode %lu/%u\n", rc, inode->i_ino,
                       inode->i_generation);
                ll_extent_unlock(NULL, inode, lli->lli_smd, LCK_PW, &lockh);
                GOTO(out, rc);
        }

        obdo_refresh_inode(inode, &obdo, valid);

        CDEBUG(D_INODE, "objid "LPX64" size %Lu, blocks %lu, blksize %lu\n",
               lli->lli_smd->lsm_object_id, i_size_read(inode), inode->i_blocks,
               1<<inode->i_blkbits);

        set_bit(LLI_F_HAVE_OST_SIZE_LOCK, &lli->lli_flags);

        rc = ll_extent_unlock(NULL, inode, lli->lli_smd, LCK_PW, &lockh);
        if (rc != ELDLM_OK)
                CERROR("unlock failed (%d)?  proceeding anyways...\n", rc);

 rpc:
        obdo.o_id = inode->i_ino;
        obdo.o_size = i_size_read(inode);
        obdo.o_blocks = inode->i_blocks;
        obdo.o_valid = OBD_MD_FLID | OBD_MD_FLSIZE | OBD_MD_FLBLOCKS;

<<<<<<< HEAD
        ll_inode2fid(&data.fid1, inode);
        rc = mdc_done_writing(ll_i2sbi(inode)->ll_mdc_exp, &data, &obdo);
=======
        rc = mdc_done_writing(ll_i2sbi(inode)->ll_mdc_exp, &obdo);
>>>>>>> 03b71240
 out:
}


static struct ll_inode_info *ll_close_next_lli(struct ll_close_queue *lcq)
{
        struct ll_inode_info *lli = NULL;

        spin_lock(&lcq->lcq_lock);

        if (lcq->lcq_list.next == NULL)
                lli = ERR_PTR(-1);
        else if (!list_empty(&lcq->lcq_list)) {
                lli = list_entry(lcq->lcq_list.next, struct ll_inode_info,
                                 lli_close_item);
                list_del(&lli->lli_close_item);
        }

        spin_unlock(&lcq->lcq_lock);
        return lli;
}
#else
static struct ll_inode_info *ll_close_next_lli(struct ll_close_queue *lcq)
{
        if (lcq->lcq_list.next == NULL)
                return ERR_PTR(-1);

	return NULL;
}
#endif

static int ll_close_thread(void *arg)
{
        struct ll_close_queue *lcq = arg;
        ENTRY;

        {
                char name[CFS_CURPROC_COMM_MAX];
                snprintf(name, sizeof(name) - 1, "ll_close");
                cfs_daemonize(name);
        }
        
        complete(&lcq->lcq_comp);

        while (1) {
                struct l_wait_info lwi = { 0 };
                struct ll_inode_info *lli;
                //struct inode *inode;

                l_wait_event_exclusive(lcq->lcq_waitq,
                                       (lli = ll_close_next_lli(lcq)) != NULL,
                                       &lwi);
                if (IS_ERR(lli))
                        break;

                //inode = ll_info2i(lli);
                //ll_close_done_writing(inode);
                //iput(inode);
        }

        complete(&lcq->lcq_comp);
        RETURN(0);
}

int ll_close_thread_start(struct ll_close_queue **lcq_ret)
{
        struct ll_close_queue *lcq;
        pid_t pid;

        OBD_FAIL_RETURN(OBD_FAIL_LDLM_CLOSE_THREAD, -EINTR);
        OBD_ALLOC(lcq, sizeof(*lcq));
        if (lcq == NULL)
                return -ENOMEM;

        spin_lock_init(&lcq->lcq_lock);
        INIT_LIST_HEAD(&lcq->lcq_list);
        init_waitqueue_head(&lcq->lcq_waitq);
        init_completion(&lcq->lcq_comp);

        pid = kernel_thread(ll_close_thread, lcq, 0);
        if (pid < 0) {
                OBD_FREE(lcq, sizeof(*lcq));
                return pid;
        }

        wait_for_completion(&lcq->lcq_comp);
        *lcq_ret = lcq;
        return 0;
}

void ll_close_thread_shutdown(struct ll_close_queue *lcq)
{
        init_completion(&lcq->lcq_comp);
        lcq->lcq_list.next = NULL;
        wake_up(&lcq->lcq_waitq);
        wait_for_completion(&lcq->lcq_comp);
        OBD_FREE(lcq, sizeof(*lcq));
}<|MERGE_RESOLUTION|>--- conflicted
+++ resolved
@@ -139,10 +139,6 @@
         ldlm_policy_data_t policy = { .l_extent = {0, OBD_OBJECT_EOF } };
         struct lustre_handle lockh = { 0 };
         struct obdo obdo;
-<<<<<<< HEAD
-        struct mdc_op_data data = { { 0 } };
-=======
->>>>>>> 03b71240
         obd_flag valid;
         int rc, ast_flags = 0;
         ENTRY;
@@ -187,12 +183,7 @@
         obdo.o_blocks = inode->i_blocks;
         obdo.o_valid = OBD_MD_FLID | OBD_MD_FLSIZE | OBD_MD_FLBLOCKS;
 
-<<<<<<< HEAD
-        ll_inode2fid(&data.fid1, inode);
-        rc = mdc_done_writing(ll_i2sbi(inode)->ll_mdc_exp, &data, &obdo);
-=======
         rc = mdc_done_writing(ll_i2sbi(inode)->ll_mdc_exp, &obdo);
->>>>>>> 03b71240
  out:
 }
 
