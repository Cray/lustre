--- conflicted
+++ resolved
@@ -1008,65 +1008,10 @@
 		if (OBD_FAIL_CHECK(OBD_FAIL_MDS_OSC_PRECREATE) && ost_idx == 0)
 			continue;
 
-<<<<<<< HEAD
-		rc = lod_statfs_and_check(env, m, ost_idx, sfs);
-		if (rc) {
-			/* this OSP doesn't feel well */
-			continue;
-		}
-
-		/*
-		 * skip full devices
-		 */
-		if (lod_qos_dev_is_full(sfs)) {
-			QOS_DEBUG("#%d is full\n", ost_idx);
-			continue;
-		}
-
-		/*
-		 * We expect number of precreated objects in f_ffree at
-		 * the first iteration, skip OSPs with no objects ready
-		 */
-		if (sfs->os_fprecreated == 0 && speed == 0) {
-			QOS_DEBUG("#%d: precreation is empty\n", ost_idx);
-			continue;
-		}
-
-		/*
-		 * try to use another OSP if this one is degraded
-		 */
-		if (sfs->os_state & OS_STATE_DEGRADED && speed < 2) {
-			QOS_DEBUG("#%d: degraded\n", ost_idx);
-			continue;
-		}
-
-		/*
-		 * do not put >1 objects on a single OST
-		 */
-		if (speed && lod_qos_is_ost_used(env, ost_idx, stripe_idx))
-			continue;
-
-		o = lod_qos_declare_object_on(env, m, ost_idx, th);
-		if (IS_ERR(o)) {
-			CDEBUG(D_OTHER, "can't declare new object on #%u: %d\n",
-			       ost_idx, (int) PTR_ERR(o));
-			rc = PTR_ERR(o);
-			continue;
-		}
-
-		/*
-		 * We've successfully declared (reserved) an object
-		 */
-		lod_qos_ost_in_use(env, stripe_idx, ost_idx);
-		stripe[stripe_idx] = o;
-		stripe_idx++;
-
-=======
 		spin_unlock(&lqr->lqr_alloc);
 		rc = lod_check_and_reserve_ost(env, m, sfs, ost_idx, speed,
 					       &stripe_idx, stripe, th);
 		spin_lock(&lqr->lqr_alloc);
->>>>>>> 6bc366f7
 	}
 	if ((speed < 2) && (stripe_idx < stripe_cnt_min)) {
 		/* Try again, allowing slower OSCs */
