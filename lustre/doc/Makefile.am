--- conflicted
+++ resolved
@@ -48,11 +48,7 @@
 
 MANFILES = lustre.7 lfs.1 mount.lustre.8 mkfs.lustre.8 tunefs.lustre.8 lctl.8 \
 	llverdev.8 llbackup.8 llapi_quotactl.3 llobdstat.8 llstat.8 plot-llstat.8 \
-<<<<<<< HEAD
-	l_getgroups.8 lst.8 routerstat.8
-=======
 	l_getgroups.8 lst.8 routerstat.8 lshowmount.8 ll_recover_lost_found_objs.8
->>>>>>> 03b71240
 if UTILS
 man_MANS = $(MANFILES)
 endif
