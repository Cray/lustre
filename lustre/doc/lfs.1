--- conflicted
+++ resolved
@@ -17,28 +17,17 @@
         \fB[[!] --uid|-u N] [[!] --user|-U <name>]
         \fB<dirname|filename>\fR
 .br
-.B lfs osts
-.br
 .B lfs getstripe [--obd|-O <uuid>] [--quiet|-q] [--verbose|-v] 
-        \fB[--recursive|-r] <dirname|filename>\fR
+              \fB[--recursive|-r] <dirname|filename>\fR
 .br
 .B lfs setstripe [--size|-s stripe-size] [--count|-c stripe-cnt]
-        \fB[--offset|-o start-ost] [--pool|-p pool-name]
-        \fB<dir|filename>\fR
-.br
-.B lfs setstripe -d <dir>
-.br
-.B lfs poollist <filesystem>[.<pool>] | <pathname>
-.br
-.B lfs quota [-v] [-o obd_uuid] [-u|-g] <username|groupname> <filesystem>
-.br
-.B lfs quota <filesystem>
-.br
-.B lfs quota -t [-u|-g] <filesystem>
+              \fB[--index|-i start-ost] <filename|dirname>\fR
+.br
+.B lfs setstripe -d <dirname>
+.br
+.B lfs quotachown [-i] <filesystem>
 .br
 .B lfs quotacheck [-ug] <filesystem>
-.br
-.B lfs quotachown [-i] <filesystem>
 .br
 .B lfs quotaon [-ugf] <filesystem>
 .br
@@ -51,7 +40,6 @@
              \fB[--block-hardlimit <block-hardlimit>]
              \fB[--inode-softlimit <inode-softlimit>]
              \fB[--inode-hardlimit <inode-hardlimit>]
-<<<<<<< HEAD
              \fB<filesystem>\fR
 .br
 .B lfs setquota [-u|--user|-g|--group] <username|groupname>
@@ -63,18 +51,6 @@
              \fB[--block-grace <block-grace>]
              \fB[--inode-grace <inode-grace>]
              \fB<filesystem>\fR
-=======
-             \fB<filesystem>\fR
-.br
-.B lfs setquota [-u|--user|-g|--group] <username|groupname>
-             \fB[-b <block-softlimit>] [-B <block-hardlimit>]
-             \fB[-i <inode-softlimit>] [-I <inode-hardlimit>]
-             \fB<filesystem>\fR
-.br
-.B lfs setquota -t [-u|-g]
-             \fB[--block-grace <block-grace>]
-             \fB[--inode-grace <inode-grace>]
-             \fB<filesystem>\fR
 .br
 .B lfs setquota -t [-u|-g]
              \fB[-b <block-grace>] [-i <inode-grace>]
@@ -84,16 +60,13 @@
 .B lfs quota [-v] [-o obd_uuid] [-u|-g] <username|groupname> <filesystem>
 .br
 .B lfs quota <filesystem>
->>>>>>> 03b71240
-.br
-.B lfs setquota -t [-u|-g]
-             \fB[-b <block-grace>] [-i <inode-grace>]
-             \fB<filesystem>\fR
+.br
+.B lfs quota -t [-u|-g] <filesystem>
 .br
 .B lfs help
 .SH DESCRIPTION
 .B lfs
-can be used to create a new file with a specific striping pattern, determine the default striping pattern, gather the extended attributes (object numbers and location) for a specific file, find files with specific attributes, list OST information, or set quota limits. It can be invoked interactively without any arguments or in a non-interactive mode with one of the arguements supported. 
+can be used to create a new file with a specific striping pattern, determine the default striping pattern, gather the extended attributes (object numbers and location) for a specific file. It can be invoked interactively without any arguments or in a non-interactive mode with one of the arguements supported. 
 .SH OPTIONS
 The various options supported by lctl are listed and explained below:
 .TP
@@ -106,15 +79,13 @@
 .B find 
 To search the directory tree rooted at the given dir/file name for the files that match the given parameters: \fB--atime\fR (file was last accessed N*24 hours ago), \fB--ctime\fR (file's status was last changed N*24 hours ago), \fB--mtime\fR (file's data was last modified N*24 hours ago), \fB--obd\fR (file has an object on a specific OST or OSTs), \fB--size\fR (file has size in bytes, or \fBk\fRilo-, \fBM\fRega-, \fBG\fRiga-, \fBT\fRera-, \fBP\fReta-, or \fBE\fRxabytes if a suffix is given), \fB--type\fR (file has the type: \fBb\fRlock, \fBc\fRharacter, \fBd\fRirectory, \fBp\fRipe, \fBf\fRile, sym\fBl\fRink, \fBs\fRocket, or \fBD\fRoor (Solaris)), \fB--uid\fR (file has specific numeric user ID), \fB--user\fR (file owned by specific user, numeric user ID allowed), \fB--gid\fR (file has specific group ID), \fB--group\fR (file belongs to specific group, numeric group ID allowed). The option \fB--maxdepth\fR allows find to decend at most N levels of directory tree. The options \fB--print\fR and \fB--print0\fR print full file name, followed by a newline or NUL character correspondingly.  Using \fB!\fR before an option negates its meaning (\fIfiles NOT matching the parameter\fR).  Using \fB+\fR before a numeric value means \fIfiles with the parameter OR MORE\fR, while \fB-\fR before a numeric value means \fIfiles with the parameter OR LESS\fR.
 .TP
+.B getstripe
+To list the striping info for a given filename or files in a directory, optionally recursively, for all files in a directory tree: \fB--quiet\fR (don't print object IDs), \fB--verbose\fR (print striping parameters), \fB--recursive\fR (recurse into subdirectories).
+.TP
 .B osts 
 List all the OSTs for the filesystem
 .TP
-.B getstripe
-To list the striping info for a given filename or files in a directory, optionally recursively, for all files in a directory tree: \fB--quiet\fR (don't print object IDs), \fB--verbose\fR (print striping parameters), \fB--recursive\fR (recurse into subdirectories).
-.TP
-.B setstripe [--size stripe-size] [--count stripe-cnt] 
-	\fB[--offset start-ost] [--pool pool-name]\fR
-.br
+.B setstripe [--size stripe-size] [--count stripe-cnt] [--index start-ost]
 To create a new file, or set the directory default, with the specified striping parameters.  The
 .I stripe-count
 is the number of OSTs to stripe a file over. A
@@ -127,23 +98,14 @@
 .I stripe-size
 of 0 means to use the filesystem-wide default stripe size (default 1MB).  The
 .I start-ost
-is the OST index (base 10, starting at 0) on which to start striping for this file.  A
+is the OST index (starting at 0) on which to start striping for this file.  A
 .I start-ost
-of -1 allows the MDS to choose the starting index and it is strongly recommended, as this allows space and load balancing to be done by the MDS as needed.  The
-.I pool-name
-is the name of a predefined pool of OSTs (see 
-.I lctl
-) that will be used for striping. The 
-.I stripe-count, stripe-size, start-ost
-will be used as well; the 
-.I start-ost
-must be part of the pool or an error will be returned. 
-.TP
-.B setstripe -d
+of -1 allows the MDS to specify the starting index and it is strongly
+recommended that the starting OST not be given, as this allows space and
+load balancing to be done by the MDS as needed.
+.TP
+.B lfs setstripe -d
 Delete the default striping on the specified directory.
-.TP
-.B poollist <filesystem>[.<pool>] | <pathname>
-List the pools in \fBfilesystem\fR or \fBpathname\fR, or the OSTs in \fBfilesystem.pool\fR
 .TP
 .B quotachown
 To change files' owner and group on OSTs of the specified filesystem
