--- conflicted
+++ resolved
@@ -68,7 +68,7 @@
         return size_round(offsetof(struct lustre_msg_v2, lm_buflens[count]));
 }
 
-static int lustre_msg_need_swab(struct lustre_msg *msg)
+int lustre_msg_need_swab(struct lustre_msg *msg)
 {
         return (msg->lm_magic == LUSTRE_MSG_MAGIC_V1_SWABBED) ||
                (msg->lm_magic == LUSTRE_MSG_MAGIC_V2_SWABBED);
@@ -84,13 +84,7 @@
 {
         switch (msg->lm_magic) {
         case LUSTRE_MSG_MAGIC_V1:
-<<<<<<< HEAD
-                return 0;
-=======
-        case LUSTRE_MSG_MAGIC_V1_SWABBED:
-                CERROR("msg v1 not supported - please upgrade you system\n");
-                return -EINVAL;
->>>>>>> 7df8d1be
+                return 0;
         case LUSTRE_MSG_MAGIC_V2:
                 return lustre_msg_check_version_v2(msg, version);
         default:
@@ -920,6 +914,20 @@
         return 0;
 }
 
+int lustre_unpack_msg_ptlrpc_body(struct lustre_msg *msg,
+                                  int offset, int swab_needed)
+{
+        switch (msg->lm_magic) {
+        case LUSTRE_MSG_MAGIC_V1:
+                return 0;
+        case LUSTRE_MSG_MAGIC_V2:
+                return lustre_unpack_ptlrpc_body_v2(msg, offset, swab_needed);
+        default:
+                CERROR("incorrect message magic: %08x\n", msg->lm_magic);
+                return -EINVAL;
+        }
+}
+
 int lustre_unpack_req_ptlrpc_body(struct ptlrpc_request *req, int offset)
 {
         switch (req->rq_reqmsg->lm_magic) {
@@ -1103,6 +1111,7 @@
 {
         void *ptr = NULL;
 
+        LASSERT(msg != NULL);
         switch (msg->lm_magic) {
         case LUSTRE_MSG_MAGIC_V1:
                 ptr = lustre_msg_buf_v1(msg, index - 1, min_size);
@@ -1163,7 +1172,6 @@
                 return 0;
         }
 }
-EXPORT_SYMBOL(lustre_msghdr_get_flags);
 
 void lustre_msghdr_set_flags(struct lustre_msg *msg, __u32 flags)
 {
@@ -2280,23 +2288,6 @@
         EXIT;
 }
 
-void lustre_swab_lov_user_md_v1(struct lov_user_md_v1 *lum)
-{
-        ENTRY;
-        CDEBUG(D_IOCTL, "swabbing lov_user_md v1\n");
-        lustre_swab_lov_user_md_common(lum);
-        EXIT;
-}
-
-void lustre_swab_lov_user_md_v3(struct lov_user_md_v3 *lum)
-{
-        ENTRY;
-        CDEBUG(D_IOCTL, "swabbing lov_user_md v3\n");
-        lustre_swab_lov_user_md_common((struct lov_user_md_v1 *)lum);
-        /* lmm_pool_name nothing to do with char */
-        EXIT;
-}
-
 void lustre_swab_lov_user_md_join(struct lov_user_md_join *lumj)
 {
         ENTRY;
@@ -2325,10 +2316,6 @@
         EXIT;
 }
 
-<<<<<<< HEAD
-=======
-
->>>>>>> 7df8d1be
 void lustre_swab_ldlm_res_id (struct ldlm_res_id *id)
 {
         int  i;
@@ -2459,6 +2446,7 @@
         int size2 = sizeof(struct qunit_data_old2);
         __u64  flags = is_exp ? req->rq_export->exp_connect_flags :
                        req->rq_import->imp_connect_data.ocd_connect_flags;
+        int rc = 0;
 
         LASSERT(req);
         LASSERT(qdata);
@@ -2484,6 +2472,8 @@
                         new = lustre_swab_repbuf(req, REPLY_REC_OFF,
                                                  sizeof(struct qunit_data),
                                                  lustre_swab_qdata);
+                if (new == NULL)
+                        GOTO(out, rc = -EPROTO);
                 *qdata = *new;
                 QDATA_SET_CHANGE_QS(qdata);
                 return 0;
@@ -2502,6 +2492,8 @@
                 else
                         old2 = lustre_swab_repbuf(req, REPLY_REC_OFF, size2,
                                                   lustre_swab_qdata_old2);
+                if (old2 == NULL)
+                        GOTO(out, rc = -EPROTO);
                 qdata_v2_to_v3(old2, qdata);
 
                 return 0;
@@ -2509,8 +2501,8 @@
 #else
 #warning "remove quota code above for format absolete in new release"
 #endif
-
-        return 0;
+out:
+        return rc;
 }
 EXPORT_SYMBOL(quota_get_qdata);
 
@@ -2523,6 +2515,7 @@
         struct qunit_data_old2 *old2;
         __u64  flags = is_exp ? req->rq_export->exp_connect_flags :
                 req->rq_import->imp_connect_data.ocd_connect_flags;
+        int rc = 0;
 
         LASSERT(req);
         LASSERT(qdata);
@@ -2547,7 +2540,7 @@
                         target = lustre_msg_buf(req->rq_repmsg, REPLY_REC_OFF,
                                                 sizeof(struct qunit_data));
                 if (!target)
-                        return -EINVAL;
+                        GOTO(out, rc = -EPROTO);
                 memcpy(target, qdata, sizeof(*qdata));
                 return 0;
         }
@@ -2563,7 +2556,7 @@
                         target = lustre_msg_buf(req->rq_repmsg, REPLY_REC_OFF,
                                                 sizeof(struct qunit_data_old2));
                 if (!target)
-                        return -EINVAL;
+                        GOTO(out, rc = -EPROTO);
                 old2 = qdata_v3_to_v2(qdata);
                 memcpy(target, old2, sizeof(*old2));
                 return 0;
@@ -2571,8 +2564,8 @@
 #else
 #warning "remove quota code above for format absolete in new release"
 #endif
-
-        return 0;
+out:
+        return rc;
 }
 EXPORT_SYMBOL(quota_copy_qdata);
 
@@ -2631,6 +2624,9 @@
         int req_fl = 0;
         int rep_fl = 0;
         int rep_status = 0;
+
+        /* Caller is responsible holding a reference on the request */
+        LASSERT(req && atomic_read(&req->rq_refcount) > 0);
 
         if (req->rq_reqmsg &&
             (!lustre_msg_need_swab(req->rq_reqmsg) ||
@@ -2649,24 +2645,23 @@
         }
 
         va_start(args, fmt);
-        libcfs_debug_vmsg2(data->msg_cdls, data->msg_subsys, mask, data->msg_file,
-                           data->msg_fn, data->msg_line, fmt, args,
-                           " req@%p x"LPD64"/t"LPD64" o%d->%s@%s:%d/%d "
-                           "lens %d/%d e %d to %d dl %ld ref %d "
-                           "fl "REQ_FLAGS_FMT"/%x/%x rc %d/%d\n",
-                           req, req->rq_xid, req->rq_transno, opc,
-                           req->rq_import ? obd2cli_tgt(req->rq_import->imp_obd) :
-                           req->rq_export ?
-                                (char*)req->rq_export->exp_client_uuid.uuid : "<?>",
-                           req->rq_import ?
-                                (char *)req->rq_import->imp_connection->c_remote_uuid.uuid :
-                           req->rq_export ?
-                                (char *)req->rq_export->exp_connection->c_remote_uuid.uuid : "<?>",
-                           req->rq_request_portal,  req->rq_reply_portal,
-                           req->rq_reqlen, req->rq_replen,
-                           req->rq_early_count, !!req->rq_timeout, req->rq_deadline,
-                           atomic_read(&req->rq_refcount), DEBUG_REQ_FLAGS(req),
-                           req_fl, rep_fl, req->rq_status, rep_status);
+        libcfs_debug_vmsg2(data->msg_cdls, data->msg_subsys, mask,
+                data->msg_file, data->msg_fn, data->msg_line, fmt, args,
+                " req@%p x"LPD64"/t"LPD64" o%d->%s@%s:%d/%d lens %d/%d e %d "
+                "to %d dl %ld ref %d fl "REQ_FLAGS_FMT"/%x/%x rc %d/%d\n",
+                req, req->rq_xid, req->rq_transno, opc,
+                req->rq_import ? obd2cli_tgt(req->rq_import->imp_obd) :
+                req->rq_export ?
+                (char*)req->rq_export->exp_client_uuid.uuid : "<?>",
+                req->rq_import ?
+                (char *)req->rq_import->imp_connection->c_remote_uuid.uuid :
+                req->rq_export ?
+                (char *)req->rq_export->exp_connection->c_remote_uuid.uuid :
+                "<?>", req->rq_request_portal,  req->rq_reply_portal,
+                req->rq_reqlen, req->rq_replen,
+                req->rq_early_count, !!req->rq_timeout, req->rq_deadline,
+                atomic_read(&req->rq_refcount), DEBUG_REQ_FLAGS(req),
+                req_fl, rep_fl, req->rq_status, rep_status);
         va_end(args);
 }
 
