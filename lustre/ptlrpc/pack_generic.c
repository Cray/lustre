/* -*- mode: c; c-basic-offset: 8; indent-tabs-mode: nil; -*-
 * vim:expandtab:shiftwidth=8:tabstop=8:
 *
 *  Copyright (C) 2001-2003 Cluster File Systems, Inc.
 *   Author: Peter J. Braam <braam@clusterfs.com>
 *   Author: Phil Schwan <phil@clusterfs.com>
 *   Author: Eric Barton <eeb@clusterfs.com>
 *
 *   This file is part of the Lustre file system, http://www.lustre.org
 *   Lustre is a trademark of Cluster File Systems, Inc.
 *
 *   You may have signed or agreed to another license before downloading
 *   this software.  If so, you are bound by the terms and conditions
 *   of that agreement, and the following does not apply to you.  See the
 *   LICENSE file included with this distribution for more information.
 *
 *   If you did not agree to a different license, then this copy of Lustre
 *   is open source software; you can redistribute it and/or modify it
 *   under the terms of version 2 of the GNU General Public License as
 *   published by the Free Software Foundation.
 *
 *   In either case, Lustre is distributed in the hope that it will be
 *   useful, but WITHOUT ANY WARRANTY; without even the implied warranty
 *   of MERCHANTABILITY or FITNESS FOR A PARTICULAR PURPOSE.  See the
 *   license text for more details.
 *
 * (Un)packing of OST requests
 *
 */

#define DEBUG_SUBSYSTEM S_RPC
#ifndef __KERNEL__
# include <liblustre.h>
#endif

#include <linux/obd_support.h>
#include <linux/obd_class.h>
#include <linux/lustre_net.h>
<<<<<<< HEAD
=======
#include <linux/lustre_sec.h>
#include <linux/lustre_audit.h>
#include <linux/fcntl.h>
>>>>>>> 5702f13f

#define HDR_SIZE(count) \
    size_round(offsetof (struct lustre_msg, buflens[(count)]))

int lustre_msg_swabbed(struct lustre_msg *msg)
{
        return (msg->magic == __swab32(PTLRPC_MSG_MAGIC));
}

static void
lustre_init_msg (struct lustre_msg *msg, int count, int *lens, char **bufs)
{
        char *ptr;
        int   i;

        msg->magic = PTLRPC_MSG_MAGIC;
        msg->version = PTLRPC_MSG_VERSION;
        msg->bufcount = count;
        for (i = 0; i < count; i++)
                msg->buflens[i] = lens[i];

        if (bufs == NULL)
                return;

        ptr = (char *)msg + HDR_SIZE(count);
        for (i = 0; i < count; i++) {
                char *tmp = bufs[i];
                LOGL(tmp, lens[i], ptr);
        }
}

int lustre_pack_request (struct ptlrpc_request *req,
                         int count, int *lens, char **bufs)
{
        int reqlen;
        ENTRY;

        reqlen = lustre_msg_size (count, lens);
        /* See if we got it from prealloc pool */
        if (req->rq_reqmsg) {
                /* Cannot return error here, that would create
                   infinite loop in ptlrpc_prep_req_pool */
                /* In this case ptlrpc_prep_req_from_pool sets req->rq_reqlen
                   to maximum size that would fit into this preallocated
                   request */
                LASSERTF(req->rq_reqlen >= reqlen, "req->rq_reqlen %d, "
                                                   "reqlen %d\n",req->rq_reqlen,
                                                    reqlen);
                memset(req->rq_reqmsg, 0, reqlen);
        } else {
                OBD_ALLOC(req->rq_reqmsg, reqlen);
                if (req->rq_reqmsg == NULL)
                        RETURN(-ENOMEM);
        }
        req->rq_reqlen = reqlen;

        lustre_init_msg (req->rq_reqmsg, count, lens, bufs);
        RETURN (0);
}

#if RS_DEBUG
LIST_HEAD(ptlrpc_rs_debug_lru);
spinlock_t ptlrpc_rs_debug_lock = SPIN_LOCK_UNLOCKED;

#define PTLRPC_RS_DEBUG_LRU_ADD(rs)                                     \
do {                                                                    \
        unsigned long __flags;                                          \
                                                                        \
        spin_lock_irqsave(&ptlrpc_rs_debug_lock, __flags);              \
        list_add_tail(&(rs)->rs_debug_list, &ptlrpc_rs_debug_lru);      \
        spin_unlock_irqrestore(&ptlrpc_rs_debug_lock, __flags);         \
} while (0)

#define PTLRPC_RS_DEBUG_LRU_DEL(rs)                                     \
do {                                                                    \
        unsigned long __flags;                                          \
                                                                        \
        spin_lock_irqsave(&ptlrpc_rs_debug_lock, __flags);              \
        list_del(&(rs)->rs_debug_list);                                 \
        spin_unlock_irqrestore(&ptlrpc_rs_debug_lock, __flags);         \
} while (0)
#else
# define PTLRPC_RS_DEBUG_LRU_ADD(rs) do {} while(0)
# define PTLRPC_RS_DEBUG_LRU_DEL(rs) do {} while(0)
#endif

static struct ptlrpc_reply_state *lustre_get_emerg_rs(struct ptlrpc_service *svc,
                                                      int size)
{
        unsigned long flags;
        struct ptlrpc_reply_state *rs = NULL;

        spin_lock_irqsave(&svc->srv_lock, flags);
        /* See if we have anything in a pool, and wait if nothing */
        while (list_empty(&svc->srv_free_rs_list)) {
                struct l_wait_info lwi;
                int rc;
                spin_unlock_irqrestore(&svc->srv_lock, flags);
                /* If we cannot get anything for some long time, we better
                   bail out instead of waiting infinitely */
                lwi = LWI_TIMEOUT(10 * HZ, NULL, NULL);
                rc = l_wait_event(svc->srv_free_rs_waitq,
                                  !list_empty(&svc->srv_free_rs_list), &lwi);
                if (rc)
                        goto out;
                spin_lock_irqsave(&svc->srv_lock, flags);
        }
        
        rs = list_entry(svc->srv_free_rs_list.next, struct ptlrpc_reply_state,
                        rs_list);
        list_del(&rs->rs_list);
        spin_unlock_irqrestore(&svc->srv_lock, flags);
        LASSERT(rs);
        LASSERTF(svc->srv_max_reply_size > size, "Want %d, prealloc %d\n", size,
                 svc->srv_max_reply_size);
        memset(rs, 0, size);
        rs->rs_prealloc = 1;
out:
        return rs;
}


int lustre_pack_reply (struct ptlrpc_request *req,
                       int count, int *lens, char **bufs)
{
        struct ptlrpc_reply_state *rs;
        int                        msg_len;
        int                        size;
        ENTRY;

        LASSERT (req->rq_reply_state == NULL);

        msg_len = lustre_msg_size (count, lens);
        size = offsetof (struct ptlrpc_reply_state, rs_msg) + msg_len;
        OBD_ALLOC (rs, size);
        if (unlikely(rs == NULL)) {
                rs = lustre_get_emerg_rs(req->rq_rqbd->rqbd_srv_ni->sni_service,
                                         size);
                if (!rs)
                        RETURN (-ENOMEM);
        }
        atomic_set(&rs->rs_refcount, 1);        /* 1 ref for rq_reply_state */
        rs->rs_cb_id.cbid_fn = reply_out_callback;
        rs->rs_cb_id.cbid_arg = rs;
        rs->rs_srv_ni = req->rq_rqbd->rqbd_srv_ni;
        rs->rs_size = size;
        INIT_LIST_HEAD(&rs->rs_exp_list);
        INIT_LIST_HEAD(&rs->rs_obd_list);

        req->rq_replen = msg_len;
        req->rq_reply_state = rs;
        req->rq_repmsg = &rs->rs_msg;
        lustre_init_msg (&rs->rs_msg, count, lens, bufs);

        PTLRPC_RS_DEBUG_LRU_ADD(rs);

        RETURN (0);
}

void lustre_free_reply_state (struct ptlrpc_reply_state *rs)
{
        PTLRPC_RS_DEBUG_LRU_DEL(rs);

        LASSERT (atomic_read(&rs->rs_refcount) == 0);
        LASSERT (!rs->rs_difficult || rs->rs_handled);
        LASSERT (!rs->rs_on_net);
        LASSERT (!rs->rs_scheduled);
        LASSERT (rs->rs_export == NULL);
        LASSERT (rs->rs_nlocks == 0);
        LASSERT (list_empty(&rs->rs_exp_list));
        LASSERT (list_empty(&rs->rs_obd_list));

        if (unlikely(rs->rs_prealloc)) {
                unsigned long flags;
                struct ptlrpc_service *svc = rs->rs_srv_ni->sni_service;

                spin_lock_irqsave(&svc->srv_lock, flags);
                list_add(&rs->rs_list,
                         &svc->srv_free_rs_list);
                spin_unlock_irqrestore(&svc->srv_lock, flags);
                wake_up(&svc->srv_free_rs_waitq);
        } else {
                OBD_FREE(rs, rs->rs_size);
        }
}

/* This returns the size of the buffer that is required to hold a lustre_msg
 * with the given sub-buffer lengths. */
int lustre_msg_size(int count, int *lengths)
{
        int size;
        int i;

        size = HDR_SIZE (count);
        for (i = 0; i < count; i++)
                size += size_round(lengths[i]);

        return size;
}

int lustre_unpack_msg(struct lustre_msg *m, int len)
{
        int   flipped;
        int   required_len;
        int   i;
        ENTRY;

        /* We can provide a slightly better error log, if we check the
         * message magic and version first.  In the future, struct
         * lustre_msg may grow, and we'd like to log a version mismatch,
         * rather than a short message.
         *
         */
        required_len = MAX (offsetof (struct lustre_msg, version) +
                            sizeof (m->version),
                            offsetof (struct lustre_msg, magic) +
                            sizeof (m->magic));
        if (len < required_len) {
                /* can't even look inside the message */
                CERROR ("message length %d too small for magic/version check\n",
                        len);
                RETURN (-EINVAL);
        }

        flipped = lustre_msg_swabbed(m);
        if (flipped)
                __swab32s (&m->version);
        else if (m->magic != PTLRPC_MSG_MAGIC) {
                CERROR("wrong lustre_msg magic %#08x\n", m->magic);
                RETURN (-EINVAL);
        }

        if (m->version != PTLRPC_MSG_VERSION) {
                CERROR("wrong lustre_msg version %#08x\n", m->version);
                RETURN (-EINVAL);
        }

        /* Now we know the sender speaks my language (but possibly flipped)...*/
        required_len = HDR_SIZE(0);
        if (len < required_len) {
                /* can't even look inside the message */
                CERROR ("message length %d too small for lustre_msg\n", len);
                RETURN (-EINVAL);
        }

        if (flipped) {
                __swab32s (&m->type);
                __swab32s (&m->opc);
                __swab64s (&m->last_xid);
                __swab64s (&m->last_committed);
                __swab64s (&m->transno);
                __swab32s (&m->status);
                __swab32s (&m->flags);
                __swab32s (&m->conn_cnt);
                __swab32s (&m->bufcount);
        }

        required_len = HDR_SIZE(m->bufcount);

        if (len < required_len) {
                /* didn't receive all the buffer lengths */
                CERROR ("message length %d too small for %d buflens\n",
                        len, m->bufcount);
                RETURN(-EINVAL);
        }

        for (i = 0; i < m->bufcount; i++) {
                if (flipped)
                        __swab32s (&m->buflens[i]);
                required_len += size_round(m->buflens[i]);
        }

        if (len < required_len) {
                CERROR("len: %d, required_len %d\n", len, required_len);
                CERROR("bufcount: %d\n", m->bufcount);
                for (i = 0; i < m->bufcount; i++)
                        CERROR("buffer %d length %d\n", i, m->buflens[i]);
                RETURN(-EINVAL);
        }

        RETURN(0);
}

/**
 * lustre_msg_buflen - return the length of buffer @n in message @m
 * @m - lustre_msg (request or reply) to look at
 * @n - message index (base 0)
 *
 * returns zero for non-existent message indices
 */
int lustre_msg_buflen(struct lustre_msg *m, int n)
{
        if (n >= m->bufcount)
                return 0;

        return m->buflens[n];
}
EXPORT_SYMBOL(lustre_msg_buflen);

void *lustre_msg_buf(struct lustre_msg *m, int n, int min_size)
{
        int i;
        int offset;
        int buflen;
        int bufcount;

        LASSERT (m != NULL);
        LASSERT (n >= 0);

        bufcount = m->bufcount;
        if (n >= bufcount) {
                CDEBUG(D_INFO, "msg %p buffer[%d] not present (count %d)\n",
                       m, n, bufcount);
                return NULL;
        }

        buflen = m->buflens[n];
        if (buflen < min_size) {
                CERROR("msg %p buffer[%d] size %d too small (required %d)\n",
                       m, n, buflen, min_size);
                return NULL;
        }

        offset = HDR_SIZE(bufcount);
        for (i = 0; i < n; i++)
                offset += size_round(m->buflens[i]);

        return (char *)m + offset;
}

char *lustre_msg_string (struct lustre_msg *m, int index, int max_len)
{
        /* max_len == 0 means the string should fill the buffer */
        char *str = lustre_msg_buf (m, index, 0);
        int   slen;
        int   blen;

        if (str == NULL) {
                CERROR ("can't unpack string in msg %p buffer[%d]\n", m, index);
                return (NULL);
        }

        blen = m->buflens[index];
        slen = strnlen (str, blen);

        if (slen == blen) {                     /* not NULL terminated */
                CERROR ("can't unpack non-NULL terminated string in "
                        "msg %p buffer[%d] len %d\n", m, index, blen);
                return (NULL);
        }

        if (max_len == 0) {
                if (slen != blen - 1) {
                        CERROR ("can't unpack short string in msg %p "
                                "buffer[%d] len %d: strlen %d\n",
                                m, index, blen, slen);
                        return (NULL);
                }
        } else if (slen > max_len) {
                CERROR ("can't unpack oversized string in msg %p "
                        "buffer[%d] len %d strlen %d: max %d expected\n",
                        m, index, blen, slen, max_len);
                return (NULL);
        }

        return (str);
}

/* Wrap up the normal fixed length cases */
void *lustre_swab_buf(struct lustre_msg *msg, int index, int min_size,
                      void *swabber)
{
        void *ptr;

        ptr = lustre_msg_buf(msg, index, min_size);
        if (ptr == NULL)
                return NULL;

        if (swabber != NULL && lustre_msg_swabbed(msg))
                ((void (*)(void *))swabber)(ptr);

        return ptr;
}

void *lustre_swab_reqbuf(struct ptlrpc_request *req, int index, int min_size,
                         void *swabber)
{
        LASSERT_REQSWAB(req, index);
        return lustre_swab_buf(req->rq_reqmsg, index, min_size, swabber);
}

void *lustre_swab_repbuf(struct ptlrpc_request *req, int index, int min_size,
                         void *swabber)
{
        LASSERT_REPSWAB(req, index);
        return lustre_swab_buf(req->rq_repmsg, index, min_size, swabber);
}

/* byte flipping routines for all wire types declared in
 * lustre_idl.h implemented here.
 */

void lustre_swab_connect(struct obd_connect_data *ocd)
{
<<<<<<< HEAD
        __swab64s (&ocd->ocd_connect_flags);
}

void lustre_swab_obdo (struct obdo  *o)
{
        __swab64s (&o->o_valid);
        __swab64s (&o->o_id);
        __swab64s (&o->o_gr);
        __swab64s (&o->o_fid);
        __swab64s (&o->o_size);
        __swab64s (&o->o_mtime);
        __swab64s (&o->o_atime);
        __swab64s (&o->o_ctime);
        __swab64s (&o->o_blocks);
        __swab64s (&o->o_grant);
        __swab32s (&o->o_blksize);
        __swab32s (&o->o_mode);
        __swab32s (&o->o_uid);
        __swab32s (&o->o_gid);
        __swab32s (&o->o_flags);
        __swab32s (&o->o_nlink);
        __swab32s (&o->o_generation);
        __swab32s (&o->o_misc);
        __swab32s (&o->o_easize);
        __swab32s (&o->o_mds);
        __swab32s (&o->o_padding_1);
        __swab32s (&o->o_padding_2);
        /* o_inline is opaque */
=======
        __swab64s(&ocd->ocd_connect_flags);
        __swab32s(&ocd->ocd_nllu[0]);
        __swab32s(&ocd->ocd_nllu[1]);
}

void lustre_swab_obdo(struct obdo *o)
{
        __swab64s(&o->o_id);
        __swab64s(&o->o_gr);
        __swab64s(&o->o_atime);
        __swab64s(&o->o_mtime);
        __swab64s(&o->o_ctime);
        __swab64s(&o->o_size);
        __swab64s(&o->o_blocks);
        __swab64s(&o->o_grant);
        __swab32s(&o->o_blksize);
        __swab32s(&o->o_mode);
        __swab32s(&o->o_uid);
        __swab32s(&o->o_gid);
        __swab32s(&o->o_flags);
        __swab32s(&o->o_nlink);
        __swab32s(&o->o_generation);
        __swab64s(&o->o_valid);
        __swab32s(&o->o_misc);
        __swab32s(&o->o_easize);
        __swab32s(&o->o_mds);
        __swab64s(&o->o_fid);
        /* o_inline is opaque */
}

/* mdc pack methods used by mdc and smfs*/
void *mdc_create_pack(struct lustre_msg *msg, int offset,
                      struct mdc_op_data *op_data, __u32 mode,
                      __u64 rdev, const void *data, int datalen)
{
        struct mds_rec_create *rec;
        char *tmp;
        rec = lustre_msg_buf(msg, offset, sizeof (*rec));

        rec->cr_opcode = REINT_CREATE;
        rec->cr_id = op_data->id1;
        rec->cr_replayid = op_data->id2;
        rec->cr_mode = mode;
        rec->cr_rdev = rdev;
        rec->cr_flags = op_data->flags;
        rec->cr_time = op_data->mod_time;

        tmp = lustre_msg_buf(msg, offset + 1, op_data->namelen + 1);
        LOGL0(op_data->name, op_data->namelen, tmp);

        if (data) {
                tmp = lustre_msg_buf(msg, offset + 2, datalen);
                memcpy (tmp, data, datalen);
        }
        return ((void*)tmp + size_round(datalen));
}

__u32 mds_pack_open_flags(__u32 flags)
{
        return
                (flags & (FMODE_READ | FMODE_WRITE | FMODE_EXEC |
                          MDS_OPEN_DELAY_CREATE | MDS_OPEN_HAS_EA |
                          MDS_OPEN_HAS_OBJS)) |
                ((flags & O_CREAT) ? MDS_OPEN_CREAT : 0) |
                ((flags & O_EXCL) ? MDS_OPEN_EXCL : 0) |
                ((flags & O_TRUNC) ? MDS_OPEN_TRUNC : 0) |
                ((flags & O_APPEND) ? MDS_OPEN_APPEND : 0) |
                ((flags & O_SYNC) ? MDS_OPEN_SYNC : 0) |
                ((flags & O_DIRECTORY) ? MDS_OPEN_DIRECTORY : 0) |
                0;
}

void *mdc_setattr_pack(struct lustre_msg *msg, int offset,
                       struct mdc_op_data *op_data, struct iattr *iattr,
                       void *ea, int ealen, void *ea2, int ea2len, 
                       void *ea3, int ea3len)
{
        struct mds_rec_setattr *rec = lustre_msg_buf(msg, offset, sizeof(*rec));
        char *tmp = NULL;

        rec->sa_opcode = REINT_SETATTR;
        rec->sa_flags = op_data->flags;
        rec->sa_id = op_data->id1;

        if (iattr) {
                rec->sa_valid = iattr->ia_valid;
                rec->sa_mode = iattr->ia_mode;
                rec->sa_uid = iattr->ia_uid;
                rec->sa_gid = iattr->ia_gid;
                rec->sa_size = iattr->ia_size;
                rec->sa_atime = LTIME_S(iattr->ia_atime);
                rec->sa_mtime = LTIME_S(iattr->ia_mtime);
                rec->sa_ctime = LTIME_S(iattr->ia_ctime);
                rec->sa_attr_flags = iattr->ia_attr_flags;
        }
        tmp = (char*)rec + size_round(sizeof(*rec));
                
        if (ealen == 0)
                return (void*)tmp;

        memcpy(lustre_msg_buf(msg, offset + 1, ealen), ea, ealen);
        tmp += size_round(ealen);

        if (ea2len == 0)
                return (void*)tmp;

        memcpy(lustre_msg_buf(msg, offset + 2, ea2len), ea2, ea2len);
        tmp += size_round(ea2len);

        if (ea3len == 0)
                return (void*)tmp;

        memcpy(lustre_msg_buf(msg, offset + 3, ea3len), ea3, ea3len);
        tmp += size_round(ea3len);

        return (void*)tmp;
}

void *mdc_unlink_pack(struct lustre_msg *msg, int offset,
                      struct mdc_op_data *op_data)
{
        struct mds_rec_unlink *rec;
        char *tmp;

        rec = lustre_msg_buf(msg, offset, sizeof (*rec));
        LASSERT (rec != NULL);

        rec->ul_opcode = REINT_UNLINK;
        rec->ul_mode = op_data->create_mode;
        rec->ul_id1 = op_data->id1;
        rec->ul_id2 = op_data->id2;
        rec->ul_time = op_data->mod_time;
        rec->ul_flags = op_data->flags;

        tmp = lustre_msg_buf(msg, offset + 1, op_data->namelen + 1);
        LASSERT (tmp != NULL);
        LOGL0(op_data->name, op_data->namelen, tmp);
        return (void*)tmp;  
}

void *mdc_link_pack(struct lustre_msg *msg, int offset,
                    struct mdc_op_data *op_data)
{
        struct mds_rec_link *rec;
        char *tmp;

        rec = lustre_msg_buf(msg, offset, sizeof (*rec));

        rec->lk_opcode = REINT_LINK;
        rec->lk_id1 = op_data->id1;
        rec->lk_id2 = op_data->id2;
        rec->lk_flags = op_data->flags;
        rec->lk_time = op_data->mod_time;

        tmp = lustre_msg_buf(msg, offset + 1, op_data->namelen + 1);
        LOGL0(op_data->name, op_data->namelen, tmp);
        
        return (void*)tmp; 
}

void *mdc_rename_pack(struct lustre_msg *msg, int offset,
                      struct mdc_op_data *op_data,
                      const char *old, int oldlen,
                      const char *new, int newlen)
{
        struct mds_rec_rename *rec;
        char *tmp;

        rec = lustre_msg_buf(msg, offset, sizeof (*rec));

        /* XXX do something about time, uid, gid */
        rec->rn_opcode = REINT_RENAME;
        rec->rn_id1 = op_data->id1;
        rec->rn_id2 = op_data->id2;
        rec->rn_flags = op_data->flags;
        rec->rn_time = op_data->mod_time;

        tmp = lustre_msg_buf(msg, offset + 1, oldlen + 1);
        LOGL0(old, oldlen, tmp);

        if (new) {
                tmp = lustre_msg_buf(msg, offset + 2, newlen + 1);
                LOGL0(new, newlen, tmp);
        }
        return (void*)tmp;
>>>>>>> 5702f13f
}

void lustre_swab_obd_statfs (struct obd_statfs *os)
{
        __swab64s (&os->os_type);
        __swab64s (&os->os_blocks);
        __swab64s (&os->os_bfree);
        __swab64s (&os->os_bavail);
        __swab64s (&os->os_ffree);
        /* no need to swap os_fsid */
        __swab32s (&os->os_bsize);
        __swab32s (&os->os_namelen);
        /* no need to swap os_spare */
}

void lustre_swab_obd_ioobj (struct obd_ioobj *ioo)
{
        __swab64s (&ioo->ioo_id);
        __swab64s (&ioo->ioo_gr);
        __swab32s (&ioo->ioo_type);
        __swab32s (&ioo->ioo_bufcnt);
}

void lustre_swab_niobuf_remote (struct niobuf_remote *nbr)
{
        __swab64s (&nbr->offset);
        __swab32s (&nbr->len);
        __swab32s (&nbr->flags);
}

void lustre_swab_ost_body (struct ost_body *b)
{
        lustre_swab_obdo (&b->oa);
}

void lustre_swab_ost_last_id(obd_id *id)
{
        __swab64s(id);
}

void lustre_swab_ost_lvb(struct ost_lvb *lvb)
{
        __swab64s(&lvb->lvb_size);
        __swab64s(&lvb->lvb_mtime);
        __swab64s(&lvb->lvb_atime);
        __swab64s(&lvb->lvb_ctime);
        __swab64s(&lvb->lvb_blocks);
}

void lustre_swab_mds_status_req (struct mds_status_req *r)
{
        __swab32s (&r->flags);
        __swab32s (&r->repbuf);
}

void lustre_swab_mds_body (struct mds_body *b)
{
        lustre_swab_ll_fid (&b->fid1);
        lustre_swab_ll_fid (&b->fid2);
        /* handle is opaque */
        __swab64s (&b->valid);
        __swab64s (&b->size);
        __swab64s (&b->mtime);
        __swab64s (&b->atime);
        __swab64s (&b->ctime);
        __swab64s (&b->blocks);
        __swab64s (&b->io_epoch);
        __swab64s (&b->ino);
        __swab32s (&b->fsuid);
        __swab32s (&b->fsgid);
        __swab32s (&b->capability);
        __swab32s (&b->mode);
        __swab32s (&b->uid);
        __swab32s (&b->gid);
        __swab32s (&b->flags);
        __swab32s (&b->rdev);
        __swab32s (&b->nlink);
        __swab32s (&b->generation);
        __swab32s (&b->suppgid);
        __swab32s (&b->eadatasize);
        __swab32s (&b->padding_1);
        __swab32s (&b->padding_2);
        __swab32s (&b->padding_3);
        __swab32s (&b->padding_4);
}

static void lustre_swab_obd_dqinfo (struct obd_dqinfo *i)
{
        __swab64s (&i->dqi_bgrace);
        __swab64s (&i->dqi_igrace);
        __swab32s (&i->dqi_flags);
        __swab32s (&i->dqi_valid);
}

<<<<<<< HEAD
static void lustre_swab_obd_dqblk (struct obd_dqblk *b)
=======
void lustre_swab_parseid_pkg (struct parseid_pkg *pkg)
{
        __swab32s(&pkg->pp_type);
        __swab32s(&pkg->pp_rc);
        lustre_swab_lustre_id(&pkg->pp_id1);
        lustre_swab_lustre_id(&pkg->pp_id2);
}

void lustre_swab_mds_status_req(struct mds_status_req *r)
>>>>>>> 5702f13f
{
        __swab64s (&b->dqb_ihardlimit);
        __swab64s (&b->dqb_isoftlimit);
        __swab64s (&b->dqb_curinodes);
        __swab64s (&b->dqb_bhardlimit);
        __swab64s (&b->dqb_bsoftlimit);
        __swab64s (&b->dqb_curspace);
        __swab64s (&b->dqb_btime);
        __swab64s (&b->dqb_itime);
        __swab32s (&b->dqb_valid);
        __swab32s (&b->padding);
}

void lustre_swab_obd_quotactl (struct obd_quotactl *q)
{
        __swab32s (&q->qc_cmd);
        __swab32s (&q->qc_type);
        __swab32s (&q->qc_id);
        __swab32s (&q->qc_stat);
        lustre_swab_obd_dqinfo (&q->qc_dqinfo);
        lustre_swab_obd_dqblk (&q->qc_dqblk);
}

void lustre_swab_mds_rec_setattr (struct mds_rec_setattr *sa)
{
        __swab32s (&sa->sa_opcode);
        __swab32s (&sa->sa_fsuid);
        __swab32s (&sa->sa_fsgid);
        __swab32s (&sa->sa_cap);
        __swab32s (&sa->sa_suppgid);
        __swab32s (&sa->sa_mode);
        lustre_swab_ll_fid (&sa->sa_fid);
        __swab64s (&sa->sa_valid);
        __swab64s (&sa->sa_size);
        __swab64s (&sa->sa_mtime);
        __swab64s (&sa->sa_atime);
        __swab64s (&sa->sa_ctime);
        __swab32s (&sa->sa_uid);
        __swab32s (&sa->sa_gid);
        __swab32s (&sa->sa_attr_flags);
        __swab32s (&sa->sa_padding);
}

void lustre_swab_mds_rec_create (struct mds_rec_create *cr)
{
        __swab32s (&cr->cr_opcode);
        __swab32s (&cr->cr_fsuid);
        __swab32s (&cr->cr_fsgid);
        __swab32s (&cr->cr_cap);
        __swab32s (&cr->cr_flags); /* for use with open */
        __swab32s (&cr->cr_mode);
        lustre_swab_ll_fid (&cr->cr_fid);
        lustre_swab_ll_fid (&cr->cr_replayfid);
        __swab64s (&cr->cr_time);
        __swab64s (&cr->cr_rdev);
        __swab32s (&cr->cr_suppgid);
        __swab32s (&cr->cr_padding_1);
        __swab32s (&cr->cr_padding_2);
        __swab32s (&cr->cr_padding_3);
        __swab32s (&cr->cr_padding_4);
        __swab32s (&cr->cr_padding_5);
}

void lustre_swab_mds_rec_link (struct mds_rec_link *lk)
{
        __swab32s (&lk->lk_opcode);
        __swab32s (&lk->lk_fsuid);
        __swab32s (&lk->lk_fsgid);
        __swab32s (&lk->lk_cap);
        __swab32s (&lk->lk_suppgid1);
        __swab32s (&lk->lk_suppgid2);
        lustre_swab_ll_fid (&lk->lk_fid1);
        lustre_swab_ll_fid (&lk->lk_fid2);
        __swab64s (&lk->lk_time);
        __swab32s (&lk->lk_padding_1);
        __swab32s (&lk->lk_padding_2);
        __swab32s (&lk->lk_padding_3);
        __swab32s (&lk->lk_padding_4);
}

void lustre_swab_mds_rec_unlink (struct mds_rec_unlink *ul)
{
<<<<<<< HEAD
        __swab32s (&ul->ul_opcode);
        __swab32s (&ul->ul_fsuid);
        __swab32s (&ul->ul_fsgid);
        __swab32s (&ul->ul_cap);
        __swab32s (&ul->ul_suppgid);
        __swab32s (&ul->ul_mode);
        lustre_swab_ll_fid (&ul->ul_fid1);
        lustre_swab_ll_fid (&ul->ul_fid2);
        __swab64s (&ul->ul_time);
        __swab32s (&ul->ul_padding_1);
        __swab32s (&ul->ul_padding_2);
        __swab32s (&ul->ul_padding_3);
        __swab32s (&ul->ul_padding_4);
=======
        lustre_swab_lustre_id(&b->id1);
        lustre_swab_lustre_id(&b->id2);
        /* handle is opaque */
        __swab64s(&b->size);
        __swab64s(&b->blocks);
        __swab64s(&b->valid);
        __swab64s (&b->audit);
        __swab32s(&b->mode);
        __swab32s(&b->uid);
        __swab32s(&b->gid);
        __swab32s(&b->mtime);
        __swab32s(&b->ctime);
        __swab32s(&b->atime);
        __swab32s(&b->flags);
        __swab32s(&b->rdev);
        __swab32s(&b->nlink);
        __swab32s(&b->eadatasize);
>>>>>>> 5702f13f
}

void lustre_swab_mds_rec_rename (struct mds_rec_rename *rn)
{
<<<<<<< HEAD
        __swab32s (&rn->rn_opcode);
        __swab32s (&rn->rn_fsuid);
        __swab32s (&rn->rn_fsgid);
        __swab32s (&rn->rn_cap);
        __swab32s (&rn->rn_suppgid1);
        __swab32s (&rn->rn_suppgid2);
        lustre_swab_ll_fid (&rn->rn_fid1);
        lustre_swab_ll_fid (&rn->rn_fid2);
        __swab64s (&rn->rn_time);
        __swab32s (&rn->rn_padding_1);
        __swab32s (&rn->rn_padding_2);
        __swab32s (&rn->rn_padding_3);
        __swab32s (&rn->rn_padding_4);
=======
        __swab32s(&sa->sa_opcode);
        __swab32s(&sa->sa_flags);
        __swab32s(&sa->sa_valid);
        lustre_swab_lustre_id(&sa->sa_id);
        __swab32s(&sa->sa_mode);
        __swab32s(&sa->sa_uid);
        __swab32s(&sa->sa_gid);
        __swab32s(&sa->sa_attr_flags);
        __swab64s(&sa->sa_size);
        __swab64s(&sa->sa_atime);
        __swab64s(&sa->sa_mtime);
        __swab64s(&sa->sa_ctime);
>>>>>>> 5702f13f
}

void lustre_swab_lov_desc (struct lov_desc *ld)
{
<<<<<<< HEAD
        __swab32s (&ld->ld_tgt_count);
        __swab32s (&ld->ld_active_tgt_count);
        __swab32s (&ld->ld_default_stripe_count);
        __swab64s (&ld->ld_default_stripe_size);
        __swab64s (&ld->ld_default_stripe_offset);
        __swab32s (&ld->ld_pattern);
        /* uuid endian insensitive */
=======
        __swab32s(&cr->cr_opcode);
        __swab32s(&cr->cr_flags);
        __swab32s(&cr->cr_mode);
        lustre_swab_lustre_id(&cr->cr_id);
        lustre_swab_lustre_id(&cr->cr_replayid);
        __swab64s(&cr->cr_time);
        __swab64s(&cr->cr_rdev);
>>>>>>> 5702f13f
}

static void print_lum (struct lov_user_md *lum)
{
<<<<<<< HEAD
        CDEBUG(D_OTHER, "lov_user_md %p:\n", lum);
        CDEBUG(D_OTHER, "\tlmm_magic: %#x\n", lum->lmm_magic);
        CDEBUG(D_OTHER, "\tlmm_pattern: %#x\n", lum->lmm_pattern);
        CDEBUG(D_OTHER, "\tlmm_object_id: "LPU64"\n", lum->lmm_object_id);
        CDEBUG(D_OTHER, "\tlmm_object_gr: "LPU64"\n", lum->lmm_object_gr);
        CDEBUG(D_OTHER, "\tlmm_stripe_size: %#x\n", lum->lmm_stripe_size);
        CDEBUG(D_OTHER, "\tlmm_stripe_count: %#x\n", lum->lmm_stripe_count);
        CDEBUG(D_OTHER, "\tlmm_stripe_offset: %#x\n", lum->lmm_stripe_offset);
=======
        __swab32s(&lk->lk_opcode);
        __swab32s(&lk->lk_flags);
        lustre_swab_lustre_id(&lk->lk_id1);
        lustre_swab_lustre_id(&lk->lk_id2);
>>>>>>> 5702f13f
}

void lustre_swab_lov_user_md(struct lov_user_md *lum)
{
<<<<<<< HEAD
        ENTRY;
        CDEBUG(D_IOCTL, "swabbing lov_user_md\n");
        __swab32s(&lum->lmm_magic);
        __swab32s(&lum->lmm_pattern);
        __swab64s(&lum->lmm_object_id);
        __swab64s(&lum->lmm_object_gr);
        __swab32s(&lum->lmm_stripe_size);
        __swab16s(&lum->lmm_stripe_count);
        __swab16s(&lum->lmm_stripe_offset);
        print_lum(lum);
        EXIT;
=======
        __swab32s(&ul->ul_opcode);
        __swab32s(&ul->ul_flags);
        __swab32s(&ul->ul_mode);
        lustre_swab_lustre_id(&ul->ul_id1);
        lustre_swab_lustre_id(&ul->ul_id2);
>>>>>>> 5702f13f
}

static void print_lum_objs(struct lov_user_md *lum)
{
<<<<<<< HEAD
        struct lov_user_ost_data *lod;
        int i;
        ENTRY;
        if (!(portal_debug & D_OTHER)) /* don't loop on nothing */
                return;
        CDEBUG(D_OTHER, "lov_user_md_objects: %p\n", lum);
        for (i = 0; i < lum->lmm_stripe_count; i++) {
                lod = &lum->lmm_objects[i];
                CDEBUG(D_OTHER, "(%i) lod->l_object_id: "LPX64"\n", i, lod->l_object_id);
                CDEBUG(D_OTHER, "(%i) lod->l_object_gr: "LPX64"\n", i, lod->l_object_gr);
                CDEBUG(D_OTHER, "(%i) lod->l_ost_gen: %#x\n", i, lod->l_ost_gen);
                CDEBUG(D_OTHER, "(%i) lod->l_ost_idx: %#x\n", i, lod->l_ost_idx);
        }
        EXIT;
=======
        __swab32s(&rn->rn_opcode);
        __swab32s(&rn->rn_flags);
        lustre_swab_lustre_id(&rn->rn_id1);
        lustre_swab_lustre_id(&rn->rn_id2);
>>>>>>> 5702f13f
}

void lustre_swab_lov_user_md_objects(struct lov_user_md *lum)
{
        struct lov_user_ost_data *lod;
        int i;
        ENTRY;
        for (i = 0; i < lum->lmm_stripe_count; i++) {
                lod = &lum->lmm_objects[i];
                __swab64s(&lod->l_object_id);
                __swab64s(&lod->l_object_gr);
                __swab32s(&lod->l_ost_gen);
                __swab32s(&lod->l_ost_idx);
        }
        print_lum_objs(lum);
        EXIT;
}

<<<<<<< HEAD
void lustre_swab_ldlm_res_id (struct ldlm_res_id *id)
=======
void lustre_swab_fid_extent(struct fid_extent *ext)
{
        __swab64s(&ext->fe_start);
        __swab64s(&ext->fe_width);
}

void lustre_swab_ldlm_res_id(struct ldlm_res_id *id)
>>>>>>> 5702f13f
{
        int  i;

        for (i = 0; i < RES_NAME_SIZE; i++)
                __swab64s (&id->name[i]);
}

void lustre_swab_ldlm_policy_data (ldlm_policy_data_t *d)
{
        /* the lock data is a union and the first two fields are always an
         * extent so it's ok to process an LDLM_EXTENT and LDLM_FLOCK lock
         * data the same way. */
        __swab64s(&d->l_extent.start);
        __swab64s(&d->l_extent.end);
        __swab64s(&d->l_extent.gid);
        __swab32s(&d->l_flock.pid);
}

void lustre_swab_ldlm_intent (struct ldlm_intent *i)
{
        __swab64s (&i->opc);
}

void lustre_swab_ldlm_resource_desc (struct ldlm_resource_desc *r)
{
        __swab32s (&r->lr_type);
        lustre_swab_ldlm_res_id (&r->lr_name);
}

void lustre_swab_ldlm_lock_desc (struct ldlm_lock_desc *l)
{
        lustre_swab_ldlm_resource_desc (&l->l_resource);
        __swab32s (&l->l_req_mode);
        __swab32s (&l->l_granted_mode);
        lustre_swab_ldlm_policy_data (&l->l_policy_data);
}

void lustre_swab_ldlm_request (struct ldlm_request *rq)
{
        __swab32s (&rq->lock_flags);
        lustre_swab_ldlm_lock_desc (&rq->lock_desc);
        /* lock_handle1 opaque */
        /* lock_handle2 opaque */
}

void lustre_swab_ldlm_reply (struct ldlm_reply *r)
{
        __swab32s (&r->lock_flags);
        lustre_swab_ldlm_lock_desc (&r->lock_desc);
        /* lock_handle opaque */
        __swab64s (&r->lock_policy_res1);
        __swab64s (&r->lock_policy_res2);
}

void lustre_swab_ptlbd_op (struct ptlbd_op *op)
{
        __swab16s (&op->op_cmd);
        __swab16s (&op->op_lun);
        __swab16s (&op->op_niob_cnt);
        /* ignore op__padding */
        __swab32s (&op->op_block_cnt);
}

void lustre_swab_ptlbd_niob (struct ptlbd_niob *n)
{
        __swab64s (&n->n_xid);
        __swab64s (&n->n_block_nr);
        __swab32s (&n->n_offset);
        __swab32s (&n->n_length);
}

void lustre_swab_ptlbd_rsp (struct ptlbd_rsp *r)
{
        __swab16s (&r->r_status);
        __swab16s (&r->r_error_cnt);
}

void lustre_swab_lustre_capa(struct lustre_capa *c)
{
        __swab32s (&c->lc_uid);
        __swab32s (&c->lc_op);
        __swab64s (&c->lc_ino);
        __swab32s (&c->lc_mdsid);
        __swab32s (&c->lc_keyid);
        __swab64s (&c->lc_expiry);
        __swab32s (&c->lc_flags);
}

void lustre_swab_lustre_capa_key (struct lustre_capa_key *k)
{
        __swab32s (&k->lk_mdsid);
        __swab32s (&k->lk_keyid);
        __swab64s (&k->lk_expiry);
}

void lustre_swab_audit_msg (struct audit_msg *r)
{
        lustre_swab_lustre_id(&r->id);
        __swab32s (&r->code);
        __swab32s (&r->result);
        __swab32s (&r->uid);
        __swab32s (&r->gid);
        __swab64s (&r->nid);
}

void lustre_swab_audit_attr (struct audit_attr_msg *r)
{
        lustre_swab_lustre_id(&r->id);
        __swab64s (&r->attr);
}

/* no one calls this */
int llog_log_swabbed(struct llog_log_hdr *hdr)
{
        if (hdr->llh_hdr.lrh_type == __swab32(LLOG_HDR_MAGIC))
                return 1;
        if (hdr->llh_hdr.lrh_type == LLOG_HDR_MAGIC)
                return 0;
        return -1;
}

void lustre_swab_qdata(struct qunit_data *d)
{
        __swab32s (&d->qd_id);
        __swab32s (&d->qd_type);
        __swab32s (&d->qd_count);
        __swab32s (&d->qd_isblk);
}

void lustre_assert_wire_constants(void)
{
        /* Wire protocol assertions generated by 'wirecheck'
         * running on Linux schnapps.adilger.int 2.4.28 #2 Thu Dec 16 14:35:03 MST 2004 i686 i686 i38
         * with gcc version 3.3.2 20040108 (Red Hat Linux 3.3.2-6) */


        /* Constants... */
        LASSERTF(PTLRPC_MSG_MAGIC == 0x0BD00BD0," found %lld\n",
                 (long long)PTLRPC_MSG_MAGIC);
        LASSERTF(PTLRPC_MSG_VERSION == 0x00000003," found %lld\n",
                 (long long)PTLRPC_MSG_VERSION);
        LASSERTF(PTL_RPC_MSG_REQUEST == 4711, " found %lld\n",
                 (long long)PTL_RPC_MSG_REQUEST);
        LASSERTF(PTL_RPC_MSG_ERR == 4712, " found %lld\n",
                 (long long)PTL_RPC_MSG_ERR);
        LASSERTF(PTL_RPC_MSG_REPLY == 4713, " found %lld\n",
                 (long long)PTL_RPC_MSG_REPLY);
        LASSERTF(MSG_LAST_REPLAY == 1, " found %lld\n",
                 (long long)MSG_LAST_REPLAY);
        LASSERTF(MSG_RESENT == 2, " found %lld\n",
                 (long long)MSG_RESENT);
        LASSERTF(MSG_REPLAY == 4, " found %lld\n",
                 (long long)MSG_REPLAY);
        LASSERTF(MSG_CONNECT_RECOVERING == 1, " found %lld\n",
                 (long long)MSG_CONNECT_RECOVERING);
        LASSERTF(MSG_CONNECT_RECONNECT == 2, " found %lld\n",
                 (long long)MSG_CONNECT_RECONNECT);
        LASSERTF(MSG_CONNECT_REPLAYABLE == 4, " found %lld\n",
                 (long long)MSG_CONNECT_REPLAYABLE);
        LASSERTF(OST_REPLY == 0, " found %lld\n",
                 (long long)OST_REPLY);
        LASSERTF(OST_GETATTR == 1, " found %lld\n",
                 (long long)OST_GETATTR);
        LASSERTF(OST_SETATTR == 2, " found %lld\n",
                 (long long)OST_SETATTR);
        LASSERTF(OST_READ == 3, " found %lld\n",
                 (long long)OST_READ);
        LASSERTF(OST_WRITE == 4, " found %lld\n",
                 (long long)OST_WRITE);
        LASSERTF(OST_CREATE == 5, " found %lld\n",
                 (long long)OST_CREATE);
        LASSERTF(OST_DESTROY == 6, " found %lld\n",
                 (long long)OST_DESTROY);
        LASSERTF(OST_GET_INFO == 7, " found %lld\n",
                 (long long)OST_GET_INFO);
        LASSERTF(OST_CONNECT == 8, " found %lld\n",
                 (long long)OST_CONNECT);
        LASSERTF(OST_DISCONNECT == 9, " found %lld\n",
                 (long long)OST_DISCONNECT);
        LASSERTF(OST_PUNCH == 10, " found %lld\n",
                 (long long)OST_PUNCH);
        LASSERTF(OST_OPEN == 11, " found %lld\n",
                 (long long)OST_OPEN);
        LASSERTF(OST_CLOSE == 12, " found %lld\n",
                 (long long)OST_CLOSE);
        LASSERTF(OST_STATFS == 13, " found %lld\n",
                 (long long)OST_STATFS);
        LASSERTF(OST_SAN_READ == 14, " found %lld\n",
                 (long long)OST_SAN_READ);
        LASSERTF(OST_SAN_WRITE == 15, " found %lld\n",
                 (long long)OST_SAN_WRITE);
        LASSERTF(OST_SYNC == 16, " found %lld\n",
                 (long long)OST_SYNC);
        LASSERTF(OST_QUOTACHECK == 18, " found %lld\n",
                 (long long)OST_QUOTACHECK);
        LASSERTF(OST_QUOTACTL == 19, " found %lld\n",
                 (long long)OST_QUOTACTL);
        LASSERTF(OST_LAST_OPC == 20, " found %lld\n",
                 (long long)OST_LAST_OPC);
        LASSERTF(OBD_OBJECT_EOF == 0xffffffffffffffffULL," found %lld\n",
                 (long long)OBD_OBJECT_EOF);
        LASSERTF(MDS_GETATTR == 33, " found %lld\n",
                 (long long)MDS_GETATTR);
        LASSERTF(MDS_GETATTR_NAME == 34, " found %lld\n",
                 (long long)MDS_GETATTR_NAME);
        LASSERTF(MDS_CLOSE == 35, " found %lld\n",
                 (long long)MDS_CLOSE);
        LASSERTF(MDS_REINT == 36, " found %lld\n",
                 (long long)MDS_REINT);
        LASSERTF(MDS_READPAGE == 37, " found %lld\n",
                 (long long)MDS_READPAGE);
        LASSERTF(MDS_CONNECT == 38, " found %lld\n",
                 (long long)MDS_CONNECT);
        LASSERTF(MDS_DISCONNECT == 39, " found %lld\n",
                 (long long)MDS_DISCONNECT);
        LASSERTF(MDS_GETSTATUS == 40, " found %lld\n",
                 (long long)MDS_GETSTATUS);
        LASSERTF(MDS_STATFS == 41, " found %lld\n",
                 (long long)MDS_STATFS);
        LASSERTF(MDS_PIN == 42, " found %lld\n",
                 (long long)MDS_PIN);
        LASSERTF(MDS_UNPIN == 43, " found %lld\n",
                 (long long)MDS_UNPIN);
        LASSERTF(MDS_SYNC == 44, " found %lld\n",
                 (long long)MDS_SYNC);
        LASSERTF(MDS_DONE_WRITING == 45, " found %lld\n",
                 (long long)MDS_DONE_WRITING);
        LASSERTF(MDS_SET_INFO == 46, " found %lld\n",
                 (long long)MDS_SET_INFO);
        LASSERTF(MDS_QUOTACHECK == 47, " found %lld\n",
                 (long long)MDS_QUOTACHECK);
        LASSERTF(MDS_QUOTACTL == 48, " found %lld\n",
                 (long long)MDS_QUOTACTL);
        LASSERTF(MDS_LAST_OPC == 49, " found %lld\n",
                 (long long)MDS_LAST_OPC);
        LASSERTF(REINT_SETATTR == 1, " found %lld\n",
                 (long long)REINT_SETATTR);
        LASSERTF(REINT_CREATE == 2, " found %lld\n",
                 (long long)REINT_CREATE);
        LASSERTF(REINT_LINK == 3, " found %lld\n",
                 (long long)REINT_LINK);
        LASSERTF(REINT_UNLINK == 4, " found %lld\n",
                 (long long)REINT_UNLINK);
        LASSERTF(REINT_RENAME == 5, " found %lld\n",
                 (long long)REINT_RENAME);
        LASSERTF(REINT_OPEN == 6, " found %lld\n",
                 (long long)REINT_OPEN);
        LASSERTF(REINT_MAX == 7, " found %lld\n",
                 (long long)REINT_MAX);
        LASSERTF(DISP_IT_EXECD == 1, " found %lld\n",
                 (long long)DISP_IT_EXECD);
        LASSERTF(DISP_LOOKUP_EXECD == 2, " found %lld\n",
                 (long long)DISP_LOOKUP_EXECD);
        LASSERTF(DISP_LOOKUP_NEG == 4, " found %lld\n",
                 (long long)DISP_LOOKUP_NEG);
        LASSERTF(DISP_LOOKUP_POS == 8, " found %lld\n",
                 (long long)DISP_LOOKUP_POS);
        LASSERTF(DISP_OPEN_CREATE == 16, " found %lld\n",
                 (long long)DISP_OPEN_CREATE);
        LASSERTF(DISP_OPEN_OPEN == 32, " found %lld\n",
                 (long long)DISP_OPEN_OPEN);
        LASSERTF(MDS_STATUS_CONN == 1, " found %lld\n",
                 (long long)MDS_STATUS_CONN);
        LASSERTF(MDS_STATUS_LOV == 2, " found %lld\n",
                 (long long)MDS_STATUS_LOV);
        LASSERTF(MDS_OPEN_HAS_EA == 1073741824, " found %lld\n",
                 (long long)MDS_OPEN_HAS_EA);
        LASSERTF(LDLM_ENQUEUE == 101, " found %lld\n",
                 (long long)LDLM_ENQUEUE);
        LASSERTF(LDLM_CONVERT == 102, " found %lld\n",
                 (long long)LDLM_CONVERT);
        LASSERTF(LDLM_CANCEL == 103, " found %lld\n",
                 (long long)LDLM_CANCEL);
        LASSERTF(LDLM_BL_CALLBACK == 104, " found %lld\n",
                 (long long)LDLM_BL_CALLBACK);
        LASSERTF(LDLM_CP_CALLBACK == 105, " found %lld\n",
                 (long long)LDLM_CP_CALLBACK);
        LASSERTF(LDLM_LAST_OPC == 107, " found %lld\n",
                 (long long)LDLM_LAST_OPC);
        LASSERTF(LCK_EX == 1, " found %lld\n",
                 (long long)LCK_EX);
        LASSERTF(LCK_PW == 2, " found %lld\n",
                 (long long)LCK_PW);
        LASSERTF(LCK_PR == 4, " found %lld\n",
                 (long long)LCK_PR);
        LASSERTF(LCK_CW == 8, " found %lld\n",
                 (long long)LCK_CW);
        LASSERTF(LCK_CR == 16, " found %lld\n",
                 (long long)LCK_CR);
        LASSERTF(LCK_NL == 32, " found %lld\n",
                 (long long)LCK_NL);
        LASSERTF(PTLBD_QUERY == 200, " found %lld\n",
                 (long long)PTLBD_QUERY);
        LASSERTF(PTLBD_READ == 201, " found %lld\n",
                 (long long)PTLBD_READ);
        LASSERTF(PTLBD_WRITE == 202, " found %lld\n",
                 (long long)PTLBD_WRITE);
        LASSERTF(PTLBD_FLUSH == 203, " found %lld\n",
                 (long long)PTLBD_FLUSH);
        LASSERTF(PTLBD_CONNECT == 204, " found %lld\n",
                 (long long)PTLBD_CONNECT);
        LASSERTF(PTLBD_DISCONNECT == 205, " found %lld\n",
                 (long long)PTLBD_DISCONNECT);
        LASSERTF(PTLBD_LAST_OPC == 206, " found %lld\n",
                 (long long)PTLBD_LAST_OPC);
        LASSERTF(MGMT_CONNECT == 250, " found %lld\n",
                 (long long)MGMT_CONNECT);
        LASSERTF(MGMT_DISCONNECT == 251, " found %lld\n",
                 (long long)MGMT_DISCONNECT);
        LASSERTF(MGMT_EXCEPTION == 252, " found %lld\n",
                 (long long)MGMT_EXCEPTION);
        LASSERTF(OBD_PING == 400, " found %lld\n",
                 (long long)OBD_PING);
        LASSERTF(OBD_LOG_CANCEL == 401, " found %lld\n",
                 (long long)OBD_LOG_CANCEL);
        LASSERTF(OBD_QC_CALLBACK == 402, " found %lld\n",
                 (long long)OBD_QC_CALLBACK);
        LASSERTF(OBD_LAST_OPC == 403, " found %lld\n",
                 (long long)OBD_LAST_OPC);
        LASSERTF(QUOTA_DQACQ == 601, " found %lld\n",
                 (long long)QUOTA_DQACQ);
        LASSERTF(QUOTA_DQREL == 602, " found %lld\n",
                 (long long)QUOTA_DQREL);
        /* Sizes and Offsets */


        /* Checks for struct lustre_handle */
        LASSERTF((int)sizeof(struct lustre_handle) == 8, " found %lld\n",
                 (long long)(int)sizeof(struct lustre_handle));
        LASSERTF((int)offsetof(struct lustre_handle, cookie) == 0, " found %lld\n",
                 (long long)(int)offsetof(struct lustre_handle, cookie));
        LASSERTF((int)sizeof(((struct lustre_handle *)0)->cookie) == 8, " found %lld\n",
                 (long long)(int)sizeof(((struct lustre_handle *)0)->cookie));

        /* Checks for struct lustre_msg */
        LASSERTF((int)sizeof(struct lustre_msg) == 64, " found %lld\n",
                 (long long)(int)sizeof(struct lustre_msg));
        LASSERTF((int)offsetof(struct lustre_msg, handle) == 0, " found %lld\n",
                 (long long)(int)offsetof(struct lustre_msg, handle));
        LASSERTF((int)sizeof(((struct lustre_msg *)0)->handle) == 8, " found %lld\n",
                 (long long)(int)sizeof(((struct lustre_msg *)0)->handle));
        LASSERTF((int)offsetof(struct lustre_msg, magic) == 8, " found %lld\n",
                 (long long)(int)offsetof(struct lustre_msg, magic));
        LASSERTF((int)sizeof(((struct lustre_msg *)0)->magic) == 4, " found %lld\n",
                 (long long)(int)sizeof(((struct lustre_msg *)0)->magic));
        LASSERTF((int)offsetof(struct lustre_msg, type) == 12, " found %lld\n",
                 (long long)(int)offsetof(struct lustre_msg, type));
        LASSERTF((int)sizeof(((struct lustre_msg *)0)->type) == 4, " found %lld\n",
                 (long long)(int)sizeof(((struct lustre_msg *)0)->type));
        LASSERTF((int)offsetof(struct lustre_msg, version) == 16, " found %lld\n",
                 (long long)(int)offsetof(struct lustre_msg, version));
        LASSERTF((int)sizeof(((struct lustre_msg *)0)->version) == 4, " found %lld\n",
                 (long long)(int)sizeof(((struct lustre_msg *)0)->version));
        LASSERTF((int)offsetof(struct lustre_msg, opc) == 20, " found %lld\n",
                 (long long)(int)offsetof(struct lustre_msg, opc));
        LASSERTF((int)sizeof(((struct lustre_msg *)0)->opc) == 4, " found %lld\n",
                 (long long)(int)sizeof(((struct lustre_msg *)0)->opc));
        LASSERTF((int)offsetof(struct lustre_msg, last_xid) == 24, " found %lld\n",
                 (long long)(int)offsetof(struct lustre_msg, last_xid));
        LASSERTF((int)sizeof(((struct lustre_msg *)0)->last_xid) == 8, " found %lld\n",
                 (long long)(int)sizeof(((struct lustre_msg *)0)->last_xid));
        LASSERTF((int)offsetof(struct lustre_msg, last_committed) == 32, " found %lld\n",
                 (long long)(int)offsetof(struct lustre_msg, last_committed));
        LASSERTF((int)sizeof(((struct lustre_msg *)0)->last_committed) == 8, " found %lld\n",
                 (long long)(int)sizeof(((struct lustre_msg *)0)->last_committed));
        LASSERTF((int)offsetof(struct lustre_msg, transno) == 40, " found %lld\n",
                 (long long)(int)offsetof(struct lustre_msg, transno));
        LASSERTF((int)sizeof(((struct lustre_msg *)0)->transno) == 8, " found %lld\n",
                 (long long)(int)sizeof(((struct lustre_msg *)0)->transno));
        LASSERTF((int)offsetof(struct lustre_msg, status) == 48, " found %lld\n",
                 (long long)(int)offsetof(struct lustre_msg, status));
        LASSERTF((int)sizeof(((struct lustre_msg *)0)->status) == 4, " found %lld\n",
                 (long long)(int)sizeof(((struct lustre_msg *)0)->status));
        LASSERTF((int)offsetof(struct lustre_msg, flags) == 52, " found %lld\n",
                 (long long)(int)offsetof(struct lustre_msg, flags));
        LASSERTF((int)sizeof(((struct lustre_msg *)0)->flags) == 4, " found %lld\n",
                 (long long)(int)sizeof(((struct lustre_msg *)0)->flags));
        LASSERTF((int)offsetof(struct lustre_msg, bufcount) == 60, " found %lld\n",
                 (long long)(int)offsetof(struct lustre_msg, bufcount));
        LASSERTF((int)sizeof(((struct lustre_msg *)0)->bufcount) == 4, " found %lld\n",
                 (long long)(int)sizeof(((struct lustre_msg *)0)->bufcount));
        LASSERTF((int)offsetof(struct lustre_msg, buflens[7]) == 92, " found %lld\n",
                 (long long)(int)offsetof(struct lustre_msg, buflens[7]));
        LASSERTF((int)sizeof(((struct lustre_msg *)0)->buflens[7]) == 4, " found %lld\n",
                 (long long)(int)sizeof(((struct lustre_msg *)0)->buflens[7]));

        /* Checks for struct obdo */
        LASSERTF((int)sizeof(struct obdo) == 208, " found %lld\n",
                 (long long)(int)sizeof(struct obdo));
        LASSERTF((int)offsetof(struct obdo, o_valid) == 0, " found %lld\n",
                 (long long)(int)offsetof(struct obdo, o_valid));
        LASSERTF((int)sizeof(((struct obdo *)0)->o_valid) == 8, " found %lld\n",
                 (long long)(int)sizeof(((struct obdo *)0)->o_valid));
        LASSERTF((int)offsetof(struct obdo, o_id) == 8, " found %lld\n",
                 (long long)(int)offsetof(struct obdo, o_id));
        LASSERTF((int)sizeof(((struct obdo *)0)->o_id) == 8, " found %lld\n",
                 (long long)(int)sizeof(((struct obdo *)0)->o_id));
        LASSERTF((int)offsetof(struct obdo, o_gr) == 16, " found %lld\n",
                 (long long)(int)offsetof(struct obdo, o_gr));
        LASSERTF((int)sizeof(((struct obdo *)0)->o_gr) == 8, " found %lld\n",
                 (long long)(int)sizeof(((struct obdo *)0)->o_gr));
        LASSERTF((int)offsetof(struct obdo, o_fid) == 24, " found %lld\n",
                 (long long)(int)offsetof(struct obdo, o_fid));
        LASSERTF((int)sizeof(((struct obdo *)0)->o_fid) == 8, " found %lld\n",
                 (long long)(int)sizeof(((struct obdo *)0)->o_fid));
        LASSERTF((int)offsetof(struct obdo, o_size) == 32, " found %lld\n",
                 (long long)(int)offsetof(struct obdo, o_size));
        LASSERTF((int)sizeof(((struct obdo *)0)->o_size) == 8, " found %lld\n",
                 (long long)(int)sizeof(((struct obdo *)0)->o_size));
        LASSERTF((int)offsetof(struct obdo, o_mtime) == 40, " found %lld\n",
                 (long long)(int)offsetof(struct obdo, o_mtime));
        LASSERTF((int)sizeof(((struct obdo *)0)->o_mtime) == 8, " found %lld\n",
                 (long long)(int)sizeof(((struct obdo *)0)->o_mtime));
        LASSERTF((int)offsetof(struct obdo, o_atime) == 48, " found %lld\n",
                 (long long)(int)offsetof(struct obdo, o_atime));
        LASSERTF((int)sizeof(((struct obdo *)0)->o_atime) == 8, " found %lld\n",
                 (long long)(int)sizeof(((struct obdo *)0)->o_atime));
        LASSERTF((int)offsetof(struct obdo, o_ctime) == 56, " found %lld\n",
                 (long long)(int)offsetof(struct obdo, o_ctime));
        LASSERTF((int)sizeof(((struct obdo *)0)->o_ctime) == 8, " found %lld\n",
                 (long long)(int)sizeof(((struct obdo *)0)->o_ctime));
        LASSERTF((int)offsetof(struct obdo, o_blocks) == 64, " found %lld\n",
                 (long long)(int)offsetof(struct obdo, o_blocks));
        LASSERTF((int)sizeof(((struct obdo *)0)->o_blocks) == 8, " found %lld\n",
                 (long long)(int)sizeof(((struct obdo *)0)->o_blocks));
        LASSERTF((int)offsetof(struct obdo, o_grant) == 72, " found %lld\n",
                 (long long)(int)offsetof(struct obdo, o_grant));
        LASSERTF((int)sizeof(((struct obdo *)0)->o_grant) == 8, " found %lld\n",
                 (long long)(int)sizeof(((struct obdo *)0)->o_grant));
        LASSERTF((int)offsetof(struct obdo, o_blksize) == 80, " found %lld\n",
                 (long long)(int)offsetof(struct obdo, o_blksize));
        LASSERTF((int)sizeof(((struct obdo *)0)->o_blksize) == 4, " found %lld\n",
                 (long long)(int)sizeof(((struct obdo *)0)->o_blksize));
        LASSERTF((int)offsetof(struct obdo, o_mode) == 84, " found %lld\n",
                 (long long)(int)offsetof(struct obdo, o_mode));
        LASSERTF((int)sizeof(((struct obdo *)0)->o_mode) == 4, " found %lld\n",
                 (long long)(int)sizeof(((struct obdo *)0)->o_mode));
        LASSERTF((int)offsetof(struct obdo, o_uid) == 88, " found %lld\n",
                 (long long)(int)offsetof(struct obdo, o_uid));
        LASSERTF((int)sizeof(((struct obdo *)0)->o_uid) == 4, " found %lld\n",
                 (long long)(int)sizeof(((struct obdo *)0)->o_uid));
        LASSERTF((int)offsetof(struct obdo, o_gid) == 92, " found %lld\n",
                 (long long)(int)offsetof(struct obdo, o_gid));
        LASSERTF((int)sizeof(((struct obdo *)0)->o_gid) == 4, " found %lld\n",
                 (long long)(int)sizeof(((struct obdo *)0)->o_gid));
        LASSERTF((int)offsetof(struct obdo, o_flags) == 96, " found %lld\n",
                 (long long)(int)offsetof(struct obdo, o_flags));
        LASSERTF((int)sizeof(((struct obdo *)0)->o_flags) == 4, " found %lld\n",
                 (long long)(int)sizeof(((struct obdo *)0)->o_flags));
        LASSERTF((int)offsetof(struct obdo, o_nlink) == 100, " found %lld\n",
                 (long long)(int)offsetof(struct obdo, o_nlink));
        LASSERTF((int)sizeof(((struct obdo *)0)->o_nlink) == 4, " found %lld\n",
                 (long long)(int)sizeof(((struct obdo *)0)->o_nlink));
        LASSERTF((int)offsetof(struct obdo, o_generation) == 104, " found %lld\n",
                 (long long)(int)offsetof(struct obdo, o_generation));
        LASSERTF((int)sizeof(((struct obdo *)0)->o_generation) == 4, " found %lld\n",
                 (long long)(int)sizeof(((struct obdo *)0)->o_generation));
        LASSERTF((int)offsetof(struct obdo, o_misc) == 108, " found %lld\n",
                 (long long)(int)offsetof(struct obdo, o_misc));
        LASSERTF((int)sizeof(((struct obdo *)0)->o_misc) == 4, " found %lld\n",
                 (long long)(int)sizeof(((struct obdo *)0)->o_misc));
        LASSERTF((int)offsetof(struct obdo, o_easize) == 112, " found %lld\n",
                 (long long)(int)offsetof(struct obdo, o_easize));
        LASSERTF((int)sizeof(((struct obdo *)0)->o_easize) == 4, " found %lld\n",
                 (long long)(int)sizeof(((struct obdo *)0)->o_easize));
        LASSERTF((int)offsetof(struct obdo, o_mds) == 116, " found %lld\n",
                 (long long)(int)offsetof(struct obdo, o_mds));
        LASSERTF((int)sizeof(((struct obdo *)0)->o_mds) == 4, " found %lld\n",
                 (long long)(int)sizeof(((struct obdo *)0)->o_mds));
        LASSERTF((int)offsetof(struct obdo, o_inline) == 128, " found %lld\n",
                 (long long)(int)offsetof(struct obdo, o_inline));
        LASSERTF((int)sizeof(((struct obdo *)0)->o_inline) == 80, " found %lld\n",
                 (long long)(int)sizeof(((struct obdo *)0)->o_inline));
        LASSERTF(OBD_INLINESZ == 80, " found %lld\n",
                 (long long)OBD_INLINESZ);
        LASSERTF(OBD_MD_FLID == 1, " found %lld\n",
                 (long long)OBD_MD_FLID);
        LASSERTF(OBD_MD_FLATIME == 2, " found %lld\n",
                 (long long)OBD_MD_FLATIME);
        LASSERTF(OBD_MD_FLMTIME == 4, " found %lld\n",
                 (long long)OBD_MD_FLMTIME);
        LASSERTF(OBD_MD_FLCTIME == 8, " found %lld\n",
                 (long long)OBD_MD_FLCTIME);
        LASSERTF(OBD_MD_FLSIZE == 16, " found %lld\n",
                 (long long)OBD_MD_FLSIZE);
        LASSERTF(OBD_MD_FLBLOCKS == 32, " found %lld\n",
                 (long long)OBD_MD_FLBLOCKS);
        LASSERTF(OBD_MD_FLBLKSZ == 64, " found %lld\n",
                 (long long)OBD_MD_FLBLKSZ);
        LASSERTF(OBD_MD_FLMODE == 128, " found %lld\n",
                 (long long)OBD_MD_FLMODE);
        LASSERTF(OBD_MD_FLTYPE == 256, " found %lld\n",
                 (long long)OBD_MD_FLTYPE);
        LASSERTF(OBD_MD_FLUID == 512, " found %lld\n",
                 (long long)OBD_MD_FLUID);
        LASSERTF(OBD_MD_FLGID == 1024, " found %lld\n",
                 (long long)OBD_MD_FLGID);
        LASSERTF(OBD_MD_FLFLAGS == 2048, " found %lld\n",
                 (long long)OBD_MD_FLFLAGS);
        LASSERTF(OBD_MD_FLNLINK == 8192, " found %lld\n",
                 (long long)OBD_MD_FLNLINK);
        LASSERTF(OBD_MD_FLGENER == 16384, " found %lld\n",
                 (long long)OBD_MD_FLGENER);
        LASSERTF(OBD_MD_FLINLINE == 32768, " found %lld\n",
                 (long long)OBD_MD_FLINLINE);
        LASSERTF(OBD_MD_FLRDEV == 65536, " found %lld\n",
                 (long long)OBD_MD_FLRDEV);
        LASSERTF(OBD_MD_FLEASIZE == 131072, " found %lld\n",
                 (long long)OBD_MD_FLEASIZE);
        LASSERTF(OBD_MD_LINKNAME == 262144, " found %lld\n",
                 (long long)OBD_MD_LINKNAME);
        LASSERTF(OBD_MD_FLHANDLE == 524288, " found %lld\n",
                 (long long)OBD_MD_FLHANDLE);
        LASSERTF(OBD_MD_FLCKSUM == 1048576, " found %lld\n",
                 (long long)OBD_MD_FLCKSUM);
        LASSERTF(OBD_MD_FLQOS == 2097152, " found %lld\n",
                 (long long)OBD_MD_FLQOS);
        LASSERTF(OBD_MD_FLCOOKIE == 8388608, " found %lld\n",
                 (long long)OBD_MD_FLCOOKIE);
        LASSERTF(OBD_MD_FLGROUP == 16777216, " found %lld\n",
                 (long long)OBD_MD_FLGROUP);
        LASSERTF(OBD_MD_FLIFID == 33554432, " found %lld\n",
                 (long long)OBD_MD_FLIFID);
        LASSERTF(OBD_MD_FLEPOCH == 67108864, " found %lld\n",
                 (long long)OBD_MD_FLEPOCH);
        LASSERTF(OBD_MD_FLGRANT == 134217728, " found %lld\n",
                 (long long)OBD_MD_FLGRANT);
        LASSERTF(OBD_MD_FLDIREA == 268435456, " found %lld\n",
                 (long long)OBD_MD_FLDIREA);
        LASSERTF(OBD_MD_FLUSRQUOTA == 536870912, " found %lld\n",
                 (long long)OBD_MD_FLUSRQUOTA);
        LASSERTF(OBD_MD_FLGRPQUOTA == 1073741824, " found %lld\n",
                 (long long)OBD_MD_FLGRPQUOTA);
        LASSERTF(OBD_MD_MDS == 4294967296ULL, " found %lld\n",
                 (long long)OBD_MD_MDS);
        LASSERTF(OBD_MD_REINT == 8589934592ULL, " found %lld\n",
                 (long long)OBD_MD_REINT);
        LASSERTF(OBD_FL_INLINEDATA == 1, " found %lld\n",
                 (long long)OBD_FL_INLINEDATA);
        LASSERTF(OBD_FL_OBDMDEXISTS == 2, " found %lld\n",
                 (long long)OBD_FL_OBDMDEXISTS);
        LASSERTF(OBD_FL_DELORPHAN == 4, " found %lld\n",
                 (long long)OBD_FL_DELORPHAN);
        LASSERTF(OBD_FL_NORPC == 8, " found %lld\n",
                 (long long)OBD_FL_NORPC);
        LASSERTF(OBD_FL_IDONLY == 16, " found %lld\n",
                 (long long)OBD_FL_IDONLY);
        LASSERTF(OBD_FL_RECREATE_OBJS == 32, " found %lld\n",
                 (long long)OBD_FL_RECREATE_OBJS);
        LASSERTF(OBD_FL_DEBUG_CHECK == 64, " found %lld\n",
                 (long long)OBD_FL_DEBUG_CHECK);
        LASSERTF(OBD_FL_NO_USRQUOTA == 256, " found %lld\n",
                 (long long)OBD_FL_NO_USRQUOTA);
        LASSERTF(OBD_FL_NO_GRPQUOTA == 512, " found %lld\n",
                 (long long)OBD_FL_NO_GRPQUOTA);

        /* Checks for struct lov_mds_md_v1 */
        LASSERTF((int)sizeof(struct lov_mds_md_v1) == 32, " found %lld\n",
                 (long long)(int)sizeof(struct lov_mds_md_v1));
        LASSERTF((int)offsetof(struct lov_mds_md_v1, lmm_magic) == 0, " found %lld\n",
                 (long long)(int)offsetof(struct lov_mds_md_v1, lmm_magic));
        LASSERTF((int)sizeof(((struct lov_mds_md_v1 *)0)->lmm_magic) == 4, " found %lld\n",
                 (long long)(int)sizeof(((struct lov_mds_md_v1 *)0)->lmm_magic));
        LASSERTF((int)offsetof(struct lov_mds_md_v1, lmm_pattern) == 4, " found %lld\n",
                 (long long)(int)offsetof(struct lov_mds_md_v1, lmm_pattern));
        LASSERTF((int)sizeof(((struct lov_mds_md_v1 *)0)->lmm_pattern) == 4, " found %lld\n",
                 (long long)(int)sizeof(((struct lov_mds_md_v1 *)0)->lmm_pattern));
        LASSERTF((int)offsetof(struct lov_mds_md_v1, lmm_object_id) == 8, " found %lld\n",
                 (long long)(int)offsetof(struct lov_mds_md_v1, lmm_object_id));
        LASSERTF((int)sizeof(((struct lov_mds_md_v1 *)0)->lmm_object_id) == 8, " found %lld\n",
                 (long long)(int)sizeof(((struct lov_mds_md_v1 *)0)->lmm_object_id));
        LASSERTF((int)offsetof(struct lov_mds_md_v1, lmm_object_gr) == 16, " found %lld\n",
                 (long long)(int)offsetof(struct lov_mds_md_v1, lmm_object_gr));
        LASSERTF((int)sizeof(((struct lov_mds_md_v1 *)0)->lmm_object_gr) == 8, " found %lld\n",
                 (long long)(int)sizeof(((struct lov_mds_md_v1 *)0)->lmm_object_gr));
        LASSERTF((int)offsetof(struct lov_mds_md_v1, lmm_stripe_size) == 24, " found %lld\n",
                 (long long)(int)offsetof(struct lov_mds_md_v1, lmm_stripe_size));
        LASSERTF((int)sizeof(((struct lov_mds_md_v1 *)0)->lmm_stripe_size) == 4, " found %lld\n",
                 (long long)(int)sizeof(((struct lov_mds_md_v1 *)0)->lmm_stripe_size));
        LASSERTF((int)offsetof(struct lov_mds_md_v1, lmm_stripe_count) == 28, " found %lld\n",
                 (long long)(int)offsetof(struct lov_mds_md_v1, lmm_stripe_count));
        LASSERTF((int)sizeof(((struct lov_mds_md_v1 *)0)->lmm_stripe_count) == 4, " found %lld\n",
                 (long long)(int)sizeof(((struct lov_mds_md_v1 *)0)->lmm_stripe_count));
        LASSERTF((int)offsetof(struct lov_mds_md_v1, lmm_objects) == 32, " found %lld\n",
                 (long long)(int)offsetof(struct lov_mds_md_v1, lmm_objects));
        LASSERTF((int)sizeof(((struct lov_mds_md_v1 *)0)->lmm_objects) == 0, " found %lld\n",
                 (long long)(int)sizeof(((struct lov_mds_md_v1 *)0)->lmm_objects));

        /* Checks for struct lov_ost_data_v1 */
        LASSERTF((int)sizeof(struct lov_ost_data_v1) == 24, " found %lld\n",
                 (long long)(int)sizeof(struct lov_ost_data_v1));
        LASSERTF((int)offsetof(struct lov_ost_data_v1, l_object_id) == 0, " found %lld\n",
                 (long long)(int)offsetof(struct lov_ost_data_v1, l_object_id));
        LASSERTF((int)sizeof(((struct lov_ost_data_v1 *)0)->l_object_id) == 8, " found %lld\n",
                 (long long)(int)sizeof(((struct lov_ost_data_v1 *)0)->l_object_id));
        LASSERTF((int)offsetof(struct lov_ost_data_v1, l_object_gr) == 8, " found %lld\n",
                 (long long)(int)offsetof(struct lov_ost_data_v1, l_object_gr));
        LASSERTF((int)sizeof(((struct lov_ost_data_v1 *)0)->l_object_gr) == 8, " found %lld\n",
                 (long long)(int)sizeof(((struct lov_ost_data_v1 *)0)->l_object_gr));
        LASSERTF((int)offsetof(struct lov_ost_data_v1, l_ost_gen) == 16, " found %lld\n",
                 (long long)(int)offsetof(struct lov_ost_data_v1, l_ost_gen));
        LASSERTF((int)sizeof(((struct lov_ost_data_v1 *)0)->l_ost_gen) == 4, " found %lld\n",
                 (long long)(int)sizeof(((struct lov_ost_data_v1 *)0)->l_ost_gen));
        LASSERTF((int)offsetof(struct lov_ost_data_v1, l_ost_idx) == 20, " found %lld\n",
                 (long long)(int)offsetof(struct lov_ost_data_v1, l_ost_idx));
        LASSERTF((int)sizeof(((struct lov_ost_data_v1 *)0)->l_ost_idx) == 4, " found %lld\n",
                 (long long)(int)sizeof(((struct lov_ost_data_v1 *)0)->l_ost_idx));
        LASSERTF(LOV_MAGIC_V1 == 198249424, " found %lld\n",
                 (long long)LOV_MAGIC_V1);
        LASSERTF(LOV_PATTERN_RAID0 == 1, " found %lld\n",
                 (long long)LOV_PATTERN_RAID0);
        LASSERTF(LOV_PATTERN_RAID1 == 2, " found %lld\n",
                 (long long)LOV_PATTERN_RAID1);

        /* Checks for struct obd_statfs */
        LASSERTF((int)sizeof(struct obd_statfs) == 144, " found %lld\n",
                 (long long)(int)sizeof(struct obd_statfs));
        LASSERTF((int)offsetof(struct obd_statfs, os_type) == 0, " found %lld\n",
                 (long long)(int)offsetof(struct obd_statfs, os_type));
        LASSERTF((int)sizeof(((struct obd_statfs *)0)->os_type) == 8, " found %lld\n",
                 (long long)(int)sizeof(((struct obd_statfs *)0)->os_type));
        LASSERTF((int)offsetof(struct obd_statfs, os_blocks) == 8, " found %lld\n",
                 (long long)(int)offsetof(struct obd_statfs, os_blocks));
        LASSERTF((int)sizeof(((struct obd_statfs *)0)->os_blocks) == 8, " found %lld\n",
                 (long long)(int)sizeof(((struct obd_statfs *)0)->os_blocks));
        LASSERTF((int)offsetof(struct obd_statfs, os_bfree) == 16, " found %lld\n",
                 (long long)(int)offsetof(struct obd_statfs, os_bfree));
        LASSERTF((int)sizeof(((struct obd_statfs *)0)->os_bfree) == 8, " found %lld\n",
                 (long long)(int)sizeof(((struct obd_statfs *)0)->os_bfree));
        LASSERTF((int)offsetof(struct obd_statfs, os_bavail) == 24, " found %lld\n",
                 (long long)(int)offsetof(struct obd_statfs, os_bavail));
        LASSERTF((int)sizeof(((struct obd_statfs *)0)->os_bavail) == 8, " found %lld\n",
                 (long long)(int)sizeof(((struct obd_statfs *)0)->os_bavail));
        LASSERTF((int)offsetof(struct obd_statfs, os_ffree) == 40, " found %lld\n",
                 (long long)(int)offsetof(struct obd_statfs, os_ffree));
        LASSERTF((int)sizeof(((struct obd_statfs *)0)->os_ffree) == 8, " found %lld\n",
                 (long long)(int)sizeof(((struct obd_statfs *)0)->os_ffree));
        LASSERTF((int)offsetof(struct obd_statfs, os_fsid) == 48, " found %lld\n",
                 (long long)(int)offsetof(struct obd_statfs, os_fsid));
        LASSERTF((int)sizeof(((struct obd_statfs *)0)->os_fsid) == 40, " found %lld\n",
                 (long long)(int)sizeof(((struct obd_statfs *)0)->os_fsid));
        LASSERTF((int)offsetof(struct obd_statfs, os_bsize) == 88, " found %lld\n",
                 (long long)(int)offsetof(struct obd_statfs, os_bsize));
        LASSERTF((int)sizeof(((struct obd_statfs *)0)->os_bsize) == 4, " found %lld\n",
                 (long long)(int)sizeof(((struct obd_statfs *)0)->os_bsize));
        LASSERTF((int)offsetof(struct obd_statfs, os_namelen) == 92, " found %lld\n",
                 (long long)(int)offsetof(struct obd_statfs, os_namelen));
        LASSERTF((int)sizeof(((struct obd_statfs *)0)->os_namelen) == 4, " found %lld\n",
                 (long long)(int)sizeof(((struct obd_statfs *)0)->os_namelen));
        LASSERTF((int)offsetof(struct obd_statfs, os_spare) == 104, " found %lld\n",
                 (long long)(int)offsetof(struct obd_statfs, os_spare));
        LASSERTF((int)sizeof(((struct obd_statfs *)0)->os_spare) == 40, " found %lld\n",
                 (long long)(int)sizeof(((struct obd_statfs *)0)->os_spare));

        /* Checks for struct obd_ioobj */
        LASSERTF((int)sizeof(struct obd_ioobj) == 24, " found %lld\n",
                 (long long)(int)sizeof(struct obd_ioobj));
        LASSERTF((int)offsetof(struct obd_ioobj, ioo_id) == 0, " found %lld\n",
                 (long long)(int)offsetof(struct obd_ioobj, ioo_id));
        LASSERTF((int)sizeof(((struct obd_ioobj *)0)->ioo_id) == 8, " found %lld\n",
                 (long long)(int)sizeof(((struct obd_ioobj *)0)->ioo_id));
        LASSERTF((int)offsetof(struct obd_ioobj, ioo_gr) == 8, " found %lld\n",
                 (long long)(int)offsetof(struct obd_ioobj, ioo_gr));
        LASSERTF((int)sizeof(((struct obd_ioobj *)0)->ioo_gr) == 8, " found %lld\n",
                 (long long)(int)sizeof(((struct obd_ioobj *)0)->ioo_gr));
        LASSERTF((int)offsetof(struct obd_ioobj, ioo_type) == 16, " found %lld\n",
                 (long long)(int)offsetof(struct obd_ioobj, ioo_type));
        LASSERTF((int)sizeof(((struct obd_ioobj *)0)->ioo_type) == 4, " found %lld\n",
                 (long long)(int)sizeof(((struct obd_ioobj *)0)->ioo_type));
        LASSERTF((int)offsetof(struct obd_ioobj, ioo_bufcnt) == 20, " found %lld\n",
                 (long long)(int)offsetof(struct obd_ioobj, ioo_bufcnt));
        LASSERTF((int)sizeof(((struct obd_ioobj *)0)->ioo_bufcnt) == 4, " found %lld\n",
                 (long long)(int)sizeof(((struct obd_ioobj *)0)->ioo_bufcnt));

        /* Checks for struct obd_quotactl */
        LASSERTF((int)sizeof(struct obd_quotactl) == 112, " found %lld\n",
                 (long long)(int)sizeof(struct obd_quotactl));
        LASSERTF((int)offsetof(struct obd_quotactl, qc_cmd) == 0, " found %lld\n",
                 (long long)(int)offsetof(struct obd_quotactl, qc_cmd));
        LASSERTF((int)sizeof(((struct obd_quotactl *)0)->qc_cmd) == 4, " found %lld\n",
                 (long long)(int)sizeof(((struct obd_quotactl *)0)->qc_cmd));
        LASSERTF((int)offsetof(struct obd_quotactl, qc_type) == 4, " found %lld\n",
                 (long long)(int)offsetof(struct obd_quotactl, qc_type));
        LASSERTF((int)sizeof(((struct obd_quotactl *)0)->qc_type) == 4, " found %lld\n",
                 (long long)(int)sizeof(((struct obd_quotactl *)0)->qc_type));
        LASSERTF((int)offsetof(struct obd_quotactl, qc_id) == 8, " found %lld\n",
                 (long long)(int)offsetof(struct obd_quotactl, qc_id));
        LASSERTF((int)sizeof(((struct obd_quotactl *)0)->qc_id) == 4, " found %lld\n",
                 (long long)(int)sizeof(((struct obd_quotactl *)0)->qc_id));
        LASSERTF((int)offsetof(struct obd_quotactl, qc_stat) == 12, " found %lld\n",
                 (long long)(int)offsetof(struct obd_quotactl, qc_stat));
        LASSERTF((int)sizeof(((struct obd_quotactl *)0)->qc_stat) == 4, " found %lld\n",
                 (long long)(int)sizeof(((struct obd_quotactl *)0)->qc_stat));
        LASSERTF((int)offsetof(struct obd_quotactl, qc_dqinfo) == 16, " found %lld\n",
                 (long long)(int)offsetof(struct obd_quotactl, qc_dqinfo));
        LASSERTF((int)sizeof(((struct obd_quotactl *)0)->qc_dqinfo) == 24, " found %lld\n",
                 (long long)(int)sizeof(((struct obd_quotactl *)0)->qc_dqinfo));
        LASSERTF((int)offsetof(struct obd_quotactl, qc_dqblk) == 40, " found %lld\n",
                 (long long)(int)offsetof(struct obd_quotactl, qc_dqblk));
        LASSERTF((int)sizeof(((struct obd_quotactl *)0)->qc_dqblk) == 72, " found %lld\n",
                 (long long)(int)sizeof(((struct obd_quotactl *)0)->qc_dqblk));

        /* Checks for struct obd_dqinfo */
        LASSERTF((int)sizeof(struct obd_dqinfo) == 24, " found %lld\n",
                 (long long)(int)sizeof(struct obd_dqinfo));
        LASSERTF((int)offsetof(struct obd_dqinfo, dqi_bgrace) == 0, " found %lld\n",
                 (long long)(int)offsetof(struct obd_dqinfo, dqi_bgrace));
        LASSERTF((int)sizeof(((struct obd_dqinfo *)0)->dqi_bgrace) == 8, " found %lld\n",
                 (long long)(int)sizeof(((struct obd_dqinfo *)0)->dqi_bgrace));
        LASSERTF((int)offsetof(struct obd_dqinfo, dqi_igrace) == 8, " found %lld\n",
                 (long long)(int)offsetof(struct obd_dqinfo, dqi_igrace));
        LASSERTF((int)sizeof(((struct obd_dqinfo *)0)->dqi_igrace) == 8, " found %lld\n",
                 (long long)(int)sizeof(((struct obd_dqinfo *)0)->dqi_igrace));
        LASSERTF((int)offsetof(struct obd_dqinfo, dqi_flags) == 16, " found %lld\n",
                 (long long)(int)offsetof(struct obd_dqinfo, dqi_flags));
        LASSERTF((int)sizeof(((struct obd_dqinfo *)0)->dqi_flags) == 4, " found %lld\n",
                 (long long)(int)sizeof(((struct obd_dqinfo *)0)->dqi_flags));
        LASSERTF((int)offsetof(struct obd_dqinfo, dqi_valid) == 20, " found %lld\n",
                 (long long)(int)offsetof(struct obd_dqinfo, dqi_valid));
        LASSERTF((int)sizeof(((struct obd_dqinfo *)0)->dqi_valid) == 4, " found %lld\n",
                 (long long)(int)sizeof(((struct obd_dqinfo *)0)->dqi_valid));

        /* Checks for struct obd_dqblk */
        LASSERTF((int)sizeof(struct obd_dqblk) == 72, " found %lld\n",
                 (long long)(int)sizeof(struct obd_dqblk));
        LASSERTF((int)offsetof(struct obd_dqblk, dqb_bhardlimit) == 0, " found %lld\n",
                 (long long)(int)offsetof(struct obd_dqblk, dqb_bhardlimit));
        LASSERTF((int)sizeof(((struct obd_dqblk *)0)->dqb_bhardlimit) == 8, " found %lld\n",
                 (long long)(int)sizeof(((struct obd_dqblk *)0)->dqb_bhardlimit));
        LASSERTF((int)offsetof(struct obd_dqblk, dqb_bsoftlimit) == 8, " found %lld\n",
                 (long long)(int)offsetof(struct obd_dqblk, dqb_bsoftlimit));
        LASSERTF((int)sizeof(((struct obd_dqblk *)0)->dqb_bsoftlimit) == 8, " found %lld\n",
                 (long long)(int)sizeof(((struct obd_dqblk *)0)->dqb_bsoftlimit));
        LASSERTF((int)offsetof(struct obd_dqblk, dqb_curspace) == 16, " found %lld\n",
                 (long long)(int)offsetof(struct obd_dqblk, dqb_curspace));
        LASSERTF((int)sizeof(((struct obd_dqblk *)0)->dqb_curspace) == 8, " found %lld\n",
                 (long long)(int)sizeof(((struct obd_dqblk *)0)->dqb_curspace));
        LASSERTF((int)offsetof(struct obd_dqblk, dqb_ihardlimit) == 24, " found %lld\n",
                 (long long)(int)offsetof(struct obd_dqblk, dqb_ihardlimit));
        LASSERTF((int)sizeof(((struct obd_dqblk *)0)->dqb_ihardlimit) == 8, " found %lld\n",
                 (long long)(int)sizeof(((struct obd_dqblk *)0)->dqb_ihardlimit));
        LASSERTF((int)offsetof(struct obd_dqblk, dqb_isoftlimit) == 32, " found %lld\n",
                 (long long)(int)offsetof(struct obd_dqblk, dqb_isoftlimit));
        LASSERTF((int)sizeof(((struct obd_dqblk *)0)->dqb_isoftlimit) == 8, " found %lld\n",
                 (long long)(int)sizeof(((struct obd_dqblk *)0)->dqb_isoftlimit));
        LASSERTF((int)offsetof(struct obd_dqblk, dqb_curinodes) == 40, " found %lld\n",
                 (long long)(int)offsetof(struct obd_dqblk, dqb_curinodes));
        LASSERTF((int)sizeof(((struct obd_dqblk *)0)->dqb_curinodes) == 8, " found %lld\n",
                 (long long)(int)sizeof(((struct obd_dqblk *)0)->dqb_curinodes));
        LASSERTF((int)offsetof(struct obd_dqblk, dqb_btime) == 48, " found %lld\n",
                 (long long)(int)offsetof(struct obd_dqblk, dqb_btime));
        LASSERTF((int)sizeof(((struct obd_dqblk *)0)->dqb_btime) == 8, " found %lld\n",
                 (long long)(int)sizeof(((struct obd_dqblk *)0)->dqb_btime));
        LASSERTF((int)offsetof(struct obd_dqblk, dqb_itime) == 56, " found %lld\n",
                 (long long)(int)offsetof(struct obd_dqblk, dqb_itime));
        LASSERTF((int)sizeof(((struct obd_dqblk *)0)->dqb_itime) == 8, " found %lld\n",
                 (long long)(int)sizeof(((struct obd_dqblk *)0)->dqb_itime));
        LASSERTF((int)offsetof(struct obd_dqblk, dqb_valid) == 64, " found %lld\n",
                 (long long)(int)offsetof(struct obd_dqblk, dqb_valid));
        LASSERTF((int)sizeof(((struct obd_dqblk *)0)->dqb_valid) == 4, " found %lld\n",
                 (long long)(int)sizeof(((struct obd_dqblk *)0)->dqb_valid));

        /* Checks for struct niobuf_remote */
        LASSERTF((int)sizeof(struct niobuf_remote) == 16, " found %lld\n",
                 (long long)(int)sizeof(struct niobuf_remote));
        LASSERTF((int)offsetof(struct niobuf_remote, offset) == 0, " found %lld\n",
                 (long long)(int)offsetof(struct niobuf_remote, offset));
        LASSERTF((int)sizeof(((struct niobuf_remote *)0)->offset) == 8, " found %lld\n",
                 (long long)(int)sizeof(((struct niobuf_remote *)0)->offset));
        LASSERTF((int)offsetof(struct niobuf_remote, len) == 8, " found %lld\n",
                 (long long)(int)offsetof(struct niobuf_remote, len));
        LASSERTF((int)sizeof(((struct niobuf_remote *)0)->len) == 4, " found %lld\n",
                 (long long)(int)sizeof(((struct niobuf_remote *)0)->len));
        LASSERTF((int)offsetof(struct niobuf_remote, flags) == 12, " found %lld\n",
                 (long long)(int)offsetof(struct niobuf_remote, flags));
        LASSERTF((int)sizeof(((struct niobuf_remote *)0)->flags) == 4, " found %lld\n",
                 (long long)(int)sizeof(((struct niobuf_remote *)0)->flags));
        LASSERTF(OBD_BRW_READ == 1, " found %lld\n",
                 (long long)OBD_BRW_READ);
        LASSERTF(OBD_BRW_WRITE == 2, " found %lld\n",
                 (long long)OBD_BRW_WRITE);
        LASSERTF(OBD_BRW_SYNC == 8, " found %lld\n",
                 (long long)OBD_BRW_SYNC);
        LASSERTF(OBD_BRW_FROM_GRANT == 32, " found %lld\n",
                 (long long)OBD_BRW_FROM_GRANT);

        /* Checks for struct ost_body */
        LASSERTF((int)sizeof(struct ost_body) == 208, " found %lld\n",
                 (long long)(int)sizeof(struct ost_body));
        LASSERTF((int)offsetof(struct ost_body, oa) == 0, " found %lld\n",
                 (long long)(int)offsetof(struct ost_body, oa));
        LASSERTF((int)sizeof(((struct ost_body *)0)->oa) == 208, " found %lld\n",
                 (long long)(int)sizeof(((struct ost_body *)0)->oa));

        /* Checks for struct ll_fid */
        LASSERTF((int)sizeof(struct ll_fid) == 16, " found %lld\n",
                 (long long)(int)sizeof(struct ll_fid));
        LASSERTF((int)offsetof(struct ll_fid, id) == 0, " found %lld\n",
                 (long long)(int)offsetof(struct ll_fid, id));
        LASSERTF((int)sizeof(((struct ll_fid *)0)->id) == 8, " found %lld\n",
                 (long long)(int)sizeof(((struct ll_fid *)0)->id));
        LASSERTF((int)offsetof(struct ll_fid, generation) == 8, " found %lld\n",
                 (long long)(int)offsetof(struct ll_fid, generation));
        LASSERTF((int)sizeof(((struct ll_fid *)0)->generation) == 4, " found %lld\n",
                 (long long)(int)sizeof(((struct ll_fid *)0)->generation));
        LASSERTF((int)offsetof(struct ll_fid, f_type) == 12, " found %lld\n",
                 (long long)(int)offsetof(struct ll_fid, f_type));
        LASSERTF((int)sizeof(((struct ll_fid *)0)->f_type) == 4, " found %lld\n",
                 (long long)(int)sizeof(((struct ll_fid *)0)->f_type));

        /* Checks for struct mds_status_req */
        LASSERTF((int)sizeof(struct mds_status_req) == 8, " found %lld\n",
                 (long long)(int)sizeof(struct mds_status_req));
        LASSERTF((int)offsetof(struct mds_status_req, flags) == 0, " found %lld\n",
                 (long long)(int)offsetof(struct mds_status_req, flags));
        LASSERTF((int)sizeof(((struct mds_status_req *)0)->flags) == 4, " found %lld\n",
                 (long long)(int)sizeof(((struct mds_status_req *)0)->flags));
        LASSERTF((int)offsetof(struct mds_status_req, repbuf) == 4, " found %lld\n",
                 (long long)(int)offsetof(struct mds_status_req, repbuf));
        LASSERTF((int)sizeof(((struct mds_status_req *)0)->repbuf) == 4, " found %lld\n",
                 (long long)(int)sizeof(((struct mds_status_req *)0)->repbuf));

        /* Checks for struct mds_body */
        LASSERTF((int)sizeof(struct mds_body) == 168, " found %lld\n",
                 (long long)(int)sizeof(struct mds_body));
        LASSERTF((int)offsetof(struct mds_body, fid1) == 0, " found %lld\n",
                 (long long)(int)offsetof(struct mds_body, fid1));
        LASSERTF((int)sizeof(((struct mds_body *)0)->fid1) == 16, " found %lld\n",
                 (long long)(int)sizeof(((struct mds_body *)0)->fid1));
        LASSERTF((int)offsetof(struct mds_body, fid2) == 16, " found %lld\n",
                 (long long)(int)offsetof(struct mds_body, fid2));
        LASSERTF((int)sizeof(((struct mds_body *)0)->fid2) == 16, " found %lld\n",
                 (long long)(int)sizeof(((struct mds_body *)0)->fid2));
        LASSERTF((int)offsetof(struct mds_body, handle) == 32, " found %lld\n",
                 (long long)(int)offsetof(struct mds_body, handle));
        LASSERTF((int)sizeof(((struct mds_body *)0)->handle) == 8, " found %lld\n",
                 (long long)(int)sizeof(((struct mds_body *)0)->handle));
        LASSERTF((int)offsetof(struct mds_body, size) == 48, " found %lld\n",
                 (long long)(int)offsetof(struct mds_body, size));
        LASSERTF((int)sizeof(((struct mds_body *)0)->size) == 8, " found %lld\n",
                 (long long)(int)sizeof(((struct mds_body *)0)->size));
        LASSERTF((int)offsetof(struct mds_body, blocks) == 80, " found %lld\n",
                 (long long)(int)offsetof(struct mds_body, blocks));
        LASSERTF((int)sizeof(((struct mds_body *)0)->blocks) == 8, " found %lld\n",
                 (long long)(int)sizeof(((struct mds_body *)0)->blocks));
        LASSERTF((int)offsetof(struct mds_body, io_epoch) == 88, " found %lld\n",
                 (long long)(int)offsetof(struct mds_body, io_epoch));
        LASSERTF((int)sizeof(((struct mds_body *)0)->io_epoch) == 8, " found %lld\n",
                 (long long)(int)sizeof(((struct mds_body *)0)->io_epoch));
        LASSERTF((int)offsetof(struct mds_body, ino) == 96, " found %lld\n",
                 (long long)(int)offsetof(struct mds_body, ino));
        LASSERTF((int)sizeof(((struct mds_body *)0)->ino) == 8, " found %lld\n",
                 (long long)(int)sizeof(((struct mds_body *)0)->ino));
        LASSERTF((int)offsetof(struct mds_body, valid) == 40, " found %lld\n",
                 (long long)(int)offsetof(struct mds_body, valid));
        LASSERTF((int)sizeof(((struct mds_body *)0)->valid) == 8, " found %lld\n",
                 (long long)(int)sizeof(((struct mds_body *)0)->valid));
        LASSERTF((int)offsetof(struct mds_body, fsuid) == 104, " found %lld\n",
                 (long long)(int)offsetof(struct mds_body, fsuid));
        LASSERTF((int)sizeof(((struct mds_body *)0)->fsuid) == 4, " found %lld\n",
                 (long long)(int)sizeof(((struct mds_body *)0)->fsuid));
        LASSERTF((int)offsetof(struct mds_body, fsgid) == 108, " found %lld\n",
                 (long long)(int)offsetof(struct mds_body, fsgid));
        LASSERTF((int)sizeof(((struct mds_body *)0)->fsgid) == 4, " found %lld\n",
                 (long long)(int)sizeof(((struct mds_body *)0)->fsgid));
        LASSERTF((int)offsetof(struct mds_body, capability) == 112, " found %lld\n",
                 (long long)(int)offsetof(struct mds_body, capability));
        LASSERTF((int)sizeof(((struct mds_body *)0)->capability) == 4, " found %lld\n",
                 (long long)(int)sizeof(((struct mds_body *)0)->capability));
        LASSERTF((int)offsetof(struct mds_body, mode) == 116, " found %lld\n",
                 (long long)(int)offsetof(struct mds_body, mode));
        LASSERTF((int)sizeof(((struct mds_body *)0)->mode) == 4, " found %lld\n",
                 (long long)(int)sizeof(((struct mds_body *)0)->mode));
        LASSERTF((int)offsetof(struct mds_body, uid) == 120, " found %lld\n",
                 (long long)(int)offsetof(struct mds_body, uid));
        LASSERTF((int)sizeof(((struct mds_body *)0)->uid) == 4, " found %lld\n",
                 (long long)(int)sizeof(((struct mds_body *)0)->uid));
        LASSERTF((int)offsetof(struct mds_body, gid) == 124, " found %lld\n",
                 (long long)(int)offsetof(struct mds_body, gid));
        LASSERTF((int)sizeof(((struct mds_body *)0)->gid) == 4, " found %lld\n",
                 (long long)(int)sizeof(((struct mds_body *)0)->gid));
        LASSERTF((int)offsetof(struct mds_body, mtime) == 56, " found %lld\n",
                 (long long)(int)offsetof(struct mds_body, mtime));
        LASSERTF((int)sizeof(((struct mds_body *)0)->mtime) == 8, " found %lld\n",
                 (long long)(int)sizeof(((struct mds_body *)0)->mtime));
        LASSERTF((int)offsetof(struct mds_body, ctime) == 72, " found %lld\n",
                 (long long)(int)offsetof(struct mds_body, ctime));
        LASSERTF((int)sizeof(((struct mds_body *)0)->ctime) == 8, " found %lld\n",
                 (long long)(int)sizeof(((struct mds_body *)0)->ctime));
        LASSERTF((int)offsetof(struct mds_body, atime) == 64, " found %lld\n",
                 (long long)(int)offsetof(struct mds_body, atime));
        LASSERTF((int)sizeof(((struct mds_body *)0)->atime) == 8, " found %lld\n",
                 (long long)(int)sizeof(((struct mds_body *)0)->atime));
        LASSERTF((int)offsetof(struct mds_body, flags) == 128, " found %lld\n",
                 (long long)(int)offsetof(struct mds_body, flags));
        LASSERTF((int)sizeof(((struct mds_body *)0)->flags) == 4, " found %lld\n",
                 (long long)(int)sizeof(((struct mds_body *)0)->flags));
        LASSERTF((int)offsetof(struct mds_body, rdev) == 132, " found %lld\n",
                 (long long)(int)offsetof(struct mds_body, rdev));
        LASSERTF((int)sizeof(((struct mds_body *)0)->rdev) == 4, " found %lld\n",
                 (long long)(int)sizeof(((struct mds_body *)0)->rdev));
        LASSERTF((int)offsetof(struct mds_body, nlink) == 136, " found %lld\n",
                 (long long)(int)offsetof(struct mds_body, nlink));
        LASSERTF((int)sizeof(((struct mds_body *)0)->nlink) == 4, " found %lld\n",
                 (long long)(int)sizeof(((struct mds_body *)0)->nlink));
        LASSERTF((int)offsetof(struct mds_body, generation) == 140, " found %lld\n",
                 (long long)(int)offsetof(struct mds_body, generation));
        LASSERTF((int)sizeof(((struct mds_body *)0)->generation) == 4, " found %lld\n",
                 (long long)(int)sizeof(((struct mds_body *)0)->generation));
        LASSERTF((int)offsetof(struct mds_body, suppgid) == 144, " found %lld\n",
                 (long long)(int)offsetof(struct mds_body, suppgid));
        LASSERTF((int)sizeof(((struct mds_body *)0)->suppgid) == 4, " found %lld\n",
                 (long long)(int)sizeof(((struct mds_body *)0)->suppgid));
        LASSERTF((int)offsetof(struct mds_body, eadatasize) == 148, " found %lld\n",
                 (long long)(int)offsetof(struct mds_body, eadatasize));
        LASSERTF((int)sizeof(((struct mds_body *)0)->eadatasize) == 4, " found %lld\n",
                 (long long)(int)sizeof(((struct mds_body *)0)->eadatasize));
        LASSERTF(FMODE_READ == 1, " found %lld\n",
                 (long long)FMODE_READ);
        LASSERTF(FMODE_WRITE == 2, " found %lld\n",
                 (long long)FMODE_WRITE);
        LASSERTF(FMODE_EXEC == 4, " found %lld\n",
                 (long long)FMODE_EXEC);
        LASSERTF(MDS_OPEN_CREAT == 64, " found %lld\n",
                 (long long)MDS_OPEN_CREAT);
        LASSERTF(MDS_OPEN_EXCL == 128, " found %lld\n",
                 (long long)MDS_OPEN_EXCL);
        LASSERTF(MDS_OPEN_TRUNC == 512, " found %lld\n",
                 (long long)MDS_OPEN_TRUNC);
        LASSERTF(MDS_OPEN_APPEND == 1024, " found %lld\n",
                 (long long)MDS_OPEN_APPEND);
        LASSERTF(MDS_OPEN_SYNC == 4096, " found %lld\n",
                 (long long)MDS_OPEN_SYNC);
        LASSERTF(MDS_OPEN_DIRECTORY == 65536, " found %lld\n",
                 (long long)MDS_OPEN_DIRECTORY);
        LASSERTF(MDS_OPEN_DELAY_CREATE == 16777216, " found %lld\n",
                 (long long)MDS_OPEN_DELAY_CREATE);
        LASSERTF(MDS_OPEN_HAS_EA == 1073741824, " found %lld\n",
                 (long long)MDS_OPEN_HAS_EA);

        /* Checks for struct mds_rec_setattr */
        LASSERTF((int)sizeof(struct mds_rec_setattr) == 96, " found %lld\n",
                 (long long)(int)sizeof(struct mds_rec_setattr));
        LASSERTF((int)offsetof(struct mds_rec_setattr, sa_opcode) == 0, " found %lld\n",
                 (long long)(int)offsetof(struct mds_rec_setattr, sa_opcode));
        LASSERTF((int)sizeof(((struct mds_rec_setattr *)0)->sa_opcode) == 4, " found %lld\n",
                 (long long)(int)sizeof(((struct mds_rec_setattr *)0)->sa_opcode));
        LASSERTF((int)offsetof(struct mds_rec_setattr, sa_fsuid) == 4, " found %lld\n",
                 (long long)(int)offsetof(struct mds_rec_setattr, sa_fsuid));
        LASSERTF((int)sizeof(((struct mds_rec_setattr *)0)->sa_fsuid) == 4, " found %lld\n",
                 (long long)(int)sizeof(((struct mds_rec_setattr *)0)->sa_fsuid));
        LASSERTF((int)offsetof(struct mds_rec_setattr, sa_fsgid) == 8, " found %lld\n",
                 (long long)(int)offsetof(struct mds_rec_setattr, sa_fsgid));
        LASSERTF((int)sizeof(((struct mds_rec_setattr *)0)->sa_fsgid) == 4, " found %lld\n",
                 (long long)(int)sizeof(((struct mds_rec_setattr *)0)->sa_fsgid));
        LASSERTF((int)offsetof(struct mds_rec_setattr, sa_cap) == 12, " found %lld\n",
                 (long long)(int)offsetof(struct mds_rec_setattr, sa_cap));
        LASSERTF((int)sizeof(((struct mds_rec_setattr *)0)->sa_cap) == 4, " found %lld\n",
                 (long long)(int)sizeof(((struct mds_rec_setattr *)0)->sa_cap));
        LASSERTF((int)offsetof(struct mds_rec_setattr, sa_suppgid) == 16, " found %lld\n",
                 (long long)(int)offsetof(struct mds_rec_setattr, sa_suppgid));
        LASSERTF((int)sizeof(((struct mds_rec_setattr *)0)->sa_suppgid) == 4, " found %lld\n",
                 (long long)(int)sizeof(((struct mds_rec_setattr *)0)->sa_suppgid));
        LASSERTF((int)offsetof(struct mds_rec_setattr, sa_mode) == 20, " found %lld\n",
                 (long long)(int)offsetof(struct mds_rec_setattr, sa_mode));
        LASSERTF((int)sizeof(((struct mds_rec_setattr *)0)->sa_mode) == 4, " found %lld\n",
                 (long long)(int)sizeof(((struct mds_rec_setattr *)0)->sa_mode));
        LASSERTF((int)offsetof(struct mds_rec_setattr, sa_fid) == 24, " found %lld\n",
                 (long long)(int)offsetof(struct mds_rec_setattr, sa_fid));
        LASSERTF((int)sizeof(((struct mds_rec_setattr *)0)->sa_fid) == 16, " found %lld\n",
                 (long long)(int)sizeof(((struct mds_rec_setattr *)0)->sa_fid));
        LASSERTF((int)offsetof(struct mds_rec_setattr, sa_valid) == 40, " found %lld\n",
                 (long long)(int)offsetof(struct mds_rec_setattr, sa_valid));
        LASSERTF((int)sizeof(((struct mds_rec_setattr *)0)->sa_valid) == 8, " found %lld\n",
                 (long long)(int)sizeof(((struct mds_rec_setattr *)0)->sa_valid));
        LASSERTF((int)offsetof(struct mds_rec_setattr, sa_size) == 48, " found %lld\n",
                 (long long)(int)offsetof(struct mds_rec_setattr, sa_size));
        LASSERTF((int)sizeof(((struct mds_rec_setattr *)0)->sa_size) == 8, " found %lld\n",
                 (long long)(int)sizeof(((struct mds_rec_setattr *)0)->sa_size));
        LASSERTF((int)offsetof(struct mds_rec_setattr, sa_mtime) == 56, " found %lld\n",
                 (long long)(int)offsetof(struct mds_rec_setattr, sa_mtime));
        LASSERTF((int)sizeof(((struct mds_rec_setattr *)0)->sa_mtime) == 8, " found %lld\n",
                 (long long)(int)sizeof(((struct mds_rec_setattr *)0)->sa_mtime));
        LASSERTF((int)offsetof(struct mds_rec_setattr, sa_atime) == 64, " found %lld\n",
                 (long long)(int)offsetof(struct mds_rec_setattr, sa_atime));
        LASSERTF((int)sizeof(((struct mds_rec_setattr *)0)->sa_atime) == 8, " found %lld\n",
                 (long long)(int)sizeof(((struct mds_rec_setattr *)0)->sa_atime));
        LASSERTF((int)offsetof(struct mds_rec_setattr, sa_ctime) == 72, " found %lld\n",
                 (long long)(int)offsetof(struct mds_rec_setattr, sa_ctime));
        LASSERTF((int)sizeof(((struct mds_rec_setattr *)0)->sa_ctime) == 8, " found %lld\n",
                 (long long)(int)sizeof(((struct mds_rec_setattr *)0)->sa_ctime));
        LASSERTF((int)offsetof(struct mds_rec_setattr, sa_uid) == 80, " found %lld\n",
                 (long long)(int)offsetof(struct mds_rec_setattr, sa_uid));
        LASSERTF((int)sizeof(((struct mds_rec_setattr *)0)->sa_uid) == 4, " found %lld\n",
                 (long long)(int)sizeof(((struct mds_rec_setattr *)0)->sa_uid));
        LASSERTF((int)offsetof(struct mds_rec_setattr, sa_gid) == 84, " found %lld\n",
                 (long long)(int)offsetof(struct mds_rec_setattr, sa_gid));
        LASSERTF((int)sizeof(((struct mds_rec_setattr *)0)->sa_gid) == 4, " found %lld\n",
                 (long long)(int)sizeof(((struct mds_rec_setattr *)0)->sa_gid));
        LASSERTF((int)offsetof(struct mds_rec_setattr, sa_attr_flags) == 88, " found %lld\n",
                 (long long)(int)offsetof(struct mds_rec_setattr, sa_attr_flags));
        LASSERTF((int)sizeof(((struct mds_rec_setattr *)0)->sa_attr_flags) == 4, " found %lld\n",
                 (long long)(int)sizeof(((struct mds_rec_setattr *)0)->sa_attr_flags));

        /* Checks for struct mds_rec_create */
        LASSERTF((int)sizeof(struct mds_rec_create) == 96, " found %lld\n",
                 (long long)(int)sizeof(struct mds_rec_create));
        LASSERTF((int)offsetof(struct mds_rec_create, cr_opcode) == 0, " found %lld\n",
                 (long long)(int)offsetof(struct mds_rec_create, cr_opcode));
        LASSERTF((int)sizeof(((struct mds_rec_create *)0)->cr_opcode) == 4, " found %lld\n",
                 (long long)(int)sizeof(((struct mds_rec_create *)0)->cr_opcode));
        LASSERTF((int)offsetof(struct mds_rec_create, cr_fsuid) == 4, " found %lld\n",
                 (long long)(int)offsetof(struct mds_rec_create, cr_fsuid));
        LASSERTF((int)sizeof(((struct mds_rec_create *)0)->cr_fsuid) == 4, " found %lld\n",
                 (long long)(int)sizeof(((struct mds_rec_create *)0)->cr_fsuid));
        LASSERTF((int)offsetof(struct mds_rec_create, cr_fsgid) == 8, " found %lld\n",
                 (long long)(int)offsetof(struct mds_rec_create, cr_fsgid));
        LASSERTF((int)sizeof(((struct mds_rec_create *)0)->cr_fsgid) == 4, " found %lld\n",
                 (long long)(int)sizeof(((struct mds_rec_create *)0)->cr_fsgid));
        LASSERTF((int)offsetof(struct mds_rec_create, cr_cap) == 12, " found %lld\n",
                 (long long)(int)offsetof(struct mds_rec_create, cr_cap));
        LASSERTF((int)sizeof(((struct mds_rec_create *)0)->cr_cap) == 4, " found %lld\n",
                 (long long)(int)sizeof(((struct mds_rec_create *)0)->cr_cap));
        LASSERTF((int)offsetof(struct mds_rec_create, cr_flags) == 16, " found %lld\n",
                 (long long)(int)offsetof(struct mds_rec_create, cr_flags));
        LASSERTF((int)sizeof(((struct mds_rec_create *)0)->cr_flags) == 4, " found %lld\n",
                 (long long)(int)sizeof(((struct mds_rec_create *)0)->cr_flags));
        LASSERTF((int)offsetof(struct mds_rec_create, cr_mode) == 20, " found %lld\n",
                 (long long)(int)offsetof(struct mds_rec_create, cr_mode));
        LASSERTF((int)sizeof(((struct mds_rec_create *)0)->cr_mode) == 4, " found %lld\n",
                 (long long)(int)sizeof(((struct mds_rec_create *)0)->cr_mode));
        LASSERTF((int)offsetof(struct mds_rec_create, cr_fid) == 24, " found %lld\n",
                 (long long)(int)offsetof(struct mds_rec_create, cr_fid));
        LASSERTF((int)sizeof(((struct mds_rec_create *)0)->cr_fid) == 16, " found %lld\n",
                 (long long)(int)sizeof(((struct mds_rec_create *)0)->cr_fid));
        LASSERTF((int)offsetof(struct mds_rec_create, cr_replayfid) == 40, " found %lld\n",
                 (long long)(int)offsetof(struct mds_rec_create, cr_replayfid));
        LASSERTF((int)sizeof(((struct mds_rec_create *)0)->cr_replayfid) == 16, " found %lld\n",
                 (long long)(int)sizeof(((struct mds_rec_create *)0)->cr_replayfid));
        LASSERTF((int)offsetof(struct mds_rec_create, cr_time) == 56, " found %lld\n",
                 (long long)(int)offsetof(struct mds_rec_create, cr_time));
        LASSERTF((int)sizeof(((struct mds_rec_create *)0)->cr_time) == 8, " found %lld\n",
                 (long long)(int)sizeof(((struct mds_rec_create *)0)->cr_time));
        LASSERTF((int)offsetof(struct mds_rec_create, cr_rdev) == 64, " found %lld\n",
                 (long long)(int)offsetof(struct mds_rec_create, cr_rdev));
        LASSERTF((int)sizeof(((struct mds_rec_create *)0)->cr_rdev) == 8, " found %lld\n",
                 (long long)(int)sizeof(((struct mds_rec_create *)0)->cr_rdev));
        LASSERTF((int)offsetof(struct mds_rec_create, cr_suppgid) == 72, " found %lld\n",
                 (long long)(int)offsetof(struct mds_rec_create, cr_suppgid));
        LASSERTF((int)sizeof(((struct mds_rec_create *)0)->cr_suppgid) == 4, " found %lld\n",
                 (long long)(int)sizeof(((struct mds_rec_create *)0)->cr_suppgid));

        /* Checks for struct mds_rec_link */
        LASSERTF((int)sizeof(struct mds_rec_link) == 80, " found %lld\n",
                 (long long)(int)sizeof(struct mds_rec_link));
        LASSERTF((int)offsetof(struct mds_rec_link, lk_opcode) == 0, " found %lld\n",
                 (long long)(int)offsetof(struct mds_rec_link, lk_opcode));
        LASSERTF((int)sizeof(((struct mds_rec_link *)0)->lk_opcode) == 4, " found %lld\n",
                 (long long)(int)sizeof(((struct mds_rec_link *)0)->lk_opcode));
        LASSERTF((int)offsetof(struct mds_rec_link, lk_fsuid) == 4, " found %lld\n",
                 (long long)(int)offsetof(struct mds_rec_link, lk_fsuid));
        LASSERTF((int)sizeof(((struct mds_rec_link *)0)->lk_fsuid) == 4, " found %lld\n",
                 (long long)(int)sizeof(((struct mds_rec_link *)0)->lk_fsuid));
        LASSERTF((int)offsetof(struct mds_rec_link, lk_fsgid) == 8, " found %lld\n",
                 (long long)(int)offsetof(struct mds_rec_link, lk_fsgid));
        LASSERTF((int)sizeof(((struct mds_rec_link *)0)->lk_fsgid) == 4, " found %lld\n",
                 (long long)(int)sizeof(((struct mds_rec_link *)0)->lk_fsgid));
        LASSERTF((int)offsetof(struct mds_rec_link, lk_cap) == 12, " found %lld\n",
                 (long long)(int)offsetof(struct mds_rec_link, lk_cap));
        LASSERTF((int)sizeof(((struct mds_rec_link *)0)->lk_cap) == 4, " found %lld\n",
                 (long long)(int)sizeof(((struct mds_rec_link *)0)->lk_cap));
        LASSERTF((int)offsetof(struct mds_rec_link, lk_suppgid1) == 16, " found %lld\n",
                 (long long)(int)offsetof(struct mds_rec_link, lk_suppgid1));
        LASSERTF((int)sizeof(((struct mds_rec_link *)0)->lk_suppgid1) == 4, " found %lld\n",
                 (long long)(int)sizeof(((struct mds_rec_link *)0)->lk_suppgid1));
        LASSERTF((int)offsetof(struct mds_rec_link, lk_suppgid2) == 20, " found %lld\n",
                 (long long)(int)offsetof(struct mds_rec_link, lk_suppgid2));
        LASSERTF((int)sizeof(((struct mds_rec_link *)0)->lk_suppgid2) == 4, " found %lld\n",
                 (long long)(int)sizeof(((struct mds_rec_link *)0)->lk_suppgid2));
        LASSERTF((int)offsetof(struct mds_rec_link, lk_fid1) == 24, " found %lld\n",
                 (long long)(int)offsetof(struct mds_rec_link, lk_fid1));
        LASSERTF((int)sizeof(((struct mds_rec_link *)0)->lk_fid1) == 16, " found %lld\n",
                 (long long)(int)sizeof(((struct mds_rec_link *)0)->lk_fid1));
        LASSERTF((int)offsetof(struct mds_rec_link, lk_fid2) == 40, " found %lld\n",
                 (long long)(int)offsetof(struct mds_rec_link, lk_fid2));
        LASSERTF((int)sizeof(((struct mds_rec_link *)0)->lk_fid2) == 16, " found %lld\n",
                 (long long)(int)sizeof(((struct mds_rec_link *)0)->lk_fid2));
        LASSERTF((int)offsetof(struct mds_rec_link, lk_time) == 56, " found %lld\n",
                 (long long)(int)offsetof(struct mds_rec_link, lk_time));
        LASSERTF((int)sizeof(((struct mds_rec_link *)0)->lk_time) == 8, " found %lld\n",
                 (long long)(int)sizeof(((struct mds_rec_link *)0)->lk_time));

        /* Checks for struct mds_rec_unlink */
        LASSERTF((int)sizeof(struct mds_rec_unlink) == 80, " found %lld\n",
                 (long long)(int)sizeof(struct mds_rec_unlink));
        LASSERTF((int)offsetof(struct mds_rec_unlink, ul_opcode) == 0, " found %lld\n",
                 (long long)(int)offsetof(struct mds_rec_unlink, ul_opcode));
        LASSERTF((int)sizeof(((struct mds_rec_unlink *)0)->ul_opcode) == 4, " found %lld\n",
                 (long long)(int)sizeof(((struct mds_rec_unlink *)0)->ul_opcode));
        LASSERTF((int)offsetof(struct mds_rec_unlink, ul_fsuid) == 4, " found %lld\n",
                 (long long)(int)offsetof(struct mds_rec_unlink, ul_fsuid));
        LASSERTF((int)sizeof(((struct mds_rec_unlink *)0)->ul_fsuid) == 4, " found %lld\n",
                 (long long)(int)sizeof(((struct mds_rec_unlink *)0)->ul_fsuid));
        LASSERTF((int)offsetof(struct mds_rec_unlink, ul_fsgid) == 8, " found %lld\n",
                 (long long)(int)offsetof(struct mds_rec_unlink, ul_fsgid));
        LASSERTF((int)sizeof(((struct mds_rec_unlink *)0)->ul_fsgid) == 4, " found %lld\n",
                 (long long)(int)sizeof(((struct mds_rec_unlink *)0)->ul_fsgid));
        LASSERTF((int)offsetof(struct mds_rec_unlink, ul_cap) == 12, " found %lld\n",
                 (long long)(int)offsetof(struct mds_rec_unlink, ul_cap));
        LASSERTF((int)sizeof(((struct mds_rec_unlink *)0)->ul_cap) == 4, " found %lld\n",
                 (long long)(int)sizeof(((struct mds_rec_unlink *)0)->ul_cap));
        LASSERTF((int)offsetof(struct mds_rec_unlink, ul_suppgid) == 16, " found %lld\n",
                 (long long)(int)offsetof(struct mds_rec_unlink, ul_suppgid));
        LASSERTF((int)sizeof(((struct mds_rec_unlink *)0)->ul_suppgid) == 4, " found %lld\n",
                 (long long)(int)sizeof(((struct mds_rec_unlink *)0)->ul_suppgid));
        LASSERTF((int)offsetof(struct mds_rec_unlink, ul_mode) == 20, " found %lld\n",
                 (long long)(int)offsetof(struct mds_rec_unlink, ul_mode));
        LASSERTF((int)sizeof(((struct mds_rec_unlink *)0)->ul_mode) == 4, " found %lld\n",
                 (long long)(int)sizeof(((struct mds_rec_unlink *)0)->ul_mode));
        LASSERTF((int)offsetof(struct mds_rec_unlink, ul_fid1) == 24, " found %lld\n",
                 (long long)(int)offsetof(struct mds_rec_unlink, ul_fid1));
        LASSERTF((int)sizeof(((struct mds_rec_unlink *)0)->ul_fid1) == 16, " found %lld\n",
                 (long long)(int)sizeof(((struct mds_rec_unlink *)0)->ul_fid1));
        LASSERTF((int)offsetof(struct mds_rec_unlink, ul_fid2) == 40, " found %lld\n",
                 (long long)(int)offsetof(struct mds_rec_unlink, ul_fid2));
        LASSERTF((int)sizeof(((struct mds_rec_unlink *)0)->ul_fid2) == 16, " found %lld\n",
                 (long long)(int)sizeof(((struct mds_rec_unlink *)0)->ul_fid2));
        LASSERTF((int)offsetof(struct mds_rec_unlink, ul_time) == 56, " found %lld\n",
                 (long long)(int)offsetof(struct mds_rec_unlink, ul_time));
        LASSERTF((int)sizeof(((struct mds_rec_unlink *)0)->ul_time) == 8, " found %lld\n",
                 (long long)(int)sizeof(((struct mds_rec_unlink *)0)->ul_time));

        /* Checks for struct mds_rec_rename */
        LASSERTF((int)sizeof(struct mds_rec_rename) == 80, " found %lld\n",
                 (long long)(int)sizeof(struct mds_rec_rename));
        LASSERTF((int)offsetof(struct mds_rec_rename, rn_opcode) == 0, " found %lld\n",
                 (long long)(int)offsetof(struct mds_rec_rename, rn_opcode));
        LASSERTF((int)sizeof(((struct mds_rec_rename *)0)->rn_opcode) == 4, " found %lld\n",
                 (long long)(int)sizeof(((struct mds_rec_rename *)0)->rn_opcode));
        LASSERTF((int)offsetof(struct mds_rec_rename, rn_fsuid) == 4, " found %lld\n",
                 (long long)(int)offsetof(struct mds_rec_rename, rn_fsuid));
        LASSERTF((int)sizeof(((struct mds_rec_rename *)0)->rn_fsuid) == 4, " found %lld\n",
                 (long long)(int)sizeof(((struct mds_rec_rename *)0)->rn_fsuid));
        LASSERTF((int)offsetof(struct mds_rec_rename, rn_fsgid) == 8, " found %lld\n",
                 (long long)(int)offsetof(struct mds_rec_rename, rn_fsgid));
        LASSERTF((int)sizeof(((struct mds_rec_rename *)0)->rn_fsgid) == 4, " found %lld\n",
                 (long long)(int)sizeof(((struct mds_rec_rename *)0)->rn_fsgid));
        LASSERTF((int)offsetof(struct mds_rec_rename, rn_cap) == 12, " found %lld\n",
                 (long long)(int)offsetof(struct mds_rec_rename, rn_cap));
        LASSERTF((int)sizeof(((struct mds_rec_rename *)0)->rn_cap) == 4, " found %lld\n",
                 (long long)(int)sizeof(((struct mds_rec_rename *)0)->rn_cap));
        LASSERTF((int)offsetof(struct mds_rec_rename, rn_suppgid1) == 16, " found %lld\n",
                 (long long)(int)offsetof(struct mds_rec_rename, rn_suppgid1));
        LASSERTF((int)sizeof(((struct mds_rec_rename *)0)->rn_suppgid1) == 4, " found %lld\n",
                 (long long)(int)sizeof(((struct mds_rec_rename *)0)->rn_suppgid1));
        LASSERTF((int)offsetof(struct mds_rec_rename, rn_suppgid2) == 20, " found %lld\n",
                 (long long)(int)offsetof(struct mds_rec_rename, rn_suppgid2));
        LASSERTF((int)sizeof(((struct mds_rec_rename *)0)->rn_suppgid2) == 4, " found %lld\n",
                 (long long)(int)sizeof(((struct mds_rec_rename *)0)->rn_suppgid2));
        LASSERTF((int)offsetof(struct mds_rec_rename, rn_fid1) == 24, " found %lld\n",
                 (long long)(int)offsetof(struct mds_rec_rename, rn_fid1));
        LASSERTF((int)sizeof(((struct mds_rec_rename *)0)->rn_fid1) == 16, " found %lld\n",
                 (long long)(int)sizeof(((struct mds_rec_rename *)0)->rn_fid1));
        LASSERTF((int)offsetof(struct mds_rec_rename, rn_fid2) == 40, " found %lld\n",
                 (long long)(int)offsetof(struct mds_rec_rename, rn_fid2));
        LASSERTF((int)sizeof(((struct mds_rec_rename *)0)->rn_fid2) == 16, " found %lld\n",
                 (long long)(int)sizeof(((struct mds_rec_rename *)0)->rn_fid2));
        LASSERTF((int)offsetof(struct mds_rec_rename, rn_time) == 56, " found %lld\n",
                 (long long)(int)offsetof(struct mds_rec_rename, rn_time));
        LASSERTF((int)sizeof(((struct mds_rec_rename *)0)->rn_time) == 8, " found %lld\n",
                 (long long)(int)sizeof(((struct mds_rec_rename *)0)->rn_time));

        /* Checks for struct lov_desc */
        LASSERTF((int)sizeof(struct lov_desc) == 88, " found %lld\n",
                 (long long)(int)sizeof(struct lov_desc));
        LASSERTF((int)offsetof(struct lov_desc, ld_tgt_count) == 0, " found %lld\n",
                 (long long)(int)offsetof(struct lov_desc, ld_tgt_count));
        LASSERTF((int)sizeof(((struct lov_desc *)0)->ld_tgt_count) == 4, " found %lld\n",
                 (long long)(int)sizeof(((struct lov_desc *)0)->ld_tgt_count));
        LASSERTF((int)offsetof(struct lov_desc, ld_active_tgt_count) == 4, " found %lld\n",
                 (long long)(int)offsetof(struct lov_desc, ld_active_tgt_count));
        LASSERTF((int)sizeof(((struct lov_desc *)0)->ld_active_tgt_count) == 4, " found %lld\n",
                 (long long)(int)sizeof(((struct lov_desc *)0)->ld_active_tgt_count));
        LASSERTF((int)offsetof(struct lov_desc, ld_default_stripe_count) == 8, " found %lld\n",
                 (long long)(int)offsetof(struct lov_desc, ld_default_stripe_count));
        LASSERTF((int)sizeof(((struct lov_desc *)0)->ld_default_stripe_count) == 4, " found %lld\n",
                 (long long)(int)sizeof(((struct lov_desc *)0)->ld_default_stripe_count));
        LASSERTF((int)offsetof(struct lov_desc, ld_pattern) == 12, " found %lld\n",
                 (long long)(int)offsetof(struct lov_desc, ld_pattern));
        LASSERTF((int)sizeof(((struct lov_desc *)0)->ld_pattern) == 4, " found %lld\n",
                 (long long)(int)sizeof(((struct lov_desc *)0)->ld_pattern));
        LASSERTF((int)offsetof(struct lov_desc, ld_default_stripe_size) == 16, " found %lld\n",
                 (long long)(int)offsetof(struct lov_desc, ld_default_stripe_size));
        LASSERTF((int)sizeof(((struct lov_desc *)0)->ld_default_stripe_size) == 8, " found %lld\n",
                 (long long)(int)sizeof(((struct lov_desc *)0)->ld_default_stripe_size));
        LASSERTF((int)offsetof(struct lov_desc, ld_default_stripe_offset) == 24, " found %lld\n",
                 (long long)(int)offsetof(struct lov_desc, ld_default_stripe_offset));
        LASSERTF((int)sizeof(((struct lov_desc *)0)->ld_default_stripe_offset) == 8, " found %lld\n",
                 (long long)(int)sizeof(((struct lov_desc *)0)->ld_default_stripe_offset));
        LASSERTF((int)offsetof(struct lov_desc, ld_uuid) == 48, " found %lld\n",
                 (long long)(int)offsetof(struct lov_desc, ld_uuid));
        LASSERTF((int)sizeof(((struct lov_desc *)0)->ld_uuid) == 40, " found %lld\n",
                 (long long)(int)sizeof(((struct lov_desc *)0)->ld_uuid));

        /* Checks for struct ldlm_res_id */
        LASSERTF((int)sizeof(struct ldlm_res_id) == 32, " found %lld\n",
                 (long long)(int)sizeof(struct ldlm_res_id));
        LASSERTF((int)offsetof(struct ldlm_res_id, name[4]) == 32, " found %lld\n",
                 (long long)(int)offsetof(struct ldlm_res_id, name[4]));
        LASSERTF((int)sizeof(((struct ldlm_res_id *)0)->name[4]) == 8, " found %lld\n",
                 (long long)(int)sizeof(((struct ldlm_res_id *)0)->name[4]));

        /* Checks for struct ldlm_extent */
        LASSERTF((int)sizeof(struct ldlm_extent) == 24, " found %lld\n",
                 (long long)(int)sizeof(struct ldlm_extent));
        LASSERTF((int)offsetof(struct ldlm_extent, start) == 0, " found %lld\n",
                 (long long)(int)offsetof(struct ldlm_extent, start));
        LASSERTF((int)sizeof(((struct ldlm_extent *)0)->start) == 8, " found %lld\n",
                 (long long)(int)sizeof(((struct ldlm_extent *)0)->start));
        LASSERTF((int)offsetof(struct ldlm_extent, end) == 8, " found %lld\n",
                 (long long)(int)offsetof(struct ldlm_extent, end));
        LASSERTF((int)sizeof(((struct ldlm_extent *)0)->end) == 8, " found %lld\n",
                 (long long)(int)sizeof(((struct ldlm_extent *)0)->end));
        LASSERTF((int)offsetof(struct ldlm_extent, gid) == 16, " found %lld\n",
                 (long long)(int)offsetof(struct ldlm_extent, gid));
        LASSERTF((int)sizeof(((struct ldlm_extent *)0)->gid) == 8, " found %lld\n",
                 (long long)(int)sizeof(((struct ldlm_extent *)0)->gid));

        /* Checks for struct ldlm_flock */
        LASSERTF((int)sizeof(struct ldlm_flock) == 32, " found %lld\n",
                 (long long)(int)sizeof(struct ldlm_flock));
        LASSERTF((int)offsetof(struct ldlm_flock, start) == 0, " found %lld\n",
                 (long long)(int)offsetof(struct ldlm_flock, start));
        LASSERTF((int)sizeof(((struct ldlm_flock *)0)->start) == 8, " found %lld\n",
                 (long long)(int)sizeof(((struct ldlm_flock *)0)->start));
        LASSERTF((int)offsetof(struct ldlm_flock, end) == 8, " found %lld\n",
                 (long long)(int)offsetof(struct ldlm_flock, end));
        LASSERTF((int)sizeof(((struct ldlm_flock *)0)->end) == 8, " found %lld\n",
                 (long long)(int)sizeof(((struct ldlm_flock *)0)->end));
        LASSERTF((int)offsetof(struct ldlm_flock, blocking_export) == 16, " found %lld\n",
                 (long long)(int)offsetof(struct ldlm_flock, blocking_export));
        LASSERTF((int)sizeof(((struct ldlm_flock *)0)->blocking_export) == 8, " found %lld\n",
                 (long long)(int)sizeof(((struct ldlm_flock *)0)->blocking_export));
        LASSERTF((int)offsetof(struct ldlm_flock, blocking_pid) == 24, " found %lld\n",
                 (long long)(int)offsetof(struct ldlm_flock, blocking_pid));
        LASSERTF((int)sizeof(((struct ldlm_flock *)0)->blocking_pid) == 4, " found %lld\n",
                 (long long)(int)sizeof(((struct ldlm_flock *)0)->blocking_pid));
        LASSERTF((int)offsetof(struct ldlm_flock, pid) == 28, " found %lld\n",
                 (long long)(int)offsetof(struct ldlm_flock, pid));
        LASSERTF((int)sizeof(((struct ldlm_flock *)0)->pid) == 4, " found %lld\n",
                 (long long)(int)sizeof(((struct ldlm_flock *)0)->pid));

        /* Checks for struct ldlm_intent */
        LASSERTF((int)sizeof(struct ldlm_intent) == 8, " found %lld\n",
                 (long long)(int)sizeof(struct ldlm_intent));
        LASSERTF((int)offsetof(struct ldlm_intent, opc) == 0, " found %lld\n",
                 (long long)(int)offsetof(struct ldlm_intent, opc));
        LASSERTF((int)sizeof(((struct ldlm_intent *)0)->opc) == 8, " found %lld\n",
                 (long long)(int)sizeof(((struct ldlm_intent *)0)->opc));

        /* Checks for struct ldlm_resource_desc */
        LASSERTF((int)sizeof(struct ldlm_resource_desc) == 40, " found %lld\n",
                 (long long)(int)sizeof(struct ldlm_resource_desc));
        LASSERTF((int)offsetof(struct ldlm_resource_desc, lr_type) == 0, " found %lld\n",
                 (long long)(int)offsetof(struct ldlm_resource_desc, lr_type));
        LASSERTF((int)sizeof(((struct ldlm_resource_desc *)0)->lr_type) == 4, " found %lld\n",
                 (long long)(int)sizeof(((struct ldlm_resource_desc *)0)->lr_type));
        LASSERTF((int)offsetof(struct ldlm_resource_desc, lr_name) == 8, " found %lld\n",
                 (long long)(int)offsetof(struct ldlm_resource_desc, lr_name));
        LASSERTF((int)sizeof(((struct ldlm_resource_desc *)0)->lr_name) == 32, " found %lld\n",
                 (long long)(int)sizeof(((struct ldlm_resource_desc *)0)->lr_name));

        /* Checks for struct ldlm_lock_desc */
        LASSERTF((int)sizeof(struct ldlm_lock_desc) == 80, " found %lld\n",
                 (long long)(int)sizeof(struct ldlm_lock_desc));
        LASSERTF((int)offsetof(struct ldlm_lock_desc, l_resource) == 0, " found %lld\n",
                 (long long)(int)offsetof(struct ldlm_lock_desc, l_resource));
        LASSERTF((int)sizeof(((struct ldlm_lock_desc *)0)->l_resource) == 40, " found %lld\n",
                 (long long)(int)sizeof(((struct ldlm_lock_desc *)0)->l_resource));
        LASSERTF((int)offsetof(struct ldlm_lock_desc, l_req_mode) == 40, " found %lld\n",
                 (long long)(int)offsetof(struct ldlm_lock_desc, l_req_mode));
        LASSERTF((int)sizeof(((struct ldlm_lock_desc *)0)->l_req_mode) == 4, " found %lld\n",
                 (long long)(int)sizeof(((struct ldlm_lock_desc *)0)->l_req_mode));
        LASSERTF((int)offsetof(struct ldlm_lock_desc, l_granted_mode) == 44, " found %lld\n",
                 (long long)(int)offsetof(struct ldlm_lock_desc, l_granted_mode));
        LASSERTF((int)sizeof(((struct ldlm_lock_desc *)0)->l_granted_mode) == 4, " found %lld\n",
                 (long long)(int)sizeof(((struct ldlm_lock_desc *)0)->l_granted_mode));
        LASSERTF((int)offsetof(struct ldlm_lock_desc, l_policy_data) == 48, " found %lld\n",
                 (long long)(int)offsetof(struct ldlm_lock_desc, l_policy_data));
        LASSERTF((int)sizeof(((struct ldlm_lock_desc *)0)->l_policy_data) == 32, " found %lld\n",
                 (long long)(int)sizeof(((struct ldlm_lock_desc *)0)->l_policy_data));

        /* Checks for struct ldlm_request */
        LASSERTF((int)sizeof(struct ldlm_request) == 104, " found %lld\n",
                 (long long)(int)sizeof(struct ldlm_request));
        LASSERTF((int)offsetof(struct ldlm_request, lock_flags) == 0, " found %lld\n",
                 (long long)(int)offsetof(struct ldlm_request, lock_flags));
        LASSERTF((int)sizeof(((struct ldlm_request *)0)->lock_flags) == 4, " found %lld\n",
                 (long long)(int)sizeof(((struct ldlm_request *)0)->lock_flags));
        LASSERTF((int)offsetof(struct ldlm_request, lock_desc) == 8, " found %lld\n",
                 (long long)(int)offsetof(struct ldlm_request, lock_desc));
        LASSERTF((int)sizeof(((struct ldlm_request *)0)->lock_desc) == 80, " found %lld\n",
                 (long long)(int)sizeof(((struct ldlm_request *)0)->lock_desc));
        LASSERTF((int)offsetof(struct ldlm_request, lock_handle1) == 88, " found %lld\n",
                 (long long)(int)offsetof(struct ldlm_request, lock_handle1));
        LASSERTF((int)sizeof(((struct ldlm_request *)0)->lock_handle1) == 8, " found %lld\n",
                 (long long)(int)sizeof(((struct ldlm_request *)0)->lock_handle1));
        LASSERTF((int)offsetof(struct ldlm_request, lock_handle2) == 96, " found %lld\n",
                 (long long)(int)offsetof(struct ldlm_request, lock_handle2));
        LASSERTF((int)sizeof(((struct ldlm_request *)0)->lock_handle2) == 8, " found %lld\n",
                 (long long)(int)sizeof(((struct ldlm_request *)0)->lock_handle2));

        /* Checks for struct ldlm_reply */
        LASSERTF((int)sizeof(struct ldlm_reply) == 112, " found %lld\n",
                 (long long)(int)sizeof(struct ldlm_reply));
        LASSERTF((int)offsetof(struct ldlm_reply, lock_flags) == 0, " found %lld\n",
                 (long long)(int)offsetof(struct ldlm_reply, lock_flags));
        LASSERTF((int)sizeof(((struct ldlm_reply *)0)->lock_flags) == 4, " found %lld\n",
                 (long long)(int)sizeof(((struct ldlm_reply *)0)->lock_flags));
        LASSERTF((int)offsetof(struct ldlm_request, lock_desc) == 8, " found %lld\n",
                 (long long)(int)offsetof(struct ldlm_request, lock_desc));
        LASSERTF((int)sizeof(((struct ldlm_request *)0)->lock_desc) == 80, " found %lld\n",
                 (long long)(int)sizeof(((struct ldlm_request *)0)->lock_desc));
        LASSERTF((int)offsetof(struct ldlm_reply, lock_handle) == 88, " found %lld\n",
                 (long long)(int)offsetof(struct ldlm_reply, lock_handle));
        LASSERTF((int)sizeof(((struct ldlm_reply *)0)->lock_handle) == 8, " found %lld\n",
                 (long long)(int)sizeof(((struct ldlm_reply *)0)->lock_handle));
        LASSERTF((int)offsetof(struct ldlm_reply, lock_policy_res1) == 96, " found %lld\n",
                 (long long)(int)offsetof(struct ldlm_reply, lock_policy_res1));
        LASSERTF((int)sizeof(((struct ldlm_reply *)0)->lock_policy_res1) == 8, " found %lld\n",
                 (long long)(int)sizeof(((struct ldlm_reply *)0)->lock_policy_res1));
        LASSERTF((int)offsetof(struct ldlm_reply, lock_policy_res2) == 104, " found %lld\n",
                 (long long)(int)offsetof(struct ldlm_reply, lock_policy_res2));
        LASSERTF((int)sizeof(((struct ldlm_reply *)0)->lock_policy_res2) == 8, " found %lld\n",
                 (long long)(int)sizeof(((struct ldlm_reply *)0)->lock_policy_res2));

        /* Checks for struct ost_lvb */
        LASSERTF((int)sizeof(struct ost_lvb) == 40, " found %lld\n",
                 (long long)(int)sizeof(struct ost_lvb));
        LASSERTF((int)offsetof(struct ost_lvb, lvb_size) == 0, " found %lld\n",
                 (long long)(int)offsetof(struct ost_lvb, lvb_size));
        LASSERTF((int)sizeof(((struct ost_lvb *)0)->lvb_size) == 8, " found %lld\n",
                 (long long)(int)sizeof(((struct ost_lvb *)0)->lvb_size));
        LASSERTF((int)offsetof(struct ost_lvb, lvb_mtime) == 8, " found %lld\n",
                 (long long)(int)offsetof(struct ost_lvb, lvb_mtime));
        LASSERTF((int)sizeof(((struct ost_lvb *)0)->lvb_mtime) == 8, " found %lld\n",
                 (long long)(int)sizeof(((struct ost_lvb *)0)->lvb_mtime));
        LASSERTF((int)offsetof(struct ost_lvb, lvb_atime) == 16, " found %lld\n",
                 (long long)(int)offsetof(struct ost_lvb, lvb_atime));
        LASSERTF((int)sizeof(((struct ost_lvb *)0)->lvb_atime) == 8, " found %lld\n",
                 (long long)(int)sizeof(((struct ost_lvb *)0)->lvb_atime));
        LASSERTF((int)offsetof(struct ost_lvb, lvb_ctime) == 24, " found %lld\n",
                 (long long)(int)offsetof(struct ost_lvb, lvb_ctime));
        LASSERTF((int)sizeof(((struct ost_lvb *)0)->lvb_ctime) == 8, " found %lld\n",
                 (long long)(int)sizeof(((struct ost_lvb *)0)->lvb_ctime));
        LASSERTF((int)offsetof(struct ost_lvb, lvb_blocks) == 32, " found %lld\n",
                 (long long)(int)offsetof(struct ost_lvb, lvb_blocks));
        LASSERTF((int)sizeof(((struct ost_lvb *)0)->lvb_blocks) == 8, " found %lld\n",
                 (long long)(int)sizeof(((struct ost_lvb *)0)->lvb_blocks));

        /* Checks for struct ptlbd_op */
        LASSERTF((int)sizeof(struct ptlbd_op) == 12, " found %lld\n",
                 (long long)(int)sizeof(struct ptlbd_op));
        LASSERTF((int)offsetof(struct ptlbd_op, op_cmd) == 0, " found %lld\n",
                 (long long)(int)offsetof(struct ptlbd_op, op_cmd));
        LASSERTF((int)sizeof(((struct ptlbd_op *)0)->op_cmd) == 2, " found %lld\n",
                 (long long)(int)sizeof(((struct ptlbd_op *)0)->op_cmd));
        LASSERTF((int)offsetof(struct ptlbd_op, op_lun) == 2, " found %lld\n",
                 (long long)(int)offsetof(struct ptlbd_op, op_lun));
        LASSERTF((int)sizeof(((struct ptlbd_op *)0)->op_lun) == 2, " found %lld\n",
                 (long long)(int)sizeof(((struct ptlbd_op *)0)->op_lun));
        LASSERTF((int)offsetof(struct ptlbd_op, op_niob_cnt) == 4, " found %lld\n",
                 (long long)(int)offsetof(struct ptlbd_op, op_niob_cnt));
        LASSERTF((int)sizeof(((struct ptlbd_op *)0)->op_niob_cnt) == 2, " found %lld\n",
                 (long long)(int)sizeof(((struct ptlbd_op *)0)->op_niob_cnt));
        LASSERTF((int)offsetof(struct ptlbd_op, op__padding) == 6, " found %lld\n",
                 (long long)(int)offsetof(struct ptlbd_op, op__padding));
        LASSERTF((int)sizeof(((struct ptlbd_op *)0)->op__padding) == 2, " found %lld\n",
                 (long long)(int)sizeof(((struct ptlbd_op *)0)->op__padding));
        LASSERTF((int)offsetof(struct ptlbd_op, op_block_cnt) == 8, " found %lld\n",
                 (long long)(int)offsetof(struct ptlbd_op, op_block_cnt));
        LASSERTF((int)sizeof(((struct ptlbd_op *)0)->op_block_cnt) == 4, " found %lld\n",
                 (long long)(int)sizeof(((struct ptlbd_op *)0)->op_block_cnt));

        /* Checks for struct ptlbd_niob */
        LASSERTF((int)sizeof(struct ptlbd_niob) == 24, " found %lld\n",
                 (long long)(int)sizeof(struct ptlbd_niob));
        LASSERTF((int)offsetof(struct ptlbd_niob, n_xid) == 0, " found %lld\n",
                 (long long)(int)offsetof(struct ptlbd_niob, n_xid));
        LASSERTF((int)sizeof(((struct ptlbd_niob *)0)->n_xid) == 8, " found %lld\n",
                 (long long)(int)sizeof(((struct ptlbd_niob *)0)->n_xid));
        LASSERTF((int)offsetof(struct ptlbd_niob, n_block_nr) == 8, " found %lld\n",
                 (long long)(int)offsetof(struct ptlbd_niob, n_block_nr));
        LASSERTF((int)sizeof(((struct ptlbd_niob *)0)->n_block_nr) == 8, " found %lld\n",
                 (long long)(int)sizeof(((struct ptlbd_niob *)0)->n_block_nr));
        LASSERTF((int)offsetof(struct ptlbd_niob, n_offset) == 16, " found %lld\n",
                 (long long)(int)offsetof(struct ptlbd_niob, n_offset));
        LASSERTF((int)sizeof(((struct ptlbd_niob *)0)->n_offset) == 4, " found %lld\n",
                 (long long)(int)sizeof(((struct ptlbd_niob *)0)->n_offset));
        LASSERTF((int)offsetof(struct ptlbd_niob, n_length) == 20, " found %lld\n",
                 (long long)(int)offsetof(struct ptlbd_niob, n_length));
        LASSERTF((int)sizeof(((struct ptlbd_niob *)0)->n_length) == 4, " found %lld\n",
                 (long long)(int)sizeof(((struct ptlbd_niob *)0)->n_length));

        /* Checks for struct ptlbd_rsp */
        LASSERTF((int)sizeof(struct ptlbd_rsp) == 4, " found %lld\n",
                 (long long)(int)sizeof(struct ptlbd_rsp));
        LASSERTF((int)offsetof(struct ptlbd_rsp, r_status) == 0, " found %lld\n",
                 (long long)(int)offsetof(struct ptlbd_rsp, r_status));
        LASSERTF((int)sizeof(((struct ptlbd_rsp *)0)->r_status) == 2, " found %lld\n",
                 (long long)(int)sizeof(((struct ptlbd_rsp *)0)->r_status));
        LASSERTF((int)offsetof(struct ptlbd_rsp, r_error_cnt) == 2, " found %lld\n",
                 (long long)(int)offsetof(struct ptlbd_rsp, r_error_cnt));
        LASSERTF((int)sizeof(((struct ptlbd_rsp *)0)->r_error_cnt) == 2, " found %lld\n",
                 (long long)(int)sizeof(((struct ptlbd_rsp *)0)->r_error_cnt));

        /* Checks for struct llog_logid */
        LASSERTF((int)sizeof(struct llog_logid) == 20, " found %lld\n",
                 (long long)(int)sizeof(struct llog_logid));
        LASSERTF((int)offsetof(struct llog_logid, lgl_oid) == 0, " found %lld\n",
                 (long long)(int)offsetof(struct llog_logid, lgl_oid));
        LASSERTF((int)sizeof(((struct llog_logid *)0)->lgl_oid) == 8, " found %lld\n",
                 (long long)(int)sizeof(((struct llog_logid *)0)->lgl_oid));
        LASSERTF((int)offsetof(struct llog_logid, lgl_ogr) == 8, " found %lld\n",
                 (long long)(int)offsetof(struct llog_logid, lgl_ogr));
        LASSERTF((int)sizeof(((struct llog_logid *)0)->lgl_ogr) == 8, " found %lld\n",
                 (long long)(int)sizeof(((struct llog_logid *)0)->lgl_ogr));
        LASSERTF((int)offsetof(struct llog_logid, lgl_ogen) == 16, " found %lld\n",
                 (long long)(int)offsetof(struct llog_logid, lgl_ogen));
        LASSERTF((int)sizeof(((struct llog_logid *)0)->lgl_ogen) == 4, " found %lld\n",
                 (long long)(int)sizeof(((struct llog_logid *)0)->lgl_ogen));
        LASSERTF(OST_SZ_REC == 274730752, " found %lld\n",
                 (long long)OST_SZ_REC);
        LASSERTF(OST_RAID1_REC == 274731008, " found %lld\n",
                 (long long)OST_RAID1_REC);
        LASSERTF(MDS_UNLINK_REC == 274801668, " found %lld\n",
                 (long long)MDS_UNLINK_REC);
        LASSERTF(MDS_SETATTR_REC == 274801665, " found %lld\n",
                 (long long)MDS_SETATTR_REC);
        LASSERTF(OBD_CFG_REC == 274857984, " found %lld\n",
                 (long long)OBD_CFG_REC);
        LASSERTF(PTL_CFG_REC == 274923520, " found %lld\n",
                 (long long)PTL_CFG_REC);
        LASSERTF(LLOG_GEN_REC == 274989056, " found %lld\n",
                 (long long)LLOG_GEN_REC);
        LASSERTF(LLOG_HDR_MAGIC == 275010873, " found %lld\n",
                 (long long)LLOG_HDR_MAGIC);
        LASSERTF(LLOG_LOGID_MAGIC == 275010875, " found %lld\n",
                 (long long)LLOG_LOGID_MAGIC);

        /* Checks for struct llog_catid */
        LASSERTF((int)sizeof(struct llog_catid) == 32, " found %lld\n",
                 (long long)(int)sizeof(struct llog_catid));
        LASSERTF((int)offsetof(struct llog_catid, lci_logid) == 0, " found %lld\n",
                 (long long)(int)offsetof(struct llog_catid, lci_logid));
        LASSERTF((int)sizeof(((struct llog_catid *)0)->lci_logid) == 20, " found %lld\n",
                 (long long)(int)sizeof(((struct llog_catid *)0)->lci_logid));

        /* Checks for struct llog_rec_hdr */
        LASSERTF((int)sizeof(struct llog_rec_hdr) == 16, " found %lld\n",
                 (long long)(int)sizeof(struct llog_rec_hdr));
        LASSERTF((int)offsetof(struct llog_rec_hdr, lrh_len) == 0, " found %lld\n",
                 (long long)(int)offsetof(struct llog_rec_hdr, lrh_len));
        LASSERTF((int)sizeof(((struct llog_rec_hdr *)0)->lrh_len) == 4, " found %lld\n",
                 (long long)(int)sizeof(((struct llog_rec_hdr *)0)->lrh_len));
        LASSERTF((int)offsetof(struct llog_rec_hdr, lrh_index) == 4, " found %lld\n",
                 (long long)(int)offsetof(struct llog_rec_hdr, lrh_index));
        LASSERTF((int)sizeof(((struct llog_rec_hdr *)0)->lrh_index) == 4, " found %lld\n",
                 (long long)(int)sizeof(((struct llog_rec_hdr *)0)->lrh_index));
        LASSERTF((int)offsetof(struct llog_rec_hdr, lrh_type) == 8, " found %lld\n",
                 (long long)(int)offsetof(struct llog_rec_hdr, lrh_type));
        LASSERTF((int)sizeof(((struct llog_rec_hdr *)0)->lrh_type) == 4, " found %lld\n",
                 (long long)(int)sizeof(((struct llog_rec_hdr *)0)->lrh_type));

        /* Checks for struct llog_rec_tail */
        LASSERTF((int)sizeof(struct llog_rec_tail) == 8, " found %lld\n",
                 (long long)(int)sizeof(struct llog_rec_tail));
        LASSERTF((int)offsetof(struct llog_rec_tail, lrt_len) == 0, " found %lld\n",
                 (long long)(int)offsetof(struct llog_rec_tail, lrt_len));
        LASSERTF((int)sizeof(((struct llog_rec_tail *)0)->lrt_len) == 4, " found %lld\n",
                 (long long)(int)sizeof(((struct llog_rec_tail *)0)->lrt_len));
        LASSERTF((int)offsetof(struct llog_rec_tail, lrt_index) == 4, " found %lld\n",
                 (long long)(int)offsetof(struct llog_rec_tail, lrt_index));
        LASSERTF((int)sizeof(((struct llog_rec_tail *)0)->lrt_index) == 4, " found %lld\n",
                 (long long)(int)sizeof(((struct llog_rec_tail *)0)->lrt_index));

        /* Checks for struct llog_logid_rec */
        LASSERTF((int)sizeof(struct llog_logid_rec) == 64, " found %lld\n",
                 (long long)(int)sizeof(struct llog_logid_rec));
        LASSERTF((int)offsetof(struct llog_logid_rec, lid_hdr) == 0, " found %lld\n",
                 (long long)(int)offsetof(struct llog_logid_rec, lid_hdr));
        LASSERTF((int)sizeof(((struct llog_logid_rec *)0)->lid_hdr) == 16, " found %lld\n",
                 (long long)(int)sizeof(((struct llog_logid_rec *)0)->lid_hdr));
        LASSERTF((int)offsetof(struct llog_logid_rec, lid_id) == 16, " found %lld\n",
                 (long long)(int)offsetof(struct llog_logid_rec, lid_id));
        LASSERTF((int)sizeof(((struct llog_logid_rec *)0)->lid_id) == 20, " found %lld\n",
                 (long long)(int)sizeof(((struct llog_logid_rec *)0)->lid_id));
        LASSERTF((int)offsetof(struct llog_logid_rec, lid_tail) == 56, " found %lld\n",
                 (long long)(int)offsetof(struct llog_logid_rec, lid_tail));
        LASSERTF((int)sizeof(((struct llog_logid_rec *)0)->lid_tail) == 8, " found %lld\n",
                 (long long)(int)sizeof(((struct llog_logid_rec *)0)->lid_tail));

        /* Checks for struct llog_create_rec */
        LASSERTF((int)sizeof(struct llog_create_rec) == 56, " found %lld\n",
                 (long long)(int)sizeof(struct llog_create_rec));
        LASSERTF((int)offsetof(struct llog_create_rec, lcr_hdr) == 0, " found %lld\n",
                 (long long)(int)offsetof(struct llog_create_rec, lcr_hdr));
        LASSERTF((int)sizeof(((struct llog_create_rec *)0)->lcr_hdr) == 16, " found %lld\n",
                 (long long)(int)sizeof(((struct llog_create_rec *)0)->lcr_hdr));
        LASSERTF((int)offsetof(struct llog_create_rec, lcr_fid) == 16, " found %lld\n",
                 (long long)(int)offsetof(struct llog_create_rec, lcr_fid));
        LASSERTF((int)sizeof(((struct llog_create_rec *)0)->lcr_fid) == 16, " found %lld\n",
                 (long long)(int)sizeof(((struct llog_create_rec *)0)->lcr_fid));
        LASSERTF((int)offsetof(struct llog_create_rec, lcr_oid) == 32, " found %lld\n",
                 (long long)(int)offsetof(struct llog_create_rec, lcr_oid));
        LASSERTF((int)sizeof(((struct llog_create_rec *)0)->lcr_oid) == 8, " found %lld\n",
                 (long long)(int)sizeof(((struct llog_create_rec *)0)->lcr_oid));
        LASSERTF((int)offsetof(struct llog_create_rec, lcr_ogen) == 40, " found %lld\n",
                 (long long)(int)offsetof(struct llog_create_rec, lcr_ogen));
        LASSERTF((int)sizeof(((struct llog_create_rec *)0)->lcr_ogen) == 4, " found %lld\n",
                 (long long)(int)sizeof(((struct llog_create_rec *)0)->lcr_ogen));

        /* Checks for struct llog_orphan_rec */
        LASSERTF((int)sizeof(struct llog_orphan_rec) == 40, " found %lld\n",
                 (long long)(int)sizeof(struct llog_orphan_rec));
        LASSERTF((int)offsetof(struct llog_orphan_rec, lor_hdr) == 0, " found %lld\n",
                 (long long)(int)offsetof(struct llog_orphan_rec, lor_hdr));
        LASSERTF((int)sizeof(((struct llog_orphan_rec *)0)->lor_hdr) == 16, " found %lld\n",
                 (long long)(int)sizeof(((struct llog_orphan_rec *)0)->lor_hdr));
        LASSERTF((int)offsetof(struct llog_orphan_rec, lor_oid) == 16, " found %lld\n",
                 (long long)(int)offsetof(struct llog_orphan_rec, lor_oid));
        LASSERTF((int)sizeof(((struct llog_orphan_rec *)0)->lor_oid) == 8, " found %lld\n",
                 (long long)(int)sizeof(((struct llog_orphan_rec *)0)->lor_oid));
        LASSERTF((int)offsetof(struct llog_orphan_rec, lor_ogen) == 24, " found %lld\n",
                 (long long)(int)offsetof(struct llog_orphan_rec, lor_ogen));
        LASSERTF((int)sizeof(((struct llog_orphan_rec *)0)->lor_ogen) == 4, " found %lld\n",
                 (long long)(int)sizeof(((struct llog_orphan_rec *)0)->lor_ogen));
        LASSERTF((int)offsetof(struct llog_orphan_rec, lor_tail) == 32, " found %lld\n",
                 (long long)(int)offsetof(struct llog_orphan_rec, lor_tail));
        LASSERTF((int)sizeof(((struct llog_orphan_rec *)0)->lor_tail) == 8, " found %lld\n",
                 (long long)(int)sizeof(((struct llog_orphan_rec *)0)->lor_tail));

        /* Checks for struct llog_unlink_rec */
        LASSERTF((int)sizeof(struct llog_unlink_rec) == 40, " found %lld\n",
                 (long long)(int)sizeof(struct llog_unlink_rec));
        LASSERTF((int)offsetof(struct llog_unlink_rec, lur_hdr) == 0, " found %lld\n",
                 (long long)(int)offsetof(struct llog_unlink_rec, lur_hdr));
        LASSERTF((int)sizeof(((struct llog_unlink_rec *)0)->lur_hdr) == 16, " found %lld\n",
                 (long long)(int)sizeof(((struct llog_unlink_rec *)0)->lur_hdr));
        LASSERTF((int)offsetof(struct llog_unlink_rec, lur_oid) == 16, " found %lld\n",
                 (long long)(int)offsetof(struct llog_unlink_rec, lur_oid));
        LASSERTF((int)sizeof(((struct llog_unlink_rec *)0)->lur_oid) == 8, " found %lld\n",
                 (long long)(int)sizeof(((struct llog_unlink_rec *)0)->lur_oid));
        LASSERTF((int)offsetof(struct llog_unlink_rec, lur_ogen) == 24, " found %lld\n",
                 (long long)(int)offsetof(struct llog_unlink_rec, lur_ogen));
        LASSERTF((int)sizeof(((struct llog_unlink_rec *)0)->lur_ogen) == 4, " found %lld\n",
                 (long long)(int)sizeof(((struct llog_unlink_rec *)0)->lur_ogen));
        LASSERTF((int)offsetof(struct llog_unlink_rec, lur_tail) == 32, " found %lld\n",
                 (long long)(int)offsetof(struct llog_unlink_rec, lur_tail));
        LASSERTF((int)sizeof(((struct llog_unlink_rec *)0)->lur_tail) == 8, " found %lld\n",
                 (long long)(int)sizeof(((struct llog_unlink_rec *)0)->lur_tail));

        /* Checks for struct llog_size_change_rec */
        LASSERTF((int)sizeof(struct llog_size_change_rec) == 48, " found %lld\n",
                 (long long)(int)sizeof(struct llog_size_change_rec));
        LASSERTF((int)offsetof(struct llog_size_change_rec, lsc_hdr) == 0, " found %lld\n",
                 (long long)(int)offsetof(struct llog_size_change_rec, lsc_hdr));
        LASSERTF((int)sizeof(((struct llog_size_change_rec *)0)->lsc_hdr) == 16, " found %lld\n",
                 (long long)(int)sizeof(((struct llog_size_change_rec *)0)->lsc_hdr));
        LASSERTF((int)offsetof(struct llog_size_change_rec, lsc_fid) == 16, " found %lld\n",
                 (long long)(int)offsetof(struct llog_size_change_rec, lsc_fid));
        LASSERTF((int)sizeof(((struct llog_size_change_rec *)0)->lsc_fid) == 16, " found %lld\n",
                 (long long)(int)sizeof(((struct llog_size_change_rec *)0)->lsc_fid));
        LASSERTF((int)offsetof(struct llog_size_change_rec, lsc_io_epoch) == 32, " found %lld\n",
                 (long long)(int)offsetof(struct llog_size_change_rec, lsc_io_epoch));
        LASSERTF((int)sizeof(((struct llog_size_change_rec *)0)->lsc_io_epoch) == 4, " found %lld\n",
                 (long long)(int)sizeof(((struct llog_size_change_rec *)0)->lsc_io_epoch));
        LASSERTF((int)offsetof(struct llog_size_change_rec, lsc_tail) == 40, " found %lld\n",
                 (long long)(int)offsetof(struct llog_size_change_rec, lsc_tail));
        LASSERTF((int)sizeof(((struct llog_size_change_rec *)0)->lsc_tail) == 8, " found %lld\n",
                 (long long)(int)sizeof(((struct llog_size_change_rec *)0)->lsc_tail));

        /* Checks for struct llog_gen */
        LASSERTF((int)sizeof(struct llog_gen) == 16, " found %lld\n",
                 (long long)(int)sizeof(struct llog_gen));
        LASSERTF((int)offsetof(struct llog_gen, mnt_cnt) == 0, " found %lld\n",
                 (long long)(int)offsetof(struct llog_gen, mnt_cnt));
        LASSERTF((int)sizeof(((struct llog_gen *)0)->mnt_cnt) == 8, " found %lld\n",
                 (long long)(int)sizeof(((struct llog_gen *)0)->mnt_cnt));
        LASSERTF((int)offsetof(struct llog_gen, conn_cnt) == 8, " found %lld\n",
                 (long long)(int)offsetof(struct llog_gen, conn_cnt));
        LASSERTF((int)sizeof(((struct llog_gen *)0)->conn_cnt) == 8, " found %lld\n",
                 (long long)(int)sizeof(((struct llog_gen *)0)->conn_cnt));

        /* Checks for struct llog_gen_rec */
        LASSERTF((int)sizeof(struct llog_gen_rec) == 40, " found %lld\n",
                 (long long)(int)sizeof(struct llog_gen_rec));
        LASSERTF((int)offsetof(struct llog_gen_rec, lgr_hdr) == 0, " found %lld\n",
                 (long long)(int)offsetof(struct llog_gen_rec, lgr_hdr));
        LASSERTF((int)sizeof(((struct llog_gen_rec *)0)->lgr_hdr) == 16, " found %lld\n",
                 (long long)(int)sizeof(((struct llog_gen_rec *)0)->lgr_hdr));
        LASSERTF((int)offsetof(struct llog_gen_rec, lgr_gen) == 16, " found %lld\n",
                 (long long)(int)offsetof(struct llog_gen_rec, lgr_gen));
        LASSERTF((int)sizeof(((struct llog_gen_rec *)0)->lgr_gen) == 16, " found %lld\n",
                 (long long)(int)sizeof(((struct llog_gen_rec *)0)->lgr_gen));
        LASSERTF((int)offsetof(struct llog_gen_rec, lgr_tail) == 32, " found %lld\n",
                 (long long)(int)offsetof(struct llog_gen_rec, lgr_tail));
        LASSERTF((int)sizeof(((struct llog_gen_rec *)0)->lgr_tail) == 8, " found %lld\n",
                 (long long)(int)sizeof(((struct llog_gen_rec *)0)->lgr_tail));

        /* Checks for struct llog_log_hdr */
        LASSERTF((int)sizeof(struct llog_log_hdr) == 8192, " found %lld\n",
                 (long long)(int)sizeof(struct llog_log_hdr));
        LASSERTF((int)offsetof(struct llog_log_hdr, llh_hdr) == 0, " found %lld\n",
                 (long long)(int)offsetof(struct llog_log_hdr, llh_hdr));
        LASSERTF((int)sizeof(((struct llog_log_hdr *)0)->llh_hdr) == 16, " found %lld\n",
                 (long long)(int)sizeof(((struct llog_log_hdr *)0)->llh_hdr));
        LASSERTF((int)offsetof(struct llog_log_hdr, llh_timestamp) == 16, " found %lld\n",
                 (long long)(int)offsetof(struct llog_log_hdr, llh_timestamp));
        LASSERTF((int)sizeof(((struct llog_log_hdr *)0)->llh_timestamp) == 8, " found %lld\n",
                 (long long)(int)sizeof(((struct llog_log_hdr *)0)->llh_timestamp));
        LASSERTF((int)offsetof(struct llog_log_hdr, llh_count) == 24, " found %lld\n",
                 (long long)(int)offsetof(struct llog_log_hdr, llh_count));
        LASSERTF((int)sizeof(((struct llog_log_hdr *)0)->llh_count) == 4, " found %lld\n",
                 (long long)(int)sizeof(((struct llog_log_hdr *)0)->llh_count));
        LASSERTF((int)offsetof(struct llog_log_hdr, llh_bitmap_offset) == 28, " found %lld\n",
                 (long long)(int)offsetof(struct llog_log_hdr, llh_bitmap_offset));
        LASSERTF((int)sizeof(((struct llog_log_hdr *)0)->llh_bitmap_offset) == 4, " found %lld\n",
                 (long long)(int)sizeof(((struct llog_log_hdr *)0)->llh_bitmap_offset));
        LASSERTF((int)offsetof(struct llog_log_hdr, llh_size) == 32, " found %lld\n",
                 (long long)(int)offsetof(struct llog_log_hdr, llh_size));
        LASSERTF((int)sizeof(((struct llog_log_hdr *)0)->llh_size) == 4, " found %lld\n",
                 (long long)(int)sizeof(((struct llog_log_hdr *)0)->llh_size));
        LASSERTF((int)offsetof(struct llog_log_hdr, llh_flags) == 36, " found %lld\n",
                 (long long)(int)offsetof(struct llog_log_hdr, llh_flags));
        LASSERTF((int)sizeof(((struct llog_log_hdr *)0)->llh_flags) == 4, " found %lld\n",
                 (long long)(int)sizeof(((struct llog_log_hdr *)0)->llh_flags));
        LASSERTF((int)offsetof(struct llog_log_hdr, llh_cat_idx) == 40, " found %lld\n",
                 (long long)(int)offsetof(struct llog_log_hdr, llh_cat_idx));
        LASSERTF((int)sizeof(((struct llog_log_hdr *)0)->llh_cat_idx) == 4, " found %lld\n",
                 (long long)(int)sizeof(((struct llog_log_hdr *)0)->llh_cat_idx));
        LASSERTF((int)offsetof(struct llog_log_hdr, llh_tgtuuid) == 44, " found %lld\n",
                 (long long)(int)offsetof(struct llog_log_hdr, llh_tgtuuid));
        LASSERTF((int)sizeof(((struct llog_log_hdr *)0)->llh_tgtuuid) == 40, " found %lld\n",
                 (long long)(int)sizeof(((struct llog_log_hdr *)0)->llh_tgtuuid));
        LASSERTF((int)offsetof(struct llog_log_hdr, llh_reserved) == 84, " found %lld\n",
                 (long long)(int)offsetof(struct llog_log_hdr, llh_reserved));
        LASSERTF((int)sizeof(((struct llog_log_hdr *)0)->llh_reserved) == 4, " found %lld\n",
                 (long long)(int)sizeof(((struct llog_log_hdr *)0)->llh_reserved));
        LASSERTF((int)offsetof(struct llog_log_hdr, llh_bitmap) == 88, " found %lld\n",
                 (long long)(int)offsetof(struct llog_log_hdr, llh_bitmap));
        LASSERTF((int)sizeof(((struct llog_log_hdr *)0)->llh_bitmap) == 8096, " found %lld\n",
                 (long long)(int)sizeof(((struct llog_log_hdr *)0)->llh_bitmap));
        LASSERTF((int)offsetof(struct llog_log_hdr, llh_tail) == 8184, " found %lld\n",
                 (long long)(int)offsetof(struct llog_log_hdr, llh_tail));
        LASSERTF((int)sizeof(((struct llog_log_hdr *)0)->llh_tail) == 8, " found %lld\n",
                 (long long)(int)sizeof(((struct llog_log_hdr *)0)->llh_tail));

        /* Checks for struct llog_cookie */
        LASSERTF((int)sizeof(struct llog_cookie) == 32, " found %lld\n",
                 (long long)(int)sizeof(struct llog_cookie));
        LASSERTF((int)offsetof(struct llog_cookie, lgc_lgl) == 0, " found %lld\n",
                 (long long)(int)offsetof(struct llog_cookie, lgc_lgl));
        LASSERTF((int)sizeof(((struct llog_cookie *)0)->lgc_lgl) == 20, " found %lld\n",
                 (long long)(int)sizeof(((struct llog_cookie *)0)->lgc_lgl));
        LASSERTF((int)offsetof(struct llog_cookie, lgc_subsys) == 20, " found %lld\n",
                 (long long)(int)offsetof(struct llog_cookie, lgc_subsys));
        LASSERTF((int)sizeof(((struct llog_cookie *)0)->lgc_subsys) == 4, " found %lld\n",
                 (long long)(int)sizeof(((struct llog_cookie *)0)->lgc_subsys));
        LASSERTF((int)offsetof(struct llog_cookie, lgc_index) == 24, " found %lld\n",
                 (long long)(int)offsetof(struct llog_cookie, lgc_index));
        LASSERTF((int)sizeof(((struct llog_cookie *)0)->lgc_index) == 4, " found %lld\n",
                 (long long)(int)sizeof(((struct llog_cookie *)0)->lgc_index));

        /* Checks for struct llogd_body */
        LASSERTF((int)sizeof(struct llogd_body) == 48, " found %lld\n",
                 (long long)(int)sizeof(struct llogd_body));
        LASSERTF((int)offsetof(struct llogd_body, lgd_logid) == 0, " found %lld\n",
                 (long long)(int)offsetof(struct llogd_body, lgd_logid));
        LASSERTF((int)sizeof(((struct llogd_body *)0)->lgd_logid) == 20, " found %lld\n",
                 (long long)(int)sizeof(((struct llogd_body *)0)->lgd_logid));
        LASSERTF((int)offsetof(struct llogd_body, lgd_ctxt_idx) == 20, " found %lld\n",
                 (long long)(int)offsetof(struct llogd_body, lgd_ctxt_idx));
        LASSERTF((int)sizeof(((struct llogd_body *)0)->lgd_ctxt_idx) == 4, " found %lld\n",
                 (long long)(int)sizeof(((struct llogd_body *)0)->lgd_ctxt_idx));
        LASSERTF((int)offsetof(struct llogd_body, lgd_llh_flags) == 24, " found %lld\n",
                 (long long)(int)offsetof(struct llogd_body, lgd_llh_flags));
        LASSERTF((int)sizeof(((struct llogd_body *)0)->lgd_llh_flags) == 4, " found %lld\n",
                 (long long)(int)sizeof(((struct llogd_body *)0)->lgd_llh_flags));
        LASSERTF((int)offsetof(struct llogd_body, lgd_index) == 28, " found %lld\n",
                 (long long)(int)offsetof(struct llogd_body, lgd_index));
        LASSERTF((int)sizeof(((struct llogd_body *)0)->lgd_index) == 4, " found %lld\n",
                 (long long)(int)sizeof(((struct llogd_body *)0)->lgd_index));
        LASSERTF((int)offsetof(struct llogd_body, lgd_saved_index) == 32, " found %lld\n",
                 (long long)(int)offsetof(struct llogd_body, lgd_saved_index));
        LASSERTF((int)sizeof(((struct llogd_body *)0)->lgd_saved_index) == 4, " found %lld\n",
                 (long long)(int)sizeof(((struct llogd_body *)0)->lgd_saved_index));
        LASSERTF((int)offsetof(struct llogd_body, lgd_len) == 36, " found %lld\n",
                 (long long)(int)offsetof(struct llogd_body, lgd_len));
        LASSERTF((int)sizeof(((struct llogd_body *)0)->lgd_len) == 4, " found %lld\n",
                 (long long)(int)sizeof(((struct llogd_body *)0)->lgd_len));
        LASSERTF((int)offsetof(struct llogd_body, lgd_cur_offset) == 40, " found %lld\n",
                 (long long)(int)offsetof(struct llogd_body, lgd_cur_offset));
        LASSERTF((int)sizeof(((struct llogd_body *)0)->lgd_cur_offset) == 8, " found %lld\n",
                 (long long)(int)sizeof(((struct llogd_body *)0)->lgd_cur_offset));
        LASSERTF(LLOG_ORIGIN_HANDLE_CREATE == 501, " found %lld\n",
                 (long long)LLOG_ORIGIN_HANDLE_CREATE);
        LASSERTF(LLOG_ORIGIN_HANDLE_NEXT_BLOCK == 502, " found %lld\n",
                 (long long)LLOG_ORIGIN_HANDLE_NEXT_BLOCK);
        LASSERTF(LLOG_ORIGIN_HANDLE_READ_HEADER == 503, " found %lld\n",
                 (long long)LLOG_ORIGIN_HANDLE_READ_HEADER);
        LASSERTF(LLOG_ORIGIN_HANDLE_WRITE_REC == 504, " found %lld\n",
                 (long long)LLOG_ORIGIN_HANDLE_WRITE_REC);
        LASSERTF(LLOG_ORIGIN_HANDLE_CLOSE == 505, " found %lld\n",
                 (long long)LLOG_ORIGIN_HANDLE_CLOSE);
        LASSERTF(LLOG_ORIGIN_CONNECT == 506, " found %lld\n",
                 (long long)LLOG_ORIGIN_CONNECT);
        LASSERTF(LLOG_CATINFO == 507, " found %lld\n",
                 (long long)LLOG_CATINFO);

        /* Checks for struct llogd_conn_body */
        LASSERTF((int)sizeof(struct llogd_conn_body) == 40, " found %lld\n",
                 (long long)(int)sizeof(struct llogd_conn_body));
        LASSERTF((int)offsetof(struct llogd_conn_body, lgdc_gen) == 0, " found %lld\n",
                 (long long)(int)offsetof(struct llogd_conn_body, lgdc_gen));
        LASSERTF((int)sizeof(((struct llogd_conn_body *)0)->lgdc_gen) == 16, " found %lld\n",
                 (long long)(int)sizeof(((struct llogd_conn_body *)0)->lgdc_gen));
        LASSERTF((int)offsetof(struct llogd_conn_body, lgdc_logid) == 16, " found %lld\n",
                 (long long)(int)offsetof(struct llogd_conn_body, lgdc_logid));
        LASSERTF((int)sizeof(((struct llogd_conn_body *)0)->lgdc_logid) == 20, " found %lld\n",
                 (long long)(int)sizeof(((struct llogd_conn_body *)0)->lgdc_logid));
        LASSERTF((int)offsetof(struct llogd_conn_body, lgdc_ctxt_idx) == 36, " found %lld\n",
                 (long long)(int)offsetof(struct llogd_conn_body, lgdc_ctxt_idx));
        LASSERTF((int)sizeof(((struct llogd_conn_body *)0)->lgdc_ctxt_idx) == 4, " found %lld\n",
                 (long long)(int)sizeof(((struct llogd_conn_body *)0)->lgdc_ctxt_idx));

        /* Checks for struct qunit_data */
        LASSERTF((int)sizeof(struct qunit_data) == 16, " found %lld\n",
                 (long long)(int)sizeof(struct qunit_data));
        LASSERTF((int)offsetof(struct qunit_data, qd_id) == 0, " found %lld\n",
                 (long long)(int)offsetof(struct qunit_data, qd_id));
        LASSERTF((int)sizeof(((struct qunit_data *)0)->qd_id) == 4, " found %lld\n",
                 (long long)(int)sizeof(((struct qunit_data *)0)->qd_id));
        LASSERTF((int)offsetof(struct qunit_data, qd_type) == 4, " found %lld\n",
                 (long long)(int)offsetof(struct qunit_data, qd_type));
        LASSERTF((int)sizeof(((struct qunit_data *)0)->qd_type) == 4, " found %lld\n",
                 (long long)(int)sizeof(((struct qunit_data *)0)->qd_type));
        LASSERTF((int)offsetof(struct qunit_data, qd_count) == 8, " found %lld\n",
                 (long long)(int)offsetof(struct qunit_data, qd_count));
        LASSERTF((int)sizeof(((struct qunit_data *)0)->qd_count) == 4, " found %lld\n",
                 (long long)(int)sizeof(((struct qunit_data *)0)->qd_count));
        LASSERTF((int)offsetof(struct qunit_data, qd_isblk) == 12, " found %lld\n",
                 (long long)(int)offsetof(struct qunit_data, qd_isblk));
        LASSERTF((int)sizeof(((struct qunit_data *)0)->qd_isblk) == 4, " found %lld\n",
                 (long long)(int)sizeof(((struct qunit_data *)0)->qd_isblk));
}

/* for gks key rec */
void lustre_swab_key_perms(struct key_perm *kperm)
{
        int i;
        __swab32s(&kperm->kp_uid);
        __swab32s(&kperm->kp_gid);
        __swab32s(&kperm->kp_mode);
        __swab32s(&kperm->kp_acl_count);
        for (i = 0; i < kperm->kp_acl_count; i++) {
                __swab16s(&kperm->kp_acls[i].e_tag); 
                __swab16s(&kperm->kp_acls[i].e_perm); 
                __swab32s(&kperm->kp_acls[i].e_id); 
        }  
}

void lustre_swab_key_context (struct key_context *kctxt)
{
        __swab32s(&kctxt->kc_command);
        __swab32s(&kctxt->kc_valid); /* for use with open */
        lustre_swab_key_perms(&kctxt->kc_perm);
}<|MERGE_RESOLUTION|>--- conflicted
+++ resolved
@@ -36,12 +36,7 @@
 #include <linux/obd_support.h>
 #include <linux/obd_class.h>
 #include <linux/lustre_net.h>
-<<<<<<< HEAD
-=======
-#include <linux/lustre_sec.h>
-#include <linux/lustre_audit.h>
-#include <linux/fcntl.h>
->>>>>>> 5702f13f
+
 
 #define HDR_SIZE(count) \
     size_round(offsetof (struct lustre_msg, buflens[(count)]))
@@ -446,7 +441,6 @@
 
 void lustre_swab_connect(struct obd_connect_data *ocd)
 {
-<<<<<<< HEAD
         __swab64s (&ocd->ocd_connect_flags);
 }
 
@@ -475,193 +469,6 @@
         __swab32s (&o->o_padding_1);
         __swab32s (&o->o_padding_2);
         /* o_inline is opaque */
-=======
-        __swab64s(&ocd->ocd_connect_flags);
-        __swab32s(&ocd->ocd_nllu[0]);
-        __swab32s(&ocd->ocd_nllu[1]);
-}
-
-void lustre_swab_obdo(struct obdo *o)
-{
-        __swab64s(&o->o_id);
-        __swab64s(&o->o_gr);
-        __swab64s(&o->o_atime);
-        __swab64s(&o->o_mtime);
-        __swab64s(&o->o_ctime);
-        __swab64s(&o->o_size);
-        __swab64s(&o->o_blocks);
-        __swab64s(&o->o_grant);
-        __swab32s(&o->o_blksize);
-        __swab32s(&o->o_mode);
-        __swab32s(&o->o_uid);
-        __swab32s(&o->o_gid);
-        __swab32s(&o->o_flags);
-        __swab32s(&o->o_nlink);
-        __swab32s(&o->o_generation);
-        __swab64s(&o->o_valid);
-        __swab32s(&o->o_misc);
-        __swab32s(&o->o_easize);
-        __swab32s(&o->o_mds);
-        __swab64s(&o->o_fid);
-        /* o_inline is opaque */
-}
-
-/* mdc pack methods used by mdc and smfs*/
-void *mdc_create_pack(struct lustre_msg *msg, int offset,
-                      struct mdc_op_data *op_data, __u32 mode,
-                      __u64 rdev, const void *data, int datalen)
-{
-        struct mds_rec_create *rec;
-        char *tmp;
-        rec = lustre_msg_buf(msg, offset, sizeof (*rec));
-
-        rec->cr_opcode = REINT_CREATE;
-        rec->cr_id = op_data->id1;
-        rec->cr_replayid = op_data->id2;
-        rec->cr_mode = mode;
-        rec->cr_rdev = rdev;
-        rec->cr_flags = op_data->flags;
-        rec->cr_time = op_data->mod_time;
-
-        tmp = lustre_msg_buf(msg, offset + 1, op_data->namelen + 1);
-        LOGL0(op_data->name, op_data->namelen, tmp);
-
-        if (data) {
-                tmp = lustre_msg_buf(msg, offset + 2, datalen);
-                memcpy (tmp, data, datalen);
-        }
-        return ((void*)tmp + size_round(datalen));
-}
-
-__u32 mds_pack_open_flags(__u32 flags)
-{
-        return
-                (flags & (FMODE_READ | FMODE_WRITE | FMODE_EXEC |
-                          MDS_OPEN_DELAY_CREATE | MDS_OPEN_HAS_EA |
-                          MDS_OPEN_HAS_OBJS)) |
-                ((flags & O_CREAT) ? MDS_OPEN_CREAT : 0) |
-                ((flags & O_EXCL) ? MDS_OPEN_EXCL : 0) |
-                ((flags & O_TRUNC) ? MDS_OPEN_TRUNC : 0) |
-                ((flags & O_APPEND) ? MDS_OPEN_APPEND : 0) |
-                ((flags & O_SYNC) ? MDS_OPEN_SYNC : 0) |
-                ((flags & O_DIRECTORY) ? MDS_OPEN_DIRECTORY : 0) |
-                0;
-}
-
-void *mdc_setattr_pack(struct lustre_msg *msg, int offset,
-                       struct mdc_op_data *op_data, struct iattr *iattr,
-                       void *ea, int ealen, void *ea2, int ea2len, 
-                       void *ea3, int ea3len)
-{
-        struct mds_rec_setattr *rec = lustre_msg_buf(msg, offset, sizeof(*rec));
-        char *tmp = NULL;
-
-        rec->sa_opcode = REINT_SETATTR;
-        rec->sa_flags = op_data->flags;
-        rec->sa_id = op_data->id1;
-
-        if (iattr) {
-                rec->sa_valid = iattr->ia_valid;
-                rec->sa_mode = iattr->ia_mode;
-                rec->sa_uid = iattr->ia_uid;
-                rec->sa_gid = iattr->ia_gid;
-                rec->sa_size = iattr->ia_size;
-                rec->sa_atime = LTIME_S(iattr->ia_atime);
-                rec->sa_mtime = LTIME_S(iattr->ia_mtime);
-                rec->sa_ctime = LTIME_S(iattr->ia_ctime);
-                rec->sa_attr_flags = iattr->ia_attr_flags;
-        }
-        tmp = (char*)rec + size_round(sizeof(*rec));
-                
-        if (ealen == 0)
-                return (void*)tmp;
-
-        memcpy(lustre_msg_buf(msg, offset + 1, ealen), ea, ealen);
-        tmp += size_round(ealen);
-
-        if (ea2len == 0)
-                return (void*)tmp;
-
-        memcpy(lustre_msg_buf(msg, offset + 2, ea2len), ea2, ea2len);
-        tmp += size_round(ea2len);
-
-        if (ea3len == 0)
-                return (void*)tmp;
-
-        memcpy(lustre_msg_buf(msg, offset + 3, ea3len), ea3, ea3len);
-        tmp += size_round(ea3len);
-
-        return (void*)tmp;
-}
-
-void *mdc_unlink_pack(struct lustre_msg *msg, int offset,
-                      struct mdc_op_data *op_data)
-{
-        struct mds_rec_unlink *rec;
-        char *tmp;
-
-        rec = lustre_msg_buf(msg, offset, sizeof (*rec));
-        LASSERT (rec != NULL);
-
-        rec->ul_opcode = REINT_UNLINK;
-        rec->ul_mode = op_data->create_mode;
-        rec->ul_id1 = op_data->id1;
-        rec->ul_id2 = op_data->id2;
-        rec->ul_time = op_data->mod_time;
-        rec->ul_flags = op_data->flags;
-
-        tmp = lustre_msg_buf(msg, offset + 1, op_data->namelen + 1);
-        LASSERT (tmp != NULL);
-        LOGL0(op_data->name, op_data->namelen, tmp);
-        return (void*)tmp;  
-}
-
-void *mdc_link_pack(struct lustre_msg *msg, int offset,
-                    struct mdc_op_data *op_data)
-{
-        struct mds_rec_link *rec;
-        char *tmp;
-
-        rec = lustre_msg_buf(msg, offset, sizeof (*rec));
-
-        rec->lk_opcode = REINT_LINK;
-        rec->lk_id1 = op_data->id1;
-        rec->lk_id2 = op_data->id2;
-        rec->lk_flags = op_data->flags;
-        rec->lk_time = op_data->mod_time;
-
-        tmp = lustre_msg_buf(msg, offset + 1, op_data->namelen + 1);
-        LOGL0(op_data->name, op_data->namelen, tmp);
-        
-        return (void*)tmp; 
-}
-
-void *mdc_rename_pack(struct lustre_msg *msg, int offset,
-                      struct mdc_op_data *op_data,
-                      const char *old, int oldlen,
-                      const char *new, int newlen)
-{
-        struct mds_rec_rename *rec;
-        char *tmp;
-
-        rec = lustre_msg_buf(msg, offset, sizeof (*rec));
-
-        /* XXX do something about time, uid, gid */
-        rec->rn_opcode = REINT_RENAME;
-        rec->rn_id1 = op_data->id1;
-        rec->rn_id2 = op_data->id2;
-        rec->rn_flags = op_data->flags;
-        rec->rn_time = op_data->mod_time;
-
-        tmp = lustre_msg_buf(msg, offset + 1, oldlen + 1);
-        LOGL0(old, oldlen, tmp);
-
-        if (new) {
-                tmp = lustre_msg_buf(msg, offset + 2, newlen + 1);
-                LOGL0(new, newlen, tmp);
-        }
-        return (void*)tmp;
->>>>>>> 5702f13f
 }
 
 void lustre_swab_obd_statfs (struct obd_statfs *os)
@@ -670,10 +477,12 @@
         __swab64s (&os->os_blocks);
         __swab64s (&os->os_bfree);
         __swab64s (&os->os_bavail);
+        __swab64s (&os->os_files);
         __swab64s (&os->os_ffree);
         /* no need to swap os_fsid */
         __swab32s (&os->os_bsize);
         __swab32s (&os->os_namelen);
+        __swab64s (&os->os_maxbytes);
         /* no need to swap os_spare */
 }
 
@@ -756,19 +565,7 @@
         __swab32s (&i->dqi_valid);
 }
 
-<<<<<<< HEAD
 static void lustre_swab_obd_dqblk (struct obd_dqblk *b)
-=======
-void lustre_swab_parseid_pkg (struct parseid_pkg *pkg)
-{
-        __swab32s(&pkg->pp_type);
-        __swab32s(&pkg->pp_rc);
-        lustre_swab_lustre_id(&pkg->pp_id1);
-        lustre_swab_lustre_id(&pkg->pp_id2);
-}
-
-void lustre_swab_mds_status_req(struct mds_status_req *r)
->>>>>>> 5702f13f
 {
         __swab64s (&b->dqb_ihardlimit);
         __swab64s (&b->dqb_isoftlimit);
@@ -851,7 +648,6 @@
 
 void lustre_swab_mds_rec_unlink (struct mds_rec_unlink *ul)
 {
-<<<<<<< HEAD
         __swab32s (&ul->ul_opcode);
         __swab32s (&ul->ul_fsuid);
         __swab32s (&ul->ul_fsgid);
@@ -865,30 +661,10 @@
         __swab32s (&ul->ul_padding_2);
         __swab32s (&ul->ul_padding_3);
         __swab32s (&ul->ul_padding_4);
-=======
-        lustre_swab_lustre_id(&b->id1);
-        lustre_swab_lustre_id(&b->id2);
-        /* handle is opaque */
-        __swab64s(&b->size);
-        __swab64s(&b->blocks);
-        __swab64s(&b->valid);
-        __swab64s (&b->audit);
-        __swab32s(&b->mode);
-        __swab32s(&b->uid);
-        __swab32s(&b->gid);
-        __swab32s(&b->mtime);
-        __swab32s(&b->ctime);
-        __swab32s(&b->atime);
-        __swab32s(&b->flags);
-        __swab32s(&b->rdev);
-        __swab32s(&b->nlink);
-        __swab32s(&b->eadatasize);
->>>>>>> 5702f13f
 }
 
 void lustre_swab_mds_rec_rename (struct mds_rec_rename *rn)
 {
-<<<<<<< HEAD
         __swab32s (&rn->rn_opcode);
         __swab32s (&rn->rn_fsuid);
         __swab32s (&rn->rn_fsgid);
@@ -902,25 +678,10 @@
         __swab32s (&rn->rn_padding_2);
         __swab32s (&rn->rn_padding_3);
         __swab32s (&rn->rn_padding_4);
-=======
-        __swab32s(&sa->sa_opcode);
-        __swab32s(&sa->sa_flags);
-        __swab32s(&sa->sa_valid);
-        lustre_swab_lustre_id(&sa->sa_id);
-        __swab32s(&sa->sa_mode);
-        __swab32s(&sa->sa_uid);
-        __swab32s(&sa->sa_gid);
-        __swab32s(&sa->sa_attr_flags);
-        __swab64s(&sa->sa_size);
-        __swab64s(&sa->sa_atime);
-        __swab64s(&sa->sa_mtime);
-        __swab64s(&sa->sa_ctime);
->>>>>>> 5702f13f
 }
 
 void lustre_swab_lov_desc (struct lov_desc *ld)
 {
-<<<<<<< HEAD
         __swab32s (&ld->ld_tgt_count);
         __swab32s (&ld->ld_active_tgt_count);
         __swab32s (&ld->ld_default_stripe_count);
@@ -928,20 +689,10 @@
         __swab64s (&ld->ld_default_stripe_offset);
         __swab32s (&ld->ld_pattern);
         /* uuid endian insensitive */
-=======
-        __swab32s(&cr->cr_opcode);
-        __swab32s(&cr->cr_flags);
-        __swab32s(&cr->cr_mode);
-        lustre_swab_lustre_id(&cr->cr_id);
-        lustre_swab_lustre_id(&cr->cr_replayid);
-        __swab64s(&cr->cr_time);
-        __swab64s(&cr->cr_rdev);
->>>>>>> 5702f13f
 }
 
 static void print_lum (struct lov_user_md *lum)
 {
-<<<<<<< HEAD
         CDEBUG(D_OTHER, "lov_user_md %p:\n", lum);
         CDEBUG(D_OTHER, "\tlmm_magic: %#x\n", lum->lmm_magic);
         CDEBUG(D_OTHER, "\tlmm_pattern: %#x\n", lum->lmm_pattern);
@@ -950,17 +701,10 @@
         CDEBUG(D_OTHER, "\tlmm_stripe_size: %#x\n", lum->lmm_stripe_size);
         CDEBUG(D_OTHER, "\tlmm_stripe_count: %#x\n", lum->lmm_stripe_count);
         CDEBUG(D_OTHER, "\tlmm_stripe_offset: %#x\n", lum->lmm_stripe_offset);
-=======
-        __swab32s(&lk->lk_opcode);
-        __swab32s(&lk->lk_flags);
-        lustre_swab_lustre_id(&lk->lk_id1);
-        lustre_swab_lustre_id(&lk->lk_id2);
->>>>>>> 5702f13f
 }
 
 void lustre_swab_lov_user_md(struct lov_user_md *lum)
 {
-<<<<<<< HEAD
         ENTRY;
         CDEBUG(D_IOCTL, "swabbing lov_user_md\n");
         __swab32s(&lum->lmm_magic);
@@ -972,18 +716,10 @@
         __swab16s(&lum->lmm_stripe_offset);
         print_lum(lum);
         EXIT;
-=======
-        __swab32s(&ul->ul_opcode);
-        __swab32s(&ul->ul_flags);
-        __swab32s(&ul->ul_mode);
-        lustre_swab_lustre_id(&ul->ul_id1);
-        lustre_swab_lustre_id(&ul->ul_id2);
->>>>>>> 5702f13f
 }
 
 static void print_lum_objs(struct lov_user_md *lum)
 {
-<<<<<<< HEAD
         struct lov_user_ost_data *lod;
         int i;
         ENTRY;
@@ -998,12 +734,6 @@
                 CDEBUG(D_OTHER, "(%i) lod->l_ost_idx: %#x\n", i, lod->l_ost_idx);
         }
         EXIT;
-=======
-        __swab32s(&rn->rn_opcode);
-        __swab32s(&rn->rn_flags);
-        lustre_swab_lustre_id(&rn->rn_id1);
-        lustre_swab_lustre_id(&rn->rn_id2);
->>>>>>> 5702f13f
 }
 
 void lustre_swab_lov_user_md_objects(struct lov_user_md *lum)
@@ -1022,17 +752,7 @@
         EXIT;
 }
 
-<<<<<<< HEAD
 void lustre_swab_ldlm_res_id (struct ldlm_res_id *id)
-=======
-void lustre_swab_fid_extent(struct fid_extent *ext)
-{
-        __swab64s(&ext->fe_start);
-        __swab64s(&ext->fe_width);
-}
-
-void lustre_swab_ldlm_res_id(struct ldlm_res_id *id)
->>>>>>> 5702f13f
 {
         int  i;
 
@@ -1108,40 +828,6 @@
 {
         __swab16s (&r->r_status);
         __swab16s (&r->r_error_cnt);
-}
-
-void lustre_swab_lustre_capa(struct lustre_capa *c)
-{
-        __swab32s (&c->lc_uid);
-        __swab32s (&c->lc_op);
-        __swab64s (&c->lc_ino);
-        __swab32s (&c->lc_mdsid);
-        __swab32s (&c->lc_keyid);
-        __swab64s (&c->lc_expiry);
-        __swab32s (&c->lc_flags);
-}
-
-void lustre_swab_lustre_capa_key (struct lustre_capa_key *k)
-{
-        __swab32s (&k->lk_mdsid);
-        __swab32s (&k->lk_keyid);
-        __swab64s (&k->lk_expiry);
-}
-
-void lustre_swab_audit_msg (struct audit_msg *r)
-{
-        lustre_swab_lustre_id(&r->id);
-        __swab32s (&r->code);
-        __swab32s (&r->result);
-        __swab32s (&r->uid);
-        __swab32s (&r->gid);
-        __swab64s (&r->nid);
-}
-
-void lustre_swab_audit_attr (struct audit_attr_msg *r)
-{
-        lustre_swab_lustre_id(&r->id);
-        __swab64s (&r->attr);
 }
 
 /* no one calls this */
@@ -2789,25 +2475,3 @@
         LASSERTF((int)sizeof(((struct qunit_data *)0)->qd_isblk) == 4, " found %lld\n",
                  (long long)(int)sizeof(((struct qunit_data *)0)->qd_isblk));
 }
-
-/* for gks key rec */
-void lustre_swab_key_perms(struct key_perm *kperm)
-{
-        int i;
-        __swab32s(&kperm->kp_uid);
-        __swab32s(&kperm->kp_gid);
-        __swab32s(&kperm->kp_mode);
-        __swab32s(&kperm->kp_acl_count);
-        for (i = 0; i < kperm->kp_acl_count; i++) {
-                __swab16s(&kperm->kp_acls[i].e_tag); 
-                __swab16s(&kperm->kp_acls[i].e_perm); 
-                __swab32s(&kperm->kp_acls[i].e_id); 
-        }  
-}
-
-void lustre_swab_key_context (struct key_context *kctxt)
-{
-        __swab32s(&kctxt->kc_command);
-        __swab32s(&kctxt->kc_valid); /* for use with open */
-        lustre_swab_key_perms(&kctxt->kc_perm);
-}