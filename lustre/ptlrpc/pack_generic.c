/* -*- mode: c; c-basic-offset: 8; indent-tabs-mode: nil; -*-
 * vim:expandtab:shiftwidth=8:tabstop=8:
 *
 * GPL HEADER START
 *
 * DO NOT ALTER OR REMOVE COPYRIGHT NOTICES OR THIS FILE HEADER.
 *
 * This program is free software; you can redistribute it and/or modify
 * it under the terms of the GNU General Public License version 2 only,
 * as published by the Free Software Foundation.
 *
 * This program is distributed in the hope that it will be useful, but
 * WITHOUT ANY WARRANTY; without even the implied warranty of
 * MERCHANTABILITY or FITNESS FOR A PARTICULAR PURPOSE.  See the GNU
 * General Public License version 2 for more details (a copy is included
 * in the LICENSE file that accompanied this code).
 *
 * You should have received a copy of the GNU General Public License
 * version 2 along with this program; If not, see
 * http://www.sun.com/software/products/lustre/docs/GPLv2.pdf
 *
 * Please contact Sun Microsystems, Inc., 4150 Network Circle, Santa Clara,
 * CA 95054 USA or visit www.sun.com if you need additional information or
 * have any questions.
 *
 * GPL HEADER END
 */
/*
 * Copyright  2008 Sun Microsystems, Inc. All rights reserved
 * Use is subject to license terms.
 */
/*
 * This file is part of Lustre, http://www.lustre.org/
 * Lustre is a trademark of Sun Microsystems, Inc.
 *
 * lustre/ptlrpc/pack_generic.c
 *
 * (Un)packing of OST requests
 *
 * Author: Peter J. Braam <braam@clusterfs.com>
 * Author: Phil Schwan <phil@clusterfs.com>
 * Author: Eric Barton <eeb@clusterfs.com>
 */

#define DEBUG_SUBSYSTEM S_RPC
#ifndef __KERNEL__
# include <liblustre.h>
#endif

#include <libcfs/libcfs.h>

#include <obd_support.h>
#include <obd_class.h>
#include <lustre_net.h>
#include <lustre/ll_fiemap.h>

#if LUSTRE_VERSION_CODE > OBD_OCD_VERSION(1,8,0,0)
#error "lustre_msg_v1 has been deprecated since 1.6.0, please remove it"
#endif

static inline int lustre_msg_hdr_size_v1(int count)
{
        return size_round(offsetof(struct lustre_msg_v1, lm_buflens[count]));
}

static inline int lustre_msg_hdr_size_v2(int count)
{
        return size_round(offsetof(struct lustre_msg_v2, lm_buflens[count]));
}

static int lustre_msg_need_swab(struct lustre_msg *msg)
{
        return (msg->lm_magic == LUSTRE_MSG_MAGIC_V1_SWABBED) ||
               (msg->lm_magic == LUSTRE_MSG_MAGIC_V2_SWABBED);
}

int lustre_msg_check_version_v2(struct lustre_msg_v2 *msg, __u32 version)
{
        __u32 ver = lustre_msg_get_version(msg);
        return (ver & LUSTRE_VERSION_MASK) != version;
}

int lustre_msg_check_version(struct lustre_msg *msg, __u32 version)
{
        switch (msg->lm_magic) {
        case LUSTRE_MSG_MAGIC_V1:
                return 0;
        case LUSTRE_MSG_MAGIC_V2:
                return lustre_msg_check_version_v2(msg, version);
        default:
                CERROR("incorrect message magic: %08x\n", msg->lm_magic);
                return -EINVAL;
        }
}

static int ptlrpc_reqbuf_need_swab(struct ptlrpc_request *req, int index)
{
        int swabb;

        swabb = (!lustre_req_need_swab(req)) ||
                 lustre_req_swabbed(req, index);

        return !swabb;
}

static int ptlrpc_repbuf_need_swab(struct ptlrpc_request *req, int index)
{
        int swabb;

        swabb = (!lustre_rep_need_swab(req)) ||
                 lustre_rep_swabbed(req, index);

        return !swabb;
}


/* early reply size */
int lustre_msg_early_size(struct ptlrpc_request *req) {
        static int size = 0;
        /* For b1_6 interoperability */
        if (req->rq_reqmsg &&
            req->rq_reqmsg->lm_magic == LUSTRE_MSG_MAGIC_V2) {
                __u32 pb_len = lustre_msg_buflen(req->rq_reqmsg,
                                               MSG_PTLRPC_BODY_OFF);
                return lustre_msg_size(LUSTRE_MSG_MAGIC_V2, 1, &pb_len);
        }

        if (!size)
                size = lustre_msg_size(LUSTRE_MSG_MAGIC_V2, 1, NULL);
        return size;
}
EXPORT_SYMBOL(lustre_msg_early_size);

static inline int lustre_msg_size_v1(int count, __u32 *lengths)
{
        int size;
        int i;

        LASSERT(count >= 0);
        size = lustre_msg_hdr_size_v1(count);
        for (i = 0; i < count; i++)
                size += size_round(lengths[i]);

        return size;
}

static inline int lustre_msg_size_v2(int count, __u32 *lengths)
{
        int size;
        int i;

        size = lustre_msg_hdr_size_v2(count);
        for (i = 0; i < count; i++)
                size += size_round(lengths[i]);

        return size;
}

/* This returns the size of the buffer that is required to hold a lustre_msg
 * with the given sub-buffer lengths.
 * NOTE: this should only be used for NEW requests, and should always be
 *       in the form of a v2 request.  If this is a connection to a v1
 *       target then the first buffer will be stripped because the ptlrpc
 *       data is part of the lustre_msg_v1 header. b=14043 */
int lustre_msg_size(__u32 magic, int count, __u32 *lens)
{
        __u32 size[] = { sizeof(struct ptlrpc_body) };

        if (!lens) {
                LASSERT(count == 1);
                lens = size;
        }

        LASSERT(count > 0);
#ifdef PTLRPC_INTEROP_1_6
        LASSERT(lens[MSG_PTLRPC_BODY_OFF] == sizeof(struct ptlrpc_body) ||
                lens[MSG_PTLRPC_BODY_OFF] == PTLRPC_BODY_MIN_SIZE);
#else
        LASSERT(lens[MSG_PTLRPC_BODY_OFF] == sizeof(struct ptlrpc_body));
#endif
        switch (magic) {
        case LUSTRE_MSG_MAGIC_V1:
                return lustre_msg_size_v1(count - 1, lens + 1);
        case LUSTRE_MSG_MAGIC_V2:
                return lustre_msg_size_v2(count, lens);
        default:
                CERROR("incorrect message magic: %08x\n", magic);
                return 0;
        }
}

/* This is used to determine the size of a buffer that was already packed
 * and will correctly handle the different message formats. */
int lustre_packed_msg_size(struct lustre_msg *msg)
{
        switch (msg->lm_magic) {
        case LUSTRE_MSG_MAGIC_V1: {
                struct lustre_msg_v1 *v1_msg = (struct lustre_msg_v1 *)msg;
                return lustre_msg_size_v1(v1_msg->lm_bufcount,
                                          v1_msg->lm_buflens);
        }
        case LUSTRE_MSG_MAGIC_V2:
                return lustre_msg_size_v2(msg->lm_bufcount, msg->lm_buflens);
        default:
                CERROR("incorrect message magic: %08x\n", msg->lm_magic);
                return 0;
        }
}

static void
lustre_init_msg_v1(void *m, int count, __u32 *lens, char **bufs)
{
        struct lustre_msg_v1 *msg = (struct lustre_msg_v1 *)m;
        char *ptr;
        int i;

        LASSERT(count >= 0);
        msg->lm_magic = LUSTRE_MSG_MAGIC_V1;
        msg->lm_version = PTLRPC_MSG_VERSION;
        msg->lm_bufcount = count;

        for (i = 0; i < count; i++)
                msg->lm_buflens[i] = lens[i];

        if (bufs == NULL)
                return;

        ptr = (char *)msg + lustre_msg_hdr_size_v1(count);
        for (i = 0; i < count; i++) {
                char *tmp = bufs[i];
                LOGL(tmp, lens[i], ptr);
        }
}

static void
lustre_init_msg_v2(struct lustre_msg_v2 *msg, int count, __u32 *lens,
                   char **bufs)
{
        char *ptr;
        int i;

        msg->lm_bufcount = count;
        /* XXX: lm_secflvr uninitialized here */
        msg->lm_magic = LUSTRE_MSG_MAGIC_V2;

        for (i = 0; i < count; i++)
                msg->lm_buflens[i] = lens[i];

        if (bufs == NULL)
                return;

        ptr = (char *)msg + lustre_msg_hdr_size_v2(count);
        for (i = 0; i < count; i++) {
                char *tmp = bufs[i];
                LOGL(tmp, lens[i], ptr);
        }
}

static int lustre_pack_request_v1(struct ptlrpc_request *req,
                                  int count, __u32 *lens, char **bufs)
{
        int reqlen;

        reqlen = lustre_msg_size_v1(count, lens);

        /* See if we got it from prealloc pool */
        if (req->rq_reqmsg) {
                /* Cannot return error here, that would create
                   infinite loop in ptlrpc_prep_req_pool */
                /* In this case ptlrpc_prep_req_from_pool sets req->rq_reqlen
                   to maximum size that would fit into this preallocated
                   request */
                LASSERTF(req->rq_reqlen >= reqlen, "req->rq_reqlen %d, "
                                                   "reqlen %d\n",req->rq_reqlen,
                                                    reqlen);
                memset(req->rq_reqmsg, 0, reqlen);
        } else {
                OBD_ALLOC(req->rq_reqmsg, reqlen);
                if (req->rq_reqmsg == NULL) {
                        CERROR("alloc reqmsg (len %d) failed\n", reqlen);
                        return -ENOMEM;
                }
        }

        req->rq_reqlen = reqlen;

        lustre_init_msg_v1(req->rq_reqmsg, count, lens, bufs);
        return 0;
}

static int lustre_pack_request_v2(struct ptlrpc_request *req,
                                  int count, __u32 *lens, char **bufs)
{
        int reqlen;

        reqlen = lustre_msg_size_v2(count, lens);

        /* See if we got it from prealloc pool */
        if (req->rq_reqmsg) {
                /* Cannot return error here, that would create
                   infinite loop in ptlrpc_prep_req_pool */
                /* In this case ptlrpc_prep_req_from_pool sets req->rq_reqlen
                   to maximum size that would fit into this preallocated
                   request */
                LASSERTF(req->rq_reqlen >= reqlen, "req->rq_reqlen %d, "
                                                   "reqlen %d\n",req->rq_reqlen,
                                                    reqlen);
                memset(req->rq_reqmsg, 0, reqlen);
        } else {
                OBD_ALLOC(req->rq_reqmsg, reqlen);
                if (req->rq_reqmsg == NULL) {
                        CERROR("alloc reqmsg (len %d) failed\n", reqlen);
                        return -ENOMEM;
                }
        }

        req->rq_reqlen = reqlen;

        lustre_init_msg_v2(req->rq_reqmsg, count, lens, bufs);
        lustre_msg_add_version(req->rq_reqmsg, PTLRPC_MSG_VERSION);
        lustre_set_req_swabbed(req, MSG_PTLRPC_BODY_OFF);

        return 0;
}

int lustre_pack_request(struct ptlrpc_request *req, __u32 magic, int count,
                        __u32 *lens, char **bufs)
{
        __u32 size[] = { sizeof(struct ptlrpc_body) };

        if (!lens) {
                LASSERT(count == 1);
                lens = size;
        }

        LASSERT(count > 0);
        LASSERT(lens[MSG_PTLRPC_BODY_OFF] == sizeof(struct ptlrpc_body));

        switch (magic) {
        case LUSTRE_MSG_MAGIC_V1:
                return lustre_pack_request_v1(req, count - 1, lens + 1,
                                              bufs ? bufs + 1 : NULL);
        case LUSTRE_MSG_MAGIC_V2:
                return lustre_pack_request_v2(req, count, lens, bufs);
        default:
                LASSERTF(0, "incorrect message magic: %08x\n", magic);
                return -EINVAL;
        }
}

#if RS_DEBUG
CFS_LIST_HEAD(ptlrpc_rs_debug_lru);
spinlock_t ptlrpc_rs_debug_lock;

#define PTLRPC_RS_DEBUG_LRU_ADD(rs)                                     \
do {                                                                    \
        spin_lock(&ptlrpc_rs_debug_lock);                               \
        list_add_tail(&(rs)->rs_debug_list, &ptlrpc_rs_debug_lru);      \
        spin_unlock(&ptlrpc_rs_debug_lock);                             \
} while (0)

#define PTLRPC_RS_DEBUG_LRU_DEL(rs)             \
do {                                            \
        spin_lock(&ptlrpc_rs_debug_lock);       \
        list_del(&(rs)->rs_debug_list);         \
        spin_unlock(&ptlrpc_rs_debug_lock);     \
} while (0)
#else
# define PTLRPC_RS_DEBUG_LRU_ADD(rs) do {} while(0)
# define PTLRPC_RS_DEBUG_LRU_DEL(rs) do {} while(0)
#endif

static struct ptlrpc_reply_state *lustre_get_emerg_rs(struct ptlrpc_service *svc,
                                                      int size)
{
        struct ptlrpc_reply_state *rs = NULL;

        spin_lock(&svc->srv_lock);
        /* See if we have anything in a pool, and wait if nothing */
        while (list_empty(&svc->srv_free_rs_list)) {
                struct l_wait_info lwi;
                int rc;
                spin_unlock(&svc->srv_lock);
                /* If we cannot get anything for some long time, we better
                   bail out instead of waiting infinitely */
                lwi = LWI_TIMEOUT(cfs_time_seconds(10), NULL, NULL);
                rc = l_wait_event(svc->srv_free_rs_waitq,
                                  !list_empty(&svc->srv_free_rs_list), &lwi);
                if (rc)
                        goto out;
                spin_lock(&svc->srv_lock);
        }

        rs = list_entry(svc->srv_free_rs_list.next, struct ptlrpc_reply_state,
                        rs_list);
        list_del(&rs->rs_list);
        spin_unlock(&svc->srv_lock);
        LASSERT(rs);
        LASSERTF(svc->srv_max_reply_size > size, "Want %d, prealloc %d\n", size,
                 svc->srv_max_reply_size);
        memset(rs, 0, size);
        rs->rs_prealloc = 1;
out:
        return rs;
}

static int lustre_pack_reply_v1(struct ptlrpc_request *req, int count,
                                __u32 *lens, char **bufs, int flags)
{
        struct ptlrpc_reply_state *rs;
        int                        msg_len;
        int                        size;
        ENTRY;

        LASSERT(req->rq_reply_state == NULL);

        if ((flags & LPRFL_EARLY_REPLY) == 0)
                req->rq_packed_final = 1;

        msg_len = lustre_msg_size_v1(count, lens);
        size = sizeof(struct ptlrpc_reply_state) + msg_len;
        OBD_ALLOC(rs, size);
        if (unlikely(rs == NULL)) {
                rs = lustre_get_emerg_rs(req->rq_rqbd->rqbd_service, size);
                if (!rs)
                        RETURN (-ENOMEM);
        }
        atomic_set(&rs->rs_refcount, 1);        /* 1 ref for rq_reply_state */
        rs->rs_cb_id.cbid_fn = reply_out_callback;
        rs->rs_cb_id.cbid_arg = rs;
        rs->rs_service = req->rq_rqbd->rqbd_service;
        rs->rs_size = size;
        CFS_INIT_LIST_HEAD(&rs->rs_exp_list);
        CFS_INIT_LIST_HEAD(&rs->rs_obd_list);
        rs->rs_msg = (struct lustre_msg *)(rs + 1);

        req->rq_replen = msg_len;
        req->rq_reply_state = rs;
        req->rq_repmsg = rs->rs_msg;

        lustre_init_msg_v1(rs->rs_msg, count, lens, bufs);

        PTLRPC_RS_DEBUG_LRU_ADD(rs);

        RETURN (0);
}

static int lustre_pack_reply_v2(struct ptlrpc_request *req, int count,
                                __u32 *lens, char **bufs, int flags)
{
        struct ptlrpc_reply_state *rs;
        int                        msg_len;
        int                        size;
        ENTRY;

        LASSERT(req->rq_reply_state == NULL);

        if ((flags & LPRFL_EARLY_REPLY) == 0)
                req->rq_packed_final = 1;

        /* use the same size of ptlrpc_body as client requested for
         * interoperability cases */
        LASSERT(req->rq_reqmsg);
        lens[MSG_PTLRPC_BODY_OFF] = lustre_msg_buflen(req->rq_reqmsg,
                                                      MSG_PTLRPC_BODY_OFF);

        msg_len = lustre_msg_size_v2(count, lens);
        size = sizeof(struct ptlrpc_reply_state) + msg_len;
        OBD_ALLOC(rs, size);
        if (unlikely(rs == NULL)) {
                rs = lustre_get_emerg_rs(req->rq_rqbd->rqbd_service, size);
                if (!rs)
                        RETURN (-ENOMEM);
        }
        atomic_set(&rs->rs_refcount, 1);        /* 1 ref for rq_reply_state */
        rs->rs_cb_id.cbid_fn = reply_out_callback;
        rs->rs_cb_id.cbid_arg = rs;
        rs->rs_service = req->rq_rqbd->rqbd_service;
        rs->rs_size = size;
        CFS_INIT_LIST_HEAD(&rs->rs_exp_list);
        CFS_INIT_LIST_HEAD(&rs->rs_obd_list);
        rs->rs_msg = (struct lustre_msg *)(rs + 1);

        req->rq_replen = msg_len;
        req->rq_reply_state = rs;
        req->rq_repmsg = rs->rs_msg;
        /* server side, no rq_repbuf */
        lustre_init_msg_v2(rs->rs_msg, count, lens, bufs);
        lustre_msg_add_version(rs->rs_msg, PTLRPC_MSG_VERSION);
        lustre_set_rep_swabbed(req, MSG_PTLRPC_BODY_OFF);

        PTLRPC_RS_DEBUG_LRU_ADD(rs);

        RETURN(0);
}

int lustre_pack_reply_flags(struct ptlrpc_request *req, int count, __u32 *lens,
                            char **bufs, int flags)
{
        __u32 size[] = { sizeof(struct ptlrpc_body) };

        if (!lens) {
                LASSERT(count == 1);
                lens = size;
        }

        LASSERT(count > 0);
        LASSERT(lens[MSG_PTLRPC_BODY_OFF] == sizeof(struct ptlrpc_body));

        switch (req->rq_reqmsg->lm_magic) {
        case LUSTRE_MSG_MAGIC_V1:
                return lustre_pack_reply_v1(req, count - 1, lens + 1,
                                            bufs ? bufs + 1 : NULL, flags);
        case LUSTRE_MSG_MAGIC_V2:
                return lustre_pack_reply_v2(req, count, lens, bufs, flags);
        default:
                CERROR("incorrect message magic: %08x\n",
                         req->rq_reqmsg->lm_magic);
                return -EINVAL;
        }
}

int lustre_pack_reply(struct ptlrpc_request *req, int count, __u32 *lens,
                      char **bufs)
{
        int rc = lustre_pack_reply_flags(req, count, lens, bufs, 0);
        if (rc != 0)
                CERROR("lustre_pack_reply failed: rc=%d size=%d\n", rc,
                       lustre_msg_size(req->rq_reqmsg->lm_magic, count, lens));
        return rc;
}


void *lustre_msg_buf_v1(void *msg, int n, int min_size)
{
        struct lustre_msg_v1 *m = (struct lustre_msg_v1 *)msg;
        int i, offset, buflen, bufcount;

        LASSERT(m != NULL);
        LASSERT(n >= 0);

        bufcount = m->lm_bufcount;
        if (n >= bufcount) {
                CDEBUG(D_INFO, "msg %p buffer[%d] not present (count %d)\n",
                       m, n, bufcount);
                return NULL;
        }

        buflen = m->lm_buflens[n];
        if (buflen < min_size) {
                CERROR("msg %p buffer[%d] size %d too small (required %d)\n",
                       m, n, buflen, min_size);
                LBUG();
                return NULL;
        }

        offset = lustre_msg_hdr_size_v1(bufcount);
        for (i = 0; i < n; i++)
                offset += size_round(m->lm_buflens[i]);

        return (char *)m + offset;
}

void *lustre_msg_buf_v2(struct lustre_msg_v2 *m, int n, int min_size)
{
        int i, offset, buflen, bufcount;

        LASSERT(m != NULL);
        LASSERT(n >= 0);

        bufcount = m->lm_bufcount;
        if (n >= bufcount) {
                CDEBUG(D_INFO, "msg %p buffer[%d] not present (count %d)\n",
                       m, n, bufcount);
                return NULL;
        }

        buflen = m->lm_buflens[n];
        if (buflen < min_size) {
                CERROR("msg %p buffer[%d] size %d too small (required %d)\n",
                       m, n, buflen, min_size);
                return NULL;
        }

        offset = lustre_msg_hdr_size_v2(bufcount);
        for (i = 0; i < n; i++)
                offset += size_round(m->lm_buflens[i]);

        return (char *)m + offset;
}

void *lustre_msg_buf(struct lustre_msg *m, int n, int min_size)
{
        switch (m->lm_magic) {
        case LUSTRE_MSG_MAGIC_V1:
                return lustre_msg_buf_v1(m, n - 1, min_size);
        case LUSTRE_MSG_MAGIC_V2:
                return lustre_msg_buf_v2(m, n, min_size);
        default:
                CERROR("incorrect message magic: %08x\n", m->lm_magic);
                return NULL;
        }
}

void lustre_shrink_reply_v1(struct ptlrpc_request *req, int segment,
                            unsigned int newlen, int move_data)
{
        struct lustre_msg_v1 *msg = (struct lustre_msg_v1 *)req->rq_repmsg;
        char *tail = NULL, *newpos;
        int tail_len = 0, n;

        LASSERT(req->rq_reply_state);
        LASSERT(msg);
        LASSERT(segment >= 0);
        LASSERT(msg->lm_bufcount > segment);
        LASSERT(msg->lm_buflens[segment] >= newlen);

        if (msg->lm_buflens[segment] == newlen)
                return;

        if (move_data && msg->lm_bufcount > segment + 1) {
                tail = lustre_msg_buf_v1(msg, segment + 1, 0);
                for (n = segment + 1; n < msg->lm_bufcount; n++)
                        tail_len += size_round(msg->lm_buflens[n]);
        }

        msg->lm_buflens[segment] = newlen;

        if (tail && tail_len) {
                newpos = lustre_msg_buf_v1(msg, segment + 1, 0);
                LASSERT(newpos <= tail);
                if (newpos != tail)
                        memcpy(newpos, tail, tail_len);
        }

        if (newlen == 0 && msg->lm_bufcount > segment + 1) {
                memmove(&msg->lm_buflens[segment], &msg->lm_buflens[segment + 1],
                        (msg->lm_bufcount - segment - 1) * sizeof(__u32));
                msg->lm_buflens[msg->lm_bufcount - 1] = 0;
        }

        req->rq_replen = lustre_msg_size_v1(msg->lm_bufcount, msg->lm_buflens);
}

void lustre_shrink_reply_v2(struct ptlrpc_request *req, int segment,
                            unsigned int newlen, int move_data)
{
        struct lustre_msg_v2 *msg = req->rq_repmsg;
        char *tail = NULL, *newpos;
        int tail_len = 0, n;

        LASSERT(req->rq_reply_state);
        LASSERT(msg);
        LASSERT(msg->lm_bufcount > segment);
        LASSERT(msg->lm_buflens[segment] >= newlen);

        if (msg->lm_buflens[segment] == newlen)
                return;

        if (move_data && msg->lm_bufcount > segment + 1) {
                tail = lustre_msg_buf_v2(msg, segment + 1, 0);
                for (n = segment + 1; n < msg->lm_bufcount; n++)
                        tail_len += size_round(msg->lm_buflens[n]);
        }

        msg->lm_buflens[segment] = newlen;

        if (tail && tail_len) {
                newpos = lustre_msg_buf_v2(msg, segment + 1, 0);
                LASSERT(newpos <= tail);
                if (newpos != tail)
                        memcpy(newpos, tail, tail_len);
        }

        if (newlen == 0 && msg->lm_bufcount > segment + 1) {
                memmove(&msg->lm_buflens[segment], &msg->lm_buflens[segment + 1],
                        (msg->lm_bufcount - segment - 1) * sizeof(__u32));
                msg->lm_buflens[msg->lm_bufcount - 1] = 0;
        }

        req->rq_replen = lustre_msg_size_v2(msg->lm_bufcount, msg->lm_buflens);
}

/*
 * shrink @segment to size @newlen. if @move_data is non-zero, we also move
 * data forward from @segment + 1.
 *
 * if @newlen == 0, we remove the segment completely, but we still keep the
 * totally bufcount the same to save possible data moving. this will leave a
 * unused segment with size 0 at the tail, but that's ok.
 *
 * CAUTION:
 * + if any buffers higher than @segment has been filled in, must call shrink
 *   with non-zero @move_data.
 * + caller should NOT keep pointers to msg buffers which higher than @segment
 *   after call shrink.
 */
void lustre_shrink_reply(struct ptlrpc_request *req, int segment,
                        unsigned int newlen, int move_data)
{
        switch (req->rq_repmsg->lm_magic) {
        case LUSTRE_MSG_MAGIC_V1:
                lustre_shrink_reply_v1(req, segment - 1, newlen, move_data);
                return;
        case LUSTRE_MSG_MAGIC_V2:
                lustre_shrink_reply_v2(req, segment, newlen, move_data);
                return;
        default:
                LASSERTF(0, "incorrect message magic: %08x\n",
                         req->rq_repmsg->lm_magic);
        }
}

void lustre_free_reply_state(struct ptlrpc_reply_state *rs)
{
        PTLRPC_RS_DEBUG_LRU_DEL(rs);

        LASSERT (atomic_read(&rs->rs_refcount) == 0);
        LASSERT (!rs->rs_difficult || rs->rs_handled);
        LASSERT (!rs->rs_on_net);
        LASSERT (!rs->rs_scheduled);
        LASSERT (rs->rs_export == NULL);
        LASSERT (rs->rs_nlocks == 0);
        LASSERT (list_empty(&rs->rs_exp_list));
        LASSERT (list_empty(&rs->rs_obd_list));

        if (unlikely(rs->rs_prealloc)) {
                struct ptlrpc_service *svc = rs->rs_service;

                spin_lock(&svc->srv_lock);
                list_add(&rs->rs_list,
                         &svc->srv_free_rs_list);
                spin_unlock(&svc->srv_lock);
                cfs_waitq_signal(&svc->srv_free_rs_waitq);
        } else {
                OBD_FREE(rs, rs->rs_size);
        }
}

int lustre_unpack_msg_v1(void *msg, int len)
{
        struct lustre_msg_v1 *m = (struct lustre_msg_v1 *)msg;
        int flipped, required_len, i;
        ENTRY;

        /* Now we know the sender speaks my language. */
        required_len = lustre_msg_hdr_size_v1(0);
        if (len < required_len) {
                /* can't even look inside the message */
                CERROR("message length %d too small for lustre_msg\n", len);
                RETURN(-EINVAL);
        }

        flipped = m->lm_magic == LUSTRE_MSG_MAGIC_V1_SWABBED;
        if (flipped) {
                __swab32s(&m->lm_magic);
                __swab32s(&m->lm_type);
                __swab32s(&m->lm_version);
                __swab32s(&m->lm_opc);
                __swab64s(&m->lm_last_xid);
                __swab64s(&m->lm_last_committed);
                __swab64s(&m->lm_transno);
                __swab32s(&m->lm_status);
                __swab32s(&m->lm_flags);
                __swab32s(&m->lm_conn_cnt);
                __swab32s(&m->lm_bufcount);
        }

        if (m->lm_version != PTLRPC_MSG_VERSION) {
                CERROR("wrong lustre_msg version %08x\n", m->lm_version);
                RETURN(-EINVAL);
        }

        required_len = lustre_msg_hdr_size_v1(m->lm_bufcount);
        if (len < required_len) {
                /* didn't receive all the buffer lengths */
                CERROR("message length %d too small for %d buflens\n",
                        len, m->lm_bufcount);
                RETURN(-EINVAL);
        }

        for (i = 0; i < m->lm_bufcount; i++) {
                if (flipped)
                        __swab32s (&m->lm_buflens[i]);
                required_len += size_round(m->lm_buflens[i]);
        }

        if (len < required_len) {
                CERROR("len: %d, required_len %d\n", len, required_len);
                CERROR("bufcount: %d\n", m->lm_bufcount);
                for (i = 0; i < m->lm_bufcount; i++)
                        CERROR("buffer %d length %d\n", i, m->lm_buflens[i]);
                RETURN(-EINVAL);
        }

        RETURN(0);
}

static int lustre_unpack_msg_v2(struct lustre_msg_v2 *m, int len)
{
        int flipped, required_len, i;

        /* Now we know the sender speaks my language. */
        required_len = lustre_msg_hdr_size_v2(0);
        if (len < required_len) {
                /* can't even look inside the message */
                CERROR("message length %d too small for lustre_msg\n", len);
                RETURN(-EINVAL);
        }

        flipped = m->lm_magic == LUSTRE_MSG_MAGIC_V2_SWABBED;
        if (flipped) {
                __swab32s(&m->lm_magic);
                __swab32s(&m->lm_bufcount);
                __swab32s(&m->lm_secflvr);
                __swab32s(&m->lm_repsize);
                __swab32s(&m->lm_cksum);
                __swab32s(&m->lm_flags);
                CLASSERT(offsetof(typeof(*m), lm_padding_2) != 0);
                CLASSERT(offsetof(typeof(*m), lm_padding_3) != 0);
        }

        required_len = lustre_msg_hdr_size_v2(m->lm_bufcount);
        if (len < required_len) {
                /* didn't receive all the buffer lengths */
                CERROR ("message length %d too small for %d buflens\n",
                        len, m->lm_bufcount);
                return -EINVAL;
        }

        for (i = 0; i < m->lm_bufcount; i++) {
                if (flipped)
                        __swab32s(&m->lm_buflens[i]);
                required_len += size_round(m->lm_buflens[i]);
        }

        if (len < required_len) {
                CERROR("len: %d, required_len %d\n", len, required_len);
                CERROR("bufcount: %d\n", m->lm_bufcount);
                for (i = 0; i < m->lm_bufcount; i++)
                        CERROR("buffer %d length %d\n", i, m->lm_buflens[i]);
                return -EINVAL;
        }

        return 0;
}

/*
 * return 1 if some endianness conversions are needed for the req buffers,
 * 0 if not neeed, or
 * -EINVAL if message has wrong magic
 */
int lustre_unpack_msg(struct lustre_msg *m, int len)
{
        int required_len, rc;
        int swab_needed;
        ENTRY;

        /* We can provide a slightly better error log, if we check the
         * message magic and version first.  In the future, struct
         * lustre_msg may grow, and we'd like to log a version mismatch,
         * rather than a short message.
         *
         */
        required_len = offsetof(struct lustre_msg, lm_magic) +
                       sizeof(m->lm_magic);
        if (len < required_len) {
                /* can't even look inside the message */
                CERROR("message length %d too small for magic/version check\n",
                       len);
                RETURN(-EINVAL);
        }

        swab_needed = lustre_msg_need_swab(m);

        switch (m->lm_magic) {
        case LUSTRE_MSG_MAGIC_V1:
        case LUSTRE_MSG_MAGIC_V1_SWABBED:
                rc = lustre_unpack_msg_v1(m, len);
                break;
        case LUSTRE_MSG_MAGIC_V2:
        case LUSTRE_MSG_MAGIC_V2_SWABBED:
                rc = lustre_unpack_msg_v2(m, len);
                break;
        default:
                CERROR("incorrect message magic: %08x\n", m->lm_magic);
                return -EINVAL;
        }

        if (!rc)
                rc = swab_needed;

        RETURN(rc);
}

static inline int lustre_unpack_ptlrpc_body_v2(struct lustre_msg_v2 *m,
                                               int offset, int swab_needed)
{
        struct ptlrpc_body *pb;

        pb = lustre_msg_buf_v2(m, offset, PTLRPC_BODY_MIN_SIZE);
        if (!pb) {
                CERROR("error unpacking ptlrpc body\n");
                return -EFAULT;
        }
        if (swab_needed)
                lustre_swab_ptlrpc_body(pb);

        if ((pb->pb_version & ~LUSTRE_VERSION_MASK) != PTLRPC_MSG_VERSION) {
                 CERROR("wrong lustre_msg version %08x\n", pb->pb_version);
                 return -EINVAL;
        }

        return 0;
}

int lustre_unpack_req_ptlrpc_body(struct ptlrpc_request *req, int offset)
{
        switch (req->rq_reqmsg->lm_magic) {
        case LUSTRE_MSG_MAGIC_V1:
                return 0;
        case LUSTRE_MSG_MAGIC_V2: {
                int swab_needed = ptlrpc_reqbuf_need_swab(req, offset);
                lustre_set_req_swabbed(req, offset);
                return lustre_unpack_ptlrpc_body_v2(req->rq_reqmsg, offset,
                                                    swab_needed);
        }
        default:
                CERROR("incorrect message magic: %08x\n",
                       req->rq_reqmsg->lm_magic);
                return -EINVAL;
        }
}

int lustre_unpack_rep_ptlrpc_body(struct ptlrpc_request *req, int offset)
{
        switch (req->rq_repmsg->lm_magic) {
        case LUSTRE_MSG_MAGIC_V1:
                return 0;
        case LUSTRE_MSG_MAGIC_V2:{
                int swab_needed = ptlrpc_repbuf_need_swab(req, offset);
                lustre_set_rep_swabbed(req, offset);
                return lustre_unpack_ptlrpc_body_v2(req->rq_repmsg, offset,
                                                    swab_needed);
        }
        default:
                CERROR("incorrect message magic: %08x\n",
                       req->rq_repmsg->lm_magic);
                return -EINVAL;
        }
}

static inline int lustre_msg_buflen_v1(void *msg, int n)
{
        struct lustre_msg_v1 *m = (struct lustre_msg_v1 *)msg;

        LASSERT(n >= 0);
        if (n >= m->lm_bufcount)
                return 0;

        return m->lm_buflens[n];
}

static inline int lustre_msg_buflen_v2(struct lustre_msg_v2 *m, int n)
{
        if (n >= m->lm_bufcount)
                return 0;

        return m->lm_buflens[n];
}

/**
 * lustre_msg_buflen - return the length of buffer @n in message @m
 * @m - lustre_msg (request or reply) to look at
 * @n - message index (base 0)
 *
 * returns zero for non-existent message indices
 */
int lustre_msg_buflen(struct lustre_msg *m, int n)
{
        switch (m->lm_magic) {
        case LUSTRE_MSG_MAGIC_V1:
                return lustre_msg_buflen_v1(m, n - 1);
        case LUSTRE_MSG_MAGIC_V2:
                return lustre_msg_buflen_v2(m, n);
        default:
                CERROR("incorrect message magic: %08x\n", m->lm_magic);
                return -EINVAL;
        }
}
EXPORT_SYMBOL(lustre_msg_buflen);

static inline void lustre_msg_set_buflen_v1(void *msg, int n, int len)
{
        struct lustre_msg_v1 *m = (struct lustre_msg_v1 *)msg;

        LASSERT(n >= 0);
        if (n >= m->lm_bufcount)
                LBUG();

        m->lm_buflens[n] = len;
}

static inline void
lustre_msg_set_buflen_v2(struct lustre_msg_v2 *m, int n, int len)
{
        if (n >= m->lm_bufcount)
                LBUG();

        m->lm_buflens[n] = len;
}

void lustre_msg_set_buflen(struct lustre_msg *m, int n, int len)
{
        switch (m->lm_magic) {
        case LUSTRE_MSG_MAGIC_V1:
                lustre_msg_set_buflen_v1(m, n - 1, len);
                return;
        case LUSTRE_MSG_MAGIC_V2:
                lustre_msg_set_buflen_v2(m, n, len);
                return;
        default:
                LASSERTF(0, "incorrect message magic: %08x\n", m->lm_magic);
        }
}

EXPORT_SYMBOL(lustre_msg_set_buflen);

/* NB return the bufcount for lustre_msg_v2 format, so if message is packed
 * in V1 format, the result is one bigger. (add struct ptlrpc_body). */
int lustre_msg_bufcount(struct lustre_msg *m)
{
        switch (m->lm_magic) {
        case LUSTRE_MSG_MAGIC_V1:
                return ((struct lustre_msg_v1 *)m)->lm_bufcount + 1;
        case LUSTRE_MSG_MAGIC_V2:
                return m->lm_bufcount;
        default:
                CERROR("incorrect message magic: %08x\n", m->lm_magic);
                return -EINVAL;
        }
}
EXPORT_SYMBOL(lustre_msg_bufcount);

char *lustre_msg_string(struct lustre_msg *m, int index, int max_len)
{
        /* max_len == 0 means the string should fill the buffer */
        char *str;
        int slen, blen;

        switch (m->lm_magic) {
        case LUSTRE_MSG_MAGIC_V1:
                str = lustre_msg_buf_v1(m, index - 1, 0);
                blen = lustre_msg_buflen_v1(m, index - 1);
                break;
        case LUSTRE_MSG_MAGIC_V2:
                str = lustre_msg_buf_v2(m, index, 0);
                blen = lustre_msg_buflen_v2(m, index);
                break;
        default:
                LASSERTF(0, "incorrect message magic: %08x\n", m->lm_magic);
        }

        if (str == NULL) {
                CERROR ("can't unpack string in msg %p buffer[%d]\n", m, index);
                return NULL;
        }

        slen = strnlen(str, blen);

        if (slen == blen) {                     /* not NULL terminated */
                CERROR("can't unpack non-NULL terminated string in "
                        "msg %p buffer[%d] len %d\n", m, index, blen);
                return NULL;
        }

        if (max_len == 0) {
                if (slen != blen - 1) {
                        CERROR("can't unpack short string in msg %p "
                               "buffer[%d] len %d: strlen %d\n",
                               m, index, blen, slen);
                        return NULL;
                }
        } else if (slen > max_len) {
                CERROR("can't unpack oversized string in msg %p "
                       "buffer[%d] len %d strlen %d: max %d expected\n",
                       m, index, blen, slen, max_len);
                return NULL;
        }

        return str;
}

/* Wrap up the normal fixed length cases */
void *lustre_swab_buf(struct lustre_msg *msg, int index, int min_size,
                      void *swabber)
{
        void *ptr = NULL;

        switch (msg->lm_magic) {
        case LUSTRE_MSG_MAGIC_V1:
                ptr = lustre_msg_buf_v1(msg, index - 1, min_size);
                break;
        case LUSTRE_MSG_MAGIC_V2:
                ptr = lustre_msg_buf_v2(msg, index, min_size);
                break;
        default:
                CERROR("incorrect message magic: %08x\n", msg->lm_magic);
        }
        if (ptr == NULL)
                return NULL;

        if (swabber != NULL) {
                CDEBUG(D_NET, "Swab buffer %d\n", index);
                ((void (*)(void *))swabber)(ptr);
        }

        return ptr;
}

void *lustre_swab_reqbuf(struct ptlrpc_request *req, int index, int min_size,
                         void *swabber)
{
        if (!ptlrpc_reqbuf_need_swab(req, index))
                 swabber = NULL;

        lustre_set_req_swabbed(req, index);
        return lustre_swab_buf(req->rq_reqmsg, index, min_size, swabber);
}

void *lustre_swab_repbuf(struct ptlrpc_request *req, int index, int min_size,
                         void *swabber)
{
        if (!ptlrpc_repbuf_need_swab(req, index))
                swabber = NULL;

        lustre_set_rep_swabbed(req, index);
        return lustre_swab_buf(req->rq_repmsg, index, min_size, swabber);
}

static inline struct ptlrpc_body *lustre_msg_ptlrpc_body(struct lustre_msg *msg)
{
        return lustre_msg_buf_v2(msg, MSG_PTLRPC_BODY_OFF,
                                 PTLRPC_BODY_MIN_SIZE);
}

__u32 lustre_msghdr_get_flags(struct lustre_msg *msg)
{
        switch (msg->lm_magic) {
        case LUSTRE_MSG_MAGIC_V1:
                return 0;
        case LUSTRE_MSG_MAGIC_V2:
                /* already in host endian */
                return msg->lm_flags;
        default:
                LASSERTF(0, "incorrect message magic: %08x\n", msg->lm_magic);
                return 0;
        }
}

void lustre_msghdr_set_flags(struct lustre_msg *msg, __u32 flags)
{
        switch (msg->lm_magic) {
        case LUSTRE_MSG_MAGIC_V1:
                return;
        case LUSTRE_MSG_MAGIC_V2:
                msg->lm_flags = flags;
                return;
        default:
                LASSERTF(0, "incorrect message magic: %08x\n", msg->lm_magic);
        }
}

__u32 lustre_msg_get_flags(struct lustre_msg *msg)
{
        switch (msg->lm_magic) {
        case LUSTRE_MSG_MAGIC_V1:
                return ((struct lustre_msg_v1 *)msg)->lm_flags &
                       MSG_GEN_FLAG_MASK;
        case LUSTRE_MSG_MAGIC_V2: {
                struct ptlrpc_body *pb = lustre_msg_ptlrpc_body(msg);
                if (!pb) {
                        CERROR("invalid msg %p: no ptlrpc body!\n", msg);
                        return 0;
                }
                return pb->pb_flags;
        }
        default:
                CERROR("Wrong magic %x\n", msg->lm_magic);
                /* flags might be printed in debug code while message
                 * uninitialized */
                return 0;
        }
}

void lustre_msg_add_flags(struct lustre_msg *msg, int flags)
{
        switch (msg->lm_magic) {
        case LUSTRE_MSG_MAGIC_V1:
                ((struct lustre_msg_v1 *)msg)->lm_flags |=
                                        MSG_GEN_FLAG_MASK & flags;
                return;
        case LUSTRE_MSG_MAGIC_V2: {
                struct ptlrpc_body *pb = lustre_msg_ptlrpc_body(msg);
                LASSERTF(pb, "invalid msg %p: no ptlrpc body!\n", msg);
                pb->pb_flags |= flags;
                return;
        }
        default:
                LASSERTF(0, "incorrect message magic: %08x\n", msg->lm_magic);
        }
}

void lustre_msg_set_flags(struct lustre_msg *msg, int flags)
{
        switch (msg->lm_magic) {
        case LUSTRE_MSG_MAGIC_V1:
                ((struct lustre_msg_v1 *)msg)->lm_flags &= ~MSG_GEN_FLAG_MASK;
                ((struct lustre_msg_v1 *)msg)->lm_flags |=
                                        MSG_GEN_FLAG_MASK & flags;
                return;
        case LUSTRE_MSG_MAGIC_V2: {
                struct ptlrpc_body *pb = lustre_msg_ptlrpc_body(msg);
                LASSERTF(pb, "invalid msg %p: no ptlrpc body!\n", msg);
                pb->pb_flags = flags;
                return;
        }
        default:
                LASSERTF(0, "incorrect message magic: %08x\n", msg->lm_magic);
        }
}

void lustre_msg_clear_flags(struct lustre_msg *msg, int flags)
{
        switch (msg->lm_magic) {
        case LUSTRE_MSG_MAGIC_V1:
                ((struct lustre_msg_v1 *)msg)->lm_flags &=
                                        ~(MSG_GEN_FLAG_MASK & flags);
                return;
        case LUSTRE_MSG_MAGIC_V2: {
                struct ptlrpc_body *pb = lustre_msg_ptlrpc_body(msg);
                LASSERTF(pb, "invalid msg %p: no ptlrpc body!\n", msg);
                pb->pb_flags &= ~(MSG_GEN_FLAG_MASK & flags);
                return;
        }
        default:
                LASSERTF(0, "incorrect message magic: %08x\n", msg->lm_magic);
        }
}

__u32 lustre_msg_get_op_flags(struct lustre_msg *msg)
{
        switch (msg->lm_magic) {
        case LUSTRE_MSG_MAGIC_V1:
                return ((struct lustre_msg_v1 *)msg)->lm_flags >>
                       MSG_OP_FLAG_SHIFT;
        case LUSTRE_MSG_MAGIC_V2: {
                struct ptlrpc_body *pb = lustre_msg_ptlrpc_body(msg);
                if (!pb) {
                        CERROR("invalid msg %p: no ptlrpc body!\n", msg);
                        return 0;
                }
                return pb->pb_op_flags;
        }
        default:
                CERROR("incorrect message magic: %08x\n", msg->lm_magic);
                return 0;
        }
}

void lustre_msg_add_op_flags(struct lustre_msg *msg, int flags)
{
        switch (msg->lm_magic) {
        case LUSTRE_MSG_MAGIC_V1:
                ((struct lustre_msg_v1 *)msg)->lm_flags |=
                        (flags & MSG_GEN_FLAG_MASK) << MSG_OP_FLAG_SHIFT;
                return;
        case LUSTRE_MSG_MAGIC_V2: {
                struct ptlrpc_body *pb = lustre_msg_ptlrpc_body(msg);
                LASSERTF(pb, "invalid msg %p: no ptlrpc body!\n", msg);
                pb->pb_op_flags |= flags;
                return;
        }
        default:
                LASSERTF(0, "incorrect message magic: %08x\n", msg->lm_magic);
        }
}

void lustre_msg_set_op_flags(struct lustre_msg *msg, int flags)
{
        switch (msg->lm_magic) {
        case LUSTRE_MSG_MAGIC_V1:
                ((struct lustre_msg_v1 *)msg)->lm_flags &= ~MSG_OP_FLAG_MASK;
                ((struct lustre_msg_v1 *)msg)->lm_flags |=
                        ((flags & MSG_GEN_FLAG_MASK) <<MSG_OP_FLAG_SHIFT);
                return;
        case LUSTRE_MSG_MAGIC_V2: {
                struct ptlrpc_body *pb = lustre_msg_ptlrpc_body(msg);
                LASSERTF(pb, "invalid msg %p: no ptlrpc body!\n", msg);
                pb->pb_op_flags |= flags;
                return;
        }
        default:
                LASSERTF(0, "incorrect message magic: %08x\n", msg->lm_magic);
        }
}

struct lustre_handle *lustre_msg_get_handle(struct lustre_msg *msg)
{
        switch (msg->lm_magic) {
        case LUSTRE_MSG_MAGIC_V1:
                return &((struct lustre_msg_v1 *)msg)->lm_handle;
        case LUSTRE_MSG_MAGIC_V2: {
                struct ptlrpc_body *pb = lustre_msg_ptlrpc_body(msg);
                if (!pb) {
                        CERROR("invalid msg %p: no ptlrpc body!\n", msg);
                        return NULL;
                }
                return &pb->pb_handle;
        }
        default:
                CERROR("incorrect message magic: %08x\n", msg->lm_magic);
                return NULL;
        }
}

__u32 lustre_msg_get_type(struct lustre_msg *msg)
{
        switch (msg->lm_magic) {
        case LUSTRE_MSG_MAGIC_V1:
                return ((struct lustre_msg_v1 *)msg)->lm_type;
        case LUSTRE_MSG_MAGIC_V2: {
                struct ptlrpc_body *pb = lustre_msg_ptlrpc_body(msg);
                if (!pb) {
                        CERROR("invalid msg %p: no ptlrpc body!\n", msg);
                        return PTL_RPC_MSG_ERR;
                }
                return pb->pb_type;
        }
        default:
                CERROR("incorrect message magic: %08x\n", msg->lm_magic);
                return PTL_RPC_MSG_ERR;
        }
}

__u32 lustre_msg_get_version(struct lustre_msg *msg)
{
        switch (msg->lm_magic) {
        case LUSTRE_MSG_MAGIC_V1:
                return ((struct lustre_msg_v1 *)msg)->lm_version;
        case LUSTRE_MSG_MAGIC_V2: {
                struct ptlrpc_body *pb = lustre_msg_ptlrpc_body(msg);
                if (!pb) {
                        CERROR("invalid msg %p: no ptlrpc body!\n", msg);
                        return 0;
                }
                return pb->pb_version;
        }
        default:
                CERROR("incorrect message magic: %08x\n", msg->lm_magic);
                return 0;
        }
}

void lustre_msg_add_version(struct lustre_msg *msg, int version)
{
        switch (msg->lm_magic) {
        case LUSTRE_MSG_MAGIC_V1:
                return;
        case LUSTRE_MSG_MAGIC_V2: {
                struct ptlrpc_body *pb = lustre_msg_ptlrpc_body(msg);
                LASSERTF(pb, "invalid msg %p: no ptlrpc body!\n", msg);
                pb->pb_version |= version;
                return;
        }
        default:
                LASSERTF(0, "incorrect message magic: %08x\n", msg->lm_magic);
        }
}

__u32 lustre_msg_get_opc(struct lustre_msg *msg)
{
        switch (msg->lm_magic) {
        case LUSTRE_MSG_MAGIC_V1:
                return ((struct lustre_msg_v1 *)msg)->lm_opc;
        case LUSTRE_MSG_MAGIC_V2: {
                struct ptlrpc_body *pb = lustre_msg_ptlrpc_body(msg);
                if (!pb) {
                        CERROR("invalid msg %p: no ptlrpc body!\n", msg);
                        return 0;
                }
                return pb->pb_opc;
        }
        default:
                CERROR( "incorrect message magic: %08x\n", msg->lm_magic);
                return 0;
        }
}

__u64 lustre_msg_get_last_xid(struct lustre_msg *msg)
{
        switch (msg->lm_magic) {
        case LUSTRE_MSG_MAGIC_V1:
                return ((struct lustre_msg_v1 *)msg)->lm_last_xid;
        case LUSTRE_MSG_MAGIC_V2: {
                struct ptlrpc_body *pb = lustre_msg_ptlrpc_body(msg);
                if (!pb) {
                        CERROR("invalid msg %p: no ptlrpc body!\n", msg);
                        return 0;
                }
                return pb->pb_last_xid;
        }
        default:
                CERROR("incorrect message magic: %08x\n", msg->lm_magic);
                return 0;
        }
}

__u64 lustre_msg_get_last_committed(struct lustre_msg *msg)
{
        switch (msg->lm_magic) {
        case LUSTRE_MSG_MAGIC_V1:
                return ((struct lustre_msg_v1 *)msg)->lm_last_committed;
        case LUSTRE_MSG_MAGIC_V2: {
                struct ptlrpc_body *pb = lustre_msg_ptlrpc_body(msg);
                if (!pb) {
                        CERROR("invalid msg %p: no ptlrpc body!\n", msg);
                        return 0;
                }
                return pb->pb_last_committed;
        }
        default:
                CERROR("incorrect message magic: %08x\n", msg->lm_magic);
                return 0;
        }
}

__u64 *lustre_msg_get_versions(struct lustre_msg *msg)
{
        switch (msg->lm_magic) {
        case LUSTRE_MSG_MAGIC_V1:
                return NULL;
        case LUSTRE_MSG_MAGIC_V2: {
                struct ptlrpc_body *pb = lustre_msg_ptlrpc_body(msg);
                if (!pb) {
                        CERROR("invalid msg %p: no ptlrpc body!\n", msg);
                        return 0;
                }
#ifdef PTLRPC_INTEROP_1_6
                if (lustre_msg_buflen(msg, MSG_PTLRPC_BODY_OFF) < sizeof (*pb))
                        return NULL;
#endif
                return pb->pb_pre_versions;
        }
        default:
                CERROR("incorrect message magic: %08x\n", msg->lm_magic);
                return NULL;
        }
}

__u64 lustre_msg_get_transno(struct lustre_msg *msg)
{
        switch (msg->lm_magic) {
        case LUSTRE_MSG_MAGIC_V1:
                return ((struct lustre_msg_v1 *)msg)->lm_transno;
        case LUSTRE_MSG_MAGIC_V2: {
                struct ptlrpc_body *pb = lustre_msg_ptlrpc_body(msg);
                if (!pb) {
                        CERROR("invalid msg %p: no ptlrpc body!\n", msg);
                        return 0;
                }
                return pb->pb_transno;
        }
        default:
                CERROR("incorrect message magic: %08x\n", msg->lm_magic);
                return 0;
        }
}

int lustre_msg_get_status(struct lustre_msg *msg)
{
        switch (msg->lm_magic) {
        case LUSTRE_MSG_MAGIC_V1:
        case LUSTRE_MSG_MAGIC_V1_SWABBED:
                return ((struct lustre_msg_v1 *)msg)->lm_status;
        case LUSTRE_MSG_MAGIC_V2:
        case LUSTRE_MSG_MAGIC_V2_SWABBED: {
                struct ptlrpc_body *pb = lustre_msg_ptlrpc_body(msg);
                if (!pb) {
                        CERROR("invalid msg %p: no ptlrpc body!\n", msg);
                        return -EINVAL;
                }
                return pb->pb_status;
        }
        default:
                CERROR("incorrect message magic: %08x\n", msg->lm_magic);
                /* status might be printed in debug code while message
                 * uninitialized */
                return -EINVAL;
        }
}

__u64 lustre_msg_get_slv(struct lustre_msg *msg)
{
        switch (msg->lm_magic) {
        case LUSTRE_MSG_MAGIC_V1:
                return 1;
        case LUSTRE_MSG_MAGIC_V2: {
                struct ptlrpc_body *pb = lustre_msg_ptlrpc_body(msg);
                if (!pb) {
                        CERROR("invalid msg %p: no ptlrpc body!\n", msg);
                        return -EINVAL;
                }
                return pb->pb_slv;
        }
        default:
                CERROR("incorrect message magic: %08x\n", msg->lm_magic);
                return -EINVAL;
        }
}


void lustre_msg_set_slv(struct lustre_msg *msg, __u64 slv)
{
        switch (msg->lm_magic) {
        case LUSTRE_MSG_MAGIC_V1:
                return;
        case LUSTRE_MSG_MAGIC_V2: {
                struct ptlrpc_body *pb = lustre_msg_ptlrpc_body(msg);
                if (!pb) {
                        CERROR("invalid msg %p: no ptlrpc body!\n", msg);
                        return;
                }
                pb->pb_slv = slv;
                return;
        }
        default:
                CERROR("incorrect message magic: %08x\n", msg->lm_magic);
                return;
        }
}

__u32 lustre_msg_get_limit(struct lustre_msg *msg)
{
        switch (msg->lm_magic) {
        case LUSTRE_MSG_MAGIC_V1:
                return 1;
        case LUSTRE_MSG_MAGIC_V2: {
                struct ptlrpc_body *pb = lustre_msg_ptlrpc_body(msg);
                if (!pb) {
                        CERROR("invalid msg %p: no ptlrpc body!\n", msg);
                        return -EINVAL;
                }
                return pb->pb_limit;
        }
        default:
                CERROR("incorrect message magic: %08x\n", msg->lm_magic);
                return -EINVAL;
        }
}


void lustre_msg_set_limit(struct lustre_msg *msg, __u64 limit)
{
        switch (msg->lm_magic) {
        case LUSTRE_MSG_MAGIC_V1:
                return;
        case LUSTRE_MSG_MAGIC_V2: {
                struct ptlrpc_body *pb = lustre_msg_ptlrpc_body(msg);
                if (!pb) {
                        CERROR("invalid msg %p: no ptlrpc body!\n", msg);
                        return;
                }
                pb->pb_limit = limit;
                return;
        }
        default:
                CERROR("incorrect message magic: %08x\n", msg->lm_magic);
                return;
        }
}

__u32 lustre_msg_get_conn_cnt(struct lustre_msg *msg)
{
        switch (msg->lm_magic) {
        case LUSTRE_MSG_MAGIC_V1:
                return ((struct lustre_msg_v1 *)msg)->lm_conn_cnt;
        case LUSTRE_MSG_MAGIC_V2: {
                struct ptlrpc_body *pb = lustre_msg_ptlrpc_body(msg);
                if (!pb) {
                        CERROR("invalid msg %p: no ptlrpc body!\n", msg);
                        return 0;
                }
                return pb->pb_conn_cnt;
        }
        default:
                CERROR("incorrect message magic: %08x\n", msg->lm_magic);
                return 0;
        }
}

int lustre_msg_is_v1(struct lustre_msg *msg)
{
        switch (msg->lm_magic) {
        case LUSTRE_MSG_MAGIC_V1:
        case LUSTRE_MSG_MAGIC_V1_SWABBED:
                return 1;
        default:
                return 0;
        }
}

__u32 lustre_msg_get_magic(struct lustre_msg *msg)
{
        switch (msg->lm_magic) {
        case LUSTRE_MSG_MAGIC_V1:
        case LUSTRE_MSG_MAGIC_V1_SWABBED:
        case LUSTRE_MSG_MAGIC_V2:
        case LUSTRE_MSG_MAGIC_V2_SWABBED:
                return msg->lm_magic;
        default:
                CERROR("incorrect message magic: %08x\n", msg->lm_magic);
                return 0;
        }
}

__u32 lustre_msg_get_timeout(struct lustre_msg *msg)
{
        switch (msg->lm_magic) {
        case LUSTRE_MSG_MAGIC_V1:
                return 0;
        case LUSTRE_MSG_MAGIC_V2: {
                struct ptlrpc_body *pb = lustre_msg_ptlrpc_body(msg);
                if (!pb) {
                        CERROR("invalid msg %p: no ptlrpc body!\n", msg);
                        return 0;
                }
                return pb->pb_timeout;
        }
        default:
                CERROR("incorrect message magic: %08x\n", msg->lm_magic);
                return 0;
        }
}

__u32 lustre_msg_get_service_time(struct lustre_msg *msg)
{
        switch (msg->lm_magic) {
        case LUSTRE_MSG_MAGIC_V1:
                return 0;
        case LUSTRE_MSG_MAGIC_V2: {
                struct ptlrpc_body *pb = lustre_msg_ptlrpc_body(msg);
                if (!pb) {
                        CERROR("invalid msg %p: no ptlrpc body!\n", msg);
                        return 0;
                }
                return pb->pb_service_time;
        }
        default:
                CERROR("incorrect message magic: %08x\n", msg->lm_magic);
                return 0;
        }
}

__u32 lustre_msg_get_cksum(struct lustre_msg *msg)
{
        switch (msg->lm_magic) {
        case LUSTRE_MSG_MAGIC_V1:
                return 0;
        case LUSTRE_MSG_MAGIC_V2:
                return msg->lm_cksum;
        default:
                CERROR("incorrect message magic: %08x\n", msg->lm_magic);
                return 0;
        }
}

__u32 lustre_msg_calc_cksum(struct lustre_msg *msg)
{
        switch (msg->lm_magic) {
        case LUSTRE_MSG_MAGIC_V1:
                return 0;
        case LUSTRE_MSG_MAGIC_V2: {
                struct ptlrpc_body *pb = lustre_msg_ptlrpc_body(msg);
                LASSERTF(pb, "invalid msg %p: no ptlrpc body!\n", msg);
                return crc32_le(~(__u32)0, (unsigned char *)pb, sizeof(*pb));
        }
        default:
                CERROR("incorrect message magic: %08x\n", msg->lm_magic);
                return 0;
        }
}

void lustre_msg_set_handle(struct lustre_msg *msg, struct lustre_handle *handle)
{
        switch (msg->lm_magic) {
        case LUSTRE_MSG_MAGIC_V1:
                ((struct lustre_msg_v1 *)msg)->lm_handle = *handle;
                return;
        case LUSTRE_MSG_MAGIC_V2: {
                struct ptlrpc_body *pb = lustre_msg_ptlrpc_body(msg);
                LASSERTF(pb, "invalid msg %p: no ptlrpc body!\n", msg);
                pb->pb_handle = *handle;
                return;
        }
        default:
                LASSERTF(0, "incorrect message magic: %08x\n", msg->lm_magic);
        }
}

void lustre_msg_set_type(struct lustre_msg *msg, __u32 type)
{
        switch (msg->lm_magic) {
        case LUSTRE_MSG_MAGIC_V1:
                ((struct lustre_msg_v1 *)msg)->lm_type = type;
                return;
        case LUSTRE_MSG_MAGIC_V2: {
                struct ptlrpc_body *pb = lustre_msg_ptlrpc_body(msg);
                LASSERTF(pb, "invalid msg %p: no ptlrpc body!\n", msg);
                pb->pb_type = type;
                return;
        }
        default:
                LASSERTF(0, "incorrect message magic: %08x\n", msg->lm_magic);
        }
}

void lustre_msg_set_opc(struct lustre_msg *msg, __u32 opc)
{
        switch (msg->lm_magic) {
        case LUSTRE_MSG_MAGIC_V1:
                ((struct lustre_msg_v1 *)msg)->lm_opc = opc;
                return;
        case LUSTRE_MSG_MAGIC_V2: {
                struct ptlrpc_body *pb = lustre_msg_ptlrpc_body(msg);
                LASSERTF(pb, "invalid msg %p: no ptlrpc body!\n", msg);
                pb->pb_opc = opc;
                return;
        }
        default:
                LASSERTF(0, "incorrect message magic: %08x\n", msg->lm_magic);
        }
}

void lustre_msg_set_last_xid(struct lustre_msg *msg, __u64 last_xid)
{
        switch (msg->lm_magic) {
        case LUSTRE_MSG_MAGIC_V1:
                ((struct lustre_msg_v1 *)msg)->lm_last_xid = last_xid;
                return;
        case LUSTRE_MSG_MAGIC_V2: {
                struct ptlrpc_body *pb = lustre_msg_ptlrpc_body(msg);
                LASSERTF(pb, "invalid msg %p: no ptlrpc body!\n", msg);
                pb->pb_last_xid = last_xid;
                return;
        }
        default:
                LASSERTF(0, "incorrect message magic: %08x\n", msg->lm_magic);
        }
}

void lustre_msg_set_last_committed(struct lustre_msg *msg, __u64 last_committed)
{
        switch (msg->lm_magic) {
        case LUSTRE_MSG_MAGIC_V1:
                ((struct lustre_msg_v1 *)msg)->lm_last_committed=last_committed;
                return;
        case LUSTRE_MSG_MAGIC_V2: {
                struct ptlrpc_body *pb = lustre_msg_ptlrpc_body(msg);
                LASSERTF(pb, "invalid msg %p: no ptlrpc body!\n", msg);
                pb->pb_last_committed = last_committed;
                return;
        }
        default:
                LASSERTF(0, "incorrect message magic: %08x\n", msg->lm_magic);
        }
}

void lustre_msg_set_versions(struct lustre_msg *msg, __u64 *versions)
{
        switch (msg->lm_magic) {
        case LUSTRE_MSG_MAGIC_V1:
                return;
        case LUSTRE_MSG_MAGIC_V2: {
                struct ptlrpc_body *pb = lustre_msg_ptlrpc_body(msg);
                LASSERTF(pb, "invalid msg %p: no ptlrpc body!\n", msg);
#ifdef PTLRPC_INTEROP_1_6
                /* do nothing for old clients */
                if (lustre_msg_buflen(msg, MSG_PTLRPC_BODY_OFF) < sizeof (*pb))
                        return;
#endif
                pb->pb_pre_versions[0] = versions[0];
                pb->pb_pre_versions[1] = versions[1];
                pb->pb_pre_versions[2] = versions[2];
                pb->pb_pre_versions[3] = versions[3];
                return;
        }
        default:
                LASSERTF(0, "incorrect message magic: %08x\n", msg->lm_magic);
        }
}


void lustre_msg_set_transno(struct lustre_msg *msg, __u64 transno)
{
        switch (msg->lm_magic) {
        case LUSTRE_MSG_MAGIC_V1:
                ((struct lustre_msg_v1 *)msg)->lm_transno = transno;
                return;
        case LUSTRE_MSG_MAGIC_V2: {
                struct ptlrpc_body *pb = lustre_msg_ptlrpc_body(msg);
                LASSERTF(pb, "invalid msg %p: no ptlrpc body!\n", msg);
                pb->pb_transno = transno;
                return;
        }
        default:
                LASSERTF(0, "incorrect message magic: %08x\n", msg->lm_magic);
        }
}

void lustre_msg_set_status(struct lustre_msg *msg, __u32 status)
{
        switch (msg->lm_magic) {
        case LUSTRE_MSG_MAGIC_V1:
                ((struct lustre_msg_v1 *)msg)->lm_status = status;
                return;
        case LUSTRE_MSG_MAGIC_V2: {
                struct ptlrpc_body *pb = lustre_msg_ptlrpc_body(msg);
                LASSERTF(pb, "invalid msg %p: no ptlrpc body!\n", msg);
                pb->pb_status = status;
                return;
        }
        default:
                LASSERTF(0, "incorrect message magic: %08x\n", msg->lm_magic);
        }
}

void lustre_msg_set_conn_cnt(struct lustre_msg *msg, __u32 conn_cnt)
{
        switch (msg->lm_magic) {
        case LUSTRE_MSG_MAGIC_V1:
                ((struct lustre_msg_v1 *)msg)->lm_conn_cnt = conn_cnt;
                return;
        case LUSTRE_MSG_MAGIC_V2: {
                struct ptlrpc_body *pb = lustre_msg_ptlrpc_body(msg);
                LASSERTF(pb, "invalid msg %p: no ptlrpc body!\n", msg);
                pb->pb_conn_cnt = conn_cnt;
                return;
        }
        default:
                LASSERTF(0, "incorrect message magic: %08x\n", msg->lm_magic);
        }
}

void lustre_msg_set_timeout(struct lustre_msg *msg, __u32 timeout)
{
        switch (msg->lm_magic) {
        case LUSTRE_MSG_MAGIC_V1:
                return;
        case LUSTRE_MSG_MAGIC_V2: {
                struct ptlrpc_body *pb = lustre_msg_ptlrpc_body(msg);
                LASSERTF(pb, "invalid msg %p: no ptlrpc body!\n", msg);
                pb->pb_timeout = timeout;
                return;
        }
        default:
                LASSERTF(0, "incorrect message magic: %08x\n", msg->lm_magic);
        }
}

void lustre_msg_set_service_time(struct lustre_msg *msg, __u32 service_time)
{
        switch (msg->lm_magic) {
        case LUSTRE_MSG_MAGIC_V1:
                return;
        case LUSTRE_MSG_MAGIC_V2: {
                struct ptlrpc_body *pb = lustre_msg_ptlrpc_body(msg);
                LASSERTF(pb, "invalid msg %p: no ptlrpc body!\n", msg);
                pb->pb_service_time = service_time;
                return;
        }
        default:
                LASSERTF(0, "incorrect message magic: %08x\n", msg->lm_magic);
        }
}

void lustre_msg_set_cksum(struct lustre_msg *msg, __u32 cksum)
{
        switch (msg->lm_magic) {
        case LUSTRE_MSG_MAGIC_V1:
                return;
        case LUSTRE_MSG_MAGIC_V2:
                msg->lm_cksum = cksum;
                return;
        default:
                LASSERTF(0, "incorrect message magic: %08x\n", msg->lm_magic);
        }
}


/* byte flipping routines for all wire types declared in
 * lustre_idl.h implemented here.
 */
void lustre_swab_ptlrpc_body(struct ptlrpc_body *b)
{
        __swab32s (&b->pb_type);
        __swab32s (&b->pb_version);
        __swab32s (&b->pb_opc);
        __swab32s (&b->pb_status);
        __swab64s (&b->pb_last_xid);
        __swab64s (&b->pb_last_seen);
        __swab64s (&b->pb_last_committed);
        __swab64s (&b->pb_transno);
        __swab32s (&b->pb_flags);
        __swab32s (&b->pb_op_flags);
        __swab32s (&b->pb_conn_cnt);
        __swab32s (&b->pb_timeout);
        __swab32s (&b->pb_service_time);
        __swab64s (&b->pb_slv);
        __swab32s (&b->pb_limit);
        __swab64s (&b->pb_pre_versions[0]);
        __swab64s (&b->pb_pre_versions[1]);
        __swab64s (&b->pb_pre_versions[2]);
        __swab64s (&b->pb_pre_versions[3]);
        CLASSERT(offsetof(typeof(*b), pb_padding) != 0);
}

void lustre_swab_connect(struct obd_connect_data *ocd)
{
        __swab64s(&ocd->ocd_connect_flags);
        __swab32s(&ocd->ocd_version);
        __swab32s(&ocd->ocd_grant);
        __swab32s(&ocd->ocd_index);
        __swab32s(&ocd->ocd_brw_size);
        __swab64s(&ocd->ocd_ibits_known);
        __swab32s(&ocd->ocd_nllu);
        __swab32s(&ocd->ocd_nllg);
        __swab64s(&ocd->ocd_transno);
        __swab32s(&ocd->ocd_group);
        __swab32s(&ocd->ocd_cksum_types);
        CLASSERT(offsetof(typeof(*ocd), padding1) != 0);
        CLASSERT(offsetof(typeof(*ocd), padding2) != 0);
}

void lustre_swab_obdo (struct obdo  *o)
{
        __swab64s (&o->o_valid);
        __swab64s (&o->o_id);
        __swab64s (&o->o_gr);
        __swab64s (&o->o_fid);
        __swab64s (&o->o_size);
        __swab64s (&o->o_mtime);
        __swab64s (&o->o_atime);
        __swab64s (&o->o_ctime);
        __swab64s (&o->o_blocks);
        __swab64s (&o->o_grant);
        __swab32s (&o->o_blksize);
        __swab32s (&o->o_mode);
        __swab32s (&o->o_uid);
        __swab32s (&o->o_gid);
        __swab32s (&o->o_flags);
        __swab32s (&o->o_nlink);
        __swab32s (&o->o_generation);
        __swab32s (&o->o_misc);
        __swab32s (&o->o_easize);
        __swab32s (&o->o_mds);
        __swab32s (&o->o_stripe_idx);
        __swab32s (&o->o_padding_1);
        /* o_inline is opaque */
}

void lustre_swab_obd_statfs (struct obd_statfs *os)
{
        __swab64s (&os->os_type);
        __swab64s (&os->os_blocks);
        __swab64s (&os->os_bfree);
        __swab64s (&os->os_bavail);
        __swab64s (&os->os_files);
        __swab64s (&os->os_ffree);
        /* no need to swab os_fsid */
        __swab32s (&os->os_bsize);
        __swab32s (&os->os_namelen);
        __swab64s (&os->os_maxbytes);
        __swab32s (&os->os_state);
        /* no need to swap os_spare */
}

void lustre_swab_obd_ioobj (struct obd_ioobj *ioo)
{
        __swab64s (&ioo->ioo_id);
        __swab64s (&ioo->ioo_gr);
        __swab32s (&ioo->ioo_type);
        __swab32s (&ioo->ioo_bufcnt);
}

void lustre_swab_niobuf_remote (struct niobuf_remote *nbr)
{
        __swab64s (&nbr->offset);
        __swab32s (&nbr->len);
        __swab32s (&nbr->flags);
}

void lustre_swab_ost_body (struct ost_body *b)
{
        lustre_swab_obdo (&b->oa);
}

void lustre_swab_ost_last_id(obd_id *id)
{
        __swab64s(id);
}

void lustre_swab_ost_lvb(struct ost_lvb *lvb)
{
        __swab64s(&lvb->lvb_size);
        __swab64s(&lvb->lvb_mtime);
        __swab64s(&lvb->lvb_atime);
        __swab64s(&lvb->lvb_ctime);
        __swab64s(&lvb->lvb_blocks);
}

void lustre_swab_mds_status_req (struct mds_status_req *r)
{
        __swab32s (&r->flags);
        __swab32s (&r->repbuf);
}

void lustre_swab_mds_body (struct mds_body *b)
{
        lustre_swab_ll_fid (&b->fid1);
        lustre_swab_ll_fid (&b->fid2);
        /* handle is opaque */
        __swab64s (&b->valid);
        __swab64s (&b->size);
        __swab64s (&b->mtime);
        __swab64s (&b->atime);
        __swab64s (&b->ctime);
        __swab64s (&b->blocks);
        __swab64s (&b->io_epoch);
        __swab64s (&b->ino);
        __swab32s (&b->fsuid);
        __swab32s (&b->fsgid);
        __swab32s (&b->capability);
        __swab32s (&b->mode);
        __swab32s (&b->uid);
        __swab32s (&b->gid);
        __swab32s (&b->flags);
        __swab32s (&b->rdev);
        __swab32s (&b->nlink);
        __swab32s (&b->generation);
        __swab32s (&b->suppgid);
        __swab32s (&b->eadatasize);
        __swab32s (&b->aclsize);
        __swab32s (&b->max_mdsize);
        __swab32s (&b->max_cookiesize);
        __swab32s (&b->padding_4);
}

void lustre_swab_mgs_target_info(struct mgs_target_info *mti)
{
        int i;
        __swab32s(&mti->mti_lustre_ver);
        __swab32s(&mti->mti_stripe_index);
        __swab32s(&mti->mti_config_ver);
        __swab32s(&mti->mti_flags);
        __swab32s(&mti->mti_nid_count);
        CLASSERT(sizeof(lnet_nid_t) == sizeof(__u64));
        for (i = 0; i < MTI_NIDS_MAX; i++)
                __swab64s(&mti->mti_nids[i]);
}

static void lustre_swab_obd_dqinfo (struct obd_dqinfo *i)
{
        __swab64s (&i->dqi_bgrace);
        __swab64s (&i->dqi_igrace);
        __swab32s (&i->dqi_flags);
        __swab32s (&i->dqi_valid);
}

static void lustre_swab_obd_dqblk (struct obd_dqblk *b)
{
        __swab64s (&b->dqb_ihardlimit);
        __swab64s (&b->dqb_isoftlimit);
        __swab64s (&b->dqb_curinodes);
        __swab64s (&b->dqb_bhardlimit);
        __swab64s (&b->dqb_bsoftlimit);
        __swab64s (&b->dqb_curspace);
        __swab64s (&b->dqb_btime);
        __swab64s (&b->dqb_itime);
        __swab32s (&b->dqb_valid);
        CLASSERT(offsetof(typeof(*b), padding) != 0);
}

void lustre_swab_obd_quotactl (struct obd_quotactl *q)
{
        __swab32s (&q->qc_cmd);
        __swab32s (&q->qc_type);
        __swab32s (&q->qc_id);
        __swab32s (&q->qc_stat);
        lustre_swab_obd_dqinfo (&q->qc_dqinfo);
        lustre_swab_obd_dqblk (&q->qc_dqblk);
}

void lustre_swab_quota_adjust_qunit (struct quota_adjust_qunit *q)
{
        __swab32s (&q->qaq_flags);
        __swab32s (&q->qaq_id);
        __swab64s (&q->qaq_bunit_sz);
        __swab64s (&q->qaq_iunit_sz);
}

void lustre_swab_mds_rec_setattr (struct mds_rec_setattr *sa)
{
        __swab32s (&sa->sa_opcode);
        __swab32s (&sa->sa_fsuid);
        __swab32s (&sa->sa_fsgid);
        __swab32s (&sa->sa_cap);
        __swab32s (&sa->sa_suppgid);
        __swab32s (&sa->sa_mode);
        lustre_swab_ll_fid (&sa->sa_fid);
        __swab64s (&sa->sa_valid);
        __swab64s (&sa->sa_size);
        __swab64s (&sa->sa_mtime);
        __swab64s (&sa->sa_atime);
        __swab64s (&sa->sa_ctime);
        __swab32s (&sa->sa_uid);
        __swab32s (&sa->sa_gid);
        __swab32s (&sa->sa_attr_flags);
        CLASSERT(offsetof(typeof(*sa), sa_padding) != 0);
}

void lustre_swab_mds_rec_join (struct mds_rec_join *jr)
{
        __swab64s(&jr->jr_headsize);
        lustre_swab_ll_fid(&jr->jr_fid);
}

void lustre_swab_mds_rec_create (struct mds_rec_create *cr)
{
        __swab32s (&cr->cr_opcode);
        __swab32s (&cr->cr_fsuid);
        __swab32s (&cr->cr_fsgid);
        __swab32s (&cr->cr_cap);
        __swab32s (&cr->cr_flags); /* for use with open */
        __swab32s (&cr->cr_mode);
        lustre_swab_ll_fid (&cr->cr_fid);
        lustre_swab_ll_fid (&cr->cr_replayfid);
        __swab64s (&cr->cr_time);
        __swab64s (&cr->cr_rdev);
        __swab32s (&cr->cr_suppgid);
        CLASSERT(offsetof(typeof(*cr), cr_padding_1) != 0);
        CLASSERT(offsetof(typeof(*cr), cr_padding_2) != 0);
        CLASSERT(offsetof(typeof(*cr), cr_padding_3) != 0);
        CLASSERT(offsetof(typeof(*cr), cr_padding_4) != 0);
        CLASSERT(offsetof(typeof(*cr), cr_padding_5) != 0);
}

void lustre_swab_mds_rec_link (struct mds_rec_link *lk)
{
        __swab32s (&lk->lk_opcode);
        __swab32s (&lk->lk_fsuid);
        __swab32s (&lk->lk_fsgid);
        __swab32s (&lk->lk_cap);
        __swab32s (&lk->lk_suppgid1);
        __swab32s (&lk->lk_suppgid2);
        lustre_swab_ll_fid (&lk->lk_fid1);
        lustre_swab_ll_fid (&lk->lk_fid2);
        __swab64s (&lk->lk_time);
        CLASSERT(offsetof(typeof(*lk), lk_padding_1) != 0);
        CLASSERT(offsetof(typeof(*lk), lk_padding_2) != 0);
        CLASSERT(offsetof(typeof(*lk), lk_padding_3) != 0);
        CLASSERT(offsetof(typeof(*lk), lk_padding_4) != 0);
}

void lustre_swab_mds_rec_unlink (struct mds_rec_unlink *ul)
{
        __swab32s (&ul->ul_opcode);
        __swab32s (&ul->ul_fsuid);
        __swab32s (&ul->ul_fsgid);
        __swab32s (&ul->ul_cap);
        __swab32s (&ul->ul_suppgid);
        __swab32s (&ul->ul_mode);
        lustre_swab_ll_fid (&ul->ul_fid1);
        lustre_swab_ll_fid (&ul->ul_fid2);
        __swab64s (&ul->ul_time);
        CLASSERT(offsetof(typeof(*ul), ul_padding_1) != 0);
        CLASSERT(offsetof(typeof(*ul), ul_padding_2) != 0);
        CLASSERT(offsetof(typeof(*ul), ul_padding_3) != 0);
        CLASSERT(offsetof(typeof(*ul), ul_padding_4) != 0);
}

void lustre_swab_fiemap_extent(struct ll_fiemap_extent *fm_extent)
{
        __swab64s(&fm_extent->fe_logical);
        __swab64s(&fm_extent->fe_physical);
        __swab64s(&fm_extent->fe_length);
        __swab32s(&fm_extent->fe_flags);
        __swab32s(&fm_extent->fe_device);
}

void lustre_swab_fiemap(struct ll_user_fiemap *fiemap)
{
        int i;

        __swab64s(&fiemap->fm_start);
        __swab64s(&fiemap->fm_length);
        __swab32s(&fiemap->fm_flags);
        __swab32s(&fiemap->fm_mapped_extents);
        __swab32s(&fiemap->fm_extent_count);
        __swab32s(&fiemap->fm_reserved);

        for (i = 0; i < fiemap->fm_mapped_extents; i++)
                lustre_swab_fiemap_extent(&fiemap->fm_extents[i]);
}

void lustre_swab_mds_rec_rename (struct mds_rec_rename *rn)
{
        __swab32s (&rn->rn_opcode);
        __swab32s (&rn->rn_fsuid);
        __swab32s (&rn->rn_fsgid);
        __swab32s (&rn->rn_cap);
        __swab32s (&rn->rn_suppgid1);
        __swab32s (&rn->rn_suppgid2);
        lustre_swab_ll_fid (&rn->rn_fid1);
        lustre_swab_ll_fid (&rn->rn_fid2);
        __swab64s (&rn->rn_time);
        CLASSERT(offsetof(typeof(*rn), rn_padding_1) != 0);
        CLASSERT(offsetof(typeof(*rn), rn_padding_2) != 0);
        CLASSERT(offsetof(typeof(*rn), rn_padding_3) != 0);
        CLASSERT(offsetof(typeof(*rn), rn_padding_4) != 0);
}

void lustre_swab_lov_desc (struct lov_desc *ld)
{
        __swab32s (&ld->ld_tgt_count);
        __swab32s (&ld->ld_active_tgt_count);
        __swab32s (&ld->ld_default_stripe_count);
        __swab64s (&ld->ld_default_stripe_size);
        __swab64s (&ld->ld_default_stripe_offset);
        __swab32s (&ld->ld_pattern);
        __swab32s (&ld->ld_qos_maxage);
        /* uuid endian insensitive */
}


static void lustre_swab_lov_user_md_common(struct lov_user_md_v1 *lum)
{
        ENTRY;
        __swab32s(&lum->lmm_magic);
        __swab32s(&lum->lmm_pattern);
        __swab64s(&lum->lmm_object_id);
        __swab64s(&lum->lmm_object_gr);
        __swab32s(&lum->lmm_stripe_size);
        __swab16s(&lum->lmm_stripe_count);
        __swab16s(&lum->lmm_stripe_offset);
        EXIT;
}

void lustre_swab_lov_user_md_v1(struct lov_user_md_v1 *lum)
{
        ENTRY;
        CDEBUG(D_IOCTL, "swabbing lov_user_md v1\n");
        lustre_swab_lov_user_md_common(lum);
        EXIT;
}

void lustre_swab_lov_user_md_v3(struct lov_user_md_v3 *lum)
{
        ENTRY;
        CDEBUG(D_IOCTL, "swabbing lov_user_md v3\n");
        lustre_swab_lov_user_md_common((struct lov_user_md_v1 *)lum);
        /* lmm_pool_name nothing to do with char */
        EXIT;
}

void lustre_swab_lov_user_md_v1(struct lov_user_md_v1 *lum)
{
        ENTRY;
        CDEBUG(D_IOCTL, "swabbing lov_user_md v1\n");
        lustre_swab_lov_user_md_common(lum);
        EXIT;
}

void lustre_swab_lov_user_md_v3(struct lov_user_md_v3 *lum)
{
        ENTRY;
        CDEBUG(D_IOCTL, "swabbing lov_user_md v3\n");
        lustre_swab_lov_user_md_common((struct lov_user_md_v1 *)lum);
        /* lmm_pool_name nothing to do with char */
        EXIT;
}

void lustre_swab_lov_user_md_join(struct lov_user_md_join *lumj)
{
        ENTRY;
        CDEBUG(D_IOCTL, "swabbing lov_user_md_join\n");
        __swab32s(&lumj->lmm_magic);
        __swab32s(&lumj->lmm_pattern);
        __swab64s(&lumj->lmm_object_id);
        __swab64s(&lumj->lmm_object_gr);
        __swab32s(&lumj->lmm_stripe_size);
        __swab32s(&lumj->lmm_stripe_count);
        __swab32s(&lumj->lmm_extent_count);
        EXIT;
}

void lustre_swab_lov_user_md_objects(struct lov_user_ost_data *lod,
                                     int stripe_count)
{
        int i;
        ENTRY;
        for (i = 0; i < stripe_count; i++) {
                __swab64s(&(lod[i].l_object_id));
                __swab64s(&(lod[i].l_object_gr));
                __swab32s(&(lod[i].l_ost_gen));
                __swab32s(&(lod[i].l_ost_idx));
        }
        EXIT;
}

<<<<<<< HEAD
=======

>>>>>>> 863a3da6
void lustre_swab_ldlm_res_id (struct ldlm_res_id *id)
{
        int  i;

        for (i = 0; i < RES_NAME_SIZE; i++)
                __swab64s (&id->name[i]);
}

void lustre_swab_ldlm_policy_data (ldlm_policy_data_t *d)
{
        /* the lock data is a union and the first two fields are always an
         * extent so it's ok to process an LDLM_EXTENT and LDLM_FLOCK lock
         * data the same way. */
        __swab64s(&d->l_extent.start);
        __swab64s(&d->l_extent.end);
        __swab64s(&d->l_extent.gid);
        __swab32s(&d->l_flock.pid);
}

void lustre_swab_ldlm_intent (struct ldlm_intent *i)
{
        __swab64s (&i->opc);
}

void lustre_swab_ldlm_resource_desc (struct ldlm_resource_desc *r)
{
        __swab32s (&r->lr_type);
        CLASSERT(offsetof(typeof(*r), lr_padding) != 0);
        lustre_swab_ldlm_res_id (&r->lr_name);
}

void lustre_swab_ldlm_lock_desc (struct ldlm_lock_desc *l)
{
        lustre_swab_ldlm_resource_desc (&l->l_resource);
        __swab32s (&l->l_req_mode);
        __swab32s (&l->l_granted_mode);
        lustre_swab_ldlm_policy_data (&l->l_policy_data);
}

void lustre_swab_ldlm_request (struct ldlm_request *rq)
{
        __swab32s (&rq->lock_flags);
        lustre_swab_ldlm_lock_desc (&rq->lock_desc);
        __swab32s (&rq->lock_count);
        /* lock_handle[] opaque */
}

void lustre_swab_ldlm_reply (struct ldlm_reply *r)
{
        __swab32s (&r->lock_flags);
        CLASSERT(offsetof(typeof(*r), lock_padding) != 0);
        lustre_swab_ldlm_lock_desc (&r->lock_desc);
        /* lock_handle opaque */
        __swab64s (&r->lock_policy_res1);
        __swab64s (&r->lock_policy_res2);
}

/* no one calls this */
int llog_log_swabbed(struct llog_log_hdr *hdr)
{
        if (hdr->llh_hdr.lrh_type == __swab32(LLOG_HDR_MAGIC))
                return 1;
        if (hdr->llh_hdr.lrh_type == LLOG_HDR_MAGIC)
                return 0;
        return -1;
}

void lustre_swab_qdata(struct qunit_data *d)
{
        __swab32s (&d->qd_id);
        __swab32s (&d->qd_flags);
        __swab64s (&d->qd_count);
        __swab64s (&d->qd_qunit);
}

#if LUSTRE_VERSION_CODE < OBD_OCD_VERSION(1, 9, 0, 0)
void lustre_swab_qdata_old2(struct qunit_data_old2 *d)
{
        __swab32s (&d->qd_id);
        __swab32s (&d->qd_flags);
        __swab64s (&d->qd_count);
}
#else
#warning "remove quota code above for format absolete in new release"
#endif

#ifdef __KERNEL__

#if LUSTRE_VERSION_CODE < OBD_OCD_VERSION(1, 9, 0, 0)
void qdata_v2_to_v3(struct qunit_data_old2 *d,
                              struct qunit_data *qdata)
{
        LASSERT(d);
        LASSERT(qdata);

        qdata->qd_id = d->qd_id;
        qdata->qd_flags = d->qd_flags;
        qdata->qd_count = d->qd_count;
}

struct qunit_data_old2 *qdata_v3_to_v2(struct qunit_data *d)
{
        struct qunit_data tmp;
        struct qunit_data_old2 *ret;
        ENTRY;

        if (!d)
                return NULL;

        tmp = *d;
        ret = (struct qunit_data_old2 *)d;
        ret->qd_id = tmp.qd_id;
        ret->qd_flags = tmp.qd_flags & LQUOTA_QUNIT_FLAGS;
        ret->qd_count = tmp.qd_count;
        RETURN(ret);
}
#else
#warning "remove quota code above for format absolete in new release"
#endif

/* got qdata from request(req/rep) */
int quota_get_qdata(void *request, struct qunit_data *qdata,
                    int is_req, int is_exp)
{
        struct ptlrpc_request *req = (struct ptlrpc_request *)request;
        struct qunit_data *new;
        struct qunit_data_old2 *old2;
        int size2 = sizeof(struct qunit_data_old2);
        __u64  flags = is_exp ? req->rq_export->exp_connect_flags :
                       req->rq_import->imp_connect_data.ocd_connect_flags;

        LASSERT(req);
        LASSERT(qdata);

#if LUSTRE_VERSION_CODE < OBD_OCD_VERSION(1, 9, 0, 0)
        if (OBD_FAIL_CHECK(OBD_FAIL_QUOTA_WITHOUT_CHANGE_QS))
                goto without_change_qs;
#else
#warning "remove quota code above for format absolete in new release"
#endif

        /* support for quota64 and change_qs */
        if (flags & OBD_CONNECT_CHANGE_QS) {
                if (!(flags & OBD_CONNECT_QUOTA64)) {
                        CDEBUG(D_ERROR, "Wire protocol for qunit is broken!\n");
                        return -EINVAL;
                }
                if (is_req == QUOTA_REQUEST)
                        new = lustre_swab_reqbuf(req, REQ_REC_OFF,
                                                 sizeof(struct qunit_data),
                                                 lustre_swab_qdata);
                else
                        new = lustre_swab_repbuf(req, REPLY_REC_OFF,
                                                 sizeof(struct qunit_data),
                                                 lustre_swab_qdata);
                *qdata = *new;
                QDATA_SET_CHANGE_QS(qdata);
                return 0;
        } else {
                QDATA_CLR_CHANGE_QS(qdata);
        }

#if LUSTRE_VERSION_CODE < OBD_OCD_VERSION(1, 9, 0, 0)
without_change_qs:
        /* only support for quota64 */
        if (flags & OBD_CONNECT_QUOTA64) {

                if (is_req == QUOTA_REQUEST)
                        old2 = lustre_swab_reqbuf(req, REQ_REC_OFF, size2,
                                                  lustre_swab_qdata_old2);
                else
                        old2 = lustre_swab_repbuf(req, REPLY_REC_OFF, size2,
                                                  lustre_swab_qdata_old2);
                qdata_v2_to_v3(old2, qdata);

                return 0;
        }
#else
#warning "remove quota code above for format absolete in new release"
#endif

        return 0;
}
EXPORT_SYMBOL(quota_get_qdata);

/* copy qdata to request(req/rep) */
int quota_copy_qdata(void *request, struct qunit_data *qdata,
                     int is_req, int is_exp)
{
        struct ptlrpc_request *req = (struct ptlrpc_request *)request;
        void *target;
        struct qunit_data_old2 *old2;
        __u64  flags = is_exp ? req->rq_export->exp_connect_flags :
                req->rq_import->imp_connect_data.ocd_connect_flags;

        LASSERT(req);
        LASSERT(qdata);

#if LUSTRE_VERSION_CODE < OBD_OCD_VERSION(1, 9, 0, 0)
        if (OBD_FAIL_CHECK(OBD_FAIL_QUOTA_WITHOUT_CHANGE_QS))
                goto without_change_qs;
#else
#warning "remove quota code above for format absolete in new release"
#endif

        /* support for quota64 and change_qs */
        if (flags & OBD_CONNECT_CHANGE_QS) {
                if (!(flags & OBD_CONNECT_QUOTA64)) {
                        CERROR("Wire protocol for qunit is broken!\n");
                        return -EINVAL;
                }
                if (is_req == QUOTA_REQUEST)
                        target = lustre_msg_buf(req->rq_reqmsg, REQ_REC_OFF,
                                                sizeof(struct qunit_data));
                else
                        target = lustre_msg_buf(req->rq_repmsg, REPLY_REC_OFF,
                                                sizeof(struct qunit_data));
                if (!target)
                        return -EINVAL;
                memcpy(target, qdata, sizeof(*qdata));
                return 0;
        }

#if LUSTRE_VERSION_CODE < OBD_OCD_VERSION(1, 9, 0, 0)
without_change_qs:
        /* only support for quota64 */
        if (flags & OBD_CONNECT_QUOTA64) {
                if (is_req == QUOTA_REQUEST)
                        target = lustre_msg_buf(req->rq_reqmsg, REQ_REC_OFF,
                                                sizeof(struct qunit_data_old2));
                else
                        target = lustre_msg_buf(req->rq_repmsg, REPLY_REC_OFF,
                                                sizeof(struct qunit_data_old2));
                if (!target)
                        return -EINVAL;
                old2 = qdata_v3_to_v2(qdata);
                memcpy(target, old2, sizeof(*old2));
                return 0;
        }
#else
#warning "remove quota code above for format absolete in new release"
#endif

        return 0;
}
EXPORT_SYMBOL(quota_copy_qdata);

int quota_get_qunit_data_size(__u64 flag)
{
        int size;

        if (flag & OBD_CONNECT_CHANGE_QS)
                size = sizeof(struct qunit_data);
        else
                size = sizeof(struct qunit_data_old2);

        return(size);
}
EXPORT_SYMBOL(quota_get_qunit_data_size);
#endif /* __KERNEL__ */

static inline int req_ptlrpc_body_swabbed(struct ptlrpc_request *req)
{
        LASSERT(req->rq_reqmsg);

        switch (req->rq_reqmsg->lm_magic) {
        case LUSTRE_MSG_MAGIC_V1:
                return 1;
        case LUSTRE_MSG_MAGIC_V2:
                return lustre_req_swabbed(req, MSG_PTLRPC_BODY_OFF);
        default:
                CERROR("incorrect message magic: %08x\n",
                       req->rq_reqmsg->lm_magic);
        }
        return 0;
}

static inline int rep_ptlrpc_body_swabbed(struct ptlrpc_request *req)
{
        LASSERT(req->rq_repmsg);

        switch (req->rq_repmsg->lm_magic) {
        case LUSTRE_MSG_MAGIC_V1:
                return 1;
        case LUSTRE_MSG_MAGIC_V2:
                return lustre_rep_swabbed(req, MSG_PTLRPC_BODY_OFF);
        default:
                CERROR("incorrect message magic: %08x\n",
                        req->rq_repmsg->lm_magic);
                return 0;
        }
}

void _debug_req(struct ptlrpc_request *req, __u32 mask,
                struct libcfs_debug_msg_data *data, const char *fmt, ... )

{
        va_list args;
        int opc = -1;
        int req_fl = 0;
        int rep_fl = 0;
        int rep_status = 0;

        if (req->rq_reqmsg &&
            (!lustre_msg_need_swab(req->rq_reqmsg) ||
             (lustre_req_need_swab(req) &&
              lustre_req_swabbed(req, MSG_PTLRPC_BODY_OFF)))) {
                opc = lustre_msg_get_opc(req->rq_reqmsg);
                req_fl = lustre_msg_get_flags(req->rq_reqmsg);
        }

        if (req->rq_repmsg &&
            (!lustre_msg_need_swab(req->rq_repmsg) ||
             (lustre_rep_need_swab(req) &&
              lustre_rep_swabbed(req, MSG_PTLRPC_BODY_OFF)))) {
                rep_fl = lustre_msg_get_flags(req->rq_repmsg);
                rep_status = lustre_msg_get_status(req->rq_repmsg);
        }

        va_start(args, fmt);
        libcfs_debug_vmsg2(data->msg_cdls, data->msg_subsys, mask, data->msg_file,
                           data->msg_fn, data->msg_line, fmt, args,
                           " req@%p x"LPD64"/t"LPD64" o%d->%s@%s:%d/%d "
                           "lens %d/%d e %d to %d dl %ld ref %d "
                           "fl "REQ_FLAGS_FMT"/%x/%x rc %d/%d\n",
                           req, req->rq_xid, req->rq_transno, opc,
                           req->rq_import ? obd2cli_tgt(req->rq_import->imp_obd) :
                           req->rq_export ?
                                (char*)req->rq_export->exp_client_uuid.uuid : "<?>",
                           req->rq_import ?
                                (char *)req->rq_import->imp_connection->c_remote_uuid.uuid :
                           req->rq_export ?
                                (char *)req->rq_export->exp_connection->c_remote_uuid.uuid : "<?>",
                           req->rq_request_portal,  req->rq_reply_portal,
                           req->rq_reqlen, req->rq_replen,
                           req->rq_early_count, req->rq_timeout, req->rq_deadline,
                           atomic_read(&req->rq_refcount), DEBUG_REQ_FLAGS(req),
                           req_fl, rep_fl, req->rq_status, rep_status);
        va_end(args);
}


EXPORT_SYMBOL(_debug_req);<|MERGE_RESOLUTION|>--- conflicted
+++ resolved
@@ -2273,23 +2273,6 @@
         EXIT;
 }
 
-void lustre_swab_lov_user_md_v1(struct lov_user_md_v1 *lum)
-{
-        ENTRY;
-        CDEBUG(D_IOCTL, "swabbing lov_user_md v1\n");
-        lustre_swab_lov_user_md_common(lum);
-        EXIT;
-}
-
-void lustre_swab_lov_user_md_v3(struct lov_user_md_v3 *lum)
-{
-        ENTRY;
-        CDEBUG(D_IOCTL, "swabbing lov_user_md v3\n");
-        lustre_swab_lov_user_md_common((struct lov_user_md_v1 *)lum);
-        /* lmm_pool_name nothing to do with char */
-        EXIT;
-}
-
 void lustre_swab_lov_user_md_join(struct lov_user_md_join *lumj)
 {
         ENTRY;
@@ -2318,10 +2301,6 @@
         EXIT;
 }
 
-<<<<<<< HEAD
-=======
-
->>>>>>> 863a3da6
 void lustre_swab_ldlm_res_id (struct ldlm_res_id *id)
 {
         int  i;
@@ -2625,6 +2604,9 @@
         int rep_fl = 0;
         int rep_status = 0;
 
+        /* Caller is responsible holding a reference on the request */
+        LASSERT(req && atomic_read(&req->rq_refcount) > 0);
+
         if (req->rq_reqmsg &&
             (!lustre_msg_need_swab(req->rq_reqmsg) ||
              (lustre_req_need_swab(req) &&
@@ -2642,24 +2624,23 @@
         }
 
         va_start(args, fmt);
-        libcfs_debug_vmsg2(data->msg_cdls, data->msg_subsys, mask, data->msg_file,
-                           data->msg_fn, data->msg_line, fmt, args,
-                           " req@%p x"LPD64"/t"LPD64" o%d->%s@%s:%d/%d "
-                           "lens %d/%d e %d to %d dl %ld ref %d "
-                           "fl "REQ_FLAGS_FMT"/%x/%x rc %d/%d\n",
-                           req, req->rq_xid, req->rq_transno, opc,
-                           req->rq_import ? obd2cli_tgt(req->rq_import->imp_obd) :
-                           req->rq_export ?
-                                (char*)req->rq_export->exp_client_uuid.uuid : "<?>",
-                           req->rq_import ?
-                                (char *)req->rq_import->imp_connection->c_remote_uuid.uuid :
-                           req->rq_export ?
-                                (char *)req->rq_export->exp_connection->c_remote_uuid.uuid : "<?>",
-                           req->rq_request_portal,  req->rq_reply_portal,
-                           req->rq_reqlen, req->rq_replen,
-                           req->rq_early_count, req->rq_timeout, req->rq_deadline,
-                           atomic_read(&req->rq_refcount), DEBUG_REQ_FLAGS(req),
-                           req_fl, rep_fl, req->rq_status, rep_status);
+        libcfs_debug_vmsg2(data->msg_cdls, data->msg_subsys, mask,
+                data->msg_file, data->msg_fn, data->msg_line, fmt, args,
+                " req@%p x"LPD64"/t"LPD64" o%d->%s@%s:%d/%d lens %d/%d e %d "
+                "to %d dl %ld ref %d fl "REQ_FLAGS_FMT"/%x/%x rc %d/%d\n",
+                req, req->rq_xid, req->rq_transno, opc,
+                req->rq_import ? obd2cli_tgt(req->rq_import->imp_obd) :
+                req->rq_export ?
+                (char*)req->rq_export->exp_client_uuid.uuid : "<?>",
+                req->rq_import ?
+                (char *)req->rq_import->imp_connection->c_remote_uuid.uuid :
+                req->rq_export ?
+                (char *)req->rq_export->exp_connection->c_remote_uuid.uuid :
+                "<?>", req->rq_request_portal,  req->rq_reply_portal,
+                req->rq_reqlen, req->rq_replen,
+                req->rq_early_count, req->rq_timeout, req->rq_deadline,
+                atomic_read(&req->rq_refcount), DEBUG_REQ_FLAGS(req),
+                req_fl, rep_fl, req->rq_status, rep_status);
         va_end(args);
 }
 
