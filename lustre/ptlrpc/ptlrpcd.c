--- conflicted
+++ resolved
@@ -69,41 +69,11 @@
         cfs_waitq_signal(&rq_set->set_waitq);
 }
 
-<<<<<<< HEAD
-/*
- * Move all request from an existing request set to the ptlrpcd queue.
- * All requests from the set must be in phase RQ_PHASE_NEW.
- */
-void ptlrpcd_add_rqset(struct ptlrpc_request_set *set)
-{
-        struct list_head *tmp, *pos;
-
-        list_for_each_safe(pos, tmp, &set->set_requests) {
-                struct ptlrpc_request *req =
-                        list_entry(pos, struct ptlrpc_request, rq_set_chain);
-
-                LASSERT(req->rq_phase == RQ_PHASE_NEW);
-                list_del_init(&req->rq_set_chain);
-                req->rq_set = NULL;
-                ptlrpcd_add_req(req);
-                set->set_remaining--;
-        }
-        LASSERT(set->set_remaining == 0);
-}
-EXPORT_SYMBOL(ptlrpcd_add_rqset);
-
-/*
- * Requests that are added to the ptlrpcd queue are sent via
- * ptlrpcd_check->ptlrpc_check_set().
- */
-int ptlrpcd_add_req(struct ptlrpc_request *req)
-=======
 /* 
  * Requests that are added to the ptlrpcd queue are sent via
  * ptlrpcd_check->ptlrpc_check_set().
  */
 void ptlrpcd_add_req(struct ptlrpc_request *req)
->>>>>>> d5360e75
 {
         struct ptlrpcd_ctl *pc;
         int rc;
@@ -114,14 +84,11 @@
                 pc = &ptlrpcd_recovery_pc;
         rc = ptlrpc_set_add_new_req(pc, req);
         if (rc) {
-<<<<<<< HEAD
-=======
                 int (*interpreter)(struct ptlrpc_request *,
                                    void *, int);
                                 
                 interpreter = req->rq_interpret_reply;
 
->>>>>>> d5360e75
                 /*
                  * Thread is probably in stop now so we need to
                  * kill this rpc as it was not added. Let's call
@@ -129,18 +96,12 @@
                  * so that higher levels might free assosiated
                  * resources.
                 */
-<<<<<<< HEAD
-
-                ptlrpc_req_interpret(req, -EBADR);
-=======
                 req->rq_status = -EBADR;
                 interpreter(req, &req->rq_async_args,
                             req->rq_status);
->>>>>>> d5360e75
                 req->rq_set = NULL;
                 ptlrpc_req_finished(req);
         }
-        return rc;
 }
 
 static int ptlrpcd_check(struct ptlrpcd_ctl *pc)
@@ -212,11 +173,7 @@
 
         complete(&pc->pc_starting);
 
-<<<<<<< HEAD
-        /*
-=======
         /* 
->>>>>>> d5360e75
          * This mainloop strongly resembles ptlrpc_set_wait() except that our
          * set never completes.  ptlrpcd_check() calls ptlrpc_check_set() when
          * there are requests in the set. New requests come in on the set's 
@@ -241,11 +198,7 @@
                         exit++;
                 }
 
-<<<<<<< HEAD
-                /*
-=======
-                /* 
->>>>>>> d5360e75
+                /* 
                  * Let's make one more loop to make sure that ptlrpcd_check()
                  * copied all raced new rpcs into the set so we can kill them.
                  */
@@ -320,11 +273,7 @@
         init_completion(&pc->pc_starting);
         init_completion(&pc->pc_finishing);
         spin_lock_init(&pc->pc_lock);
-<<<<<<< HEAD
-        strncpy(pc->pc_name, name, sizeof(pc->pc_name) - 1);
-=======
         snprintf (pc->pc_name, sizeof (pc->pc_name), name);
->>>>>>> d5360e75
 
         pc->pc_set = ptlrpc_prep_set();
         if (pc->pc_set == NULL)
