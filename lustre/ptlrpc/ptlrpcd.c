/* -*- mode: c; c-basic-offset: 8; indent-tabs-mode: nil; -*-
 * vim:expandtab:shiftwidth=8:tabstop=8:
 *
 * GPL HEADER START
 *
 * DO NOT ALTER OR REMOVE COPYRIGHT NOTICES OR THIS FILE HEADER.
 *
 * This program is free software; you can redistribute it and/or modify
 * it under the terms of the GNU General Public License version 2 only,
 * as published by the Free Software Foundation.
 *
 * This program is distributed in the hope that it will be useful, but
 * WITHOUT ANY WARRANTY; without even the implied warranty of
 * MERCHANTABILITY or FITNESS FOR A PARTICULAR PURPOSE.  See the GNU
 * General Public License version 2 for more details (a copy is included
 * in the LICENSE file that accompanied this code).
 *
 * You should have received a copy of the GNU General Public License
 * version 2 along with this program; If not, see
 * http://www.sun.com/software/products/lustre/docs/GPLv2.pdf
 *
 * Please contact Sun Microsystems, Inc., 4150 Network Circle, Santa Clara,
 * CA 95054 USA or visit www.sun.com if you need additional information or
 * have any questions.
 *
 * GPL HEADER END
 */
/*
 * Copyright  2008 Sun Microsystems, Inc. All rights reserved
 * Use is subject to license terms.
 */
/*
 * This file is part of Lustre, http://www.lustre.org/
 * Lustre is a trademark of Sun Microsystems, Inc.
 *
 * lustre/ptlrpc/ptlrpcd.c
 */

#define DEBUG_SUBSYSTEM S_RPC

#ifdef __KERNEL__
# include <libcfs/libcfs.h>
#else /* __KERNEL__ */
# include <liblustre.h>
# include <ctype.h>
#endif

#include <libcfs/kp30.h>
#include <lustre_net.h>
# include <lustre_lib.h>

#include <lustre_ha.h>
#include <obd_class.h>   /* for obd_zombie */
#include <obd_support.h> /* for OBD_FAIL_CHECK */
#include <cl_object.h> /* cl_env_{get,put}() */
#include <lprocfs_status.h>

enum pscope_thread {
        PT_NORMAL,
        PT_RECOVERY,
        PT_NR
};

struct ptlrpcd_scope_ctl {
        struct ptlrpcd_thread {
                const char        *pt_name;
                struct ptlrpcd_ctl pt_ctl;
        } pscope_thread[PT_NR];
};

static struct ptlrpcd_scope_ctl ptlrpcd_scopes[PSCOPE_NR] = {
        [PSCOPE_BRW] = {
                .pscope_thread = {
                        [PT_NORMAL] = {
                                .pt_name = "ptlrpcd-brw"
                        },
                        [PT_RECOVERY] = {
                                .pt_name = "ptlrpcd-brw-rcv"
                        }
                }
        },
        [PSCOPE_OTHER] = {
                .pscope_thread = {
                        [PT_NORMAL] = {
                                .pt_name = "ptlrpcd"
                        },
                        [PT_RECOVERY] = {
                                .pt_name = "ptlrpcd-rcv"
                        }
                }
        }
};

struct semaphore ptlrpcd_sem;
static int ptlrpcd_users = 0;

void ptlrpcd_wake(struct ptlrpc_request *req)
{
        struct ptlrpc_request_set *rq_set = req->rq_set;

        LASSERT(rq_set != NULL);

        cfs_waitq_signal(&rq_set->set_waitq);
}

/*
 * Requests that are added to the ptlrpcd queue are sent via
 * ptlrpcd_check->ptlrpc_check_set().
 */
void ptlrpcd_add_req(struct ptlrpc_request *req, enum ptlrpcd_scope scope)
{
        struct ptlrpcd_ctl *pc;
        enum pscope_thread  pt;
        int rc;

<<<<<<< HEAD
        if (req->rq_send_state == LUSTRE_IMP_FULL)
                pc = &ptlrpcd_pc;
        else
                pc = &ptlrpcd_recovery_pc;
        rc = ptlrpc_set_add_new_req(pc, req);
        if (rc) {
                int (*interpreter)(struct ptlrpc_request *,
                                   void *, int);
                                
=======
        LASSERT(scope < PSCOPE_NR);
        pt = req->rq_send_state == LUSTRE_IMP_FULL ? PT_NORMAL : PT_RECOVERY;
        pc = &ptlrpcd_scopes[scope].pscope_thread[pt].pt_ctl;
        rc = ptlrpc_set_add_new_req(pc, req);
        /*
         * XXX disable this for CLIO: environment is needed for interpreter.
         */
        if (rc && 0) {
                ptlrpc_interpterer_t interpreter;

>>>>>>> 7df8d1be
                interpreter = req->rq_interpret_reply;

                /*
                 * Thread is probably in stop now so we need to
                 * kill this rpc as it was not added. Let's call
                 * interpret for it to let know we're killing it
                 * so that higher levels might free assosiated
                 * resources.
                */
                req->rq_status = -EBADR;
                interpreter(NULL, req, &req->rq_async_args,
                            req->rq_status);
                req->rq_set = NULL;
                ptlrpc_req_finished(req);
        }
}

static int ptlrpcd_check(const struct lu_env *env, struct ptlrpcd_ctl *pc)
{
        struct list_head *tmp, *pos;
        struct ptlrpc_request *req;
        int rc = 0;
        ENTRY;

        if (test_bit(LIOD_STOP, &pc->pc_flags))
                RETURN(1);

        spin_lock(&pc->pc_set->set_new_req_lock);
        list_for_each_safe(pos, tmp, &pc->pc_set->set_new_requests) {
                req = list_entry(pos, struct ptlrpc_request, rq_set_chain);
                list_del_init(&req->rq_set_chain);
                ptlrpc_set_add_req(pc->pc_set, req);
                /*
                 * Need to calculate its timeout.
                 */
                rc = 1;
        }
        spin_unlock(&pc->pc_set->set_new_req_lock);

        if (pc->pc_set->set_remaining) {
                rc = rc | ptlrpc_check_set(env, pc->pc_set);

                /*
                 * XXX: our set never completes, so we prune the completed
                 * reqs after each iteration. boy could this be smarter.
                 */
                list_for_each_safe(pos, tmp, &pc->pc_set->set_requests) {
                        req = list_entry(pos, struct ptlrpc_request,
                                         rq_set_chain);
                        if (req->rq_phase != RQ_PHASE_COMPLETE)
                                continue;

                        list_del_init(&req->rq_set_chain);
                        req->rq_set = NULL;
                        ptlrpc_req_finished (req);
                }
        }

        if (rc == 0) {
                /*
                 * If new requests have been added, make sure to wake up.
                 */
                spin_lock(&pc->pc_set->set_new_req_lock);
                rc = !list_empty(&pc->pc_set->set_new_requests);
                spin_unlock(&pc->pc_set->set_new_req_lock);
        }

        RETURN(rc);
}

#ifdef __KERNEL__
/*
 * ptlrpc's code paths like to execute in process context, so we have this
 * thread which spins on a set which contains the io rpcs. llite specifies
 * ptlrpcd's set when it pushes pages down into the oscs.
 */
static int ptlrpcd(void *arg)
{
        struct ptlrpcd_ctl *pc = arg;
        struct lu_env env = { .le_ses = NULL };
        int rc;
        ENTRY;

        rc = cfs_daemonize_ctxt(pc->pc_name);
        if (rc == 0) {
                /*
                 * XXX So far only "client" ptlrpcd uses an environment. In
                 * the future, ptlrpcd thread (or a thread-set) has to given
                 * an argument, describing its "scope".
                 */
                rc = lu_context_init(&env.le_ctx,
                                     LCT_CL_THREAD|LCT_REMEMBER|LCT_NOREF);
        }

        complete(&pc->pc_starting);

        if (rc != 0)
                RETURN(rc);
        env.le_ctx.lc_cookie = 0x7;
        /*
         * This mainloop strongly resembles ptlrpc_set_wait() except that our
         * set never completes.  ptlrpcd_check() calls ptlrpc_check_set() when
         * there are requests in the set. New requests come in on the set's
         * new_req_list and ptlrpcd_check() moves them into the set.
         */
        while (1) {
                struct l_wait_info lwi;
                int timeout;

                rc = lu_env_refill(&env);
                if (rc != 0) {
                        /*
                         * XXX This is very awkward situation, because
                         * execution can neither continue (request
                         * interpreters assume that env is set up), nor repeat
                         * the loop (as this potentially results in a tight
                         * loop of -ENOMEM's).
                         *
                         * Fortunately, refill only ever does something when
                         * new modules are loaded, i.e., early during boot up.
                         */
                        CERROR("Failure to refill session: %d\n", rc);
                        continue;
                }

                timeout = ptlrpc_set_next_timeout(pc->pc_set);
                lwi = LWI_TIMEOUT(cfs_time_seconds(timeout ? timeout : 1),
                                  ptlrpc_expired_set, pc->pc_set);

                lu_context_enter(&env.le_ctx);
                l_wait_event(pc->pc_set->set_waitq,
                             ptlrpcd_check(&env, pc), &lwi);
                lu_context_exit(&env.le_ctx);

                /*
                 * Abort inflight rpcs for forced stop case.
                 */
                if (test_bit(LIOD_STOP_FORCE, &pc->pc_flags))
                        ptlrpc_abort_set(pc->pc_set);

                if (test_bit(LIOD_STOP, &pc->pc_flags))
                        break;
        }

        /*
         * Wait for inflight requests to drain.
         */
        if (!list_empty(&pc->pc_set->set_requests))
                ptlrpc_set_wait(pc->pc_set);
        lu_context_fini(&env.le_ctx);
        complete(&pc->pc_finishing);

        clear_bit(LIOD_START, &pc->pc_flags);
        clear_bit(LIOD_STOP, &pc->pc_flags);
        return 0;
}

#else /* !__KERNEL__ */

int ptlrpcd_check_async_rpcs(void *arg)
{
        struct ptlrpcd_ctl *pc = arg;
        int                 rc = 0;

        /*
         * Single threaded!!
         */
        pc->pc_recurred++;

        if (pc->pc_recurred == 1) {
                lu_context_enter(&pc->pc_env.le_ctx);
                rc = ptlrpcd_check(&pc->pc_env, pc);
                lu_context_exit(&pc->pc_env.le_ctx);
                if (!rc)
                        ptlrpc_expired_set(pc->pc_set);
                /*
                 * XXX: send replay requests.
                 */
                if (test_bit(LIOD_RECOVERY, &pc->pc_flags))
                        rc = ptlrpcd_check(&pc->pc_env, pc);
        }

        pc->pc_recurred--;
        return rc;
}

int ptlrpcd_idle(void *arg)
{
        struct ptlrpcd_ctl *pc = arg;

        return (list_empty(&pc->pc_set->set_new_requests) &&
                pc->pc_set->set_remaining == 0);
}

#endif

int ptlrpcd_start(const char *name, struct ptlrpcd_ctl *pc)
{
        int rc;
        ENTRY;

        /*
         * Do not allow start second thread for one pc.
         */
        if (test_bit(LIOD_START, &pc->pc_flags)) {
                CERROR("Starting second thread (%s) for same pc %p\n",
                       name, pc);
                RETURN(-EALREADY);
        }

        set_bit(LIOD_START, &pc->pc_flags);
        init_completion(&pc->pc_starting);
        init_completion(&pc->pc_finishing);
        spin_lock_init(&pc->pc_lock);
        snprintf (pc->pc_name, sizeof (pc->pc_name), name);
        pc->pc_set = ptlrpc_prep_set();
        if (pc->pc_set == NULL)
                GOTO(out, rc = -ENOMEM);
        /*
         * So far only "client" ptlrpcd uses an environment. In the future,
         * ptlrpcd thread (or a thread-set) has to be given an argument,
         * describing its "scope".
         */
        rc = lu_context_init(&pc->pc_env.le_ctx, LCT_CL_THREAD|LCT_REMEMBER);
        if (rc != 0) {
                ptlrpc_set_destroy(pc->pc_set);
                GOTO(out, rc);
        }

#ifdef __KERNEL__
        rc = cfs_kernel_thread(ptlrpcd, pc, 0);
        if (rc < 0)  {
                lu_context_fini(&pc->pc_env.le_ctx);
                ptlrpc_set_destroy(pc->pc_set);
                GOTO(out, rc);
        }
        rc = 0;
        wait_for_completion(&pc->pc_starting);
#else
        pc->pc_wait_callback =
                liblustre_register_wait_callback("ptlrpcd_check_async_rpcs",
                                                 &ptlrpcd_check_async_rpcs, pc);
        pc->pc_idle_callback =
                liblustre_register_idle_callback("ptlrpcd_check_idle_rpcs",
                                                 &ptlrpcd_idle, pc);
#endif
out:
        if (rc)
                clear_bit(LIOD_START, &pc->pc_flags);
        RETURN(rc);
}

void ptlrpcd_stop(struct ptlrpcd_ctl *pc, int force)
{
        if (!test_bit(LIOD_START, &pc->pc_flags)) {
                CERROR("Thread for pc %p was not started\n", pc);
                return;
        }

        set_bit(LIOD_STOP, &pc->pc_flags);
        if (force)
                set_bit(LIOD_STOP_FORCE, &pc->pc_flags);
        cfs_waitq_signal(&pc->pc_set->set_waitq);
#ifdef __KERNEL__
        wait_for_completion(&pc->pc_finishing);
#else
        liblustre_deregister_wait_callback(pc->pc_wait_callback);
        liblustre_deregister_idle_callback(pc->pc_idle_callback);
#endif
        lu_context_fini(&pc->pc_env.le_ctx);
        ptlrpc_set_destroy(pc->pc_set);
}

void ptlrpcd_fini(void)
{
        int i;
        int j;

        ENTRY;

        for (i = 0; i < PSCOPE_NR; ++i) {
                for (j = 0; j < PT_NR; ++j) {
                        struct ptlrpcd_ctl *pc;

                        pc = &ptlrpcd_scopes[i].pscope_thread[j].pt_ctl;

                        if (test_bit(LIOD_START, &pc->pc_flags))
                                ptlrpcd_stop(pc, 0);
                }
        }
        EXIT;
}

int ptlrpcd_addref(void)
{
        int rc = 0;
        int i;
        int j;
        ENTRY;

        mutex_down(&ptlrpcd_sem);
        if (++ptlrpcd_users == 1) {
                for (i = 0; rc == 0 && i < PSCOPE_NR; ++i) {
                        for (j = 0; rc == 0 && j < PT_NR; ++j) {
                                struct ptlrpcd_thread *pt;
                                struct ptlrpcd_ctl    *pc;

                                pt = &ptlrpcd_scopes[i].pscope_thread[j];
                                pc = &pt->pt_ctl;
                                if (j == PT_RECOVERY)
                                        set_bit(LIOD_RECOVERY, &pc->pc_flags);
                                rc = ptlrpcd_start(pt->pt_name, pc);
                        }
                }
                if (rc != 0) {
                        --ptlrpcd_users;
                        ptlrpcd_fini();
                }
        }
        mutex_up(&ptlrpcd_sem);
        RETURN(rc);
}

void ptlrpcd_decref(void)
{
        mutex_down(&ptlrpcd_sem);
        if (--ptlrpcd_users == 0)
                ptlrpcd_fini();
        mutex_up(&ptlrpcd_sem);
}<|MERGE_RESOLUTION|>--- conflicted
+++ resolved
@@ -52,44 +52,10 @@
 #include <lustre_ha.h>
 #include <obd_class.h>   /* for obd_zombie */
 #include <obd_support.h> /* for OBD_FAIL_CHECK */
-#include <cl_object.h> /* cl_env_{get,put}() */
 #include <lprocfs_status.h>
 
-enum pscope_thread {
-        PT_NORMAL,
-        PT_RECOVERY,
-        PT_NR
-};
-
-struct ptlrpcd_scope_ctl {
-        struct ptlrpcd_thread {
-                const char        *pt_name;
-                struct ptlrpcd_ctl pt_ctl;
-        } pscope_thread[PT_NR];
-};
-
-static struct ptlrpcd_scope_ctl ptlrpcd_scopes[PSCOPE_NR] = {
-        [PSCOPE_BRW] = {
-                .pscope_thread = {
-                        [PT_NORMAL] = {
-                                .pt_name = "ptlrpcd-brw"
-                        },
-                        [PT_RECOVERY] = {
-                                .pt_name = "ptlrpcd-brw-rcv"
-                        }
-                }
-        },
-        [PSCOPE_OTHER] = {
-                .pscope_thread = {
-                        [PT_NORMAL] = {
-                                .pt_name = "ptlrpcd"
-                        },
-                        [PT_RECOVERY] = {
-                                .pt_name = "ptlrpcd-rcv"
-                        }
-                }
-        }
-};
+static struct ptlrpcd_ctl ptlrpcd_pc;
+static struct ptlrpcd_ctl ptlrpcd_recovery_pc;
 
 struct semaphore ptlrpcd_sem;
 static int ptlrpcd_users = 0;
@@ -103,17 +69,15 @@
         cfs_waitq_signal(&rq_set->set_waitq);
 }
 
-/*
+/* 
  * Requests that are added to the ptlrpcd queue are sent via
  * ptlrpcd_check->ptlrpc_check_set().
  */
-void ptlrpcd_add_req(struct ptlrpc_request *req, enum ptlrpcd_scope scope)
+void ptlrpcd_add_req(struct ptlrpc_request *req)
 {
         struct ptlrpcd_ctl *pc;
-        enum pscope_thread  pt;
         int rc;
 
-<<<<<<< HEAD
         if (req->rq_send_state == LUSTRE_IMP_FULL)
                 pc = &ptlrpcd_pc;
         else
@@ -123,18 +87,6 @@
                 int (*interpreter)(struct ptlrpc_request *,
                                    void *, int);
                                 
-=======
-        LASSERT(scope < PSCOPE_NR);
-        pt = req->rq_send_state == LUSTRE_IMP_FULL ? PT_NORMAL : PT_RECOVERY;
-        pc = &ptlrpcd_scopes[scope].pscope_thread[pt].pt_ctl;
-        rc = ptlrpc_set_add_new_req(pc, req);
-        /*
-         * XXX disable this for CLIO: environment is needed for interpreter.
-         */
-        if (rc && 0) {
-                ptlrpc_interpterer_t interpreter;
-
->>>>>>> 7df8d1be
                 interpreter = req->rq_interpret_reply;
 
                 /*
@@ -145,14 +97,14 @@
                  * resources.
                 */
                 req->rq_status = -EBADR;
-                interpreter(NULL, req, &req->rq_async_args,
+                interpreter(req, &req->rq_async_args,
                             req->rq_status);
                 req->rq_set = NULL;
                 ptlrpc_req_finished(req);
         }
 }
 
-static int ptlrpcd_check(const struct lu_env *env, struct ptlrpcd_ctl *pc)
+static int ptlrpcd_check(struct ptlrpcd_ctl *pc)
 {
         struct list_head *tmp, *pos;
         struct ptlrpc_request *req;
@@ -167,19 +119,19 @@
                 req = list_entry(pos, struct ptlrpc_request, rq_set_chain);
                 list_del_init(&req->rq_set_chain);
                 ptlrpc_set_add_req(pc->pc_set, req);
-                /*
-                 * Need to calculate its timeout.
+                /* 
+                 * Need to calculate its timeout. 
                  */
                 rc = 1;
         }
         spin_unlock(&pc->pc_set->set_new_req_lock);
 
         if (pc->pc_set->set_remaining) {
-                rc = rc | ptlrpc_check_set(env, pc->pc_set);
-
-                /*
+                rc = rc | ptlrpc_check_set(pc->pc_set);
+
+                /* 
                  * XXX: our set never completes, so we prune the completed
-                 * reqs after each iteration. boy could this be smarter.
+                 * reqs after each iteration. boy could this be smarter. 
                  */
                 list_for_each_safe(pos, tmp, &pc->pc_set->set_requests) {
                         req = list_entry(pos, struct ptlrpc_request,
@@ -194,8 +146,8 @@
         }
 
         if (rc == 0) {
-                /*
-                 * If new requests have been added, make sure to wake up.
+                /* 
+                 * If new requests have been added, make sure to wake up. 
                  */
                 spin_lock(&pc->pc_set->set_new_req_lock);
                 rc = !list_empty(&pc->pc_set->set_new_requests);
@@ -206,7 +158,7 @@
 }
 
 #ifdef __KERNEL__
-/*
+/* 
  * ptlrpc's code paths like to execute in process context, so we have this
  * thread which spins on a set which contains the io rpcs. llite specifies
  * ptlrpcd's set when it pushes pages down into the oscs.
@@ -214,60 +166,31 @@
 static int ptlrpcd(void *arg)
 {
         struct ptlrpcd_ctl *pc = arg;
-        struct lu_env env = { .le_ses = NULL };
         int rc;
         ENTRY;
 
-        rc = cfs_daemonize_ctxt(pc->pc_name);
-        if (rc == 0) {
-                /*
-                 * XXX So far only "client" ptlrpcd uses an environment. In
-                 * the future, ptlrpcd thread (or a thread-set) has to given
-                 * an argument, describing its "scope".
-                 */
-                rc = lu_context_init(&env.le_ctx,
-                                     LCT_CL_THREAD|LCT_REMEMBER|LCT_NOREF);
+        if ((rc = cfs_daemonize_ctxt(pc->pc_name))) {
+                complete(&pc->pc_starting);
+                goto out;
         }
 
         complete(&pc->pc_starting);
 
-        if (rc != 0)
-                RETURN(rc);
-        env.le_ctx.lc_cookie = 0x7;
-        /*
+        /* 
          * This mainloop strongly resembles ptlrpc_set_wait() except that our
          * set never completes.  ptlrpcd_check() calls ptlrpc_check_set() when
-         * there are requests in the set. New requests come in on the set's
-         * new_req_list and ptlrpcd_check() moves them into the set.
+         * there are requests in the set. New requests come in on the set's 
+         * new_req_list and ptlrpcd_check() moves them into the set. 
          */
         while (1) {
                 struct l_wait_info lwi;
                 int timeout;
 
-                rc = lu_env_refill(&env);
-                if (rc != 0) {
-                        /*
-                         * XXX This is very awkward situation, because
-                         * execution can neither continue (request
-                         * interpreters assume that env is set up), nor repeat
-                         * the loop (as this potentially results in a tight
-                         * loop of -ENOMEM's).
-                         *
-                         * Fortunately, refill only ever does something when
-                         * new modules are loaded, i.e., early during boot up.
-                         */
-                        CERROR("Failure to refill session: %d\n", rc);
-                        continue;
-                }
-
                 timeout = ptlrpc_set_next_timeout(pc->pc_set);
-                lwi = LWI_TIMEOUT(cfs_time_seconds(timeout ? timeout : 1),
+                lwi = LWI_TIMEOUT(cfs_time_seconds(timeout ? timeout : 1), 
                                   ptlrpc_expired_set, pc->pc_set);
 
-                lu_context_enter(&env.le_ctx);
-                l_wait_event(pc->pc_set->set_waitq,
-                             ptlrpcd_check(&env, pc), &lwi);
-                lu_context_exit(&env.le_ctx);
+                l_wait_event(pc->pc_set->set_waitq, ptlrpcd_check(pc), &lwi);
 
                 /*
                  * Abort inflight rpcs for forced stop case.
@@ -279,42 +202,40 @@
                         break;
         }
 
-        /*
-         * Wait for inflight requests to drain.
+        /* 
+         * Wait for inflight requests to drain. 
          */
         if (!list_empty(&pc->pc_set->set_requests))
                 ptlrpc_set_wait(pc->pc_set);
-        lu_context_fini(&env.le_ctx);
+
         complete(&pc->pc_finishing);
-
+out:
         clear_bit(LIOD_START, &pc->pc_flags);
         clear_bit(LIOD_STOP, &pc->pc_flags);
         return 0;
 }
 
-#else /* !__KERNEL__ */
+#else
 
 int ptlrpcd_check_async_rpcs(void *arg)
 {
         struct ptlrpcd_ctl *pc = arg;
-        int                 rc = 0;
-
-        /*
-         * Single threaded!!
+        int                  rc = 0;
+
+        /* 
+         * Single threaded!! 
          */
         pc->pc_recurred++;
 
         if (pc->pc_recurred == 1) {
-                lu_context_enter(&pc->pc_env.le_ctx);
-                rc = ptlrpcd_check(&pc->pc_env, pc);
-                lu_context_exit(&pc->pc_env.le_ctx);
+                rc = ptlrpcd_check(pc);
                 if (!rc)
                         ptlrpc_expired_set(pc->pc_set);
-                /*
-                 * XXX: send replay requests.
-                 */
-                if (test_bit(LIOD_RECOVERY, &pc->pc_flags))
-                        rc = ptlrpcd_check(&pc->pc_env, pc);
+                /* 
+                 * XXX: send replay requests. 
+                 */
+                if (pc == &ptlrpcd_recovery_pc)
+                        rc = ptlrpcd_check(pc);
         }
 
         pc->pc_recurred--;
@@ -331,13 +252,13 @@
 
 #endif
 
-int ptlrpcd_start(const char *name, struct ptlrpcd_ctl *pc)
-{
-        int rc;
+int ptlrpcd_start(char *name, struct ptlrpcd_ctl *pc)
+{
+        int rc = 0;
         ENTRY;
-
-        /*
-         * Do not allow start second thread for one pc.
+ 
+        /* 
+         * Do not allow start second thread for one pc. 
          */
         if (test_bit(LIOD_START, &pc->pc_flags)) {
                 CERROR("Starting second thread (%s) for same pc %p\n",
@@ -350,24 +271,14 @@
         init_completion(&pc->pc_finishing);
         spin_lock_init(&pc->pc_lock);
         snprintf (pc->pc_name, sizeof (pc->pc_name), name);
+
         pc->pc_set = ptlrpc_prep_set();
         if (pc->pc_set == NULL)
                 GOTO(out, rc = -ENOMEM);
-        /*
-         * So far only "client" ptlrpcd uses an environment. In the future,
-         * ptlrpcd thread (or a thread-set) has to be given an argument,
-         * describing its "scope".
-         */
-        rc = lu_context_init(&pc->pc_env.le_ctx, LCT_CL_THREAD|LCT_REMEMBER);
-        if (rc != 0) {
-                ptlrpc_set_destroy(pc->pc_set);
-                GOTO(out, rc);
-        }
 
 #ifdef __KERNEL__
         rc = cfs_kernel_thread(ptlrpcd, pc, 0);
         if (rc < 0)  {
-                lu_context_fini(&pc->pc_env.le_ctx);
                 ptlrpc_set_destroy(pc->pc_set);
                 GOTO(out, rc);
         }
@@ -404,56 +315,31 @@
         liblustre_deregister_wait_callback(pc->pc_wait_callback);
         liblustre_deregister_idle_callback(pc->pc_idle_callback);
 #endif
-        lu_context_fini(&pc->pc_env.le_ctx);
         ptlrpc_set_destroy(pc->pc_set);
 }
 
-void ptlrpcd_fini(void)
-{
-        int i;
-        int j;
-
+int ptlrpcd_addref(void)
+{
+        int rc = 0;
         ENTRY;
 
-        for (i = 0; i < PSCOPE_NR; ++i) {
-                for (j = 0; j < PT_NR; ++j) {
-                        struct ptlrpcd_ctl *pc;
-
-                        pc = &ptlrpcd_scopes[i].pscope_thread[j].pt_ctl;
-
-                        if (test_bit(LIOD_START, &pc->pc_flags))
-                                ptlrpcd_stop(pc, 0);
-                }
-        }
-        EXIT;
-}
-
-int ptlrpcd_addref(void)
-{
-        int rc = 0;
-        int i;
-        int j;
-        ENTRY;
-
         mutex_down(&ptlrpcd_sem);
-        if (++ptlrpcd_users == 1) {
-                for (i = 0; rc == 0 && i < PSCOPE_NR; ++i) {
-                        for (j = 0; rc == 0 && j < PT_NR; ++j) {
-                                struct ptlrpcd_thread *pt;
-                                struct ptlrpcd_ctl    *pc;
-
-                                pt = &ptlrpcd_scopes[i].pscope_thread[j];
-                                pc = &pt->pt_ctl;
-                                if (j == PT_RECOVERY)
-                                        set_bit(LIOD_RECOVERY, &pc->pc_flags);
-                                rc = ptlrpcd_start(pt->pt_name, pc);
-                        }
-                }
-                if (rc != 0) {
-                        --ptlrpcd_users;
-                        ptlrpcd_fini();
-                }
-        }
+        if (++ptlrpcd_users != 1)
+                GOTO(out, rc);
+
+        rc = ptlrpcd_start("ptlrpcd", &ptlrpcd_pc);
+        if (rc) {
+                --ptlrpcd_users;
+                GOTO(out, rc);
+        }
+
+        rc = ptlrpcd_start("ptlrpcd-recov", &ptlrpcd_recovery_pc);
+        if (rc) {
+                ptlrpcd_stop(&ptlrpcd_pc, 0);
+                --ptlrpcd_users;
+                GOTO(out, rc);
+        }
+out:
         mutex_up(&ptlrpcd_sem);
         RETURN(rc);
 }
@@ -461,7 +347,9 @@
 void ptlrpcd_decref(void)
 {
         mutex_down(&ptlrpcd_sem);
-        if (--ptlrpcd_users == 0)
-                ptlrpcd_fini();
+        if (--ptlrpcd_users == 0) {
+                ptlrpcd_stop(&ptlrpcd_pc, 0);
+                ptlrpcd_stop(&ptlrpcd_recovery_pc, 0);
+        }
         mutex_up(&ptlrpcd_sem);
 }