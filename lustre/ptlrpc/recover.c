/* -*- mode: c; c-basic-offset: 8; indent-tabs-mode: nil; -*-
 * vim:expandtab:shiftwidth=8:tabstop=8:
 *
 * GPL HEADER START
 *
 * DO NOT ALTER OR REMOVE COPYRIGHT NOTICES OR THIS FILE HEADER.
 *
 * This program is free software; you can redistribute it and/or modify
 * it under the terms of the GNU General Public License version 2 only,
 * as published by the Free Software Foundation.
 *
 * This program is distributed in the hope that it will be useful, but
 * WITHOUT ANY WARRANTY; without even the implied warranty of
 * MERCHANTABILITY or FITNESS FOR A PARTICULAR PURPOSE.  See the GNU
 * General Public License version 2 for more details (a copy is included
 * in the LICENSE file that accompanied this code).
 *
 * You should have received a copy of the GNU General Public License
 * version 2 along with this program; If not, see
 * http://www.sun.com/software/products/lustre/docs/GPLv2.pdf
 *
 * Please contact Sun Microsystems, Inc., 4150 Network Circle, Santa Clara,
 * CA 95054 USA or visit www.sun.com if you need additional information or
 * have any questions.
 *
 * GPL HEADER END
 */
/*
 * Copyright  2008 Sun Microsystems, Inc. All rights reserved
 * Use is subject to license terms.
 */
/*
 * This file is part of Lustre, http://www.lustre.org/
 * Lustre is a trademark of Sun Microsystems, Inc.
 *
 * lustre/ptlrpc/recover.c
 *
 * Author: Mike Shaver <shaver@clusterfs.com>
 */

#define DEBUG_SUBSYSTEM S_RPC
#ifdef __KERNEL__
# include <libcfs/libcfs.h>
#else
# include <liblustre.h>
#endif

#include <obd_support.h>
#include <lustre_ha.h>
#include <lustre_net.h>
#include <lustre_import.h>
#include <lustre_export.h>
#include <obd.h>
#include <obd_ost.h>
#include <obd_class.h>
#include <obd_lov.h> /* for IOC_LOV_SET_OSC_ACTIVE */
#include <libcfs/list.h>

#include "ptlrpc_internal.h"

static int ptlrpc_recover_import_no_retry(struct obd_import *, char *);

void ptlrpc_initiate_recovery(struct obd_import *imp)
{
        ENTRY;

        CDEBUG(D_HA, "%s: starting recovery\n", obd2cli_tgt(imp->imp_obd));
        ptlrpc_connect_import(imp, NULL);

        EXIT;
}

int ptlrpc_replay_next(struct obd_import *imp, int *inflight)
{
        int rc = 0;
        struct list_head *tmp, *pos;
        struct ptlrpc_request *req = NULL;
        __u64 last_transno;
        ENTRY;

        *inflight = 0;

        /* It might have committed some after we last spoke, so make sure we
         * get rid of them now.
         */
        spin_lock(&imp->imp_lock);
        imp->imp_last_transno_checked = 0;
        ptlrpc_free_committed(imp);
        last_transno = imp->imp_last_replay_transno;
        spin_unlock(&imp->imp_lock);

        CDEBUG(D_HA, "import %p from %s committed "LPU64" last "LPU64"\n",
               imp, obd2cli_tgt(imp->imp_obd),
               imp->imp_peer_committed_transno, last_transno);

        /* Do I need to hold a lock across this iteration?  We shouldn't be
         * racing with any additions to the list, because we're in recovery
         * and are therefore not processing additional requests to add.  Calls
         * to ptlrpc_free_committed might commit requests, but nothing "newer"
         * than the one we're replaying (it can't be committed until it's
         * replayed, and we're doing that here).  l_f_e_safe protects against
         * problems with the current request being committed, in the unlikely
         * event of that race.  So, in conclusion, I think that it's safe to
         * perform this list-walk without the imp_lock held.
         *
         * But, the {mdc,osc}_replay_open callbacks both iterate
         * request lists, and have comments saying they assume the
         * imp_lock is being held by ptlrpc_replay, but it's not. it's
         * just a little race...
         */
        list_for_each_safe(tmp, pos, &imp->imp_replay_list) {
                req = list_entry(tmp, struct ptlrpc_request, rq_replay_list);
<<<<<<< HEAD
=======

>>>>>>> 03b71240
                /* If need to resend the last sent transno (because a
                   reconnect has occurred), then stop on the matching
                   req and send it again. If, however, the last sent
                   transno has been committed then we continue replay
                   from the next request. */
                if (imp->imp_resend_replay &&
                    req->rq_transno == last_transno) {
                        lustre_msg_add_flags(req->rq_reqmsg, MSG_RESENT);
                        break;
                }

                if (req->rq_transno > last_transno) {
                        spin_lock(&imp->imp_lock);
                        imp->imp_last_replay_transno = req->rq_transno;
                        spin_unlock(&imp->imp_lock);
                        break;
                }

                req = NULL;
        }

        spin_lock(&imp->imp_lock);
        imp->imp_resend_replay = 0;
        spin_unlock(&imp->imp_lock);

        if (req != NULL) {
                rc = ptlrpc_replay_req(req);
                if (rc) {
                        CERROR("recovery replay error %d for req "
                               LPD64"\n", rc, req->rq_xid);
                        RETURN(rc);
                }
                *inflight = 1;
        }
        RETURN(rc);
}

int ptlrpc_resend(struct obd_import *imp)
{
        struct ptlrpc_request *req, *next;

        ENTRY;

        /* As long as we're in recovery, nothing should be added to the sending
         * list, so we don't need to hold the lock during this iteration and
         * resend process.
         */
        /* Well... what if lctl recover is called twice at the same time?
         */
        spin_lock(&imp->imp_lock);
        if (imp->imp_state != LUSTRE_IMP_RECOVER) {
                spin_unlock(&imp->imp_lock);
                RETURN(-1);
        }

        list_for_each_entry_safe(req, next, &imp->imp_sending_list, rq_list) {
                LASSERTF((long)req > CFS_PAGE_SIZE && req != LP_POISON,
                         "req %p bad\n", req);
                LASSERTF(req->rq_type != LI_POISON, "req %p freed\n", req);
                if (!req->rq_no_resend)
                        ptlrpc_resend_req(req);
        }
        spin_unlock(&imp->imp_lock);

        RETURN(0);
}

void ptlrpc_wake_delayed(struct obd_import *imp)
{
        struct list_head *tmp, *pos;
        struct ptlrpc_request *req;

        spin_lock(&imp->imp_lock);
        list_for_each_safe(tmp, pos, &imp->imp_delayed_list) {
                req = list_entry(tmp, struct ptlrpc_request, rq_list);

                DEBUG_REQ(D_HA, req, "waking (set %p):", req->rq_set);
                ptlrpc_client_wake_req(req);
        }
        spin_unlock(&imp->imp_lock);
}

void ptlrpc_request_handle_notconn(struct ptlrpc_request *failed_req)
{
        struct obd_import *imp = failed_req->rq_import;
        ENTRY;

        CDEBUG(D_HA, "import %s of %s@%s abruptly disconnected: reconnecting\n",
               imp->imp_obd->obd_name, obd2cli_tgt(imp->imp_obd),
               imp->imp_connection->c_remote_uuid.uuid);

        if (ptlrpc_set_import_discon(imp,
                              lustre_msg_get_conn_cnt(failed_req->rq_reqmsg))) {
                if (!imp->imp_replayable) {
                        CDEBUG(D_HA, "import %s@%s for %s not replayable, "
                               "auto-deactivating\n",
                               obd2cli_tgt(imp->imp_obd),
                               imp->imp_connection->c_remote_uuid.uuid,
                               imp->imp_obd->obd_name);
                        ptlrpc_deactivate_import(imp);
                }
                /* to control recovery via lctl {disable|enable}_recovery */
                if (imp->imp_deactive == 0)
                        ptlrpc_connect_import(imp, NULL);
        }

        /* Wait for recovery to complete and resend. If evicted, then
           this request will be errored out later.*/
        spin_lock(&failed_req->rq_lock);
        if (!failed_req->rq_no_resend)
                failed_req->rq_resend = 1;
        spin_unlock(&failed_req->rq_lock);

        EXIT;
}

/*
 * Administratively active/deactive a client. 
 * This should only be called by the ioctl interface, currently
 *  - the lctl deactivate and activate commands
 *  - echo 0/1 >> /proc/osc/XXX/active
 *  - client umount -f (ll_umount_begin)
 */
int ptlrpc_set_import_active(struct obd_import *imp, int active)
{
        struct obd_device *obd = imp->imp_obd;
        int rc = 0;

        ENTRY;
        LASSERT(obd);

        /* When deactivating, mark import invalid, and abort in-flight
         * requests. */
        if (!active) {
                LCONSOLE_WARN("setting import %s INACTIVE by administrator "
                              "request\n", obd2cli_tgt(imp->imp_obd));

                /* set before invalidate to avoid messages about imp_inval
                 * set without imp_deactive in ptlrpc_import_delay_req */
                spin_lock(&imp->imp_lock);
                imp->imp_deactive = 1;
                spin_unlock(&imp->imp_lock);

                ptlrpc_invalidate_import(imp);
        }

        /* When activating, mark import valid, and attempt recovery */
        if (active) {
<<<<<<< HEAD
                spin_lock(&imp->imp_lock);
                imp->imp_deactive = 0;
                spin_unlock(&imp->imp_lock);

=======
>>>>>>> 03b71240
                CDEBUG(D_HA, "setting import %s VALID\n",
                       obd2cli_tgt(imp->imp_obd));
                rc = ptlrpc_recover_import(imp, NULL);
        }

        RETURN(rc);
}

/* Attempt to reconnect an import */
int ptlrpc_recover_import(struct obd_import *imp, char *new_uuid)
{
        int rc;
        ENTRY;

        spin_lock(&imp->imp_lock);
        if (atomic_read(&imp->imp_inval_count)) {
                spin_unlock(&imp->imp_lock);
                RETURN(-EINVAL);
        }
        spin_unlock(&imp->imp_lock);

        /* force import to be disconnected. */
        ptlrpc_set_import_discon(imp, 0);

        spin_lock(&imp->imp_lock);
        imp->imp_deactive = 0;
        spin_unlock(&imp->imp_lock);

        rc = ptlrpc_recover_import_no_retry(imp, new_uuid);

        RETURN(rc);
}

int ptlrpc_import_in_recovery(struct obd_import *imp)
{
        int in_recovery = 1;
        spin_lock(&imp->imp_lock);
        if (imp->imp_state == LUSTRE_IMP_FULL ||
            imp->imp_state == LUSTRE_IMP_CLOSED ||
            imp->imp_state == LUSTRE_IMP_DISCON)
                in_recovery = 0;
        spin_unlock(&imp->imp_lock);
        return in_recovery;
}

static int ptlrpc_recover_import_no_retry(struct obd_import *imp,
                                          char *new_uuid)
{
        int rc;
        int in_recovery = 0;
        struct l_wait_info lwi;
        ENTRY;

        /* Check if reconnect is already in progress */
        spin_lock(&imp->imp_lock);
        if (imp->imp_state != LUSTRE_IMP_DISCON) {
                in_recovery = 1;
        }
        spin_unlock(&imp->imp_lock);

        if (in_recovery == 1)
                RETURN(-EALREADY);

        rc = ptlrpc_connect_import(imp, new_uuid);
        if (rc)
                RETURN(rc);

        CDEBUG(D_HA, "%s: recovery started, waiting\n",
               obd2cli_tgt(imp->imp_obd));

        lwi = LWI_TIMEOUT(cfs_timeout_cap(cfs_time_seconds(obd_timeout)), 
                          NULL, NULL);
        rc = l_wait_event(imp->imp_recovery_waitq,
                          !ptlrpc_import_in_recovery(imp), &lwi);
        CDEBUG(D_HA, "%s: recovery finished\n",
               obd2cli_tgt(imp->imp_obd));

        RETURN(rc);
}<|MERGE_RESOLUTION|>--- conflicted
+++ resolved
@@ -110,25 +110,20 @@
          */
         list_for_each_safe(tmp, pos, &imp->imp_replay_list) {
                 req = list_entry(tmp, struct ptlrpc_request, rq_replay_list);
-<<<<<<< HEAD
-=======
-
->>>>>>> 03b71240
+
                 /* If need to resend the last sent transno (because a
                    reconnect has occurred), then stop on the matching
                    req and send it again. If, however, the last sent
                    transno has been committed then we continue replay
                    from the next request. */
-                if (imp->imp_resend_replay &&
+                if (imp->imp_resend_replay && 
                     req->rq_transno == last_transno) {
                         lustre_msg_add_flags(req->rq_reqmsg, MSG_RESENT);
                         break;
                 }
 
                 if (req->rq_transno > last_transno) {
-                        spin_lock(&imp->imp_lock);
                         imp->imp_last_replay_transno = req->rq_transno;
-                        spin_unlock(&imp->imp_lock);
                         break;
                 }
 
@@ -262,13 +257,6 @@
 
         /* When activating, mark import valid, and attempt recovery */
         if (active) {
-<<<<<<< HEAD
-                spin_lock(&imp->imp_lock);
-                imp->imp_deactive = 0;
-                spin_unlock(&imp->imp_lock);
-
-=======
->>>>>>> 03b71240
                 CDEBUG(D_HA, "setting import %s VALID\n",
                        obd2cli_tgt(imp->imp_obd));
                 rc = ptlrpc_recover_import(imp, NULL);
