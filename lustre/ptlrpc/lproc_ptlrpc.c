--- conflicted
+++ resolved
@@ -135,13 +135,9 @@
         { MDS_REINT_LINK,       "mds_reint_link" },
         { MDS_REINT_UNLINK,     "mds_reint_unlink" },
         { MDS_REINT_RENAME,     "mds_reint_rename" },
-<<<<<<< HEAD
         { MDS_REINT_OPEN,       "mds_reint_open" },
-=======
-        { MDS_REINT_UNLINK,     "mds_reint_unlink" },
         { BRW_READ_BYTES,       "read_bytes" },
         { BRW_WRITE_BYTES,      "write_bytes" },
->>>>>>> 7bfe2fbd
 };
 
 const char *ll_opcode2str(__u32 opcode)
@@ -443,8 +439,8 @@
                  * parser. Currently I only print stuff here I know is OK
                  * to look at coz it was set up in request_in_callback()!!! */
                 seq_printf(s, LPD64":%s:%s:x"LPD64":%d:%s:%ld:%lds(%+lds) ",
-                           req->rq_history_seq, libcfs_nid2str(req->rq_self), 
-                           libcfs_id2str(req->rq_peer), req->rq_xid, 
+                           req->rq_history_seq, libcfs_nid2str(req->rq_self),
+                           libcfs_id2str(req->rq_peer), req->rq_xid,
                            req->rq_reqlen, ptlrpc_rqphase2str(req),
                            req->rq_arrival_time.tv_sec,
                            req->rq_sent - req->rq_arrival_time.tv_sec,
@@ -504,14 +500,14 @@
                 rc += snprintf(page + rc, count - rc,
                               "adaptive timeouts off, using obd_timeout %u\n",
                               obd_timeout);
-        rc += snprintf(page + rc, count - rc, 
+        rc += snprintf(page + rc, count - rc,
                        "%10s : cur %3u  worst %3u (at %ld, "DHMS_FMT" ago) ",
-                       "service", cur, worst, worstt, 
+                       "service", cur, worst, worstt,
                        DHMS_VARS(&ts));
         rc = lprocfs_at_hist_helper(page, count, rc,
                                     &svc->srv_at_estimate);
         return rc;
-}               
+}
 
 void ptlrpc_lprocfs_register_service(struct proc_dir_entry *entry,
                                      struct ptlrpc_service *svc)
@@ -608,9 +604,9 @@
 
 void ptlrpc_lprocfs_unregister_service(struct ptlrpc_service *svc)
 {
-        if (svc->srv_procroot != NULL) 
+        if (svc->srv_procroot != NULL)
                 lprocfs_remove(&svc->srv_procroot);
-        if (svc->srv_stats) 
+        if (svc->srv_stats)
                 lprocfs_free_stats(&svc->srv_stats);
 }
 
