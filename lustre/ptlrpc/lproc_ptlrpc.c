--- conflicted
+++ resolved
@@ -71,14 +71,9 @@
         { MDS_UNPIN,        "mds_unpin" },
         { MDS_SYNC,         "mds_sync" },
         { MDS_DONE_WRITING, "mds_done_writing" },
-<<<<<<< HEAD
         { MDS_SET_INFO,     "mds_set_info" },
         { MDS_QUOTACHECK,   "mds_quotacheck" },
         { MDS_QUOTACTL,     "mds_quotactl" },
-=======
-        { MDS_ACCESS_CHECK, "mds_access_check"},
-        { MDS_PARSE_ID,     "mds_parse_id" },
->>>>>>> 5702f13f
         { LDLM_ENQUEUE,     "ldlm_enqueue" },
         { LDLM_CONVERT,     "ldlm_convert" },
         { LDLM_CANCEL,      "ldlm_cancel" },
@@ -468,32 +463,12 @@
                             unsigned long count, void *data)
 {
         struct obd_device *obd = data;
-        struct obd_export *doomed_exp = NULL;
-        struct obd_uuid doomed;
-        struct list_head *p;
-        char tmpbuf[sizeof(doomed)];
+        char tmpbuf[sizeof(struct obd_uuid)];
 
         sscanf(buffer, "%40s", tmpbuf);
-        obd_str2uuid(&doomed, tmpbuf);
-
-        spin_lock(&obd->obd_dev_lock);
-        list_for_each(p, &obd->obd_exports) {
-                doomed_exp = list_entry(p, struct obd_export, exp_obd_chain);
-                if (obd_uuid_equals(&doomed, &doomed_exp->exp_client_uuid)) {
-                        class_export_get(doomed_exp);
-                        break;
-                }
-                doomed_exp = NULL;
-        }
-        spin_unlock(&obd->obd_dev_lock);
-
-        if (doomed_exp == NULL) {
-                CERROR("can't disconnect %s: no export found\n", doomed.uuid);
-        } else {
-                CERROR("evicting %s at adminstrative request\n", doomed.uuid);
-                class_fail_export(doomed_exp);
-                class_export_put(doomed_exp);
-        }
+
+        obd_export_evict_by_uuid(obd, tmpbuf);
+
         return count;
 }
 EXPORT_SYMBOL(lprocfs_wr_evict_client);
