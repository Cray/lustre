/* -*- mode: c; c-basic-offset: 8; indent-tabs-mode: nil; -*-
 * vim:expandtab:shiftwidth=8:tabstop=8:
 *
 * GPL HEADER START
 *
 * DO NOT ALTER OR REMOVE COPYRIGHT NOTICES OR THIS FILE HEADER.
 *
 * This program is free software; you can redistribute it and/or modify
 * it under the terms of the GNU General Public License version 2 only,
 * as published by the Free Software Foundation.
 *
 * This program is distributed in the hope that it will be useful, but
 * WITHOUT ANY WARRANTY; without even the implied warranty of
 * MERCHANTABILITY or FITNESS FOR A PARTICULAR PURPOSE.  See the GNU
 * General Public License version 2 for more details (a copy is included
 * in the LICENSE file that accompanied this code).
 *
 * You should have received a copy of the GNU General Public License
 * version 2 along with this program; If not, see
 * http://www.sun.com/software/products/lustre/docs/GPLv2.pdf
 *
 * Please contact Sun Microsystems, Inc., 4150 Network Circle, Santa Clara,
 * CA 95054 USA or visit www.sun.com if you need additional information or
 * have any questions.
 *
 * GPL HEADER END
 */
/*
 * Copyright  2008 Sun Microsystems, Inc. All rights reserved
 * Use is subject to license terms.
 */
/*
 * This file is part of Lustre, http://www.lustre.org/
 * Lustre is a trademark of Sun Microsystems, Inc.
 */

#define DEBUG_SUBSYSTEM S_RPC

#ifndef __KERNEL__
# include <liblustre.h>
#else
# include <libcfs/libcfs.h>
# ifdef __mips64__
#  include <linux/kernel.h>
# endif
#endif

#include <obd_class.h>
#include <lustre_net.h>
#include "ptlrpc_internal.h"

lnet_handle_eq_t   ptlrpc_eq_h;

/*  
 *  Client's outgoing request callback
 */
void request_out_callback(lnet_event_t *ev)
{
        struct ptlrpc_cb_id   *cbid = ev->md.user_ptr;
        struct ptlrpc_request *req = cbid->cbid_arg;
        ENTRY;

        LASSERT (ev->type == LNET_EVENT_SEND ||
                 ev->type == LNET_EVENT_UNLINK);
        LASSERT (ev->unlinked);

        DEBUG_REQ((ev->status == 0) ? D_NET : D_ERROR, req,
                  "type %d, status %d", ev->type, ev->status);

        if (ev->type == LNET_EVENT_UNLINK || ev->status != 0) {

                /* Failed send: make it seem like the reply timed out, just
                 * like failing sends in client.c does currently...  */

                spin_lock(&req->rq_lock);
                req->rq_net_err = 1;
                spin_unlock(&req->rq_lock);

                ptlrpc_client_wake_req(req);
        }

        ptlrpc_req_finished(req);

        EXIT;
}

/*
 * Client's incoming reply callback
 */
void reply_in_callback(lnet_event_t *ev)
{
        struct ptlrpc_cb_id   *cbid = ev->md.user_ptr;
        struct ptlrpc_request *req = cbid->cbid_arg;
        ENTRY;

        DEBUG_REQ((ev->status == 0) ? D_NET : D_ERROR, req,
                  "type %d, status %d", ev->type, ev->status);

        LASSERT(ev->type == LNET_EVENT_PUT || ev->type == LNET_EVENT_UNLINK);
        LASSERT(ev->md.start == req->rq_repbuf);
        LASSERT(ev->mlength <= req->rq_replen);
        /* We've set LNET_MD_MANAGE_REMOTE for all outgoing requests
           for adaptive timeouts' early reply. */
        LASSERT((ev->md.options & LNET_MD_MANAGE_REMOTE) != 0);

        spin_lock(&req->rq_lock);

        req->rq_receiving_reply = 0;
        req->rq_early = 0;

        if (ev->status)
                goto out_wake;
        if (ev->type == LNET_EVENT_UNLINK) {
                req->rq_must_unlink = 0;
                DEBUG_REQ(D_RPCTRACE, req, "unlink");
                goto out_wake;
        }

        if ((ev->offset == 0) &&
            (lustre_msghdr_get_flags(req->rq_reqmsg) & MSGHDR_AT_SUPPORT)) {
                /* Early reply */
                DEBUG_REQ(D_ADAPTTO, req,
                          "Early reply received: mlen=%u offset=%d replen=%d "
                          "replied=%d unlinked=%d", ev->mlength, ev->offset,
                          req->rq_replen, req->rq_replied, ev->unlinked);

                if (unlikely(ev->mlength != lustre_msg_early_size(req)))
                        CERROR("early reply sized %u, expect %u\n",
                               ev->mlength, lustre_msg_early_size(req));

                req->rq_early_count++; /* number received, client side */
                if (req->rq_replied) {
                        /* If we already got the real reply, then we need to
                         * check if lnet_finalize() unlinked the md.  In that
                         * case, there will be no further callback of type
                         * LNET_EVENT_UNLINK.
                         */
                        if (ev->unlinked)
                                req->rq_must_unlink = 0;
                        else
                                DEBUG_REQ(D_RPCTRACE, req, "unlinked in reply");
                        goto out_wake;
                }
                req->rq_early = 1;
                req->rq_nob_received = ev->mlength;
                /* repmsg points to early reply */
                req->rq_repmsg = req->rq_repbuf;
                /* And we're still receiving */
                req->rq_receiving_reply = 1;
        } else {
                /* Real reply */
                req->rq_replied = 1;
                req->rq_nob_received = ev->mlength;
                /* repmsg points to real reply */
                req->rq_repmsg = (struct lustre_msg *)((char *)req->rq_repbuf +
                                                       ev->offset);
                /* LNetMDUnlink can't be called under the LNET_LOCK,
                   so we must unlink in ptlrpc_unregister_reply */
                DEBUG_REQ(D_INFO, req, 
                          "reply in flags=%x mlen=%u offset=%d replen=%d",
                          lustre_msg_get_flags(req->rq_reqmsg),
                          ev->mlength, ev->offset, req->rq_replen);
        }

        req->rq_import->imp_last_reply_time = cfs_time_current_sec();

out_wake:
        /* NB don't unlock till after wakeup; req can disappear under us
         * since we don't have our own ref */
        ptlrpc_client_wake_req(req);
        spin_unlock(&req->rq_lock);
        EXIT;
}

/* 
 * Client's bulk has been written/read
 */
void client_bulk_callback (lnet_event_t *ev)
{
        struct ptlrpc_cb_id     *cbid = ev->md.user_ptr;
        struct ptlrpc_bulk_desc *desc = cbid->cbid_arg;
        ENTRY;

        if (OBD_FAIL_CHECK(OBD_FAIL_PTLRPC_CLIENT_BULK_CB))
                ev->status = -EIO;

        LASSERT ((desc->bd_type == BULK_PUT_SINK && 
                  ev->type == LNET_EVENT_PUT) ||
                 (desc->bd_type == BULK_GET_SOURCE &&
                  ev->type == LNET_EVENT_GET) ||
                 ev->type == LNET_EVENT_UNLINK);
        LASSERT (ev->unlinked);

        CDEBUG((ev->status == 0) ? D_NET : D_ERROR,
               "event type %d, status %d, desc %p\n", 
               ev->type, ev->status, desc);

        spin_lock(&desc->bd_lock);

        LASSERT(desc->bd_network_rw);
        desc->bd_network_rw = 0;

        if (ev->type != LNET_EVENT_UNLINK && ev->status == 0) {
                desc->bd_success = 1;
                desc->bd_nob_transferred = ev->mlength;
                desc->bd_sender = ev->sender;
        }

        /* NB don't unlock till after wakeup; desc can disappear under us
         * otherwise */
        ptlrpc_client_wake_req(desc->bd_req);

        spin_unlock(&desc->bd_lock);
        EXIT;
}

/* 
 * Server's incoming request callback
 */
void request_in_callback(lnet_event_t *ev)
{
        struct ptlrpc_cb_id               *cbid = ev->md.user_ptr;
        struct ptlrpc_request_buffer_desc *rqbd = cbid->cbid_arg;
        struct ptlrpc_service             *service = rqbd->rqbd_service;
        struct ptlrpc_request             *req;
        ENTRY;

        LASSERT (ev->type == LNET_EVENT_PUT ||
                 ev->type == LNET_EVENT_UNLINK);
        LASSERT ((char *)ev->md.start >= rqbd->rqbd_buffer);
        LASSERT ((char *)ev->md.start + ev->offset + ev->mlength <=
                 rqbd->rqbd_buffer + service->srv_buf_size);

        CDEBUG((ev->status == 0) ? D_NET : D_ERROR,
               "event type %d, status %d, service %s\n", 
               ev->type, ev->status, service->srv_name);

        if (ev->unlinked) {
                /* If this is the last request message to fit in the
                 * request buffer we can use the request object embedded in
                 * rqbd.  Note that if we failed to allocate a request,
                 * we'd have to re-post the rqbd, which we can't do in this
                 * context. */
                req = &rqbd->rqbd_req;
                memset(req, 0, sizeof (*req));
        } else {
                LASSERT (ev->type == LNET_EVENT_PUT);
                if (ev->status != 0) {
                        /* We moaned above already... */
                        return;
                }
                OBD_ALLOC_GFP(req, sizeof(*req), CFS_ALLOC_ATOMIC_TRY);
                if (req == NULL) {
                        CERROR("Can't allocate incoming request descriptor: "
                               "Dropping %s RPC from %s\n",
                               service->srv_name, 
                               libcfs_id2str(ev->initiator));
                        return;
                }
        }

        /* NB we ABSOLUTELY RELY on req being zeroed, so pointers are NULL,
         * flags are reset and scalars are zero.  We only set the message
         * size to non-zero if this was a successful receive. */
        req->rq_xid = ev->match_bits;
        req->rq_reqmsg = ev->md.start + ev->offset;
        if (ev->type == LNET_EVENT_PUT && ev->status == 0)
                req->rq_reqlen = ev->mlength;
        do_gettimeofday(&req->rq_arrival_time);
        req->rq_peer = ev->initiator;
        req->rq_self = ev->target.nid;
        req->rq_rqbd = rqbd;
        req->rq_phase = RQ_PHASE_NEW;
#ifdef CRAY_XT3
        req->rq_uid = ev->uid;
#endif
        spin_lock_init(&req->rq_lock);
        CFS_INIT_LIST_HEAD(&req->rq_timed_list);
        atomic_set(&req->rq_refcount, 1);
        if (ev->type == LNET_EVENT_PUT)
                DEBUG_REQ(D_RPCTRACE, req, "incoming req");

        spin_lock(&service->srv_lock);

        req->rq_history_seq = service->srv_request_seq++;
        list_add_tail(&req->rq_history_list, &service->srv_request_history);

        if (ev->unlinked) {
                service->srv_nrqbd_receiving--;
                CDEBUG(D_INFO, "Buffer complete: %d buffers still posted\n",
                       service->srv_nrqbd_receiving);

                /* Normally, don't complain about 0 buffers posted; LNET won't
                 * drop incoming reqs since we set the portal lazy */
                if (test_req_buffer_pressure &&
                    ev->type != LNET_EVENT_UNLINK &&
                    service->srv_nrqbd_receiving == 0)
                        CWARN("All %s request buffers busy\n",
                              service->srv_name);

                /* req takes over the network's ref on rqbd */
        } else {
                /* req takes a ref on rqbd */
                rqbd->rqbd_refcount++;
        }

        list_add_tail(&req->rq_list, &service->srv_req_in_queue);
        service->srv_n_queued_reqs++;

        /* NB everything can disappear under us once the request
         * has been queued and we unlock, so do the wake now... */
        cfs_waitq_signal(&service->srv_waitq);

        spin_unlock(&service->srv_lock);
        EXIT;
}

/*
 *  Server's outgoing reply callback
 */
void reply_out_callback(lnet_event_t *ev)
{
        struct ptlrpc_cb_id       *cbid = ev->md.user_ptr;
        struct ptlrpc_reply_state *rs = cbid->cbid_arg;
        struct ptlrpc_service     *svc = rs->rs_service;
        ENTRY;

        LASSERT (ev->type == LNET_EVENT_SEND ||
                 ev->type == LNET_EVENT_ACK ||
                 ev->type == LNET_EVENT_UNLINK);

        if (!rs->rs_difficult) {
                /* 'Easy' replies have no further processing so I drop the
                 * net's ref on 'rs' */
                LASSERT (ev->unlinked);
                ptlrpc_rs_decref(rs);
                atomic_dec (&svc->srv_outstanding_replies);
                EXIT;
                return;
        }

        LASSERT (rs->rs_on_net);

        if (ev->unlinked) {
                /* Last network callback.  The net's ref on 'rs' stays put
                 * until ptlrpc_server_handle_reply() is done with it */
                spin_lock(&svc->srv_lock);
                rs->rs_on_net = 0;
                if (!rs->rs_no_ack ||
                    rs->rs_transno <= rs->rs_export->exp_obd->obd_last_committed)
                        ptlrpc_schedule_difficult_reply (rs);
                spin_unlock(&svc->srv_lock);
        }

        EXIT;
}

/*
 * Server's bulk completion callback
 */
void server_bulk_callback (lnet_event_t *ev)
{
        struct ptlrpc_cb_id     *cbid = ev->md.user_ptr;
        struct ptlrpc_bulk_desc *desc = cbid->cbid_arg;
        ENTRY;

        LASSERT (ev->type == LNET_EVENT_SEND ||
                 ev->type == LNET_EVENT_UNLINK ||
                 (desc->bd_type == BULK_PUT_SOURCE &&
                  ev->type == LNET_EVENT_ACK) ||
                 (desc->bd_type == BULK_GET_SINK &&
                  ev->type == LNET_EVENT_REPLY));

        CDEBUG((ev->status == 0) ? D_NET : D_ERROR,
               "event type %d, status %d, desc %p\n", 
               ev->type, ev->status, desc);

        spin_lock(&desc->bd_lock);
        
        if ((ev->type == LNET_EVENT_ACK ||
             ev->type == LNET_EVENT_REPLY) &&
            ev->status == 0) {
                /* We heard back from the peer, so even if we get this
                 * before the SENT event (oh yes we can), we know we
                 * read/wrote the peer buffer and how much... */
                desc->bd_success = 1;
                desc->bd_nob_transferred = ev->mlength;
                desc->bd_sender = ev->sender;
        }

        if (ev->unlinked) {
                /* This is the last callback no matter what... */
                desc->bd_network_rw = 0;
                cfs_waitq_signal(&desc->bd_waitq);
        }

        spin_unlock(&desc->bd_lock);
        EXIT;
}

static void ptlrpc_master_callback(lnet_event_t *ev)
{
        struct ptlrpc_cb_id *cbid = ev->md.user_ptr;
        void (*callback)(lnet_event_t *ev) = cbid->cbid_fn;

        /* Honestly, it's best to find out early. */
        LASSERT (cbid->cbid_arg != LP_POISON);
        LASSERT (callback == request_out_callback ||
                 callback == reply_in_callback ||
                 callback == client_bulk_callback ||
                 callback == request_in_callback ||
                 callback == reply_out_callback ||
                 callback == server_bulk_callback);
        
        callback (ev);
}

int ptlrpc_uuid_to_peer (struct obd_uuid *uuid, 
                         lnet_process_id_t *peer, lnet_nid_t *self)
{
        int               best_dist = 0;
        __u32             best_order = 0;
        int               count = 0;
        int               rc = -ENOENT;
        int               portals_compatibility;
        int               dist;
        __u32             order;
        lnet_nid_t        dst_nid;
        lnet_nid_t        src_nid;

        portals_compatibility = LNetCtl(IOC_LIBCFS_PORTALS_COMPATIBILITY, NULL);

        peer->pid = LUSTRE_SRV_LNET_PID;

        /* Choose the matching UUID that's closest */
        while (lustre_uuid_to_peer(uuid->uuid, &dst_nid, count++) == 0) {
                dist = LNetDist(dst_nid, &src_nid, &order);
                if (dist < 0)
                        continue;

                if (dist == 0) {                /* local! use loopback LND */
                        peer->nid = *self = LNET_MKNID(LNET_MKNET(LOLND, 0), 0);
                        rc = 0;
                        break;
                }
                
                if (rc < 0 ||
                    dist < best_dist ||
                    (dist == best_dist && order < best_order)) {
                        best_dist = dist;
                        best_order = order;

                        if (portals_compatibility > 1) {
                                /* Strong portals compatibility: Zero the nid's
                                 * NET, so if I'm reading new config logs, or
                                 * getting configured by (new) lconf I can
                                 * still talk to old servers. */
                                dst_nid = LNET_MKNID(0, LNET_NIDADDR(dst_nid));
                                src_nid = LNET_MKNID(0, LNET_NIDADDR(src_nid));
                        }
                        peer->nid = dst_nid;
                        *self = src_nid;
                        rc = 0;
                }
        }

        CDEBUG(D_NET,"%s->%s\n", uuid->uuid, libcfs_id2str(*peer));
        if (rc != 0) 
                CERROR("No NID found for %s\n", uuid->uuid);
        return rc;
}

void ptlrpc_ni_fini(void)
{
        cfs_waitq_t         waitq;
        struct l_wait_info  lwi;
        int                 rc;
        int                 retries;
        
        /* Wait for the event queue to become idle since there may still be
         * messages in flight with pending events (i.e. the fire-and-forget
         * messages == client requests and "non-difficult" server
         * replies */

        for (retries = 0;; retries++) {
                rc = LNetEQFree(ptlrpc_eq_h);
                switch (rc) {
                default:
                        LBUG();

                case 0:
                        LNetNIFini();
                        return;
                        
                case -EBUSY:
                        if (retries != 0)
                                CWARN("Event queue still busy\n");
                        
                        /* Wait for a bit */
                        cfs_waitq_init(&waitq);
                        lwi = LWI_TIMEOUT(cfs_time_seconds(2), NULL, NULL);
                        l_wait_event(waitq, 0, &lwi);
                        break;
                }
        }
        /* notreached */
}

lnet_pid_t ptl_get_pid(void)
{
        lnet_pid_t        pid;

#ifndef  __KERNEL__
        pid = getpid();
#else
        pid = LUSTRE_SRV_LNET_PID;
#endif
        return pid;
}
        
int ptlrpc_ni_init(void)
{
        int              rc;
        lnet_pid_t       pid;

        pid = ptl_get_pid();
        CDEBUG(D_NET, "My pid is: %x\n", pid);

        /* We're not passing any limits yet... */
        rc = LNetNIInit(pid);
        if (rc < 0) {
                CDEBUG (D_NET, "Can't init network interface: %d\n", rc);
                return (-ENOENT);
        }

        /* CAVEAT EMPTOR: how we process portals events is _radically_
         * different depending on... */
#ifdef __KERNEL__
        /* kernel portals calls our master callback when events are added to
         * the event queue.  In fact lustre never pulls events off this queue,
         * so it's only sized for some debug history. */
        rc = LNetEQAlloc(1024, ptlrpc_master_callback, &ptlrpc_eq_h);
#else
        /* liblustre calls the master callback when it removes events from the
         * event queue.  The event queue has to be big enough not to drop
         * anything */
        rc = LNetEQAlloc(10240, LNET_EQ_HANDLER_NONE, &ptlrpc_eq_h);
#endif
        if (rc == 0)
                return 0;

        CERROR ("Failed to allocate event queue: %d\n", rc);
        LNetNIFini();

        return (-ENOMEM);
}

#ifndef __KERNEL__
CFS_LIST_HEAD(liblustre_wait_callbacks);
CFS_LIST_HEAD(liblustre_idle_callbacks);
void *liblustre_services_callback;

void *
liblustre_register_waitidle_callback (struct list_head *callback_list,
                                      const char *name,
                                      int (*fn)(void *arg), void *arg)
{
        struct liblustre_wait_callback *llwc;
        
        OBD_ALLOC(llwc, sizeof(*llwc));
        LASSERT (llwc != NULL);
        
        llwc->llwc_name = name;
        llwc->llwc_fn = fn;
        llwc->llwc_arg = arg;
        list_add_tail(&llwc->llwc_list, callback_list);
        
        return (llwc);
}

void
liblustre_deregister_waitidle_callback (void *opaque)
{
        struct liblustre_wait_callback *llwc = opaque;
        
        list_del(&llwc->llwc_list);
        OBD_FREE(llwc, sizeof(*llwc));
}

void *
liblustre_register_wait_callback (const char *name,
                                  int (*fn)(void *arg), void *arg)
{
        return liblustre_register_waitidle_callback(&liblustre_wait_callbacks,
                                                    name, fn, arg);
}

void
liblustre_deregister_wait_callback (void *opaque)
{
        liblustre_deregister_waitidle_callback(opaque);
}

void *
liblustre_register_idle_callback (const char *name,
                                  int (*fn)(void *arg), void *arg)
{
        return liblustre_register_waitidle_callback(&liblustre_idle_callbacks,
                                                    name, fn, arg);
}

void
liblustre_deregister_idle_callback (void *opaque)
{
        liblustre_deregister_waitidle_callback(opaque);
}

int
liblustre_check_events (int timeout)
{
        lnet_event_t ev;
        int         rc;
        int         i;
        ENTRY;

        rc = LNetEQPoll(&ptlrpc_eq_h, 1, timeout * 1000, &ev, &i);
        if (rc == 0)
                RETURN(0);
        
        LASSERT (rc == -EOVERFLOW || rc == 1);
        
        /* liblustre: no asynch callback so we can't affort to miss any
         * events... */
        if (rc == -EOVERFLOW) {
                CERROR ("Dropped an event!!!\n");
                abort();
        }
        
        ptlrpc_master_callback (&ev);
        RETURN(1);
}

int liblustre_waiting = 0;

int
liblustre_wait_event (int timeout)
{
        struct list_head               *tmp;
        struct liblustre_wait_callback *llwc;
        int                             found_something = 0;

        /* single threaded recursion check... */
        liblustre_waiting = 1;

        for (;;) {
                /* Deal with all pending events */
                while (liblustre_check_events(0))
                        found_something = 1;

                /* Give all registered callbacks a bite at the cherry */
                list_for_each(tmp, &liblustre_wait_callbacks) {
                        llwc = list_entry(tmp, struct liblustre_wait_callback, 
                                          llwc_list);
                
                        if (llwc->llwc_fn(llwc->llwc_arg))
                                found_something = 1;
                }

                if (found_something || timeout == 0)
                        break;

                /* Nothing so far, but I'm allowed to block... */
                found_something = liblustre_check_events(timeout);
                if (!found_something)           /* still nothing */
                        break;                  /* I timed out */
        }

        liblustre_waiting = 0;

        return found_something;
}

void
liblustre_wait_idle(void)
{
        static int recursed = 0;

        struct list_head               *tmp;
        struct liblustre_wait_callback *llwc;
        int                             idle = 0;

        LASSERT(!recursed);
        recursed = 1;

        do {
                liblustre_wait_event(0);

                idle = 1;

                list_for_each(tmp, &liblustre_idle_callbacks) {
                        llwc = list_entry(tmp, struct liblustre_wait_callback,
                                          llwc_list);

                        if (!llwc->llwc_fn(llwc->llwc_arg)) {
                                idle = 0;
                                break;
                        }
                }

        } while (!idle);

        recursed = 0;
}

#endif /* __KERNEL__ */

int ptlrpc_init_portals(void)
{
        int   rc = ptlrpc_ni_init();

        if (rc != 0) {
                CERROR("network initialisation failed\n");
                return -EIO;
        }
#ifndef __KERNEL__
        liblustre_services_callback = 
                liblustre_register_wait_callback("liblustre_check_services",
<<<<<<< HEAD
                                                 &liblustre_check_services, NULL);
=======
                                                 &liblustre_check_services,
                                                 NULL);
        init_completion_module(liblustre_wait_event);
>>>>>>> 7df8d1be
#endif
        rc = ptlrpcd_addref();
        if (rc == 0)
                return 0;

        CERROR("rpcd initialisation failed\n");
#ifndef __KERNEL__
        liblustre_deregister_wait_callback(liblustre_services_callback);
#endif
        ptlrpc_ni_fini();
        return rc;
}

void ptlrpc_exit_portals(void)
{
#ifndef __KERNEL__
        liblustre_deregister_wait_callback(liblustre_services_callback);
#endif
        ptlrpcd_decref();
        ptlrpc_ni_fini();
}<|MERGE_RESOLUTION|>--- conflicted
+++ resolved
@@ -39,12 +39,10 @@
 #ifndef __KERNEL__
 # include <liblustre.h>
 #else
-# include <libcfs/libcfs.h>
 # ifdef __mips64__
 #  include <linux/kernel.h>
 # endif
 #endif
-
 #include <obd_class.h>
 #include <lustre_net.h>
 #include "ptlrpc_internal.h"
@@ -346,9 +344,7 @@
                  * until ptlrpc_server_handle_reply() is done with it */
                 spin_lock(&svc->srv_lock);
                 rs->rs_on_net = 0;
-                if (!rs->rs_no_ack ||
-                    rs->rs_transno <= rs->rs_export->exp_obd->obd_last_committed)
-                        ptlrpc_schedule_difficult_reply (rs);
+                ptlrpc_schedule_difficult_reply (rs);
                 spin_unlock(&svc->srv_lock);
         }
 
@@ -684,14 +680,14 @@
 liblustre_wait_idle(void)
 {
         static int recursed = 0;
-
+        
         struct list_head               *tmp;
         struct liblustre_wait_callback *llwc;
         int                             idle = 0;
 
         LASSERT(!recursed);
         recursed = 1;
-
+        
         do {
                 liblustre_wait_event(0);
 
@@ -700,13 +696,13 @@
                 list_for_each(tmp, &liblustre_idle_callbacks) {
                         llwc = list_entry(tmp, struct liblustre_wait_callback,
                                           llwc_list);
-
+                        
                         if (!llwc->llwc_fn(llwc->llwc_arg)) {
                                 idle = 0;
                                 break;
                         }
                 }
-
+                        
         } while (!idle);
 
         recursed = 0;
@@ -725,18 +721,12 @@
 #ifndef __KERNEL__
         liblustre_services_callback = 
                 liblustre_register_wait_callback("liblustre_check_services",
-<<<<<<< HEAD
                                                  &liblustre_check_services, NULL);
-=======
-                                                 &liblustre_check_services,
-                                                 NULL);
-        init_completion_module(liblustre_wait_event);
->>>>>>> 7df8d1be
 #endif
         rc = ptlrpcd_addref();
         if (rc == 0)
                 return 0;
-
+        
         CERROR("rpcd initialisation failed\n");
 #ifndef __KERNEL__
         liblustre_deregister_wait_callback(liblustre_services_callback);
