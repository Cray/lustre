/* -*- mode: c; c-basic-offset: 8; indent-tabs-mode: nil; -*-
 * vim:expandtab:shiftwidth=8:tabstop=8:
 *
 *  Copyright (c) 2002, 2003 Cluster File Systems, Inc.
 *   Author: Mike Shaver <shaver@clusterfs.com>
 *
 *   This file is part of the Lustre file system, http://www.lustre.org
 *   Lustre is a trademark of Cluster File Systems, Inc.
 *
 *   You may have signed or agreed to another license before downloading
 *   this software.  If so, you are bound by the terms and conditions
 *   of that agreement, and the following does not apply to you.  See the
 *   LICENSE file included with this distribution for more information.
 *
 *   If you did not agree to a different license, then this copy of Lustre
 *   is open source software; you can redistribute it and/or modify it
 *   under the terms of version 2 of the GNU General Public License as
 *   published by the Free Software Foundation.
 *
 *   In either case, Lustre is distributed in the hope that it will be
 *   useful, but WITHOUT ANY WARRANTY; without even the implied warranty
 *   of MERCHANTABILITY or FITNESS FOR A PARTICULAR PURPOSE.  See the
 *   license text for more details.
 */

#define DEBUG_SUBSYSTEM S_RPC
#ifdef __KERNEL__
# include <linux/config.h>
# include <linux/module.h>
# include <linux/kmod.h>
#else
# include <liblustre.h>
#endif

#include <linux/obd_support.h>
#include <linux/lustre_ha.h>
#include <linux/lustre_net.h>
#include <linux/lustre_import.h>
#include <linux/lustre_export.h>
#include <linux/obd.h>
#include <linux/obd_class.h>

#include "ptlrpc_internal.h"

struct ptlrpc_connect_async_args {
         __u64 pcaa_peer_committed;
        int pcaa_initial_connect;
};

/* A CLOSED import should remain so. */
#define IMPORT_SET_STATE_NOLOCK(imp, state)                                    \
do {                                                                           \
        if (imp->imp_state != LUSTRE_IMP_CLOSED) {                             \
               CDEBUG(D_HA, "%p %s: changing import state from %s to %s\n",    \
                      imp, imp->imp_target_uuid.uuid,                          \
                      ptlrpc_import_state_name(imp->imp_state),                \
                      ptlrpc_import_state_name(state));                        \
               imp->imp_state = state;                                         \
        }                                                                      \
} while(0)

#define IMPORT_SET_STATE(imp, state)                    \
do {                                                    \
        unsigned long flags;                            \
                                                        \
        spin_lock_irqsave(&imp->imp_lock, flags);       \
        IMPORT_SET_STATE_NOLOCK(imp, state);            \
        spin_unlock_irqrestore(&imp->imp_lock, flags);  \
} while(0)


static int ptlrpc_connect_interpret(struct ptlrpc_request *request,
                                    void * data, int rc);
int ptlrpc_import_recovery_state_machine(struct obd_import *imp);

/* Only this function is allowed to change the import state when it is
 * CLOSED. I would rather refcount the import and free it after
 * disconnection like we do with exports. To do that, the client_obd
 * will need to save the peer info somewhere other than in the import,
 * though. */
int ptlrpc_init_import(struct obd_import *imp)
{
        unsigned long flags;

        spin_lock_irqsave(&imp->imp_lock, flags);

        imp->imp_generation++;
        imp->imp_state =  LUSTRE_IMP_NEW;

        spin_unlock_irqrestore(&imp->imp_lock, flags);

        return 0;
}

#define UUID_STR "_UUID"
static void deuuidify(char *uuid, const char *prefix, char **uuid_start, int *uuid_len)
{
        *uuid_start = !prefix || strncmp(uuid, prefix, strlen(prefix))
                ? uuid : uuid + strlen(prefix);

        *uuid_len = strlen(*uuid_start);

        if (*uuid_len < strlen(UUID_STR))
                return;
        
        if (!strncmp(*uuid_start + *uuid_len - strlen(UUID_STR),
                    UUID_STR, strlen(UUID_STR)))
                *uuid_len -= strlen(UUID_STR);
}

/* Returns true if import was FULL, false if import was already not
 * connected.
 */
int ptlrpc_set_import_discon(struct obd_import *imp)
{
        unsigned long flags;
        int rc = 0;

        spin_lock_irqsave(&imp->imp_lock, flags);

        if (imp->imp_state == LUSTRE_IMP_FULL) {
                char nidbuf[PTL_NALFMT_SIZE];
                char *target_start;
                int   target_len;

                deuuidify(imp->imp_target_uuid.uuid, NULL,
                          &target_start, &target_len);

                LCONSOLE_ERROR("Connection to service %.*s via nid %s was "
                               "lost; in progress operations using this "
                               "service will %s.\n",
                               target_len, target_start,
                               ptlrpc_peernid2str(&imp->imp_connection->c_peer,
                                                  nidbuf),
                               imp->imp_replayable 
                               ? "wait for recovery to complete"
                               : "fail");

                CWARN("%s: connection lost to %s@%s\n",
                      imp->imp_obd->obd_name,
                      imp->imp_target_uuid.uuid,
                      imp->imp_connection->c_remote_uuid.uuid);
                IMPORT_SET_STATE_NOLOCK(imp, LUSTRE_IMP_DISCON);
                spin_unlock_irqrestore(&imp->imp_lock, flags);
                obd_import_event(imp->imp_obd, imp, IMP_EVENT_DISCON);
                rc = 1;
        } else {
                spin_unlock_irqrestore(&imp->imp_lock, flags);
                CDEBUG(D_HA, "%p %s: import already not connected: %s\n",
                       imp,imp->imp_client->cli_name,
                       ptlrpc_import_state_name(imp->imp_state));
        }

        return rc;
}

/*
 * This acts as a barrier; all existing requests are rejected, and
 * no new requests will be accepted until the import is valid again.
 */
void ptlrpc_deactivate_import(struct obd_import *imp)
{
        unsigned long flags;
        ENTRY;

        spin_lock_irqsave(&imp->imp_lock, flags);
        CDEBUG(D_HA, "setting import %s INVALID\n", imp->imp_target_uuid.uuid);
        imp->imp_invalid = 1;
        imp->imp_generation++;
        spin_unlock_irqrestore(&imp->imp_lock, flags);

        ptlrpc_abort_inflight(imp);
        obd_import_event(imp->imp_obd, imp, IMP_EVENT_INACTIVE);
}

/*
 * This function will invalidate the import, if necessary, then block
 * for all the RPC completions, and finally notify the obd to
 * invalidate its state (ie cancel locks, clear pending requests,
 * etc).
 */
void ptlrpc_invalidate_import(struct obd_import *imp)
{
        struct l_wait_info lwi;
        int rc;

        if (!imp->imp_invalid)
                ptlrpc_deactivate_import(imp);

        LASSERT(imp->imp_invalid);

        /* wait for all requests to error out and call completion callbacks */
        lwi = LWI_TIMEOUT_INTR(MAX(obd_timeout * HZ, 1), NULL,
                               NULL, NULL);
        rc = l_wait_event(imp->imp_recovery_waitq,
                          (atomic_read(&imp->imp_inflight) == 0),
                          &lwi);

        if (rc)
                CERROR("%s: rc = %d waiting for callback (%d != 0)\n",
                       imp->imp_target_uuid.uuid, rc,
                       atomic_read(&imp->imp_inflight));

        obd_import_event(imp->imp_obd, imp, IMP_EVENT_INVALIDATE);
}

void ptlrpc_activate_import(struct obd_import *imp)
{
        struct obd_device *obd = imp->imp_obd;
        unsigned long flags;

        spin_lock_irqsave(&imp->imp_lock, flags);
        imp->imp_invalid = 0;
        spin_unlock_irqrestore(&imp->imp_lock, flags);

        obd_import_event(obd, imp, IMP_EVENT_ACTIVE);
}

void ptlrpc_fail_import(struct obd_import *imp, int generation)
{
        ENTRY;

        LASSERT (!imp->imp_dlm_fake);

        if (ptlrpc_set_import_discon(imp)) {
                unsigned long flags;

                if (!imp->imp_replayable) {
                        CDEBUG(D_HA, "import %s@%s for %s not replayable, "
                               "auto-deactivating\n",
                               imp->imp_target_uuid.uuid,
                               imp->imp_connection->c_remote_uuid.uuid,
                               imp->imp_obd->obd_name);
                        ptlrpc_deactivate_import(imp);
                }

                CDEBUG(D_HA, "%s: waking up pinger\n",
                       imp->imp_target_uuid.uuid);

                spin_lock_irqsave(&imp->imp_lock, flags);
                imp->imp_force_verify = 1;
                spin_unlock_irqrestore(&imp->imp_lock, flags);

                ptlrpc_pinger_wake_up();
        }
        EXIT;
}

static int import_select_connection(struct obd_import *imp)
{
        struct obd_import_conn *imp_conn;
        struct obd_export *dlmexp;
        ENTRY;

        spin_lock(&imp->imp_lock);

        if (list_empty(&imp->imp_conn_list)) {
                CERROR("%s: no connections available\n",
                        imp->imp_obd->obd_name);
                spin_unlock(&imp->imp_lock);
                RETURN(-EINVAL);
        }

        if (imp->imp_conn_current && 
            !(imp->imp_conn_current->oic_item.next == &imp->imp_conn_list)) {
                imp_conn = list_entry(imp->imp_conn_current->oic_item.next,
                                  struct obd_import_conn, oic_item);
        } else {
                imp_conn = list_entry(imp->imp_conn_list.next,
                                      struct obd_import_conn, oic_item);
        }

        /* switch connection, don't mind if it's same as the current one */
        if (imp->imp_connection)
                ptlrpc_put_connection(imp->imp_connection);
        imp->imp_connection = ptlrpc_connection_addref(imp_conn->oic_conn);

        dlmexp =  class_conn2export(&imp->imp_dlm_handle);
        LASSERT(dlmexp != NULL);
        if (dlmexp->exp_connection)
                ptlrpc_put_connection(dlmexp->exp_connection);
        dlmexp->exp_connection = ptlrpc_connection_addref(imp_conn->oic_conn);
        class_export_put(dlmexp);

        imp->imp_conn_current = imp_conn;
        CDEBUG(D_HA, "%s: import %p using connection %s\n",
               imp->imp_obd->obd_name, imp, imp_conn->oic_uuid.uuid);
        spin_unlock(&imp->imp_lock);

        RETURN(0);
}

int ptlrpc_connect_import(struct obd_import *imp, char * new_uuid)
{
        struct obd_device *obd = imp->imp_obd;
        int initial_connect = 0;
        int rc;
        __u64 committed_before_reconnect = 0;
        struct ptlrpc_request *request;
        int size[] = {sizeof(imp->imp_target_uuid),
                      sizeof(obd->obd_uuid),
                      sizeof(imp->imp_dlm_handle),
                      sizeof(imp->imp_connect_data)};
        char *tmp[] = {imp->imp_target_uuid.uuid,
                       obd->obd_uuid.uuid,
                       (char *)&imp->imp_dlm_handle,
                       (char *)&imp->imp_connect_data};
        struct ptlrpc_connect_async_args *aa;
        unsigned long flags;

        spin_lock_irqsave(&imp->imp_lock, flags);
        if (imp->imp_state == LUSTRE_IMP_CLOSED) {
                spin_unlock_irqrestore(&imp->imp_lock, flags);
                CERROR("can't connect to a closed import\n");
                RETURN(-EINVAL);
        } else if (imp->imp_state == LUSTRE_IMP_FULL) {
                spin_unlock_irqrestore(&imp->imp_lock, flags);
                CERROR("already connected\n");
                RETURN(0);
        } else if (imp->imp_state == LUSTRE_IMP_CONNECTING) {
                spin_unlock_irqrestore(&imp->imp_lock, flags);
                CERROR("already connecting\n");
                RETURN(-EALREADY);
        }

        IMPORT_SET_STATE_NOLOCK(imp, LUSTRE_IMP_CONNECTING);

        imp->imp_conn_cnt++;
        imp->imp_resend_replay = 0;

        if (imp->imp_remote_handle.cookie == 0) {
                initial_connect = 1;
        } else {
                committed_before_reconnect = imp->imp_peer_committed_transno;
        }

        spin_unlock_irqrestore(&imp->imp_lock, flags);

        if (new_uuid) {
                struct obd_uuid uuid;

                obd_str2uuid(&uuid, new_uuid);
                rc = import_set_conn_priority(imp, &uuid);
                if (rc)
                        GOTO(out, rc);
        }

        rc = import_select_connection(imp);
        if (rc)
                GOTO(out, rc);

        request = ptlrpc_prep_req(imp, imp->imp_connect_op, 4, size, tmp);
        if (!request)
                GOTO(out, rc = -ENOMEM);

#ifndef __KERNEL__
        lustre_msg_add_op_flags(request->rq_reqmsg, MSG_CONNECT_LIBCLIENT);
#endif

        request->rq_send_state = LUSTRE_IMP_CONNECTING;
        size[0] = sizeof(struct obd_connect_data);
        request->rq_replen = lustre_msg_size(1, size);
        request->rq_interpret_reply = ptlrpc_connect_interpret;

        LASSERT (sizeof (*aa) <= sizeof (request->rq_async_args));
        aa = (struct ptlrpc_connect_async_args *)&request->rq_async_args;
        memset(aa, 0, sizeof *aa);

        aa->pcaa_peer_committed = committed_before_reconnect;
        aa->pcaa_initial_connect = initial_connect;

        if (aa->pcaa_initial_connect)
                imp->imp_replayable = 1;

        DEBUG_REQ(D_RPCTRACE, request, "(re)connect request");
        ptlrpcd_add_req(request);
        rc = 0;
out:
        if (rc != 0) {
                IMPORT_SET_STATE(imp, LUSTRE_IMP_DISCON);
        }

        RETURN(rc);
}

static void ptlrpc_maybe_ping_import_soon(struct obd_import *imp)
{
        struct obd_import_conn *imp_conn;
        unsigned long flags;
        int wake_pinger = 0;

        ENTRY;

        spin_lock_irqsave(&imp->imp_lock, flags);
        if (list_empty(&imp->imp_conn_list))
                GOTO(unlock, 0);

        imp_conn = list_entry(imp->imp_conn_list.prev,
                              struct obd_import_conn,
                              oic_item);

        if (imp->imp_conn_current != imp_conn) {
                ptlrpc_ping_import_soon(imp);
                wake_pinger = 1;
        }

 unlock:
        spin_unlock_irqrestore(&imp->imp_lock, flags);

        if (wake_pinger)
                ptlrpc_pinger_wake_up();

        EXIT;
}

static int ptlrpc_connect_interpret(struct ptlrpc_request *request,
                                    void * data, int rc)
{
        struct ptlrpc_connect_async_args *aa = data;
        struct obd_import *imp = request->rq_import;
        struct lustre_handle old_hdl;
        unsigned long flags;
        int msg_flags;
        ENTRY;

        spin_lock_irqsave(&imp->imp_lock, flags);
        if (imp->imp_state == LUSTRE_IMP_CLOSED) {
                spin_unlock_irqrestore(&imp->imp_lock, flags);
                RETURN(0);
        }
        spin_unlock_irqrestore(&imp->imp_lock, flags);

        if (rc)
                GOTO(out, rc);

        LASSERT(imp->imp_conn_current);

        msg_flags = lustre_msg_get_op_flags(request->rq_repmsg);

        /* All imports are pingable */
        imp->imp_pingable = 1;
        
        if (aa->pcaa_initial_connect) {
                if (msg_flags & MSG_CONNECT_REPLAYABLE) {
                        CDEBUG(D_HA, "connected to replayable target: %s\n",
                               imp->imp_target_uuid.uuid);
                        imp->imp_replayable = 1;
                } else {
                        imp->imp_replayable = 0;
                }
                imp->imp_remote_handle = request->rq_repmsg->handle;

                IMPORT_SET_STATE(imp, LUSTRE_IMP_FULL);
                GOTO(finish, rc = 0);
        }

        /* Determine what recovery state to move the import to. */
        if (MSG_CONNECT_RECONNECT & msg_flags) {
                memset(&old_hdl, 0, sizeof(old_hdl));
                if (!memcmp(&old_hdl, &request->rq_repmsg->handle,
                            sizeof (old_hdl))) {
                        CERROR("%s@%s didn't like our handle "LPX64
                               ", failed\n", imp->imp_target_uuid.uuid,
                               imp->imp_connection->c_remote_uuid.uuid,
                               imp->imp_dlm_handle.cookie);
                        GOTO(out, rc = -ENOTCONN);
                }

                if (memcmp(&imp->imp_remote_handle, &request->rq_repmsg->handle,
                           sizeof(imp->imp_remote_handle))) {
                        CERROR("%s@%s changed handle from "LPX64" to "LPX64
                               "; copying, but this may foreshadow disaster\n",
                               imp->imp_target_uuid.uuid,
                               imp->imp_connection->c_remote_uuid.uuid,
                               imp->imp_remote_handle.cookie,
                               request->rq_repmsg->handle.cookie);
                        imp->imp_remote_handle = request->rq_repmsg->handle;
                } else {
                        CDEBUG(D_HA, "reconnected to %s@%s after partition\n",
                               imp->imp_target_uuid.uuid,
                               imp->imp_connection->c_remote_uuid.uuid);
                }

                if (imp->imp_invalid) {
                        IMPORT_SET_STATE(imp, LUSTRE_IMP_EVICTED);
                } else if (MSG_CONNECT_RECOVERING & msg_flags) {
                        CDEBUG(D_HA, "%s: reconnected to %s during replay\n",
                               imp->imp_obd->obd_name,
                               imp->imp_target_uuid.uuid);
                        imp->imp_resend_replay = 1;
                        IMPORT_SET_STATE(imp, LUSTRE_IMP_REPLAY);
                } else {
                        IMPORT_SET_STATE(imp, LUSTRE_IMP_RECOVER);
                }
        } else if ((MSG_CONNECT_RECOVERING & msg_flags) && !imp->imp_invalid) {
                LASSERT(imp->imp_replayable);
                imp->imp_remote_handle = request->rq_repmsg->handle;
                imp->imp_last_replay_transno = 0;
                IMPORT_SET_STATE(imp, LUSTRE_IMP_REPLAY);
        } else {
                imp->imp_remote_handle = request->rq_repmsg->handle;
                IMPORT_SET_STATE(imp, LUSTRE_IMP_EVICTED);
        }

        /* Sanity checks for a reconnected import. */
        if (!(imp->imp_replayable) != !(msg_flags & MSG_CONNECT_REPLAYABLE)) {
                CERROR("imp_replayable flag does not match server "
                       "after reconnect. We should LBUG right here.\n");
        }

        if (request->rq_repmsg->last_committed < aa->pcaa_peer_committed) {
                CERROR("%s went back in time (transno "LPD64
                       " was previously committed, server now claims "LPD64
                       ")! is shared storage not coherent?\n",
                       imp->imp_target_uuid.uuid,
                       aa->pcaa_peer_committed,
                       request->rq_repmsg->last_committed);
        }

finish:
        rc = ptlrpc_import_recovery_state_machine(imp);
        if (rc != 0) {
                if (rc == -ENOTCONN) {
                        CDEBUG(D_HA, "evicted/aborted by %s@%s during recovery;"
                               "invalidating and reconnecting\n",
                               imp->imp_target_uuid.uuid,
                               imp->imp_connection->c_remote_uuid.uuid);
                        ptlrpc_connect_import(imp, NULL);
                        RETURN(0);
                }
        } else {
                list_del(&imp->imp_conn_current->oic_item);
                list_add(&imp->imp_conn_current->oic_item,
                         &imp->imp_conn_list);
                imp->imp_conn_current = NULL;
        }

 out:
        if (rc != 0) {
                IMPORT_SET_STATE(imp, LUSTRE_IMP_DISCON);
                if (aa->pcaa_initial_connect && !imp->imp_initial_recov) {
                        ptlrpc_deactivate_import(imp);
                }

                ptlrpc_maybe_ping_import_soon(imp);
                
                CDEBUG(D_HA, "recovery of %s on %s failed (%d)\n",
                       imp->imp_target_uuid.uuid,
                       (char *)imp->imp_connection->c_remote_uuid.uuid, rc);
        }

        wake_up(&imp->imp_recovery_waitq);
        RETURN(rc);
}

static int completed_replay_interpret(struct ptlrpc_request *req,
                                    void * data, int rc)
{
        atomic_dec(&req->rq_import->imp_replay_inflight);
        if (req->rq_status == 0) {
                ptlrpc_import_recovery_state_machine(req->rq_import);
        } else {
                CDEBUG(D_HA, "%s: LAST_REPLAY message error: %d, "
                       "reconnecting\n", 
                       req->rq_import->imp_obd->obd_name, req->rq_status);
                ptlrpc_connect_import(req->rq_import, NULL);
        }

        RETURN(0);
}

static int signal_completed_replay(struct obd_import *imp)
{
        struct ptlrpc_request *req;
        ENTRY;

        LASSERT(atomic_read(&imp->imp_replay_inflight) == 0);
        atomic_inc(&imp->imp_replay_inflight);

        req = ptlrpc_prep_req(imp, OBD_PING, 0, NULL, NULL);
        if (!req) {
                atomic_dec(&imp->imp_replay_inflight);
                RETURN(-ENOMEM);
        }

        req->rq_replen = lustre_msg_size(0, NULL);
        req->rq_send_state = LUSTRE_IMP_REPLAY_WAIT;
        req->rq_reqmsg->flags |= MSG_LAST_REPLAY;
        req->rq_timeout *= 3;
        req->rq_interpret_reply = completed_replay_interpret;

        ptlrpcd_add_req(req);
        RETURN(0);
}

#ifdef __KERNEL__
static int ptlrpc_invalidate_import_thread(void *data)
{
        struct obd_import *imp = data;
        unsigned long flags;

        ENTRY;

        lock_kernel();
        ptlrpc_daemonize();

        SIGNAL_MASK_LOCK(current, flags);
        sigfillset(&current->blocked);
        RECALC_SIGPENDING;
        SIGNAL_MASK_UNLOCK(current, flags);
        THREAD_NAME(current->comm, sizeof(current->comm), "ll_imp_inval");
        unlock_kernel();

        CDEBUG(D_HA, "thread invalidate import %s to %s@%s\n",
               imp->imp_obd->obd_name, imp->imp_target_uuid.uuid,
               imp->imp_connection->c_remote_uuid.uuid);

        ptlrpc_invalidate_import(imp);

        IMPORT_SET_STATE(imp, LUSTRE_IMP_RECOVER);
        ptlrpc_import_recovery_state_machine(imp);

        RETURN(0);
}
#endif

int ptlrpc_import_recovery_state_machine(struct obd_import *imp)
{
        int rc = 0;
        int inflight;
        char *target_start;
        int target_len;

        if (imp->imp_state == LUSTRE_IMP_EVICTED) {
                deuuidify(imp->imp_target_uuid.uuid, NULL,
                          &target_start, &target_len);
                LCONSOLE_ERROR("This client was evicted by %.*s; in progress "
                               "operations using this service will fail.\n",
                               target_len, target_start);
                CDEBUG(D_HA, "evicted from %s@%s; invalidating\n",
                       imp->imp_target_uuid.uuid,
                       imp->imp_connection->c_remote_uuid.uuid);

#ifdef __KERNEL__
                rc = kernel_thread(ptlrpc_invalidate_import_thread, imp,
                                   CLONE_VM | CLONE_FILES);
                if (rc < 0)
                        CERROR("error starting invalidate thread: %d\n", rc);
                else
                        rc = 0;
                RETURN(rc);
#else
                ptlrpc_invalidate_import(imp);

                IMPORT_SET_STATE(imp, LUSTRE_IMP_RECOVER);
#endif
        }

        if (imp->imp_state == LUSTRE_IMP_REPLAY) {
                CDEBUG(D_HA, "replay requested by %s\n",
                       imp->imp_target_uuid.uuid);
                rc = ptlrpc_replay_next(imp, &inflight);
                if (inflight == 0 &&
                    atomic_read(&imp->imp_replay_inflight) == 0) {
                        IMPORT_SET_STATE(imp, LUSTRE_IMP_REPLAY_LOCKS);
                        rc = ldlm_replay_locks(imp);
                        if (rc)
                                GOTO(out, rc);
                }
                rc = 0;
        }

        if (imp->imp_state == LUSTRE_IMP_REPLAY_LOCKS) {
                if (atomic_read(&imp->imp_replay_inflight) == 0) {
                        IMPORT_SET_STATE(imp, LUSTRE_IMP_REPLAY_WAIT);
                        rc = signal_completed_replay(imp);
                        if (rc)
                                GOTO(out, rc);
                }

        }

        if (imp->imp_state == LUSTRE_IMP_REPLAY_WAIT) {
                if (atomic_read(&imp->imp_replay_inflight) == 0) {
                        IMPORT_SET_STATE(imp, LUSTRE_IMP_RECOVER);
                }
        }

        if (imp->imp_state == LUSTRE_IMP_RECOVER) {
                char nidbuf[PTL_NALFMT_SIZE];

                CDEBUG(D_HA, "reconnected to %s@%s\n",
                       imp->imp_target_uuid.uuid,
                       imp->imp_connection->c_remote_uuid.uuid);

                rc = ptlrpc_resend(imp);
                if (rc)
                        GOTO(out, rc);
                IMPORT_SET_STATE(imp, LUSTRE_IMP_FULL);
                ptlrpc_activate_import(imp);

                deuuidify(imp->imp_target_uuid.uuid, NULL,
                          &target_start, &target_len);
                ptlrpc_peernid2str(&imp->imp_connection->c_peer,
                                   nidbuf);

                LCONSOLE_INFO("Connection restored to service %.*s using nid "
                              "%s.\n",
                              target_len, target_start, nidbuf);

                CWARN("%s: connection restored to %s@%s\n",
                      imp->imp_obd->obd_name,
                      imp->imp_target_uuid.uuid,
                      imp->imp_connection->c_remote_uuid.uuid);
        }

        if (imp->imp_state == LUSTRE_IMP_FULL) {
                wake_up(&imp->imp_recovery_waitq);
                ptlrpc_wake_delayed(imp);
        }

 out:
        RETURN(rc);
}

static int back_to_sleep(void *unused)
{
        return 0;
}

int ptlrpc_disconnect_import(struct obd_import *imp)
{
        struct ptlrpc_request *request;
        int rq_opc;
        int rc = 0;
        unsigned long flags;
        ENTRY;

        switch (imp->imp_connect_op) {
        case OST_CONNECT: rq_opc = OST_DISCONNECT; break;
        case MDS_CONNECT: rq_opc = MDS_DISCONNECT; break;
<<<<<<< HEAD
        case MGMT_CONNECT:rq_opc = MGMT_DISCONNECT;break;
=======
        case MGMT_CONNECT: rq_opc = MGMT_DISCONNECT; break;
        case GKS_CONNECT:  rq_opc = GKS_DISCONNECT; break;
>>>>>>> 5702f13f
        default:
                CERROR("don't know how to disconnect from %s (connect_op %d)\n",
                       imp->imp_target_uuid.uuid, imp->imp_connect_op);
                RETURN(-EINVAL);
        }


        if (ptlrpc_import_in_recovery(imp)) {
                struct l_wait_info lwi;
                lwi = LWI_TIMEOUT_INTR(MAX(obd_timeout * HZ, 1), back_to_sleep,
                                       NULL, NULL);
                rc = l_wait_event(imp->imp_recovery_waitq,
                                  !ptlrpc_import_in_recovery(imp), &lwi);

        }

        spin_lock_irqsave(&imp->imp_lock, flags);
        if (imp->imp_state != LUSTRE_IMP_FULL) {
                GOTO(out, 0);
        }
        spin_unlock_irqrestore(&imp->imp_lock, flags);

        request = ptlrpc_prep_req(imp, rq_opc, 0, NULL, NULL);
        if (request) {
                /* For non-replayable connections, don't attempt
                   reconnect if this fails */
                if (!imp->imp_replayable) {
                        request->rq_no_resend = 1;
                        IMPORT_SET_STATE(imp, LUSTRE_IMP_CONNECTING);
                        request->rq_send_state =  LUSTRE_IMP_CONNECTING;
                }
                request->rq_replen = lustre_msg_size(0, NULL);
                rc = ptlrpc_queue_wait(request);
                ptlrpc_req_finished(request);
        }

        spin_lock_irqsave(&imp->imp_lock, flags);
out:
        IMPORT_SET_STATE_NOLOCK(imp, LUSTRE_IMP_CLOSED);
        memset(&imp->imp_remote_handle, 0, sizeof(imp->imp_remote_handle));
        spin_unlock_irqrestore(&imp->imp_lock, flags);

        RETURN(rc);
}
<|MERGE_RESOLUTION|>--- conflicted
+++ resolved
@@ -262,9 +262,9 @@
         }
 
         if (imp->imp_conn_current && 
-            !(imp->imp_conn_current->oic_item.next == &imp->imp_conn_list)) {
+            imp->imp_conn_current->oic_item.next != &imp->imp_conn_list) {
                 imp_conn = list_entry(imp->imp_conn_current->oic_item.next,
-                                  struct obd_import_conn, oic_item);
+                                      struct obd_import_conn, oic_item);
         } else {
                 imp_conn = list_entry(imp->imp_conn_list.next,
                                       struct obd_import_conn, oic_item);
@@ -529,10 +529,21 @@
                         RETURN(0);
                 }
         } else {
-                list_del(&imp->imp_conn_current->oic_item);
-                list_add(&imp->imp_conn_current->oic_item,
-                         &imp->imp_conn_list);
-                imp->imp_conn_current = NULL;
+                spin_lock_irqsave(&imp->imp_lock, flags);
+                if (imp->imp_conn_current != NULL) {
+                        list_del(&imp->imp_conn_current->oic_item);
+                        list_add(&imp->imp_conn_current->oic_item,
+                                 &imp->imp_conn_list);
+                        imp->imp_conn_current = NULL;
+                        spin_unlock_irqrestore(&imp->imp_lock, flags);
+                } else {
+                        static int bug7269_dump = 0;
+                        spin_unlock_irqrestore(&imp->imp_lock, flags);
+                        CERROR("this is bug 7269 - please attach log there\n");
+                        if (bug7269_dump == 0)
+                                portals_debug_dumplog();
+                        bug7269_dump = 1;
+                }
         }
 
  out:
@@ -543,7 +554,7 @@
                 }
 
                 ptlrpc_maybe_ping_import_soon(imp);
-                
+
                 CDEBUG(D_HA, "recovery of %s on %s failed (%d)\n",
                        imp->imp_target_uuid.uuid,
                        (char *)imp->imp_connection->c_remote_uuid.uuid, rc);
@@ -739,12 +750,7 @@
         switch (imp->imp_connect_op) {
         case OST_CONNECT: rq_opc = OST_DISCONNECT; break;
         case MDS_CONNECT: rq_opc = MDS_DISCONNECT; break;
-<<<<<<< HEAD
         case MGMT_CONNECT:rq_opc = MGMT_DISCONNECT;break;
-=======
-        case MGMT_CONNECT: rq_opc = MGMT_DISCONNECT; break;
-        case GKS_CONNECT:  rq_opc = GKS_DISCONNECT; break;
->>>>>>> 5702f13f
         default:
                 CERROR("don't know how to disconnect from %s (connect_op %d)\n",
                        imp->imp_target_uuid.uuid, imp->imp_connect_op);
@@ -762,20 +768,19 @@
         }
 
         spin_lock_irqsave(&imp->imp_lock, flags);
-        if (imp->imp_state != LUSTRE_IMP_FULL) {
+        if (imp->imp_state != LUSTRE_IMP_FULL)
                 GOTO(out, 0);
-        }
+
         spin_unlock_irqrestore(&imp->imp_lock, flags);
 
         request = ptlrpc_prep_req(imp, rq_opc, 0, NULL, NULL);
         if (request) {
-                /* For non-replayable connections, don't attempt
-                   reconnect if this fails */
-                if (!imp->imp_replayable) {
-                        request->rq_no_resend = 1;
-                        IMPORT_SET_STATE(imp, LUSTRE_IMP_CONNECTING);
-                        request->rq_send_state =  LUSTRE_IMP_CONNECTING;
-                }
+                /* We are disconnecting, do not retry a failed DISCONNECT rpc if
+                 * it fails.  We can get through the above with a down server
+                 * if the client doesn't know the server is gone yet. */
+                request->rq_no_resend = 1;
+                IMPORT_SET_STATE(imp, LUSTRE_IMP_CONNECTING);
+                request->rq_send_state =  LUSTRE_IMP_CONNECTING;
                 request->rq_replen = lustre_msg_size(0, NULL);
                 rc = ptlrpc_queue_wait(request);
                 ptlrpc_req_finished(request);
