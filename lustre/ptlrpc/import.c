/* -*- mode: c; c-basic-offset: 8; indent-tabs-mode: nil; -*-
 * vim:expandtab:shiftwidth=8:tabstop=8:
 *
 * GPL HEADER START
 *
 * DO NOT ALTER OR REMOVE COPYRIGHT NOTICES OR THIS FILE HEADER.
 *
 * This program is free software; you can redistribute it and/or modify
 * it under the terms of the GNU General Public License version 2 only,
 * as published by the Free Software Foundation.
 *
 * This program is distributed in the hope that it will be useful, but
 * WITHOUT ANY WARRANTY; without even the implied warranty of
 * MERCHANTABILITY or FITNESS FOR A PARTICULAR PURPOSE.  See the GNU
 * General Public License version 2 for more details (a copy is included
 * in the LICENSE file that accompanied this code).
 *
 * You should have received a copy of the GNU General Public License
 * version 2 along with this program; If not, see
 * http://www.sun.com/software/products/lustre/docs/GPLv2.pdf
 *
 * Please contact Sun Microsystems, Inc., 4150 Network Circle, Santa Clara,
 * CA 95054 USA or visit www.sun.com if you need additional information or
 * have any questions.
 *
 * GPL HEADER END
 */
/*
 * Copyright  2008 Sun Microsystems, Inc. All rights reserved
 * Use is subject to license terms.
 */
/*
 * This file is part of Lustre, http://www.lustre.org/
 * Lustre is a trademark of Sun Microsystems, Inc.
 *
 * lustre/ptlrpc/import.c
 *
 * Author: Mike Shaver <shaver@clusterfs.com>
 */

#define DEBUG_SUBSYSTEM S_RPC
#ifndef __KERNEL__
# include <liblustre.h>
#endif

#include <obd_support.h>
#include <lustre_ha.h>
#include <lustre_net.h>
#include <lustre_import.h>
#include <lustre_export.h>
#include <obd.h>
#include <obd_class.h>

#include "ptlrpc_internal.h"

struct ptlrpc_connect_async_args {
         __u64 pcaa_peer_committed;
        int pcaa_initial_connect;
};

/* A CLOSED import should remain so. */
#define IMPORT_SET_STATE_NOLOCK(imp, state)                                    \
do {                                                                           \
        if (imp->imp_state != LUSTRE_IMP_CLOSED) {                             \
               CDEBUG(D_HA, "%p %s: changing import state from %s to %s\n",    \
                      imp, obd2cli_tgt(imp->imp_obd),                          \
                      ptlrpc_import_state_name(imp->imp_state),                \
                      ptlrpc_import_state_name(state));                        \
               imp->imp_state = state;                                         \
        }                                                                      \
} while(0)

#define IMPORT_SET_STATE(imp, state)            \
do {                                            \
        spin_lock(&imp->imp_lock);              \
        IMPORT_SET_STATE_NOLOCK(imp, state);    \
        spin_unlock(&imp->imp_lock);            \
} while(0)


static int ptlrpc_connect_interpret(const struct lu_env *env,
                                    struct ptlrpc_request *request,
                                    void * data, int rc);
int ptlrpc_import_recovery_state_machine(struct obd_import *imp);

/* Only this function is allowed to change the import state when it is
 * CLOSED. I would rather refcount the import and free it after
 * disconnection like we do with exports. To do that, the client_obd
 * will need to save the peer info somewhere other than in the import,
 * though. */
int ptlrpc_init_import(struct obd_import *imp)
{
        spin_lock(&imp->imp_lock);

        imp->imp_generation++;
        imp->imp_state =  LUSTRE_IMP_NEW;

        spin_unlock(&imp->imp_lock);

        return 0;
}
EXPORT_SYMBOL(ptlrpc_init_import);

#define UUID_STR "_UUID"
static void deuuidify(char *uuid, const char *prefix, char **uuid_start,
                      int *uuid_len)
{
        *uuid_start = !prefix || strncmp(uuid, prefix, strlen(prefix))
                ? uuid : uuid + strlen(prefix);

        *uuid_len = strlen(*uuid_start);

        if (*uuid_len < strlen(UUID_STR))
                return;

        if (!strncmp(*uuid_start + *uuid_len - strlen(UUID_STR),
                    UUID_STR, strlen(UUID_STR)))
                *uuid_len -= strlen(UUID_STR);
}

/* Returns true if import was FULL, false if import was already not
 * connected.
 * @imp - import to be disconnected
 * @conn_cnt - connection count (epoch) of the request that timed out
 *             and caused the disconnection.  In some cases, multiple
 *             inflight requests can fail to a single target (e.g. OST
 *             bulk requests) and if one has already caused a reconnection
 *             (increasing the import->conn_cnt) the older failure should
 *             not also cause a reconnection.  If zero it forces a reconnect.
 */
int ptlrpc_set_import_discon(struct obd_import *imp, __u32 conn_cnt)
{
        int rc = 0;

        spin_lock(&imp->imp_lock);

        if (imp->imp_state == LUSTRE_IMP_FULL &&
            (conn_cnt == 0 || conn_cnt == imp->imp_conn_cnt)) {
                char *target_start;
                int   target_len;

                deuuidify(obd2cli_tgt(imp->imp_obd), NULL,
                          &target_start, &target_len);
                if (imp->imp_replayable) {
                        LCONSOLE_WARN("%s: Connection to service %.*s via nid "
                               "%s was lost; in progress operations using this "
                               "service will wait for recovery to complete.\n",
                               imp->imp_obd->obd_name, target_len, target_start,
                               libcfs_nid2str(imp->imp_connection->c_peer.nid));
                } else {
                        LCONSOLE_ERROR_MSG(0x166, "%s: Connection to service "
                               "%.*s via nid %s was lost; in progress "
                               "operations using this service will fail.\n",
                               imp->imp_obd->obd_name, target_len, target_start,
                               libcfs_nid2str(imp->imp_connection->c_peer.nid));
                }
                IMPORT_SET_STATE_NOLOCK(imp, LUSTRE_IMP_DISCON);
                spin_unlock(&imp->imp_lock);

                if (obd_dump_on_timeout)
                        libcfs_debug_dumplog();

                obd_import_event(imp->imp_obd, imp, IMP_EVENT_DISCON);
                rc = 1;
        } else {
                spin_unlock(&imp->imp_lock);
                CDEBUG(D_HA, "%s: import %p already %s (conn %u, was %u): %s\n",
                       imp->imp_client->cli_name, imp,
                       (imp->imp_state == LUSTRE_IMP_FULL &&
                        imp->imp_conn_cnt > conn_cnt) ?
                       "reconnected" : "not connected", imp->imp_conn_cnt,
                       conn_cnt, ptlrpc_import_state_name(imp->imp_state));
        }

        return rc;
}

/* Must be called with imp_lock held! */
static void ptlrpc_deactivate_and_unlock_import(struct obd_import *imp)
{
        ENTRY;
        LASSERT_SPIN_LOCKED(&imp->imp_lock);

        CDEBUG(D_HA, "setting import %s INVALID\n", obd2cli_tgt(imp->imp_obd));
        imp->imp_invalid = 1;
        imp->imp_generation++;
        spin_unlock(&imp->imp_lock);

        ptlrpc_abort_inflight(imp);
        obd_import_event(imp->imp_obd, imp, IMP_EVENT_INACTIVE);
}

/*
 * This acts as a barrier; all existing requests are rejected, and
 * no new requests will be accepted until the import is valid again.
 */
void ptlrpc_deactivate_import(struct obd_import *imp)
{
        spin_lock(&imp->imp_lock);
        ptlrpc_deactivate_and_unlock_import(imp);
}

/*
 * This function will invalidate the import, if necessary, then block
 * for all the RPC completions, and finally notify the obd to
 * invalidate its state (ie cancel locks, clear pending requests,
 * etc).
 */
void ptlrpc_invalidate_import(struct obd_import *imp)
{
        struct list_head *tmp, *n;
        struct ptlrpc_request *req;
        struct l_wait_info lwi;
        int rc;

        atomic_inc(&imp->imp_inval_count);

        /*
         * If this is an invalid MGC connection, then don't bother
         * waiting for imp_inflight to drop to 0.
         */
        if (imp->imp_invalid && imp->imp_recon_bk && !imp->imp_obd->obd_no_recov)
                goto out;

        if (!imp->imp_invalid || imp->imp_obd->obd_no_recov)
                ptlrpc_deactivate_import(imp);

        LASSERT(imp->imp_invalid);

        /* wait for all requests to error out and call completion callbacks.
           Cap it at obd_timeout -- these should all have been locally
           cancelled by ptlrpc_abort_inflight. */
        lwi = LWI_TIMEOUT_INTERVAL(
                cfs_timeout_cap(cfs_time_seconds(obd_timeout)),
                cfs_time_seconds(1), NULL, NULL);
        rc = l_wait_event(imp->imp_recovery_waitq,
                          (atomic_read(&imp->imp_inflight) == 0), &lwi);

        if (rc) {
                CERROR("%s: rc = %d waiting for callback (%d != 0)\n",
                       obd2cli_tgt(imp->imp_obd), rc,
                       atomic_read(&imp->imp_inflight));
                spin_lock(&imp->imp_lock);
                list_for_each_safe(tmp, n, &imp->imp_sending_list) {
                        req = list_entry(tmp, struct ptlrpc_request, rq_list);
                        DEBUG_REQ(D_ERROR, req, "still on sending list");
                }
                list_for_each_safe(tmp, n, &imp->imp_delayed_list) {
                        req = list_entry(tmp, struct ptlrpc_request, rq_list);
                        DEBUG_REQ(D_ERROR, req, "still on delayed list");
                }
                spin_unlock(&imp->imp_lock);
                LASSERT(atomic_read(&imp->imp_inflight) == 0);
        }

out:
        obd_import_event(imp->imp_obd, imp, IMP_EVENT_INVALIDATE);

        atomic_dec(&imp->imp_inval_count);
        cfs_waitq_signal(&imp->imp_recovery_waitq);
}

/* unset imp_invalid */
void ptlrpc_activate_import(struct obd_import *imp)
{
        struct obd_device *obd = imp->imp_obd;

        spin_lock(&imp->imp_lock);
        imp->imp_invalid = 0;
        spin_unlock(&imp->imp_lock);

        obd_import_event(obd, imp, IMP_EVENT_ACTIVE);
}

void ptlrpc_fail_import(struct obd_import *imp, __u32 conn_cnt)
{
        ENTRY;

        LASSERT(!imp->imp_dlm_fake);

        if (ptlrpc_set_import_discon(imp, conn_cnt)) {
                if (!imp->imp_replayable) {
                        CDEBUG(D_HA, "import %s@%s for %s not replayable, "
                               "auto-deactivating\n",
                               obd2cli_tgt(imp->imp_obd),
                               imp->imp_connection->c_remote_uuid.uuid,
                               imp->imp_obd->obd_name);
                        ptlrpc_deactivate_import(imp);
                }

                CDEBUG(D_HA, "%s: waking up pinger\n",
                       obd2cli_tgt(imp->imp_obd));

                spin_lock(&imp->imp_lock);
                imp->imp_force_verify = 1;
                spin_unlock(&imp->imp_lock);

                ptlrpc_pinger_wake_up();
        }
        EXIT;
}

int ptlrpc_reconnect_import(struct obd_import *imp)
{

        ptlrpc_set_import_discon(imp, 0);
        /* Force a new connect attempt */
        ptlrpc_invalidate_import(imp);
        /* Do a fresh connect next time by zeroing the handle */
        ptlrpc_disconnect_import(imp, 1);
        /* Wait for all invalidate calls to finish */
        if (atomic_read(&imp->imp_inval_count) > 0) {
                int rc;
                struct l_wait_info lwi = LWI_INTR(LWI_ON_SIGNAL_NOOP, NULL);
                rc = l_wait_event(imp->imp_recovery_waitq,
                                  (atomic_read(&imp->imp_inval_count) == 0),
                                  &lwi);
                if (rc)
                        CERROR("Interrupted, inval=%d\n",
                               atomic_read(&imp->imp_inval_count));
        }

        /*
         * Allow reconnect attempts. Note: Currently, the function is
         * only called by MGC. So assume this is a recoverable import,
         * and force import to be recoverable. fix this if you need to
         */

        imp->imp_obd->obd_no_recov = 0;
        /* Remove 'invalid' flag */
        ptlrpc_activate_import(imp);
        /* Attempt a new connect */
        ptlrpc_recover_import(imp, NULL);
        return 0;
}

EXPORT_SYMBOL(ptlrpc_reconnect_import);

static int import_select_connection(struct obd_import *imp)
{
        struct obd_import_conn *imp_conn = NULL, *conn;
        struct obd_export *dlmexp;
        int tried_all = 1;
        ENTRY;

        spin_lock(&imp->imp_lock);

        if (list_empty(&imp->imp_conn_list)) {
                CERROR("%s: no connections available\n",
                        imp->imp_obd->obd_name);
                spin_unlock(&imp->imp_lock);
                RETURN(-EINVAL);
        }

        list_for_each_entry(conn, &imp->imp_conn_list, oic_item) {
                CDEBUG(D_HA, "%s: connect to NID %s last attempt "LPU64"\n",
                       imp->imp_obd->obd_name,
                       libcfs_nid2str(conn->oic_conn->c_peer.nid),
                       conn->oic_last_attempt);

                /* Don't thrash connections */
                if (cfs_time_before_64(cfs_time_current_64(),
                                     conn->oic_last_attempt +
                                     cfs_time_seconds(CONNECTION_SWITCH_MIN))) {
                        continue;
                }

                /* If we have not tried this connection since the
                   the last successful attempt, go with this one */
                if ((conn->oic_last_attempt == 0) ||
                    cfs_time_beforeq_64(conn->oic_last_attempt,
                                       imp->imp_last_success_conn)) {
                        imp_conn = conn;
                        tried_all = 0;
                        break;
                }

                /* If all of the connections have already been tried
                   since the last successful connection; just choose the
                   least recently used */
                if (!imp_conn)
                        imp_conn = conn;
                else if (cfs_time_before_64(conn->oic_last_attempt,
                                            imp_conn->oic_last_attempt))
                        imp_conn = conn;
        }

        /* if not found, simply choose the current one */
        if (!imp_conn) {
                LASSERT(imp->imp_conn_current);
                imp_conn = imp->imp_conn_current;
                tried_all = 0;
        }
        LASSERT(imp_conn->oic_conn);

        /* If we've tried everything, and we're back to the beginning of the
           list, increase our timeout and try again. It will be reset when
           we do finally connect. (FIXME: really we should wait for all network
           state associated with the last connection attempt to drain before
           trying to reconnect on it.) */
        if (tried_all && (imp->imp_conn_list.next == &imp_conn->oic_item) &&
            !imp->imp_recon_bk /* not retrying */) {
                if (at_get(&imp->imp_at.iat_net_latency) <
                    CONNECTION_SWITCH_MAX) {
                        at_add(&imp->imp_at.iat_net_latency,
                               at_get(&imp->imp_at.iat_net_latency) +
                               CONNECTION_SWITCH_INC);
                }
                LASSERT(imp_conn->oic_last_attempt);
                CWARN("%s: tried all connections, increasing latency to %ds\n",
                      imp->imp_obd->obd_name,
                      at_get(&imp->imp_at.iat_net_latency));
        }

        imp_conn->oic_last_attempt = cfs_time_current_64();

        /* switch connection, don't mind if it's same as the current one */
        if (imp->imp_connection)
                ptlrpc_put_connection(imp->imp_connection);
        imp->imp_connection = ptlrpc_connection_addref(imp_conn->oic_conn);

        dlmexp =  class_conn2export(&imp->imp_dlm_handle);
        LASSERT(dlmexp != NULL);
        if (dlmexp->exp_connection)
                ptlrpc_put_connection(dlmexp->exp_connection);
        dlmexp->exp_connection = ptlrpc_connection_addref(imp_conn->oic_conn);
        class_export_put(dlmexp);

        if (imp->imp_conn_current != imp_conn) {
                if (imp->imp_conn_current)
                        LCONSOLE_INFO("Changing connection for %s to %s/%s\n",
                                      imp->imp_obd->obd_name,
                                      imp_conn->oic_uuid.uuid,
                                      libcfs_nid2str(imp_conn->oic_conn->c_peer.nid));
                imp->imp_conn_current = imp_conn;
        }

        CDEBUG(D_HA, "%s: import %p using connection %s/%s\n",
               imp->imp_obd->obd_name, imp, imp_conn->oic_uuid.uuid,
               libcfs_nid2str(imp_conn->oic_conn->c_peer.nid));

        spin_unlock(&imp->imp_lock);

        RETURN(0);
}

int ptlrpc_connect_import(struct obd_import *imp, char *new_uuid)
{
        struct obd_device *obd = imp->imp_obd;
        int initial_connect = 0;
        int rc;
        __u64 committed_before_reconnect = 0;
        struct ptlrpc_request *request;
        __u32 size[] = { sizeof(struct ptlrpc_body),
                       sizeof(imp->imp_obd->u.cli.cl_target_uuid),
                       sizeof(obd->obd_uuid),
                       sizeof(imp->imp_dlm_handle),
                       sizeof(imp->imp_connect_data) };
        char *tmp[] = { NULL,
                        obd2cli_tgt(imp->imp_obd),
                        obd->obd_uuid.uuid,
                        (char *)&imp->imp_dlm_handle,
                        (char *)&imp->imp_connect_data };
        struct ptlrpc_connect_async_args *aa;

        ENTRY;
        spin_lock(&imp->imp_lock);
        if (imp->imp_state == LUSTRE_IMP_CLOSED) {
                spin_unlock(&imp->imp_lock);
                CERROR("can't connect to a closed import\n");
                RETURN(-EINVAL);
        } else if (imp->imp_state == LUSTRE_IMP_FULL) {
                spin_unlock(&imp->imp_lock);
                CERROR("already connected\n");
                RETURN(0);
        } else if (imp->imp_state == LUSTRE_IMP_CONNECTING) {
                spin_unlock(&imp->imp_lock);
                CERROR("already connecting\n");
                RETURN(-EALREADY);
        }

        IMPORT_SET_STATE_NOLOCK(imp, LUSTRE_IMP_CONNECTING);

        imp->imp_conn_cnt++;
        imp->imp_resend_replay = 0;

        if (!lustre_handle_is_used(&imp->imp_remote_handle))
                initial_connect = 1;
        else
                committed_before_reconnect = imp->imp_peer_committed_transno;

        spin_unlock(&imp->imp_lock);

        if (new_uuid) {
                struct obd_uuid uuid;

                obd_str2uuid(&uuid, new_uuid);
                rc = import_set_conn_priority(imp, &uuid);
                if (rc)
                        GOTO(out, rc);
        }

        rc = import_select_connection(imp);
        if (rc)
                GOTO(out, rc);

        /* last in connection list */
        if (imp->imp_conn_current->oic_item.next == &imp->imp_conn_list) {
                if (imp->imp_initial_recov_bk && initial_connect) {
                        CDEBUG(D_HA, "Last connection attempt (%d) for %s\n",
                               imp->imp_conn_cnt, obd2cli_tgt(imp->imp_obd));
                        /* Don't retry if connect fails */
                        rc = 0;
                        obd_set_info_async(obd->obd_self_export,
                                           sizeof(KEY_INIT_RECOV),
                                           KEY_INIT_RECOV,
                                           sizeof(rc), &rc, NULL);
                }
                if (imp->imp_recon_bk) {
                        CDEBUG(D_HA, "Last reconnection attempt (%d) for %s\n",
                               imp->imp_conn_cnt, obd2cli_tgt(imp->imp_obd));
                        spin_lock(&imp->imp_lock);
                        imp->imp_last_recon = 1;
                        spin_unlock(&imp->imp_lock);
                }
        }

        /* Reset connect flags to the originally requested flags, in case
         * the server is updated on-the-fly we will get the new features. */
        imp->imp_connect_data.ocd_connect_flags = imp->imp_connect_flags_orig;
        imp->imp_msghdr_flags &= ~MSGHDR_AT_SUPPORT;

<<<<<<< HEAD
        rc = obd_reconnect(imp->imp_obd->obd_self_export, obd,
=======
        rc = obd_reconnect(NULL, imp->imp_obd->obd_self_export, obd,
>>>>>>> 69782ac3
                           &obd->obd_uuid, &imp->imp_connect_data, NULL);
        if (rc)
                GOTO(out, rc);

        request = ptlrpc_prep_req(imp, LUSTRE_OBD_VERSION, imp->imp_connect_op,
                                  5, size, tmp);
        if (!request)
                GOTO(out, rc = -ENOMEM);

#ifndef __KERNEL__
        lustre_msg_add_op_flags(request->rq_reqmsg, MSG_CONNECT_LIBCLIENT);
#endif
        if (imp->imp_msg_magic == LUSTRE_MSG_MAGIC_V1)
                lustre_msg_add_op_flags(request->rq_reqmsg,
                                        MSG_CONNECT_NEXT_VER);

        request->rq_send_state = LUSTRE_IMP_CONNECTING;
        /* Allow a slightly larger reply for future growth compatibility */
        size[REPLY_REC_OFF] = sizeof(struct obd_connect_data) +
                              16 * sizeof(__u64);
        ptlrpc_req_set_repsize(request, 2, size);
        request->rq_interpret_reply = ptlrpc_connect_interpret;

        CLASSERT(sizeof(*aa) <= sizeof(request->rq_async_args));
        aa = ptlrpc_req_async_args(request);
        memset(aa, 0, sizeof *aa);

        aa->pcaa_peer_committed = committed_before_reconnect;
        aa->pcaa_initial_connect = initial_connect;
        if (aa->pcaa_initial_connect) {
                spin_lock(&imp->imp_lock);
                imp->imp_replayable = 1;
                spin_unlock(&imp->imp_lock);
                if (AT_OFF)
                        /* AT will use INITIAL_CONNECT_TIMEOUT the first
                           time, adaptive after that. */
                        request->rq_timeout = INITIAL_CONNECT_TIMEOUT;
        }

        DEBUG_REQ(D_RPCTRACE, request, "%sconnect request %d",
                  aa->pcaa_initial_connect ? "initial " : "re",
                  imp->imp_conn_cnt);
        ptlrpcd_add_req(request);
        rc = 0;
out:
        if (rc != 0) {
                IMPORT_SET_STATE(imp, LUSTRE_IMP_DISCON);
        }

        RETURN(rc);
}
EXPORT_SYMBOL(ptlrpc_connect_import);

static void ptlrpc_maybe_ping_import_soon(struct obd_import *imp)
{
#ifdef __KERNEL__
        struct obd_import_conn *imp_conn;
#endif
        int wake_pinger = 0;

        ENTRY;

        spin_lock(&imp->imp_lock);
        if (list_empty(&imp->imp_conn_list))
                GOTO(unlock, 0);

#ifdef __KERNEL__
        imp_conn = list_entry(imp->imp_conn_list.prev,
                              struct obd_import_conn,
                              oic_item);

        /* XXX: When the failover node is the primary node, it is possible
         * to have two identical connections in imp_conn_list. We must
         * compare not conn's pointers but NIDs, otherwise we can defeat
         * connection throttling. (See bug 14774.) */
        if (imp->imp_conn_current->oic_conn->c_self !=
                                imp_conn->oic_conn->c_self) {
                ptlrpc_ping_import_soon(imp);
                wake_pinger = 1;
        }

#else
        /* liblustre has no pinger thead, so we wakup pinger anyway */
        wake_pinger = 1;
#endif
 unlock:
        spin_unlock(&imp->imp_lock);

        if (wake_pinger)
                ptlrpc_pinger_wake_up();

        EXIT;
}

static int ptlrpc_connect_interpret(const struct lu_env *env,
                                    struct ptlrpc_request *request,
                                    void * data, int rc)
{
        struct ptlrpc_connect_async_args *aa = data;
        struct obd_import *imp = request->rq_import;
        struct client_obd *cli = &imp->imp_obd->u.cli;
        struct lustre_handle old_hdl;
        int msg_flags;
        ENTRY;

        spin_lock(&imp->imp_lock);
        if (imp->imp_state == LUSTRE_IMP_CLOSED) {
                spin_unlock(&imp->imp_lock);
                RETURN(0);
        }
        spin_unlock(&imp->imp_lock);

        if (rc)
                GOTO(out, rc);

        LASSERT(imp->imp_conn_current);

        msg_flags = lustre_msg_get_op_flags(request->rq_repmsg);

        /* All imports are pingable */
        spin_lock(&imp->imp_lock);
        imp->imp_pingable = 1;

        if (aa->pcaa_initial_connect) {
                if (msg_flags & MSG_CONNECT_REPLAYABLE) {
                        imp->imp_replayable = 1;
                        spin_unlock(&imp->imp_lock);
                        CDEBUG(D_HA, "connected to replayable target: %s\n",
                               obd2cli_tgt(imp->imp_obd));
                } else {
                        imp->imp_replayable = 0;
                        spin_unlock(&imp->imp_lock);
                }

                if ((request->rq_reqmsg->lm_magic == LUSTRE_MSG_MAGIC_V1 &&
                     msg_flags & MSG_CONNECT_NEXT_VER) ||
                    request->rq_reqmsg->lm_magic == LUSTRE_MSG_MAGIC_V2) {
                        imp->imp_msg_magic = LUSTRE_MSG_MAGIC_V2;
                        CDEBUG(D_RPCTRACE, "connect to %s with lustre_msg_v2\n",
                               obd2cli_tgt(imp->imp_obd));
                } else {
                        CDEBUG(D_RPCTRACE, "connect to %s with lustre_msg_v1\n",
                               obd2cli_tgt(imp->imp_obd));
                }

                imp->imp_remote_handle =
                                *lustre_msg_get_handle(request->rq_repmsg);

                /* Initial connects are allowed for clients with non-random
                 * uuids when servers are in recovery.  Simply signal the
                 * servers replay is complete and wait in REPLAY_WAIT. */
                if (msg_flags & MSG_CONNECT_RECOVERING) {
                        CDEBUG(D_HA, "connect to %s during recovery\n",
                               obd2cli_tgt(imp->imp_obd));
                        IMPORT_SET_STATE(imp, LUSTRE_IMP_REPLAY_LOCKS);
                } else {
                        IMPORT_SET_STATE(imp, LUSTRE_IMP_FULL);
                }

                spin_lock(&imp->imp_lock);
                if (imp->imp_invalid) {
                        spin_unlock(&imp->imp_lock);
                        ptlrpc_activate_import(imp);
                } else {
                        spin_unlock(&imp->imp_lock);
                }
                GOTO(finish, rc = 0);
        } else {
                spin_unlock(&imp->imp_lock);
        }

        /* Determine what recovery state to move the import to. */
        if (MSG_CONNECT_RECONNECT & msg_flags) {
                memset(&old_hdl, 0, sizeof(old_hdl));
                if (!memcmp(&old_hdl, lustre_msg_get_handle(request->rq_repmsg),
                            sizeof (old_hdl))) {
                        CERROR("%s@%s didn't like our handle "LPX64
                               ", failed\n", obd2cli_tgt(imp->imp_obd),
                               imp->imp_connection->c_remote_uuid.uuid,
                               imp->imp_dlm_handle.cookie);
                        GOTO(out, rc = -ENOTCONN);
                }

                if (memcmp(&imp->imp_remote_handle,
                           lustre_msg_get_handle(request->rq_repmsg),
                           sizeof(imp->imp_remote_handle))) {
                        int level = msg_flags & MSG_CONNECT_RECOVERING ? D_HA :
                                                                         D_WARNING;

                        /* Bug 16611/14775: if server handle have changed,
                         * that means some sort of disconnection happened.
                         * If the server is not in recovery, that also means it
                         * already erased all of our state because of previous
                         * eviction. If it is in recovery - we are safe to
                         * participate since we can reestablish all of our state
                         * with server again */
                        CDEBUG(level,"%s@%s changed server handle from "
                                     LPX64" to "LPX64"%s \n" "but is still in recovery \n",
                                     obd2cli_tgt(imp->imp_obd),
                                     imp->imp_connection->c_remote_uuid.uuid,
                                     imp->imp_remote_handle.cookie,
                                     lustre_msg_get_handle(request->rq_repmsg)->
                                                                        cookie,
                                     (MSG_CONNECT_RECOVERING & msg_flags) ?
                                         "but is still in recovery" : "");

                        imp->imp_remote_handle =
                                     *lustre_msg_get_handle(request->rq_repmsg);

                        if (!(MSG_CONNECT_RECOVERING & msg_flags)) {
                                IMPORT_SET_STATE(imp, LUSTRE_IMP_EVICTED);
                                GOTO(finish, rc = 0);
                        }

                } else {
                        CDEBUG(D_HA, "reconnected to %s@%s after partition\n",
                               obd2cli_tgt(imp->imp_obd),
                               imp->imp_connection->c_remote_uuid.uuid);
                }

                if (imp->imp_invalid) {
                        CDEBUG(D_HA, "%s: reconnected but import is invalid; "
                               "marking evicted\n", imp->imp_obd->obd_name);
                        IMPORT_SET_STATE(imp, LUSTRE_IMP_EVICTED);
                } else if (MSG_CONNECT_RECOVERING & msg_flags) {
                        CDEBUG(D_HA, "%s: reconnected to %s during replay\n",
                               imp->imp_obd->obd_name,
                               obd2cli_tgt(imp->imp_obd));

                        spin_lock(&imp->imp_lock);
                        imp->imp_resend_replay = 1;
                        /* VBR: delayed connection */
                        if (MSG_CONNECT_DELAYED & msg_flags) {
                                imp->imp_delayed_recovery = 1;
                                imp->imp_no_lock_replay = 1;
                        }
                        spin_unlock(&imp->imp_lock);

                        IMPORT_SET_STATE(imp, LUSTRE_IMP_REPLAY);
                } else {
                        IMPORT_SET_STATE(imp, LUSTRE_IMP_RECOVER);
                }
        } else if ((MSG_CONNECT_RECOVERING & msg_flags) && !imp->imp_invalid) {
                LASSERT(imp->imp_replayable);
                imp->imp_remote_handle =
                                *lustre_msg_get_handle(request->rq_repmsg);
                imp->imp_last_replay_transno = 0;
                /* VBR: delayed connection */
                if (MSG_CONNECT_DELAYED & msg_flags) {
                        spin_lock(&imp->imp_lock);
                        imp->imp_delayed_recovery = 1;
                        imp->imp_no_lock_replay = 1;
                        spin_unlock(&imp->imp_lock);
                }
                IMPORT_SET_STATE(imp, LUSTRE_IMP_REPLAY);
        } else {
                DEBUG_REQ(D_HA, request, "evicting (not initial connect and "
                          "flags reconnect/recovering not set: %x)",msg_flags);
                imp->imp_remote_handle =
                                *lustre_msg_get_handle(request->rq_repmsg);
                IMPORT_SET_STATE(imp, LUSTRE_IMP_EVICTED);
        }

        /* Sanity checks for a reconnected import. */
        if (!(imp->imp_replayable) != !(msg_flags & MSG_CONNECT_REPLAYABLE)) {
                CERROR("imp_replayable flag does not match server "
                       "after reconnect. We should LBUG right here.\n");
        }

        if (lustre_msg_get_last_committed(request->rq_repmsg) <
            aa->pcaa_peer_committed) {
                CERROR("%s went back in time (transno "LPD64
                       " was previously committed, server now claims "LPD64
                       ")!  See https://bugzilla.lustre.org/show_bug.cgi?"
                       "id=9646\n",
                       obd2cli_tgt(imp->imp_obd), aa->pcaa_peer_committed,
                       lustre_msg_get_last_committed(request->rq_repmsg));
        }

finish:
        rc = ptlrpc_import_recovery_state_machine(imp);
        if (rc != 0) {
                if (rc == -ENOTCONN) {
                        CDEBUG(D_HA, "evicted/aborted by %s@%s during recovery;"
                               "invalidating and reconnecting\n",
                               obd2cli_tgt(imp->imp_obd),
                               imp->imp_connection->c_remote_uuid.uuid);
                        ptlrpc_connect_import(imp, NULL);
                        RETURN(0);
                }
        } else {
                struct obd_connect_data *ocd;
                struct obd_export *exp;

                ocd = lustre_swab_repbuf(request, REPLY_REC_OFF, sizeof(*ocd),
                                         lustre_swab_connect);
                spin_lock(&imp->imp_lock);
                list_del(&imp->imp_conn_current->oic_item);
                list_add(&imp->imp_conn_current->oic_item, &imp->imp_conn_list);
                imp->imp_last_success_conn =
                        imp->imp_conn_current->oic_last_attempt;

                if (ocd == NULL) {
                        spin_unlock(&imp->imp_lock);
                        CERROR("Wrong connect data from server\n");
                        rc = -EPROTO;
                        GOTO(out, rc);
                }

                imp->imp_connect_data = *ocd;

                exp = class_conn2export(&imp->imp_dlm_handle);
                spin_unlock(&imp->imp_lock);

                /* check that server granted subset of flags we asked for. */
                LASSERTF((ocd->ocd_connect_flags &
                          imp->imp_connect_flags_orig) ==
                         ocd->ocd_connect_flags, LPX64" != "LPX64,
                         imp->imp_connect_flags_orig, ocd->ocd_connect_flags);

                if (!exp) {
                        /* This could happen if export is cleaned during the
                           connect attempt */
                        CERROR("Missing export for %s\n",
                               imp->imp_obd->obd_name);
                        GOTO(out, rc = -ENODEV);
                }
                exp->exp_connect_flags = ocd->ocd_connect_flags;
                imp->imp_obd->obd_self_export->exp_connect_flags = ocd->ocd_connect_flags;
                class_export_put(exp);

                obd_import_event(imp->imp_obd, imp, IMP_EVENT_OCD);

                if (!ocd->ocd_ibits_known &&
                    ocd->ocd_connect_flags & OBD_CONNECT_IBITS)
                        CERROR("Inodebits aware server returned zero compatible"
                               " bits?\n");

                if ((ocd->ocd_connect_flags & OBD_CONNECT_VERSION) &&
                    (ocd->ocd_version > LUSTRE_VERSION_CODE +
                                        LUSTRE_VERSION_OFFSET_WARN ||
                     ocd->ocd_version < LUSTRE_VERSION_CODE -
                                        LUSTRE_VERSION_OFFSET_WARN)) {
                        /* Sigh, some compilers do not like #ifdef in the middle
                           of macro arguments */
#ifdef __KERNEL__
                        const char *older =
                                "older.  Consider upgrading this client";
#else
                        const char *older =
                                "older.  Consider recompiling this application";
#endif
                        const char *newer = "newer than client version";

                        LCONSOLE_WARN("Server %s version (%d.%d.%d.%d) "
                                      "is much %s (%s)\n",
                                      obd2cli_tgt(imp->imp_obd),
                                      OBD_OCD_VERSION_MAJOR(ocd->ocd_version),
                                      OBD_OCD_VERSION_MINOR(ocd->ocd_version),
                                      OBD_OCD_VERSION_PATCH(ocd->ocd_version),
                                      OBD_OCD_VERSION_FIX(ocd->ocd_version),
                                      ocd->ocd_version > LUSTRE_VERSION_CODE ?
                                      newer : older, LUSTRE_VERSION_STRING);
                }

                if (ocd->ocd_connect_flags & OBD_CONNECT_CKSUM) {
                        /* We sent to the server ocd_cksum_types with bits set
                         * for algorithms we understand. The server masked off
                         * the checksum types it doesn't support */
                        if ((ocd->ocd_cksum_types & OBD_CKSUM_ALL) == 0) {
                                LCONSOLE_WARN("The negotiation of the checksum "
                                              "alogrithm to use with server %s "
                                              "failed (%x/%x), disabling "
                                              "checksums\n",
                                              obd2cli_tgt(imp->imp_obd),
                                              ocd->ocd_cksum_types,
                                              OBD_CKSUM_ALL);
                                cli->cl_checksum = 0;
                                cli->cl_supp_cksum_types = OBD_CKSUM_CRC32;
                                cli->cl_cksum_type = OBD_CKSUM_CRC32;
                        } else {
                                cli->cl_supp_cksum_types = ocd->ocd_cksum_types;

                                if (ocd->ocd_cksum_types & OSC_DEFAULT_CKSUM)
                                        cli->cl_cksum_type = OSC_DEFAULT_CKSUM;
                                else if (ocd->ocd_cksum_types & OBD_CKSUM_ADLER)
                                        cli->cl_cksum_type = OBD_CKSUM_ADLER;
                                else
                                        cli->cl_cksum_type = OBD_CKSUM_CRC32;
                        }
                } else {
                        /* The server does not support OBD_CONNECT_CKSUM.
                         * Enforce CRC32 for backward compatibility*/
                        cli->cl_supp_cksum_types = OBD_CKSUM_CRC32;
                        cli->cl_cksum_type = OBD_CKSUM_CRC32;
                }

                if (ocd->ocd_connect_flags & OBD_CONNECT_BRW_SIZE) {
                        cli->cl_max_pages_per_rpc =
                                ocd->ocd_brw_size >> CFS_PAGE_SHIFT;
                }

                imp->imp_obd->obd_namespace->ns_connect_flags =
                        ocd->ocd_connect_flags;
                imp->imp_obd->obd_namespace->ns_orig_connect_flags =
                        ocd->ocd_connect_flags;

                if ((ocd->ocd_connect_flags & OBD_CONNECT_AT) &&
                    (imp->imp_msg_magic == LUSTRE_MSG_MAGIC_V2))
                        /* We need a per-message support flag, because
                           a. we don't know if the incoming connect reply
                              supports AT or not (in reply_in_callback)
                              until we unpack it.
                           b. failovered server means export and flags are gone
                              (in ptlrpc_send_reply).
                           Can only be set when we know AT is supported at
                           both ends */
                        imp->imp_msghdr_flags |= MSGHDR_AT_SUPPORT;
                else
                        imp->imp_msghdr_flags &= ~MSGHDR_AT_SUPPORT;

                LASSERT((cli->cl_max_pages_per_rpc <= PTLRPC_MAX_BRW_PAGES) &&
                        (cli->cl_max_pages_per_rpc > 0));
        }

 out:
        if (rc != 0) {
                IMPORT_SET_STATE(imp, LUSTRE_IMP_DISCON);
                spin_lock(&imp->imp_lock);
                if (aa->pcaa_initial_connect && !imp->imp_initial_recov &&
                    (request->rq_import_generation == imp->imp_generation))
                        ptlrpc_deactivate_and_unlock_import(imp);
                else
                        spin_unlock(&imp->imp_lock);

                if (imp->imp_recon_bk && imp->imp_last_recon) {
                        /* Give up trying to reconnect */
                        imp->imp_obd->obd_no_recov = 1;
                        ptlrpc_deactivate_import(imp);
                }

                if (rc == -EPROTO) {
                        struct obd_connect_data *ocd;
                        ocd = lustre_swab_repbuf(request, REPLY_REC_OFF,
                                                 sizeof *ocd,
                                                 lustre_swab_connect);
                        if (ocd &&
                            (ocd->ocd_connect_flags & OBD_CONNECT_VERSION) &&
                            (ocd->ocd_version != LUSTRE_VERSION_CODE)) {
                           /* Actually servers are only supposed to refuse
                              connection from liblustre clients, so we should
                              never see this from VFS context */
                                LCONSOLE_ERROR_MSG(0x16a, "Server %s version "
                                        "(%d.%d.%d.%d)"
                                        " refused connection from this client "
                                        "with an incompatible version (%s).  "
                                        "Client must be recompiled\n",
                                        obd2cli_tgt(imp->imp_obd),
                                        OBD_OCD_VERSION_MAJOR(ocd->ocd_version),
                                        OBD_OCD_VERSION_MINOR(ocd->ocd_version),
                                        OBD_OCD_VERSION_PATCH(ocd->ocd_version),
                                        OBD_OCD_VERSION_FIX(ocd->ocd_version),
                                        LUSTRE_VERSION_STRING);
                                ptlrpc_deactivate_import(imp);
                                IMPORT_SET_STATE(imp, LUSTRE_IMP_CLOSED);
                        }
                        RETURN(-EPROTO);
                }

                ptlrpc_maybe_ping_import_soon(imp);

                CDEBUG(D_HA, "recovery of %s on %s failed (%d)\n",
                       obd2cli_tgt(imp->imp_obd),
                       (char *)imp->imp_connection->c_remote_uuid.uuid, rc);
        }

        spin_lock(&imp->imp_lock);
        imp->imp_last_recon = 0;
        spin_unlock(&imp->imp_lock);

        cfs_waitq_signal(&imp->imp_recovery_waitq);
        RETURN(rc);
}

<<<<<<< HEAD
static int completed_replay_interpret(struct ptlrpc_request *req,
                                      void * data, int rc)
=======
static int completed_replay_interpret(const struct lu_env *env,
                                      struct ptlrpc_request *req,
                                    void * data, int rc)
>>>>>>> 69782ac3
{
        ENTRY;
        atomic_dec(&req->rq_import->imp_replay_inflight);
        if (req->rq_status == 0 &&
            !req->rq_import->imp_vbr_failed) {
                ptlrpc_import_recovery_state_machine(req->rq_import);
        } else {
                if (req->rq_import->imp_vbr_failed)
                        CDEBUG(D_WARNING,
                               "%s: version recovery fails, reconnecting\n",
                               req->rq_import->imp_obd->obd_name);
                else
                        CDEBUG(D_HA, "%s: LAST_REPLAY message error: %d, "
                                     "reconnecting\n",
                               req->rq_import->imp_obd->obd_name,
                               req->rq_status);
                ptlrpc_connect_import(req->rq_import, NULL);
        }
        RETURN(0);
}

static int signal_completed_replay(struct obd_import *imp)
{
        struct ptlrpc_request *req;
        ENTRY;

        LASSERT(atomic_read(&imp->imp_replay_inflight) == 0);
        atomic_inc(&imp->imp_replay_inflight);

        req = ptlrpc_prep_req(imp, LUSTRE_OBD_VERSION, OBD_PING, 1, NULL, NULL);
        if (!req) {
                atomic_dec(&imp->imp_replay_inflight);
                RETURN(-ENOMEM);
        }

        ptlrpc_req_set_repsize(req, 1, NULL);
        req->rq_send_state = LUSTRE_IMP_REPLAY_WAIT;
        lustre_msg_add_flags(req->rq_reqmsg, MSG_LAST_REPLAY);
        if (imp->imp_delayed_recovery)
                lustre_msg_add_flags(req->rq_reqmsg, MSG_DELAY_REPLAY);
        req->rq_timeout *= 3;
        req->rq_interpret_reply = completed_replay_interpret;

        ptlrpcd_add_req(req);
        RETURN(0);
}

#ifdef __KERNEL__
static int ptlrpc_invalidate_import_thread(void *data)
{
        struct obd_import *imp = data;

        ENTRY;

        ptlrpc_daemonize("ll_imp_inval");

        CDEBUG(D_HA, "thread invalidate import %s to %s@%s\n",
               imp->imp_obd->obd_name, obd2cli_tgt(imp->imp_obd),
               imp->imp_connection->c_remote_uuid.uuid);

        ptlrpc_invalidate_import(imp);

        if (obd_dump_on_eviction) {
                CERROR("dump the log upon eviction\n");
                libcfs_debug_dumplog();
        }

        IMPORT_SET_STATE(imp, LUSTRE_IMP_RECOVER);
        ptlrpc_import_recovery_state_machine(imp);

        RETURN(0);
}
#endif

int ptlrpc_import_recovery_state_machine(struct obd_import *imp)
{
        int rc = 0;
        int inflight;
        char *target_start;
        int target_len;

        ENTRY;
        if (imp->imp_state == LUSTRE_IMP_EVICTED) {
                deuuidify(obd2cli_tgt(imp->imp_obd), NULL,
                          &target_start, &target_len);
                /* Don't care about MGC eviction */
                if (strcmp(imp->imp_obd->obd_type->typ_name,
                           LUSTRE_MGC_NAME) != 0) {
                        LCONSOLE_ERROR_MSG(0x167, "This client was evicted by "
                                           "%.*s; in progress operations using "
                                           "this service will fail.\n",
                                           target_len, target_start);
                }
                CDEBUG(D_HA, "evicted from %s@%s; invalidating\n",
                       obd2cli_tgt(imp->imp_obd),
                       imp->imp_connection->c_remote_uuid.uuid);

#ifdef __KERNEL__
                rc = cfs_kernel_thread(ptlrpc_invalidate_import_thread, imp,
                                   CLONE_VM | CLONE_FILES);
                if (rc < 0)
                        CERROR("error starting invalidate thread: %d\n", rc);
                else
                        rc = 0;
                RETURN(rc);
#else
                ptlrpc_invalidate_import(imp);

                IMPORT_SET_STATE(imp, LUSTRE_IMP_RECOVER);
#endif
        }

        if (imp->imp_state == LUSTRE_IMP_REPLAY) {
                CDEBUG(D_HA, "replay requested by %s\n",
                       obd2cli_tgt(imp->imp_obd));
                rc = ptlrpc_replay_next(imp, &inflight);
                if (inflight == 0 &&
                    atomic_read(&imp->imp_replay_inflight) == 0) {
                        IMPORT_SET_STATE(imp, LUSTRE_IMP_REPLAY_LOCKS);
                        rc = ldlm_replay_locks(imp);
                        if (rc)
                                GOTO(out, rc);
                }
                rc = 0;
        }

        if (imp->imp_state == LUSTRE_IMP_REPLAY_LOCKS) {
                if (atomic_read(&imp->imp_replay_inflight) == 0) {
                        IMPORT_SET_STATE(imp, LUSTRE_IMP_REPLAY_WAIT);
                        rc = signal_completed_replay(imp);
                        if (rc)
                                GOTO(out, rc);
                }

        }

        if (imp->imp_state == LUSTRE_IMP_REPLAY_WAIT) {
                if (atomic_read(&imp->imp_replay_inflight) == 0) {
                        IMPORT_SET_STATE(imp, LUSTRE_IMP_RECOVER);
                }
        }

        if (imp->imp_state == LUSTRE_IMP_RECOVER) {
                CDEBUG(D_HA, "reconnected to %s@%s\n",
                       obd2cli_tgt(imp->imp_obd),
                       imp->imp_connection->c_remote_uuid.uuid);

                rc = ptlrpc_resend(imp);
                if (rc)
                        GOTO(out, rc);
                IMPORT_SET_STATE(imp, LUSTRE_IMP_FULL);
                ptlrpc_activate_import(imp);

                deuuidify(obd2cli_tgt(imp->imp_obd), NULL,
                          &target_start, &target_len);
                LCONSOLE_INFO("%s: Connection restored to service %.*s "
                              "using nid %s.\n", imp->imp_obd->obd_name,
                              target_len, target_start,
                              libcfs_nid2str(imp->imp_connection->c_peer.nid));
        }

        if (imp->imp_state == LUSTRE_IMP_FULL) {
                cfs_waitq_signal(&imp->imp_recovery_waitq);
                ptlrpc_wake_delayed(imp);
        }

 out:
        RETURN(rc);
}

static int back_to_sleep(void *unused)
{
        return 0;
}

int ptlrpc_disconnect_import(struct obd_import *imp, int noclose)
{
        struct ptlrpc_request *req;
        int rq_opc, rc = 0;
        int nowait = imp->imp_obd->obd_force;
        ENTRY;

        if (nowait)
                GOTO(set_state, rc);

        switch (imp->imp_connect_op) {
        case OST_CONNECT: rq_opc = OST_DISCONNECT; break;
        case MDS_CONNECT: rq_opc = MDS_DISCONNECT; break;
        case MGS_CONNECT: rq_opc = MGS_DISCONNECT; break;
        default:
                CERROR("don't know how to disconnect from %s (connect_op %d)\n",
                       obd2cli_tgt(imp->imp_obd), imp->imp_connect_op);
                RETURN(-EINVAL);
        }

        if (ptlrpc_import_in_recovery(imp)) {
                struct l_wait_info lwi;
                cfs_duration_t timeout;

                if (AT_OFF) {
                        timeout = cfs_time_seconds(obd_timeout);
                } else {
                        int idx = import_at_get_index(imp,
                                imp->imp_client->cli_request_portal);
                        timeout = cfs_time_seconds(
                                at_get(&imp->imp_at.iat_service_estimate[idx]));
                }
                lwi = LWI_TIMEOUT_INTR(cfs_timeout_cap(timeout),
                                       back_to_sleep, LWI_ON_SIGNAL_NOOP, NULL);
                rc = l_wait_event(imp->imp_recovery_waitq,
                                  !ptlrpc_import_in_recovery(imp), &lwi);
        }

        spin_lock(&imp->imp_lock);
        if (imp->imp_state != LUSTRE_IMP_FULL)
                GOTO(out, 0);

        spin_unlock(&imp->imp_lock);

        req = ptlrpc_prep_req(imp, LUSTRE_OBD_VERSION, rq_opc, 1, NULL, NULL);
        if (req) {
                /* We are disconnecting, do not retry a failed DISCONNECT rpc if
                 * it fails.  We can get through the above with a down server
                 * if the client doesn't know the server is gone yet. */
                req->rq_no_resend = 1;

#ifndef CRAY_XT3
                /* We want client umounts to happen quickly, no matter the
                   server state... */
                req->rq_timeout = min_t(int, req->rq_timeout,
                                        INITIAL_CONNECT_TIMEOUT);
#else
                /* ... but we always want liblustre clients to nicely
                   disconnect, so only use the adaptive value. */
                if (AT_OFF)
                        req->rq_timeout = obd_timeout / 3;
#endif

                IMPORT_SET_STATE(imp, LUSTRE_IMP_CONNECTING);
                req->rq_send_state =  LUSTRE_IMP_CONNECTING;
                ptlrpc_req_set_repsize(req, 1, NULL);
                rc = ptlrpc_queue_wait(req);
                ptlrpc_req_finished(req);
        }

set_state:
        spin_lock(&imp->imp_lock);
out:
        if (noclose)
                IMPORT_SET_STATE_NOLOCK(imp, LUSTRE_IMP_DISCON);
        else
                IMPORT_SET_STATE_NOLOCK(imp, LUSTRE_IMP_CLOSED);
        memset(&imp->imp_remote_handle, 0, sizeof(imp->imp_remote_handle));
        /* Try all connections in the future - bz 12758 */
        imp->imp_last_recon = 0;
        spin_unlock(&imp->imp_lock);

        RETURN(rc);
}

/* Sets maximal number of RPCs possible originating from other side of this
   import (server) to us and number of async RPC replies that we are not waiting
   for arriving */
void ptlrpc_import_setasync(struct obd_import *imp, int count)
{
        LNetSetAsync(imp->imp_connection->c_peer, count);
}


/* Adaptive Timeout utils */
extern unsigned int at_min, at_max, at_history;

/* Bin into timeslices using AT_BINS bins.
   This gives us a max of the last binlimit*AT_BINS secs without the storage,
   but still smoothing out a return to normalcy from a slow response.
   (E.g. remember the maximum latency in each minute of the last 4 minutes.) */
int at_add(struct adaptive_timeout *at, unsigned int val)
{
        unsigned int old = at->at_current;
        time_t now = cfs_time_current_sec();
        time_t binlimit = max_t(time_t, at_history / AT_BINS, 1);

        LASSERT(at);
#if 0
        CDEBUG(D_INFO, "add %u to %p time=%lu v=%u (%u %u %u %u)\n",
               val, at, now - at->at_binstart, at->at_current,
               at->at_hist[0], at->at_hist[1], at->at_hist[2], at->at_hist[3]);
#endif
        if (val == 0)
                /* 0's don't count, because we never want our timeout to
                   drop to 0, and because 0 could mean an error */
                return 0;

        spin_lock(&at->at_lock);

        if (unlikely(at->at_binstart == 0)) {
                /* Special case to remove default from history */
                at->at_current = val;
                at->at_worst_ever = val;
                at->at_worst_time = now;
                at->at_hist[0] = val;
                at->at_binstart = now;
        } else if (now - at->at_binstart < binlimit ) {
                /* in bin 0 */
                at->at_hist[0] = max(val, at->at_hist[0]);
                at->at_current = max(val, at->at_current);
        } else {
                int i, shift;
                unsigned int maxv = val;
                /* move bins over */
                shift = (now - at->at_binstart) / binlimit;
                LASSERT(shift > 0);
                for(i = AT_BINS - 1; i >= 0; i--) {
                        if (i >= shift) {
                                at->at_hist[i] = at->at_hist[i - shift];
                                maxv = max(maxv, at->at_hist[i]);
                        } else {
                                at->at_hist[i] = 0;
                        }
                }
                at->at_hist[0] = val;
                at->at_current = maxv;
                at->at_binstart += shift * binlimit;
        }

        if (at->at_current > at->at_worst_ever) {
                at->at_worst_ever = at->at_current;
                at->at_worst_time = now;
        }

        if (at->at_flags & AT_FLG_NOHIST)
                /* Only keep last reported val; keeping the rest of the history
                   for proc only */
                at->at_current = val;

        if (at_max > 0)
                at->at_current =  min(at->at_current, at_max);
        at->at_current =  max(at->at_current, at_min);

#if 0
        if (at->at_current != old)
                CDEBUG(D_ADAPTTO, "AT %p change: old=%u new=%u delta=%d "
                       "(val=%u) hist %u %u %u %u\n", at,
                       old, at->at_current, at->at_current - old, val,
                       at->at_hist[0], at->at_hist[1], at->at_hist[2],
                       at->at_hist[3]);
#endif

        /* if we changed, report the old value */
        old = (at->at_current != old) ? old : 0;

        spin_unlock(&at->at_lock);
        return old;
}

/* Find the imp_at index for a given portal; assign if space available */
int import_at_get_index(struct obd_import *imp, int portal)
{
        struct imp_at *at = &imp->imp_at;
        int i;

        for (i = 0; i < IMP_AT_MAX_PORTALS; i++) {
                if (at->iat_portal[i] == portal)
                        return i;
                if (at->iat_portal[i] == 0)
                        /* unused */
                        break;
        }

        /* Not found in list, add it under a lock */
        spin_lock(&imp->imp_lock);

        /* Check unused under lock */
        for (; i < IMP_AT_MAX_PORTALS; i++) {
                if (at->iat_portal[i] == portal)
                        goto out;
                if (at->iat_portal[i] == 0)
                        /* unused */
                        break;
        }

        /* Not enough portals? */
        LASSERT(i < IMP_AT_MAX_PORTALS);

        at->iat_portal[i] = portal;
out:
        spin_unlock(&imp->imp_lock);
        return i;
}<|MERGE_RESOLUTION|>--- conflicted
+++ resolved
@@ -78,8 +78,7 @@
 } while(0)
 
 
-static int ptlrpc_connect_interpret(const struct lu_env *env,
-                                    struct ptlrpc_request *request,
+static int ptlrpc_connect_interpret(struct ptlrpc_request *request,
                                     void * data, int rc);
 int ptlrpc_import_recovery_state_machine(struct obd_import *imp);
 
@@ -416,13 +415,13 @@
 
         /* switch connection, don't mind if it's same as the current one */
         if (imp->imp_connection)
-                ptlrpc_put_connection(imp->imp_connection);
+                ptlrpc_connection_put(imp->imp_connection);
         imp->imp_connection = ptlrpc_connection_addref(imp_conn->oic_conn);
 
         dlmexp =  class_conn2export(&imp->imp_dlm_handle);
         LASSERT(dlmexp != NULL);
         if (dlmexp->exp_connection)
-                ptlrpc_put_connection(dlmexp->exp_connection);
+                ptlrpc_connection_put(dlmexp->exp_connection);
         dlmexp->exp_connection = ptlrpc_connection_addref(imp_conn->oic_conn);
         class_export_put(dlmexp);
 
@@ -530,11 +529,7 @@
         imp->imp_connect_data.ocd_connect_flags = imp->imp_connect_flags_orig;
         imp->imp_msghdr_flags &= ~MSGHDR_AT_SUPPORT;
 
-<<<<<<< HEAD
         rc = obd_reconnect(imp->imp_obd->obd_self_export, obd,
-=======
-        rc = obd_reconnect(NULL, imp->imp_obd->obd_self_export, obd,
->>>>>>> 69782ac3
                            &obd->obd_uuid, &imp->imp_connect_data, NULL);
         if (rc)
                 GOTO(out, rc);
@@ -629,8 +624,7 @@
         EXIT;
 }
 
-static int ptlrpc_connect_interpret(const struct lu_env *env,
-                                    struct ptlrpc_request *request,
+static int ptlrpc_connect_interpret(struct ptlrpc_request *request,
                                     void * data, int rc)
 {
         struct ptlrpc_connect_async_args *aa = data;
@@ -1019,14 +1013,8 @@
         RETURN(rc);
 }
 
-<<<<<<< HEAD
 static int completed_replay_interpret(struct ptlrpc_request *req,
                                       void * data, int rc)
-=======
-static int completed_replay_interpret(const struct lu_env *env,
-                                      struct ptlrpc_request *req,
-                                    void * data, int rc)
->>>>>>> 69782ac3
 {
         ENTRY;
         atomic_dec(&req->rq_import->imp_replay_inflight);
@@ -1034,15 +1022,19 @@
             !req->rq_import->imp_vbr_failed) {
                 ptlrpc_import_recovery_state_machine(req->rq_import);
         } else {
-                if (req->rq_import->imp_vbr_failed)
+                if (req->rq_import->imp_vbr_failed) {
                         CDEBUG(D_WARNING,
                                "%s: version recovery fails, reconnecting\n",
                                req->rq_import->imp_obd->obd_name);
-                else
+                        spin_lock(&req->rq_import->imp_lock);
+                        req->rq_import->imp_vbr_failed = 0;
+                        spin_unlock(&req->rq_import->imp_lock);
+                } else {
                         CDEBUG(D_HA, "%s: LAST_REPLAY message error: %d, "
                                      "reconnecting\n",
                                req->rq_import->imp_obd->obd_name,
                                req->rq_status);
+                }
                 ptlrpc_connect_import(req->rq_import, NULL);
         }
         RETURN(0);
