/* -*- mode: c; c-basic-offset: 8; indent-tabs-mode: nil; -*-
 * vim:expandtab:shiftwidth=8:tabstop=8:
 *
 *  Copyright (c) 2002, 2003 Cluster File Systems, Inc.
 *   Author: Mike Shaver <shaver@clusterfs.com>
 *
 *   This file is part of the Lustre file system, http://www.lustre.org
 *   Lustre is a trademark of Cluster File Systems, Inc.
 *
 *   You may have signed or agreed to another license before downloading
 *   this software.  If so, you are bound by the terms and conditions
 *   of that agreement, and the following does not apply to you.  See the
 *   LICENSE file included with this distribution for more information.
 *
 *   If you did not agree to a different license, then this copy of Lustre
 *   is open source software; you can redistribute it and/or modify it
 *   under the terms of version 2 of the GNU General Public License as
 *   published by the Free Software Foundation.
 *
 *   In either case, Lustre is distributed in the hope that it will be
 *   useful, but WITHOUT ANY WARRANTY; without even the implied warranty
 *   of MERCHANTABILITY or FITNESS FOR A PARTICULAR PURPOSE.  See the
 *   license text for more details.
 */

#define DEBUG_SUBSYSTEM S_RPC
#ifndef __KERNEL__
# include <liblustre.h>
#endif

#include <obd_support.h>
#include <lustre_ha.h>
#include <lustre_net.h>
#include <lustre_import.h>
#include <lustre_export.h>
#include <obd.h>
#include <obd_class.h>

#include "ptlrpc_internal.h"

struct ptlrpc_connect_async_args {
         __u64 pcaa_peer_committed;
        int pcaa_initial_connect;
};

/* A CLOSED import should remain so. */
#define IMPORT_SET_STATE_NOLOCK(imp, state)                                    \
do {                                                                           \
        if (imp->imp_state != LUSTRE_IMP_CLOSED) {                             \
               CDEBUG(D_HA, "%p %s: changing import state from %s to %s\n",    \
                      imp, obd2cli_tgt(imp->imp_obd),                          \
                      ptlrpc_import_state_name(imp->imp_state),                \
                      ptlrpc_import_state_name(state));                        \
               imp->imp_state = state;                                         \
        }                                                                      \
} while(0)

#define IMPORT_SET_STATE(imp, state)            \
do {                                            \
        spin_lock(&imp->imp_lock);              \
        IMPORT_SET_STATE_NOLOCK(imp, state);    \
        spin_unlock(&imp->imp_lock);            \
} while(0)


static int ptlrpc_connect_interpret(struct ptlrpc_request *request,
                                    void * data, int rc);
int ptlrpc_import_recovery_state_machine(struct obd_import *imp);

/* Only this function is allowed to change the import state when it is
 * CLOSED. I would rather refcount the import and free it after
 * disconnection like we do with exports. To do that, the client_obd
 * will need to save the peer info somewhere other than in the import,
 * though. */
int ptlrpc_init_import(struct obd_import *imp)
{
        spin_lock(&imp->imp_lock);

        imp->imp_generation++;
        imp->imp_state =  LUSTRE_IMP_NEW;

        spin_unlock(&imp->imp_lock);

        return 0;
}
EXPORT_SYMBOL(ptlrpc_init_import);

#define UUID_STR "_UUID"
static void deuuidify(char *uuid, const char *prefix, char **uuid_start,
                      int *uuid_len)
{
        *uuid_start = !prefix || strncmp(uuid, prefix, strlen(prefix))
                ? uuid : uuid + strlen(prefix);

        *uuid_len = strlen(*uuid_start);

        if (*uuid_len < strlen(UUID_STR))
                return;

        if (!strncmp(*uuid_start + *uuid_len - strlen(UUID_STR),
                    UUID_STR, strlen(UUID_STR)))
                *uuid_len -= strlen(UUID_STR);
}

/* Returns true if import was FULL, false if import was already not
 * connected.
 * @imp - import to be disconnected
 * @conn_cnt - connection count (epoch) of the request that timed out
 *             and caused the disconnection.  In some cases, multiple
 *             inflight requests can fail to a single target (e.g. OST
 *             bulk requests) and if one has already caused a reconnection
 *             (increasing the import->conn_cnt) the older failure should
 *             not also cause a reconnection.  If zero it forces a reconnect.
 */
int ptlrpc_set_import_discon(struct obd_import *imp, __u32 conn_cnt)
{
        int rc = 0;

        spin_lock(&imp->imp_lock);

        if (imp->imp_state == LUSTRE_IMP_FULL &&
            (conn_cnt == 0 || conn_cnt == imp->imp_conn_cnt)) {
                char *target_start;
                int   target_len;

                deuuidify(obd2cli_tgt(imp->imp_obd), NULL,
                          &target_start, &target_len);
                if (imp->imp_replayable) {
                        LCONSOLE_WARN("%s: Connection to service %.*s via nid "
                               "%s was lost; in progress operations using this "
                               "service will wait for recovery to complete.\n",
                               imp->imp_obd->obd_name, target_len, target_start,
                               libcfs_nid2str(imp->imp_connection->c_peer.nid));
                } else {
                        LCONSOLE_ERROR_MSG(0x166, "%s: Connection to service "
                               "%.*s via nid %s was lost; in progress "
                               "operations using this service will fail.\n",
                               imp->imp_obd->obd_name, target_len, target_start, 
                               libcfs_nid2str(imp->imp_connection->c_peer.nid));
                }
                IMPORT_SET_STATE_NOLOCK(imp, LUSTRE_IMP_DISCON);
                spin_unlock(&imp->imp_lock);
    
                if (obd_dump_on_timeout)
                        libcfs_debug_dumplog();

                obd_import_event(imp->imp_obd, imp, IMP_EVENT_DISCON);
                rc = 1;
        } else {
                spin_unlock(&imp->imp_lock);
                CDEBUG(D_HA, "%s: import %p already %s (conn %u, was %u): %s\n",
                       imp->imp_client->cli_name, imp,
                       (imp->imp_state == LUSTRE_IMP_FULL &&
                        imp->imp_conn_cnt > conn_cnt) ?
                       "reconnected" : "not connected", imp->imp_conn_cnt,
                       conn_cnt, ptlrpc_import_state_name(imp->imp_state));
        }

        return rc;
}

/* Must be called with imp_lock held! */
static void ptlrpc_deactivate_and_unlock_import(struct obd_import *imp)
{
        ENTRY;
        LASSERT_SPIN_LOCKED(&imp->imp_lock);

        CDEBUG(D_HA, "setting import %s INVALID\n", obd2cli_tgt(imp->imp_obd));
        imp->imp_invalid = 1;
        imp->imp_generation++;
        spin_unlock(&imp->imp_lock);

        ptlrpc_abort_inflight(imp);
        obd_import_event(imp->imp_obd, imp, IMP_EVENT_INACTIVE);
}

/*
 * This acts as a barrier; all existing requests are rejected, and
 * no new requests will be accepted until the import is valid again.
 */
void ptlrpc_deactivate_import(struct obd_import *imp)
{
        spin_lock(&imp->imp_lock);
        ptlrpc_deactivate_and_unlock_import(imp);
}

/*
 * This function will invalidate the import, if necessary, then block
 * for all the RPC completions, and finally notify the obd to
 * invalidate its state (ie cancel locks, clear pending requests,
 * etc).
 */
void ptlrpc_invalidate_import(struct obd_import *imp)
{
        struct list_head *tmp, *n;
        struct ptlrpc_request *req;
        struct l_wait_info lwi;
        int rc;

        atomic_inc(&imp->imp_inval_count);

<<<<<<< HEAD
        if (!imp->imp_invalid)
=======
        /*
         * If this is an invalid MGC connection, then don't bother
         * waiting for imp_inflight to drop to 0.
         */
        if (imp->imp_invalid && imp->imp_recon_bk && !imp->imp_obd->obd_no_recov)
                goto out;

        if (!imp->imp_invalid || imp->imp_obd->obd_no_recov)
>>>>>>> 7bbcc3c5
                ptlrpc_deactivate_import(imp);

        LASSERT(imp->imp_invalid);

        /* wait for all requests to error out and call completion callbacks.
           Cap it at obd_timeout -- these should all have been locally
           cancelled by ptlrpc_abort_inflight. */
        lwi = LWI_TIMEOUT_INTERVAL(
                cfs_timeout_cap(cfs_time_seconds(obd_timeout)),
                cfs_time_seconds(1), NULL, NULL);
        rc = l_wait_event(imp->imp_recovery_waitq,
                          (atomic_read(&imp->imp_inflight) == 0), &lwi);

        if (rc) {
<<<<<<< HEAD
=======
                struct list_head *tmp, *n;
                struct ptlrpc_request *req;

>>>>>>> 7bbcc3c5
                CERROR("%s: rc = %d waiting for callback (%d != 0)\n",
                       obd2cli_tgt(imp->imp_obd), rc,
                       atomic_read(&imp->imp_inflight));
                spin_lock(&imp->imp_lock);
                list_for_each_safe(tmp, n, &imp->imp_sending_list) {
                        req = list_entry(tmp, struct ptlrpc_request, rq_list);
                        DEBUG_REQ(D_ERROR, req, "still on sending list");
                }
                list_for_each_safe(tmp, n, &imp->imp_delayed_list) {
                        req = list_entry(tmp, struct ptlrpc_request, rq_list);
                        DEBUG_REQ(D_ERROR, req, "still on delayed list");
                }
                spin_unlock(&imp->imp_lock);
                LASSERT(atomic_read(&imp->imp_inflight) == 0);
        }

out:
        obd_import_event(imp->imp_obd, imp, IMP_EVENT_INVALIDATE);

        atomic_dec(&imp->imp_inval_count);
        cfs_waitq_signal(&imp->imp_recovery_waitq);
}

/* unset imp_invalid */
void ptlrpc_activate_import(struct obd_import *imp)
{
        struct obd_device *obd = imp->imp_obd;

        spin_lock(&imp->imp_lock);
        imp->imp_invalid = 0;
        spin_unlock(&imp->imp_lock);

        obd_import_event(obd, imp, IMP_EVENT_ACTIVE);
}

void ptlrpc_fail_import(struct obd_import *imp, __u32 conn_cnt)
{
        ENTRY;

        LASSERT(!imp->imp_dlm_fake);

        if (ptlrpc_set_import_discon(imp, conn_cnt)) {
                if (!imp->imp_replayable) {
                        CDEBUG(D_HA, "import %s@%s for %s not replayable, "
                               "auto-deactivating\n",
                               obd2cli_tgt(imp->imp_obd),
                               imp->imp_connection->c_remote_uuid.uuid,
                               imp->imp_obd->obd_name);
                        ptlrpc_deactivate_import(imp);
                }

                CDEBUG(D_HA, "%s: waking up pinger\n",
                       obd2cli_tgt(imp->imp_obd));

                spin_lock(&imp->imp_lock);
                imp->imp_force_verify = 1;
                spin_unlock(&imp->imp_lock);

                ptlrpc_pinger_wake_up();
        }
        EXIT;
}

int ptlrpc_reconnect_import(struct obd_import *imp)
{
        
        ptlrpc_set_import_discon(imp, 0); 
        /* Force a new connect attempt */
        ptlrpc_invalidate_import(imp);
        /* Do a fresh connect next time by zeroing the handle */
        ptlrpc_disconnect_import(imp, 1);
        /* Wait for all invalidate calls to finish */
        if (atomic_read(&imp->imp_inval_count) > 0) {
                int rc;
                struct l_wait_info lwi = LWI_INTR(LWI_ON_SIGNAL_NOOP, NULL);
                rc = l_wait_event(imp->imp_recovery_waitq,
                                  (atomic_read(&imp->imp_inval_count) == 0),
                                  &lwi);
                if (rc)
                        CERROR("Interrupted, inval=%d\n", 
                               atomic_read(&imp->imp_inval_count));
        }

        /* 
         * Allow reconnect attempts. Note: Currently, the function is
         * only called by MGC. So assume this is a recoverable import,
         * and force import to be recoverable. fix this if you need to 
         */
        
        imp->imp_obd->obd_no_recov = 0;
        /* Remove 'invalid' flag */
        ptlrpc_activate_import(imp);
        /* Attempt a new connect */
        ptlrpc_recover_import(imp, NULL);
        return 0;
}

EXPORT_SYMBOL(ptlrpc_reconnect_import);

static int import_select_connection(struct obd_import *imp)
{
        struct obd_import_conn *imp_conn = NULL, *conn;
        struct obd_export *dlmexp;
        int tried_all = 1;
        ENTRY;

        spin_lock(&imp->imp_lock);

        if (list_empty(&imp->imp_conn_list)) {
                CERROR("%s: no connections available\n",
                        imp->imp_obd->obd_name);
                spin_unlock(&imp->imp_lock);
                RETURN(-EINVAL);
        }

        list_for_each_entry(conn, &imp->imp_conn_list, oic_item) {
                CDEBUG(D_HA, "%s: connect to NID %s last attempt "LPU64"\n",
                       imp->imp_obd->obd_name,
                       libcfs_nid2str(conn->oic_conn->c_peer.nid),
                       conn->oic_last_attempt);
                
                /* Don't thrash connections */
                if (cfs_time_before_64(cfs_time_current_64(),
                                     conn->oic_last_attempt + 
                                     cfs_time_seconds(CONNECTION_SWITCH_MIN))) {
                        continue;
                }

                /* If we have not tried this connection since the
                   the last successful attempt, go with this one */
                if ((conn->oic_last_attempt == 0) ||
                    cfs_time_beforeq_64(conn->oic_last_attempt,
                                       imp->imp_last_success_conn)) {
                        imp_conn = conn;
                        tried_all = 0;
                        break;
                }

                /* If all of the connections have already been tried
                   since the last successful connection; just choose the
                   least recently used */
                if (!imp_conn)
                        imp_conn = conn;
                else if (cfs_time_before_64(conn->oic_last_attempt,
                                            imp_conn->oic_last_attempt))
                        imp_conn = conn;
        }

        /* if not found, simply choose the current one */
        if (!imp_conn) {
                LASSERT(imp->imp_conn_current);
                imp_conn = imp->imp_conn_current;
                tried_all = 0;
        }
        LASSERT(imp_conn->oic_conn);

        /* If we've tried everything, and we're back to the beginning of the
           list, increase our timeout and try again. It will be reset when
           we do finally connect. (FIXME: really we should wait for all network
           state associated with the last connection attempt to drain before
           trying to reconnect on it.) */
        if (tried_all && (imp->imp_conn_list.next == &imp_conn->oic_item) &&
            !imp->imp_recon_bk /* not retrying */) {
                if (at_get(&imp->imp_at.iat_net_latency) <
                    CONNECTION_SWITCH_MAX) {
                        at_add(&imp->imp_at.iat_net_latency,
                               at_get(&imp->imp_at.iat_net_latency) +
                               CONNECTION_SWITCH_INC);
                }
                LASSERT(imp_conn->oic_last_attempt);
                CWARN("%s: tried all connections, increasing latency to %ds\n",
                      imp->imp_obd->obd_name,
                      at_get(&imp->imp_at.iat_net_latency));
        }

        imp_conn->oic_last_attempt = cfs_time_current_64();

        /* switch connection, don't mind if it's same as the current one */
        if (imp->imp_connection)
                ptlrpc_put_connection(imp->imp_connection);
        imp->imp_connection = ptlrpc_connection_addref(imp_conn->oic_conn);

        dlmexp =  class_conn2export(&imp->imp_dlm_handle);
        LASSERT(dlmexp != NULL);
        if (dlmexp->exp_connection)
                ptlrpc_put_connection(dlmexp->exp_connection);
        dlmexp->exp_connection = ptlrpc_connection_addref(imp_conn->oic_conn);
        class_export_put(dlmexp);

        if (imp->imp_conn_current != imp_conn) {
                if (imp->imp_conn_current)
                        LCONSOLE_INFO("Changing connection for %s to %s/%s\n",
                                      imp->imp_obd->obd_name,
                                      imp_conn->oic_uuid.uuid,
                                      libcfs_nid2str(imp_conn->oic_conn->c_peer.nid));
                imp->imp_conn_current = imp_conn;
        }

        CDEBUG(D_HA, "%s: import %p using connection %s/%s\n",
               imp->imp_obd->obd_name, imp, imp_conn->oic_uuid.uuid,
               libcfs_nid2str(imp_conn->oic_conn->c_peer.nid));

        spin_unlock(&imp->imp_lock);

        RETURN(0);
}

int ptlrpc_connect_import(struct obd_import *imp, char *new_uuid)
{
        struct obd_device *obd = imp->imp_obd;
        int initial_connect = 0;
        int rc;
        __u64 committed_before_reconnect = 0;
        struct ptlrpc_request *request;
        int size[] = { sizeof(struct ptlrpc_body),
                       sizeof(imp->imp_obd->u.cli.cl_target_uuid),
                       sizeof(obd->obd_uuid),
                       sizeof(imp->imp_dlm_handle),
                       sizeof(imp->imp_connect_data) };
        char *tmp[] = { NULL,
                        obd2cli_tgt(imp->imp_obd),
                        obd->obd_uuid.uuid,
                        (char *)&imp->imp_dlm_handle,
                        (char *)&imp->imp_connect_data };
        struct ptlrpc_connect_async_args *aa;

        ENTRY;
        spin_lock(&imp->imp_lock);
        if (imp->imp_state == LUSTRE_IMP_CLOSED) {
                spin_unlock(&imp->imp_lock);
                CERROR("can't connect to a closed import\n");
                RETURN(-EINVAL);
        } else if (imp->imp_state == LUSTRE_IMP_FULL) {
                spin_unlock(&imp->imp_lock);
                CERROR("already connected\n");
                RETURN(0);
        } else if (imp->imp_state == LUSTRE_IMP_CONNECTING) {
                spin_unlock(&imp->imp_lock);
                CERROR("already connecting\n");
                RETURN(-EALREADY);
        }

        IMPORT_SET_STATE_NOLOCK(imp, LUSTRE_IMP_CONNECTING);

        imp->imp_conn_cnt++;
        imp->imp_resend_replay = 0;

        if (!lustre_handle_is_used(&imp->imp_remote_handle))
                initial_connect = 1;
        else
                committed_before_reconnect = imp->imp_peer_committed_transno;

        spin_unlock(&imp->imp_lock);

        if (new_uuid) {
                struct obd_uuid uuid;

                obd_str2uuid(&uuid, new_uuid);
                rc = import_set_conn_priority(imp, &uuid);
                if (rc)
                        GOTO(out, rc);
        }

        rc = import_select_connection(imp);
        if (rc)
                GOTO(out, rc);

        /* last in connection list */
        if (imp->imp_conn_current->oic_item.next == &imp->imp_conn_list) {
                if (imp->imp_initial_recov_bk && initial_connect) {
                        CDEBUG(D_HA, "Last connection attempt (%d) for %s\n",
                               imp->imp_conn_cnt, obd2cli_tgt(imp->imp_obd));
                        /* Don't retry if connect fails */
                        rc = 0;
                        obd_set_info_async(obd->obd_self_export,
                                           strlen(KEY_INIT_RECOV),
                                           KEY_INIT_RECOV,
                                           sizeof(rc), &rc, NULL);
                }
                if (imp->imp_recon_bk) {
                        CDEBUG(D_HA, "Last reconnection attempt (%d) for %s\n",
                               imp->imp_conn_cnt, obd2cli_tgt(imp->imp_obd));
                        spin_lock(&imp->imp_lock);
                        imp->imp_last_recon = 1;
                        spin_unlock(&imp->imp_lock);
                }
        }

        /* Reset connect flags to the originally requested flags, in case
         * the server is updated on-the-fly we will get the new features. */
        imp->imp_connect_data.ocd_connect_flags = imp->imp_connect_flags_orig;
        imp->imp_msghdr_flags &= ~MSGHDR_AT_SUPPORT;

        rc = obd_reconnect(imp->imp_obd->obd_self_export, obd,
                           &obd->obd_uuid, &imp->imp_connect_data);
        if (rc)
                GOTO(out, rc);

        request = ptlrpc_prep_req(imp, LUSTRE_OBD_VERSION, imp->imp_connect_op,
                                  5, size, tmp);
        if (!request)
                GOTO(out, rc = -ENOMEM);

#ifndef __KERNEL__
        lustre_msg_add_op_flags(request->rq_reqmsg, MSG_CONNECT_LIBCLIENT);
#endif
        if (imp->imp_msg_magic == LUSTRE_MSG_MAGIC_V1)
                lustre_msg_add_op_flags(request->rq_reqmsg,
                                        MSG_CONNECT_NEXT_VER);

        request->rq_send_state = LUSTRE_IMP_CONNECTING;
        /* Allow a slightly larger reply for future growth compatibility */
        size[REPLY_REC_OFF] = sizeof(struct obd_connect_data) +
                              16 * sizeof(__u64);
        ptlrpc_req_set_repsize(request, 2, size);
        request->rq_interpret_reply = ptlrpc_connect_interpret;

        CLASSERT(sizeof (*aa) <= sizeof (request->rq_async_args));
        aa = (struct ptlrpc_connect_async_args *)&request->rq_async_args;
        memset(aa, 0, sizeof *aa);

        aa->pcaa_peer_committed = committed_before_reconnect;
        aa->pcaa_initial_connect = initial_connect;
        if (aa->pcaa_initial_connect) {
                spin_lock(&imp->imp_lock);
                imp->imp_replayable = 1;
                spin_unlock(&imp->imp_lock);
                if (AT_OFF)
                        /* AT will use INITIAL_CONNECT_TIMEOUT the first
                           time, adaptive after that. */
                        request->rq_timeout = INITIAL_CONNECT_TIMEOUT;
        }

        DEBUG_REQ(D_RPCTRACE, request, "%sconnect request %d",
                  aa->pcaa_initial_connect ? "initial " : "re", 
                  imp->imp_conn_cnt);
        ptlrpcd_add_req(request);
        rc = 0;
out:
        if (rc != 0) {
                IMPORT_SET_STATE(imp, LUSTRE_IMP_DISCON);
        }

        RETURN(rc);
}
EXPORT_SYMBOL(ptlrpc_connect_import);

static void ptlrpc_maybe_ping_import_soon(struct obd_import *imp)
{
#ifdef __KERNEL__
        struct obd_import_conn *imp_conn;
#endif
        int wake_pinger = 0;

        ENTRY;

        spin_lock(&imp->imp_lock);
        if (list_empty(&imp->imp_conn_list))
                GOTO(unlock, 0);

#ifdef __KERNEL__
        imp_conn = list_entry(imp->imp_conn_list.prev,
                              struct obd_import_conn,
                              oic_item);

        /* XXX: When the failover node is the primary node, it is possible
         * to have two identical connections in imp_conn_list. We must 
         * compare not conn's pointers but NIDs, otherwise we can defeat
         * connection throttling. (See bug 14774.) */
        if (imp->imp_conn_current->oic_conn->c_self != 
                                imp_conn->oic_conn->c_self) {
                ptlrpc_ping_import_soon(imp);
                wake_pinger = 1;
        }

#else
        /* liblustre has no pinger thead, so we wakup pinger anyway */
        wake_pinger = 1;
#endif 
 unlock:
        spin_unlock(&imp->imp_lock);

        if (wake_pinger)
                ptlrpc_pinger_wake_up();

        EXIT;
}

static int ptlrpc_connect_interpret(struct ptlrpc_request *request,
                                    void * data, int rc)
{
        struct ptlrpc_connect_async_args *aa = data;
        struct obd_import *imp = request->rq_import;
        struct client_obd *cli = &imp->imp_obd->u.cli;
        struct lustre_handle old_hdl;
        int msg_flags;
        ENTRY;

        spin_lock(&imp->imp_lock);
        if (imp->imp_state == LUSTRE_IMP_CLOSED) {
                spin_unlock(&imp->imp_lock);
                RETURN(0);
        }
        spin_unlock(&imp->imp_lock);

        if (rc)
                GOTO(out, rc);

        LASSERT(imp->imp_conn_current);

        msg_flags = lustre_msg_get_op_flags(request->rq_repmsg);

        /* All imports are pingable */
        spin_lock(&imp->imp_lock);
        imp->imp_pingable = 1;

        if (aa->pcaa_initial_connect) {
                if (msg_flags & MSG_CONNECT_REPLAYABLE) {
                        imp->imp_replayable = 1;
                        spin_unlock(&imp->imp_lock);
                        CDEBUG(D_HA, "connected to replayable target: %s\n",
                               obd2cli_tgt(imp->imp_obd));
                } else {
                        imp->imp_replayable = 0;
                        spin_unlock(&imp->imp_lock);
                }

                if ((request->rq_reqmsg->lm_magic == LUSTRE_MSG_MAGIC_V1 &&
                     msg_flags & MSG_CONNECT_NEXT_VER) ||
                    request->rq_reqmsg->lm_magic == LUSTRE_MSG_MAGIC_V2) {
                        imp->imp_msg_magic = LUSTRE_MSG_MAGIC_V2;
                        CDEBUG(D_RPCTRACE, "connect to %s with lustre_msg_v2\n",
                               obd2cli_tgt(imp->imp_obd));
                } else {
                        CDEBUG(D_RPCTRACE, "connect to %s with lustre_msg_v1\n",
                               obd2cli_tgt(imp->imp_obd));
                }

                imp->imp_remote_handle =
                                *lustre_msg_get_handle(request->rq_repmsg);

                IMPORT_SET_STATE(imp, LUSTRE_IMP_FULL);
                spin_lock(&imp->imp_lock);
                if (imp->imp_invalid) {
                        spin_unlock(&imp->imp_lock);
                        ptlrpc_activate_import(imp);
                } else {
                        spin_unlock(&imp->imp_lock);
                }

                GOTO(finish, rc = 0);
        } else {
                spin_unlock(&imp->imp_lock);
        }

        /* Determine what recovery state to move the import to. */
        if (MSG_CONNECT_RECONNECT & msg_flags) {
                memset(&old_hdl, 0, sizeof(old_hdl));
                if (!memcmp(&old_hdl, lustre_msg_get_handle(request->rq_repmsg),
                            sizeof (old_hdl))) {
                        CERROR("%s@%s didn't like our handle "LPX64
                               ", failed\n", obd2cli_tgt(imp->imp_obd),
                               imp->imp_connection->c_remote_uuid.uuid,
                               imp->imp_dlm_handle.cookie);
                        GOTO(out, rc = -ENOTCONN);
                }

                if (memcmp(&imp->imp_remote_handle,
                           lustre_msg_get_handle(request->rq_repmsg),
                           sizeof(imp->imp_remote_handle))) {

                        CWARN("%s@%s changed server handle from "
                               LPX64" to "LPX64" - evicting.\n",
                               obd2cli_tgt(imp->imp_obd),
                               imp->imp_connection->c_remote_uuid.uuid,
                               imp->imp_remote_handle.cookie,
                               lustre_msg_get_handle(request->rq_repmsg)->
                                         cookie);
                        imp->imp_remote_handle =
                                     *lustre_msg_get_handle(request->rq_repmsg);

                        IMPORT_SET_STATE(imp, LUSTRE_IMP_EVICTED);
                        GOTO(finish, rc = 0);
                } else {
                        CDEBUG(D_HA, "reconnected to %s@%s after partition\n",
                               obd2cli_tgt(imp->imp_obd),
                               imp->imp_connection->c_remote_uuid.uuid);
                }

                if (imp->imp_invalid) {
                        CDEBUG(D_HA, "%s: reconnected but import is invalid; "
                               "marking evicted\n", imp->imp_obd->obd_name);
                        IMPORT_SET_STATE(imp, LUSTRE_IMP_EVICTED);
                } else if (MSG_CONNECT_RECOVERING & msg_flags) {
                        CDEBUG(D_HA, "%s: reconnected to %s during replay\n",
                               imp->imp_obd->obd_name,
                               obd2cli_tgt(imp->imp_obd));

                        spin_lock(&imp->imp_lock);
                        imp->imp_resend_replay = 1;
                        spin_unlock(&imp->imp_lock);

                        IMPORT_SET_STATE(imp, LUSTRE_IMP_REPLAY);
                } else {
                        IMPORT_SET_STATE(imp, LUSTRE_IMP_RECOVER);
                }
        } else if ((MSG_CONNECT_RECOVERING & msg_flags) && !imp->imp_invalid) {
                LASSERT(imp->imp_replayable);
                imp->imp_remote_handle =
                                *lustre_msg_get_handle(request->rq_repmsg);
                imp->imp_last_replay_transno = 0;
                IMPORT_SET_STATE(imp, LUSTRE_IMP_REPLAY);
        } else {
                DEBUG_REQ(D_HA, request, "evicting (not initial connect and "
                          "flags reconnect/recovering not set: %x)",msg_flags);
                imp->imp_remote_handle =
                                *lustre_msg_get_handle(request->rq_repmsg);
                IMPORT_SET_STATE(imp, LUSTRE_IMP_EVICTED);
        }

        /* Sanity checks for a reconnected import. */
        if (!(imp->imp_replayable) != !(msg_flags & MSG_CONNECT_REPLAYABLE)) {
                CERROR("imp_replayable flag does not match server "
                       "after reconnect. We should LBUG right here.\n");
        }

        if (lustre_msg_get_last_committed(request->rq_repmsg) <
            aa->pcaa_peer_committed) {
                CERROR("%s went back in time (transno "LPD64
                       " was previously committed, server now claims "LPD64
                       ")!  See https://bugzilla.clusterfs.com/"
                       "long_list.cgi?buglist=9646\n",
                       obd2cli_tgt(imp->imp_obd), aa->pcaa_peer_committed,
                       lustre_msg_get_last_committed(request->rq_repmsg));
        }

finish:
        rc = ptlrpc_import_recovery_state_machine(imp);
        if (rc != 0) {
                if (rc == -ENOTCONN) {
                        CDEBUG(D_HA, "evicted/aborted by %s@%s during recovery;"
                               "invalidating and reconnecting\n",
                               obd2cli_tgt(imp->imp_obd),
                               imp->imp_connection->c_remote_uuid.uuid);
                        ptlrpc_connect_import(imp, NULL);
                        RETURN(0);
                }
        } else {
                struct obd_connect_data *ocd;
                struct obd_export *exp;

                ocd = lustre_swab_repbuf(request, REPLY_REC_OFF, sizeof(*ocd),
                                         lustre_swab_connect);
                spin_lock(&imp->imp_lock);
                list_del(&imp->imp_conn_current->oic_item);
                list_add(&imp->imp_conn_current->oic_item, &imp->imp_conn_list);
                imp->imp_last_success_conn =
                        imp->imp_conn_current->oic_last_attempt;

                if (ocd == NULL) {
                        spin_unlock(&imp->imp_lock);
                        CERROR("Wrong connect data from server\n");
                        rc = -EPROTO;
                        GOTO(out, rc);
                }

                imp->imp_connect_data = *ocd;

                exp = class_conn2export(&imp->imp_dlm_handle);
                spin_unlock(&imp->imp_lock);

                /* check that server granted subset of flags we asked for. */
                LASSERTF((ocd->ocd_connect_flags &
                          imp->imp_connect_flags_orig) ==
                         ocd->ocd_connect_flags, LPX64" != "LPX64,
                         imp->imp_connect_flags_orig, ocd->ocd_connect_flags);

                if (!exp) {
                        /* This could happen if export is cleaned during the 
                           connect attempt */
                        CERROR("Missing export for %s\n", 
                               imp->imp_obd->obd_name);
                        GOTO(out, rc = -ENODEV);
                }
                exp->exp_connect_flags = ocd->ocd_connect_flags;
                imp->imp_obd->obd_self_export->exp_connect_flags = ocd->ocd_connect_flags;
                class_export_put(exp);

                obd_import_event(imp->imp_obd, imp, IMP_EVENT_OCD);

                if (!ocd->ocd_ibits_known &&
                    ocd->ocd_connect_flags & OBD_CONNECT_IBITS)
                        CERROR("Inodebits aware server returned zero compatible"
                               " bits?\n");

                if ((ocd->ocd_connect_flags & OBD_CONNECT_VERSION) &&
                    (ocd->ocd_version > LUSTRE_VERSION_CODE +
                                        LUSTRE_VERSION_OFFSET_WARN ||
                     ocd->ocd_version < LUSTRE_VERSION_CODE -
                                        LUSTRE_VERSION_OFFSET_WARN)) {
                        /* Sigh, some compilers do not like #ifdef in the middle
                           of macro arguments */
#ifdef __KERNEL__
                        const char *older =
                                "older.  Consider upgrading this client";
#else
                        const char *older =
                                "older.  Consider recompiling this application";
#endif
                        const char *newer = "newer than client version";

                        LCONSOLE_WARN("Server %s version (%d.%d.%d.%d) "
                                      "is much %s (%s)\n",
                                      obd2cli_tgt(imp->imp_obd),
                                      OBD_OCD_VERSION_MAJOR(ocd->ocd_version),
                                      OBD_OCD_VERSION_MINOR(ocd->ocd_version),
                                      OBD_OCD_VERSION_PATCH(ocd->ocd_version),
                                      OBD_OCD_VERSION_FIX(ocd->ocd_version),
                                      ocd->ocd_version > LUSTRE_VERSION_CODE ?
                                      newer : older, LUSTRE_VERSION_STRING);
                }

                if (ocd->ocd_connect_flags & OBD_CONNECT_CKSUM) {
                        /* We sent to the server ocd_cksum_types with bits set
                         * for algorithms we understand. The server masked off
                         * the checksum types it doesn't support */
                        if ((ocd->ocd_cksum_types & OBD_CKSUM_ALL) == 0) {
                                LCONSOLE_WARN("The negotiation of the checksum "
                                              "alogrithm to use with server %s "
                                              "failed (%x/%x), disabling "
                                              "checksums\n",
                                              obd2cli_tgt(imp->imp_obd),
                                              ocd->ocd_cksum_types,
                                              OBD_CKSUM_ALL);
                                cli->cl_checksum = 0;
                                cli->cl_supp_cksum_types = OBD_CKSUM_CRC32;
                                cli->cl_cksum_type = OBD_CKSUM_CRC32;
                        } else {
                                cli->cl_supp_cksum_types = ocd->ocd_cksum_types;

                                if (ocd->ocd_cksum_types & OSC_DEFAULT_CKSUM)
                                        cli->cl_cksum_type = OSC_DEFAULT_CKSUM;
                                else if (ocd->ocd_cksum_types & OBD_CKSUM_ADLER)
                                        cli->cl_cksum_type = OBD_CKSUM_ADLER;
                                else
                                        cli->cl_cksum_type = OBD_CKSUM_CRC32;
                        }
                } else {
                        /* The server does not support OBD_CONNECT_CKSUM.
                         * Enforce CRC32 for backward compatibility*/
                        cli->cl_supp_cksum_types = OBD_CKSUM_CRC32;
                        cli->cl_cksum_type = OBD_CKSUM_CRC32;
                }

                if (ocd->ocd_connect_flags & OBD_CONNECT_BRW_SIZE) {
                        cli->cl_max_pages_per_rpc = 
                                ocd->ocd_brw_size >> CFS_PAGE_SHIFT;
                }

                imp->imp_obd->obd_namespace->ns_connect_flags = 
                        ocd->ocd_connect_flags;
                imp->imp_obd->obd_namespace->ns_orig_connect_flags = 
                        ocd->ocd_connect_flags;

                if ((ocd->ocd_connect_flags & OBD_CONNECT_AT) &&
                    (imp->imp_msg_magic == LUSTRE_MSG_MAGIC_V2))
                        /* We need a per-message support flag, because 
                           a. we don't know if the incoming connect reply
                              supports AT or not (in reply_in_callback)
                              until we unpack it.
                           b. failovered server means export and flags are gone
                              (in ptlrpc_send_reply).
                           Can only be set when we know AT is supported at 
                           both ends */
                        imp->imp_msghdr_flags |= MSGHDR_AT_SUPPORT;
                else
                        imp->imp_msghdr_flags &= ~MSGHDR_AT_SUPPORT;

                LASSERT((cli->cl_max_pages_per_rpc <= PTLRPC_MAX_BRW_PAGES) &&
                        (cli->cl_max_pages_per_rpc > 0));
        }

 out:
        if (rc != 0) {
                IMPORT_SET_STATE(imp, LUSTRE_IMP_DISCON);
                spin_lock(&imp->imp_lock);
                if (aa->pcaa_initial_connect && !imp->imp_initial_recov &&
                    (request->rq_import_generation == imp->imp_generation))
                        ptlrpc_deactivate_and_unlock_import(imp);
                else
                        spin_unlock(&imp->imp_lock);

                if (imp->imp_recon_bk && imp->imp_last_recon) {
                        /* Give up trying to reconnect */
                        imp->imp_obd->obd_no_recov = 1;
                        ptlrpc_deactivate_import(imp);
                }

                if (rc == -EPROTO) {
                        struct obd_connect_data *ocd;
                        ocd = lustre_swab_repbuf(request, REPLY_REC_OFF,
                                                 sizeof *ocd,
                                                 lustre_swab_connect);
                        if (ocd &&
                            (ocd->ocd_connect_flags & OBD_CONNECT_VERSION) &&
                            (ocd->ocd_version != LUSTRE_VERSION_CODE)) {
                           /* Actually servers are only supposed to refuse
                              connection from liblustre clients, so we should
                              never see this from VFS context */
                                LCONSOLE_ERROR_MSG(0x16a, "Server %s version "
                                        "(%d.%d.%d.%d)"
                                        " refused connection from this client "
                                        "with an incompatible version (%s).  "
                                        "Client must be recompiled\n",
                                        obd2cli_tgt(imp->imp_obd),
                                        OBD_OCD_VERSION_MAJOR(ocd->ocd_version),
                                        OBD_OCD_VERSION_MINOR(ocd->ocd_version),
                                        OBD_OCD_VERSION_PATCH(ocd->ocd_version),
                                        OBD_OCD_VERSION_FIX(ocd->ocd_version),
                                        LUSTRE_VERSION_STRING);
                                ptlrpc_deactivate_import(imp);
                                IMPORT_SET_STATE(imp, LUSTRE_IMP_CLOSED);
                        }
                        RETURN(-EPROTO);
                }

                ptlrpc_maybe_ping_import_soon(imp);

                CDEBUG(D_HA, "recovery of %s on %s failed (%d)\n",
                       obd2cli_tgt(imp->imp_obd),
                       (char *)imp->imp_connection->c_remote_uuid.uuid, rc);
        }
        
        spin_lock(&imp->imp_lock);
        imp->imp_last_recon = 0;
        spin_unlock(&imp->imp_lock);

        cfs_waitq_signal(&imp->imp_recovery_waitq);
        RETURN(rc);
}

static int completed_replay_interpret(struct ptlrpc_request *req,
                                    void * data, int rc)
{
        ENTRY;
        atomic_dec(&req->rq_import->imp_replay_inflight);
        if (req->rq_status == 0) {
                ptlrpc_import_recovery_state_machine(req->rq_import);
        } else {
                CDEBUG(D_HA, "%s: LAST_REPLAY message error: %d, "
                       "reconnecting\n",
                       req->rq_import->imp_obd->obd_name, req->rq_status);
                ptlrpc_connect_import(req->rq_import, NULL);
        }

        RETURN(0);
}

static int signal_completed_replay(struct obd_import *imp)
{
        struct ptlrpc_request *req;
        ENTRY;

        LASSERT(atomic_read(&imp->imp_replay_inflight) == 0);
        atomic_inc(&imp->imp_replay_inflight);

        req = ptlrpc_prep_req(imp, LUSTRE_OBD_VERSION, OBD_PING, 1, NULL, NULL);
        if (!req) {
                atomic_dec(&imp->imp_replay_inflight);
                RETURN(-ENOMEM);
        }

        ptlrpc_req_set_repsize(req, 1, NULL);
        req->rq_send_state = LUSTRE_IMP_REPLAY_WAIT;
        lustre_msg_add_flags(req->rq_reqmsg, MSG_LAST_REPLAY);
        req->rq_timeout *= 3;
        req->rq_interpret_reply = completed_replay_interpret;

        ptlrpcd_add_req(req);
        RETURN(0);
}

#ifdef __KERNEL__
static int ptlrpc_invalidate_import_thread(void *data)
{
        struct obd_import *imp = data;

        ENTRY;

        ptlrpc_daemonize("ll_imp_inval");
        
        CDEBUG(D_HA, "thread invalidate import %s to %s@%s\n",
               imp->imp_obd->obd_name, obd2cli_tgt(imp->imp_obd),
               imp->imp_connection->c_remote_uuid.uuid);

        ptlrpc_invalidate_import(imp);

        if (obd_dump_on_eviction) {
                CERROR("dump the log upon eviction\n");
                libcfs_debug_dumplog();
        }

        IMPORT_SET_STATE(imp, LUSTRE_IMP_RECOVER);
        ptlrpc_import_recovery_state_machine(imp);

        RETURN(0);
}
#endif

int ptlrpc_import_recovery_state_machine(struct obd_import *imp)
{
        int rc = 0;
        int inflight;
        char *target_start;
        int target_len;

        ENTRY;
        if (imp->imp_state == LUSTRE_IMP_EVICTED) {
                deuuidify(obd2cli_tgt(imp->imp_obd), NULL,
                          &target_start, &target_len);
                /* Don't care about MGC eviction */
                if (strcmp(imp->imp_obd->obd_type->typ_name,
                           LUSTRE_MGC_NAME) != 0) {
                        LCONSOLE_ERROR_MSG(0x167, "This client was evicted by "
                                           "%.*s; in progress operations using "
                                           "this service will fail.\n",
                                           target_len, target_start);
                }
                CDEBUG(D_HA, "evicted from %s@%s; invalidating\n",
                       obd2cli_tgt(imp->imp_obd),
                       imp->imp_connection->c_remote_uuid.uuid);

#ifdef __KERNEL__
                rc = cfs_kernel_thread(ptlrpc_invalidate_import_thread, imp,
                                   CLONE_VM | CLONE_FILES);
                if (rc < 0)
                        CERROR("error starting invalidate thread: %d\n", rc);
                else
                        rc = 0;
                RETURN(rc);
#else
                ptlrpc_invalidate_import(imp);

                IMPORT_SET_STATE(imp, LUSTRE_IMP_RECOVER);
#endif
        }

        if (imp->imp_state == LUSTRE_IMP_REPLAY) {
                CDEBUG(D_HA, "replay requested by %s\n",
                       obd2cli_tgt(imp->imp_obd));
                rc = ptlrpc_replay_next(imp, &inflight);
                if (inflight == 0 &&
                    atomic_read(&imp->imp_replay_inflight) == 0) {
                        IMPORT_SET_STATE(imp, LUSTRE_IMP_REPLAY_LOCKS);
                        rc = ldlm_replay_locks(imp);
                        if (rc)
                                GOTO(out, rc);
                }
                rc = 0;
        }

        if (imp->imp_state == LUSTRE_IMP_REPLAY_LOCKS) {
                if (atomic_read(&imp->imp_replay_inflight) == 0) {
                        IMPORT_SET_STATE(imp, LUSTRE_IMP_REPLAY_WAIT);
                        rc = signal_completed_replay(imp);
                        if (rc)
                                GOTO(out, rc);
                }

        }

        if (imp->imp_state == LUSTRE_IMP_REPLAY_WAIT) {
                if (atomic_read(&imp->imp_replay_inflight) == 0) {
                        IMPORT_SET_STATE(imp, LUSTRE_IMP_RECOVER);
                }
        }

        if (imp->imp_state == LUSTRE_IMP_RECOVER) {
                CDEBUG(D_HA, "reconnected to %s@%s\n",
                       obd2cli_tgt(imp->imp_obd),
                       imp->imp_connection->c_remote_uuid.uuid);

                rc = ptlrpc_resend(imp);
                if (rc)
                        GOTO(out, rc);
                IMPORT_SET_STATE(imp, LUSTRE_IMP_FULL);
                ptlrpc_activate_import(imp);

                deuuidify(obd2cli_tgt(imp->imp_obd), NULL,
                          &target_start, &target_len);
                LCONSOLE_INFO("%s: Connection restored to service %.*s "
                              "using nid %s.\n", imp->imp_obd->obd_name,
                              target_len, target_start,
                              libcfs_nid2str(imp->imp_connection->c_peer.nid));
        }

        if (imp->imp_state == LUSTRE_IMP_FULL) {
                cfs_waitq_signal(&imp->imp_recovery_waitq);
                ptlrpc_wake_delayed(imp);
        }

 out:
        RETURN(rc);
}

static int back_to_sleep(void *unused)
{
        return 0;
}

int ptlrpc_disconnect_import(struct obd_import *imp, int noclose)
{
        struct ptlrpc_request *req;
        int rq_opc, rc = 0;
        int nowait = imp->imp_obd->obd_force;
        ENTRY;

        if (nowait)
                GOTO(set_state, rc);

        switch (imp->imp_connect_op) {
        case OST_CONNECT: rq_opc = OST_DISCONNECT; break;
        case MDS_CONNECT: rq_opc = MDS_DISCONNECT; break;
        case MGS_CONNECT: rq_opc = MGS_DISCONNECT; break;
        default:
                CERROR("don't know how to disconnect from %s (connect_op %d)\n",
                       obd2cli_tgt(imp->imp_obd), imp->imp_connect_op);
                RETURN(-EINVAL);
        }

        if (ptlrpc_import_in_recovery(imp)) {
                struct l_wait_info lwi;
                cfs_duration_t timeout;

                if (AT_OFF) {
                        timeout = cfs_time_seconds(obd_timeout);
                } else {
                        int idx = import_at_get_index(imp, 
                                imp->imp_client->cli_request_portal);
                        timeout = cfs_time_seconds(
                                at_get(&imp->imp_at.iat_service_estimate[idx]));
                }
                lwi = LWI_TIMEOUT_INTR(cfs_timeout_cap(timeout), 
                                       back_to_sleep, LWI_ON_SIGNAL_NOOP, NULL);
                rc = l_wait_event(imp->imp_recovery_waitq,
                                  !ptlrpc_import_in_recovery(imp), &lwi);
        }

        spin_lock(&imp->imp_lock);
        if (imp->imp_state != LUSTRE_IMP_FULL)
                GOTO(out, 0);

        spin_unlock(&imp->imp_lock);

        req = ptlrpc_prep_req(imp, LUSTRE_OBD_VERSION, rq_opc, 1, NULL, NULL);
        if (req) {
                /* We are disconnecting, do not retry a failed DISCONNECT rpc if
                 * it fails.  We can get through the above with a down server
                 * if the client doesn't know the server is gone yet. */
                req->rq_no_resend = 1;
                
#ifndef CRAY_XT3
                /* We want client umounts to happen quickly, no matter the 
                   server state... */
                req->rq_timeout = min_t(int, req->rq_timeout,
                                        INITIAL_CONNECT_TIMEOUT);
#else
                /* ... but we always want liblustre clients to nicely 
                   disconnect, so only use the adaptive value. */
                if (AT_OFF)
                        req->rq_timeout = obd_timeout / 3;
#endif

                IMPORT_SET_STATE(imp, LUSTRE_IMP_CONNECTING);
                req->rq_send_state =  LUSTRE_IMP_CONNECTING;
                ptlrpc_req_set_repsize(req, 1, NULL);
                rc = ptlrpc_queue_wait(req);
                ptlrpc_req_finished(req);
        }

set_state:
        spin_lock(&imp->imp_lock);
out:
        if (noclose) 
                IMPORT_SET_STATE_NOLOCK(imp, LUSTRE_IMP_DISCON);
        else
                IMPORT_SET_STATE_NOLOCK(imp, LUSTRE_IMP_CLOSED);
        memset(&imp->imp_remote_handle, 0, sizeof(imp->imp_remote_handle));
        /* Try all connections in the future - bz 12758 */ 
        imp->imp_last_recon = 0;
        spin_unlock(&imp->imp_lock);

        RETURN(rc);
}

/* Sets maximal number of RPCs possible originating from other side of this
   import (server) to us and number of async RPC replies that we are not waiting
   for arriving */
void ptlrpc_import_setasync(struct obd_import *imp, int count)
{
        LNetSetAsync(imp->imp_connection->c_peer, count);
}


/* Adaptive Timeout utils */
extern unsigned int at_min, at_max, at_history;

/* Bin into timeslices using AT_BINS bins.
   This gives us a max of the last binlimit*AT_BINS secs without the storage,
   but still smoothing out a return to normalcy from a slow response.
   (E.g. remember the maximum latency in each minute of the last 4 minutes.) */
int at_add(struct adaptive_timeout *at, unsigned int val) 
{
        unsigned int old = at->at_current;
        time_t now = cfs_time_current_sec();
        time_t binlimit = max_t(time_t, at_history / AT_BINS, 1);

        LASSERT(at);
#if 0
        CDEBUG(D_INFO, "add %u to %p time=%lu v=%u (%u %u %u %u)\n", 
               val, at, now - at->at_binstart, at->at_current,
               at->at_hist[0], at->at_hist[1], at->at_hist[2], at->at_hist[3]);
#endif
        if (val == 0) 
                /* 0's don't count, because we never want our timeout to 
                   drop to 0, and because 0 could mean an error */
                return 0;

        spin_lock(&at->at_lock);

        if (unlikely(at->at_binstart == 0)) {
                /* Special case to remove default from history */
                at->at_current = val;
                at->at_worst_ever = val;
                at->at_worst_time = now;
                at->at_hist[0] = val;
                at->at_binstart = now;
        } else if (now - at->at_binstart < binlimit ) {
                /* in bin 0 */
                at->at_hist[0] = max(val, at->at_hist[0]);
                at->at_current = max(val, at->at_current);
        } else {
                int i, shift;
                unsigned int maxv = val;
                /* move bins over */
                shift = (now - at->at_binstart) / binlimit;
                LASSERT(shift > 0);
                for(i = AT_BINS - 1; i >= 0; i--) {
                        if (i >= shift) {
                                at->at_hist[i] = at->at_hist[i - shift];
                                maxv = max(maxv, at->at_hist[i]);
                        } else {
                                at->at_hist[i] = 0;
                        }
                }
                at->at_hist[0] = val;
                at->at_current = maxv;
                at->at_binstart += shift * binlimit;
        }

        if (at->at_current > at->at_worst_ever) {
                at->at_worst_ever = at->at_current;
                at->at_worst_time = now;
        }

        if (at->at_flags & AT_FLG_NOHIST)
                /* Only keep last reported val; keeping the rest of the history
                   for proc only */
                at->at_current = val;

        if (at_max > 0)
                at->at_current =  min(at->at_current, at_max);
        at->at_current =  max(at->at_current, at_min);

#if 0
        if (at->at_current != old)
                CDEBUG(D_ADAPTTO, "AT %p change: old=%u new=%u delta=%d "
                       "(val=%u) hist %u %u %u %u\n", at,
                       old, at->at_current, at->at_current - old, val,
                       at->at_hist[0], at->at_hist[1], at->at_hist[2],
                       at->at_hist[3]);
#endif
        
        /* if we changed, report the old value */
        old = (at->at_current != old) ? old : 0;
        
        spin_unlock(&at->at_lock);
        return old;
}

/* Find the imp_at index for a given portal; assign if space available */
int import_at_get_index(struct obd_import *imp, int portal) 
{
        struct imp_at *at = &imp->imp_at;
        int i;

        for (i = 0; i < IMP_AT_MAX_PORTALS; i++) {
                if (at->iat_portal[i] == portal) 
                        return i;
                if (at->iat_portal[i] == 0)
                        /* unused */
                        break;
        }

        /* Not found in list, add it under a lock */
        spin_lock(&imp->imp_lock);

        /* Check unused under lock */
        for (; i < IMP_AT_MAX_PORTALS; i++) {
                if (at->iat_portal[i] == portal) 
                        goto out;
                if (at->iat_portal[i] == 0)
                        /* unused */
                        break;
        }
        
        /* Not enough portals? */
        LASSERT(i < IMP_AT_MAX_PORTALS);

        at->iat_portal[i] = portal;
out:
        spin_unlock(&imp->imp_lock);
        return i;
}
<|MERGE_RESOLUTION|>--- conflicted
+++ resolved
@@ -199,10 +199,7 @@
 
         atomic_inc(&imp->imp_inval_count);
 
-<<<<<<< HEAD
-        if (!imp->imp_invalid)
-=======
-        /*
+        /* 
          * If this is an invalid MGC connection, then don't bother
          * waiting for imp_inflight to drop to 0.
          */
@@ -210,7 +207,6 @@
                 goto out;
 
         if (!imp->imp_invalid || imp->imp_obd->obd_no_recov)
->>>>>>> 7bbcc3c5
                 ptlrpc_deactivate_import(imp);
 
         LASSERT(imp->imp_invalid);
@@ -225,12 +221,6 @@
                           (atomic_read(&imp->imp_inflight) == 0), &lwi);
 
         if (rc) {
-<<<<<<< HEAD
-=======
-                struct list_head *tmp, *n;
-                struct ptlrpc_request *req;
-
->>>>>>> 7bbcc3c5
                 CERROR("%s: rc = %d waiting for callback (%d != 0)\n",
                        obd2cli_tgt(imp->imp_obd), rc,
                        atomic_read(&imp->imp_inflight));
@@ -247,9 +237,9 @@
                 LASSERT(atomic_read(&imp->imp_inflight) == 0);
         }
 
-out:
+  out:
         obd_import_event(imp->imp_obd, imp, IMP_EVENT_INVALIDATE);
-
+        
         atomic_dec(&imp->imp_inval_count);
         cfs_waitq_signal(&imp->imp_recovery_waitq);
 }
@@ -506,7 +496,7 @@
                         /* Don't retry if connect fails */
                         rc = 0;
                         obd_set_info_async(obd->obd_self_export,
-                                           strlen(KEY_INIT_RECOV),
+                                           sizeof(KEY_INIT_RECOV),
                                            KEY_INIT_RECOV,
                                            sizeof(rc), &rc, NULL);
                 }
