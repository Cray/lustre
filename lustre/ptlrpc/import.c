/* -*- mode: c; c-basic-offset: 8; indent-tabs-mode: nil; -*-
 * vim:expandtab:shiftwidth=8:tabstop=8:
 *
 * GPL HEADER START
 *
 * DO NOT ALTER OR REMOVE COPYRIGHT NOTICES OR THIS FILE HEADER.
 *
 * This program is free software; you can redistribute it and/or modify
 * it under the terms of the GNU General Public License version 2 only,
 * as published by the Free Software Foundation.
 *
 * This program is distributed in the hope that it will be useful, but
 * WITHOUT ANY WARRANTY; without even the implied warranty of
 * MERCHANTABILITY or FITNESS FOR A PARTICULAR PURPOSE.  See the GNU
 * General Public License version 2 for more details (a copy is included
 * in the LICENSE file that accompanied this code).
 *
 * You should have received a copy of the GNU General Public License
 * version 2 along with this program; If not, see
 * http://www.sun.com/software/products/lustre/docs/GPLv2.pdf
 *
 * Please contact Sun Microsystems, Inc., 4150 Network Circle, Santa Clara,
 * CA 95054 USA or visit www.sun.com if you need additional information or
 * have any questions.
 *
 * GPL HEADER END
 */
/*
 * Copyright  2008 Sun Microsystems, Inc. All rights reserved
 * Use is subject to license terms.
 */
/*
 * This file is part of Lustre, http://www.lustre.org/
 * Lustre is a trademark of Sun Microsystems, Inc.
 *
 * lustre/ptlrpc/import.c
 *
 * Author: Mike Shaver <shaver@clusterfs.com>
 */

#define DEBUG_SUBSYSTEM S_RPC
#ifndef __KERNEL__
# include <liblustre.h>
#endif

#include <obd_support.h>
#include <lustre_ha.h>
#include <lustre_net.h>
#include <lustre_import.h>
#include <lustre_export.h>
#include <obd.h>
#include <obd_class.h>

#include "ptlrpc_internal.h"

struct ptlrpc_connect_async_args {
         __u64 pcaa_peer_committed;
        int pcaa_initial_connect;
};

static void __import_set_state(struct obd_import *imp,
                               enum lustre_imp_state state)
{
        imp->imp_state = state;
        imp->imp_state_hist[imp->imp_state_hist_idx].ish_state = state;
        imp->imp_state_hist[imp->imp_state_hist_idx].ish_time =
                cfs_time_current_sec();
        imp->imp_state_hist_idx = (imp->imp_state_hist_idx + 1) %
                IMP_STATE_HIST_LEN;
}

/* A CLOSED import should remain so. */
#define IMPORT_SET_STATE_NOLOCK(imp, state)                                    \
do {                                                                           \
        if (imp->imp_state != LUSTRE_IMP_CLOSED) {                             \
               CDEBUG(D_HA, "%p %s: changing import state from %s to %s\n",    \
                      imp, obd2cli_tgt(imp->imp_obd),                          \
                      ptlrpc_import_state_name(imp->imp_state),                \
                      ptlrpc_import_state_name(state));                        \
               __import_set_state(imp, state);                                 \
        }                                                                      \
} while(0)

#define IMPORT_SET_STATE(imp, state)            \
do {                                            \
        spin_lock(&imp->imp_lock);              \
        IMPORT_SET_STATE_NOLOCK(imp, state);    \
        spin_unlock(&imp->imp_lock);            \
} while(0)


static int ptlrpc_connect_interpret(struct ptlrpc_request *request,
                                    void * data, int rc);
int ptlrpc_import_recovery_state_machine(struct obd_import *imp);

/* Only this function is allowed to change the import state when it is
 * CLOSED. I would rather refcount the import and free it after
 * disconnection like we do with exports. To do that, the client_obd
 * will need to save the peer info somewhere other than in the import,
 * though. */
int ptlrpc_init_import(struct obd_import *imp)
{
        spin_lock(&imp->imp_lock);

        imp->imp_generation++;
        imp->imp_state =  LUSTRE_IMP_NEW;

        spin_unlock(&imp->imp_lock);

        return 0;
}
EXPORT_SYMBOL(ptlrpc_init_import);

#define UUID_STR "_UUID"
static void deuuidify(char *uuid, const char *prefix, char **uuid_start,
                      int *uuid_len)
{
        *uuid_start = !prefix || strncmp(uuid, prefix, strlen(prefix))
                ? uuid : uuid + strlen(prefix);

        *uuid_len = strlen(*uuid_start);

        if (*uuid_len < strlen(UUID_STR))
                return;

        if (!strncmp(*uuid_start + *uuid_len - strlen(UUID_STR),
                    UUID_STR, strlen(UUID_STR)))
                *uuid_len -= strlen(UUID_STR);
}

/* Returns true if import was FULL, false if import was already not
 * connected.
 * @imp - import to be disconnected
 * @conn_cnt - connection count (epoch) of the request that timed out
 *             and caused the disconnection.  In some cases, multiple
 *             inflight requests can fail to a single target (e.g. OST
 *             bulk requests) and if one has already caused a reconnection
 *             (increasing the import->conn_cnt) the older failure should
 *             not also cause a reconnection.  If zero it forces a reconnect.
 */
int ptlrpc_set_import_discon(struct obd_import *imp, __u32 conn_cnt)
{
        int rc = 0;

        spin_lock(&imp->imp_lock);

        if (imp->imp_state == LUSTRE_IMP_FULL &&
            (conn_cnt == 0 || conn_cnt == imp->imp_conn_cnt)) {
                char *target_start;
                int   target_len;

                deuuidify(obd2cli_tgt(imp->imp_obd), NULL,
                          &target_start, &target_len);
                if (imp->imp_replayable) {
                        LCONSOLE_WARN("%s: Connection to service %.*s via nid "
                               "%s was lost; in progress operations using this "
                               "service will wait for recovery to complete.\n",
                               imp->imp_obd->obd_name, target_len, target_start,
                               libcfs_nid2str(imp->imp_connection->c_peer.nid));
                } else {
                        LCONSOLE_ERROR_MSG(0x166, "%s: Connection to service "
                               "%.*s via nid %s was lost; in progress "
                               "operations using this service will fail.\n",
                               imp->imp_obd->obd_name, target_len, target_start,
                               libcfs_nid2str(imp->imp_connection->c_peer.nid));
                }
                IMPORT_SET_STATE_NOLOCK(imp, LUSTRE_IMP_DISCON);
                spin_unlock(&imp->imp_lock);

                if (obd_dump_on_timeout)
                        libcfs_debug_dumplog();

                obd_import_event(imp->imp_obd, imp, IMP_EVENT_DISCON);
                rc = 1;
        } else {
                spin_unlock(&imp->imp_lock);
                CDEBUG(D_HA, "%s: import %p already %s (conn %u, was %u): %s\n",
                       imp->imp_client->cli_name, imp,
                       (imp->imp_state == LUSTRE_IMP_FULL &&
                        imp->imp_conn_cnt > conn_cnt) ?
                       "reconnected" : "not connected", imp->imp_conn_cnt,
                       conn_cnt, ptlrpc_import_state_name(imp->imp_state));
        }

        return rc;
}

/* Must be called with imp_lock held! */
static void ptlrpc_deactivate_and_unlock_import(struct obd_import *imp)
{
        ENTRY;
        LASSERT_SPIN_LOCKED(&imp->imp_lock);

        CDEBUG(D_HA, "setting import %s INVALID\n", obd2cli_tgt(imp->imp_obd));
        imp->imp_invalid = 1;
        imp->imp_generation++;
        spin_unlock(&imp->imp_lock);

        ptlrpc_abort_inflight(imp);
        obd_import_event(imp->imp_obd, imp, IMP_EVENT_INACTIVE);
}

/*
 * This acts as a barrier; all existing requests are rejected, and
 * no new requests will be accepted until the import is valid again.
 */
void ptlrpc_deactivate_import(struct obd_import *imp)
{
        spin_lock(&imp->imp_lock);
        ptlrpc_deactivate_and_unlock_import(imp);
}

static unsigned int
ptlrpc_inflight_deadline(struct ptlrpc_request *req, time_t now)
{
        long dl;

        if (!(((req->rq_phase == RQ_PHASE_RPC) && !req->rq_waiting) ||
              (req->rq_phase == RQ_PHASE_BULK) ||
              (req->rq_phase == RQ_PHASE_NEW)))
                return 0;

        if (req->rq_timedout)
                return 0;

        if (req->rq_phase == RQ_PHASE_NEW)
                dl = req->rq_sent;
        else
                dl = req->rq_deadline;

        if (dl <= now)
                return 0;

        return dl - now;
}

static unsigned int ptlrpc_inflight_timeout(struct obd_import *imp)
{
        time_t now = cfs_time_current_sec();
        struct list_head *tmp, *n;
        struct ptlrpc_request *req;
        unsigned int timeout = 0;

        spin_lock(&imp->imp_lock);
        list_for_each_safe(tmp, n, &imp->imp_sending_list) {
                req = list_entry(tmp, struct ptlrpc_request, rq_list);
                timeout = max(ptlrpc_inflight_deadline(req, now), timeout);
        }
        spin_unlock(&imp->imp_lock);
        return timeout;
}

/*
 * This function will invalidate the import, if necessary, then block
 * for all the RPC completions, and finally notify the obd to
 * invalidate its state (ie cancel locks, clear pending requests,
 * etc).
 */
void ptlrpc_invalidate_import(struct obd_import *imp)
{
        struct list_head *tmp, *n;
        struct ptlrpc_request *req;
        struct l_wait_info lwi;
        unsigned int timeout;
        int rc;

        atomic_inc(&imp->imp_inval_count);

        /*
         * If this is an invalid MGC connection, then don't bother
         * waiting for imp_inflight to drop to 0.
         */
        if (imp->imp_invalid && imp->imp_recon_bk &&!imp->imp_obd->obd_no_recov)
                goto out;

        if (!imp->imp_invalid || imp->imp_obd->obd_no_recov)
                ptlrpc_deactivate_import(imp);

        LASSERT(imp->imp_invalid);

        /* Wait forever until inflight == 0. We really can't do it another
         * way because in some cases we need to wait for very long reply
         * unlink. We can't do anything before that because there is really
         * no guarantee that some rdma transfer is not in progress right now. */
        do {
                /* Calculate max timeout for waiting on rpcs to error
                 * out. Use obd_timeout if calculated value is smaller
                 * than it. */
                timeout = ptlrpc_inflight_timeout(imp);
                timeout += timeout / 3;
<<<<<<< HEAD

                if (timeout == 0)
                        timeout = obd_timeout;

                CDEBUG(D_RPCTRACE,"Sleeping %d sec for inflight to error out\n",
=======
                
                if (timeout == 0)
                        timeout = obd_timeout;
                
                CDEBUG(D_RPCTRACE, "Sleeping %d sec for inflight to error out\n",
>>>>>>> d5360e75
                       timeout);

                /* Wait for all requests to error out and call completion
                 * callbacks. Cap it at obd_timeout -- these should all
                 * have been locally cancelled by ptlrpc_abort_inflight. */
                lwi = LWI_TIMEOUT_INTERVAL(
                        cfs_timeout_cap(cfs_time_seconds(timeout)),
                        cfs_time_seconds(1), NULL, NULL);
                rc = l_wait_event(imp->imp_recovery_waitq,
                                (atomic_read(&imp->imp_inflight) == 0), &lwi);
                if (rc) {
                        const char *cli_tgt = obd2cli_tgt(imp->imp_obd);

                        CERROR("%s: rc = %d waiting for callback (%d != 0)\n",
                               cli_tgt, rc, atomic_read(&imp->imp_inflight));

                        spin_lock(&imp->imp_lock);
                        list_for_each_safe(tmp, n, &imp->imp_sending_list) {
<<<<<<< HEAD
                                req = list_entry(tmp, struct ptlrpc_request,
                                        rq_list);
                                DEBUG_REQ(D_ERROR, req,"still on sending list");
                        }
                        list_for_each_safe(tmp, n, &imp->imp_delayed_list) {
                                req = list_entry(tmp, struct ptlrpc_request,
                                        rq_list);
                                DEBUG_REQ(D_ERROR, req,"still on delayed list");
                        }

=======
                                req = list_entry(tmp, struct ptlrpc_request, 
                                        rq_list);
                                DEBUG_REQ(D_ERROR, req, "still on sending list");
                        }
                        list_for_each_safe(tmp, n, &imp->imp_delayed_list) {
                                req = list_entry(tmp, struct ptlrpc_request, 
                                        rq_list);
                                DEBUG_REQ(D_ERROR, req, "still on delayed list");
                        }
                        
>>>>>>> d5360e75
                        if (atomic_read(&imp->imp_unregistering) == 0) {
                                /* XXX: This is temporary workaround for long 
                                 * connect interpret due to locking in lov in 
                                 * in import activation path, which causes
                                 * connect rpc stay on sending list longer
                                 * time. Let's wait longer insread of asserting
                                 * here.
                                 *
                                 * Activation should not be blocking. Kill
                                 * this #if 0 when activation code is fixed. */
#if 0
                                /* We know that only "unregistering" rpcs may
                                 * still survive in sending or delaying lists
                                 * (They are waiting for long reply unlink in
                                 * sluggish nets). Let's check this. If there
                                 * is no unregistering and inflight != 0 this
                                 * is bug. */
                                LASSERT(atomic_read(&imp->imp_inflight) == 0);
<<<<<<< HEAD

=======
                                
>>>>>>> d5360e75
                                /* Let's save one loop as soon as inflight have
                                 * dropped to zero. No new inflights possible at
                                 * this point. */
                                rc = 0;
#endif
                        } else {
                                CERROR("%s: RPCs in \"%s\" phase found (%d). "
                                       "Network is sluggish? Waiting them "
                                       "to error out.\n", cli_tgt,
                                       ptlrpc_phase2str(RQ_PHASE_UNREGISTERING),
                                       atomic_read(&imp->imp_unregistering));
                        }
                        spin_unlock(&imp->imp_lock);
                }
        } while (rc != 0);

        /* Let's additionally check that no new rpcs added to import in
         * "invalidate" state. */
        LASSERT(atomic_read(&imp->imp_inflight) == 0);

out:
        obd_import_event(imp->imp_obd, imp, IMP_EVENT_INVALIDATE);

        atomic_dec(&imp->imp_inval_count);
        cfs_waitq_broadcast(&imp->imp_recovery_waitq);
}

/* unset imp_invalid */
void ptlrpc_activate_import(struct obd_import *imp)
{
        struct obd_device *obd = imp->imp_obd;

        spin_lock(&imp->imp_lock);
        imp->imp_invalid = 0;
        spin_unlock(&imp->imp_lock);

        obd_import_event(obd, imp, IMP_EVENT_ACTIVE);
}

void ptlrpc_fail_import(struct obd_import *imp, __u32 conn_cnt)
{
        ENTRY;

        LASSERT(!imp->imp_dlm_fake);

        if (ptlrpc_set_import_discon(imp, conn_cnt)) {
                if (!imp->imp_replayable) {
                        CDEBUG(D_HA, "import %s@%s for %s not replayable, "
                               "auto-deactivating\n",
                               obd2cli_tgt(imp->imp_obd),
                               imp->imp_connection->c_remote_uuid.uuid,
                               imp->imp_obd->obd_name);
                        ptlrpc_deactivate_import(imp);
                }

                CDEBUG(D_HA, "%s: waking up pinger\n",
                       obd2cli_tgt(imp->imp_obd));

                spin_lock(&imp->imp_lock);
                imp->imp_force_verify = 1;
                spin_unlock(&imp->imp_lock);

                ptlrpc_pinger_wake_up();
        }
        EXIT;
}

int ptlrpc_reconnect_import(struct obd_import *imp)
{

        ptlrpc_set_import_discon(imp, 0);
        /* Force a new connect attempt */
        ptlrpc_invalidate_import(imp);
        /* Do a fresh connect next time by zeroing the handle */
        ptlrpc_disconnect_import(imp, 1);
        /* Wait for all invalidate calls to finish */
        if (atomic_read(&imp->imp_inval_count) > 0) {
                int rc;
                struct l_wait_info lwi = LWI_INTR(LWI_ON_SIGNAL_NOOP, NULL);
                rc = l_wait_event(imp->imp_recovery_waitq,
                                  (atomic_read(&imp->imp_inval_count) == 0),
                                  &lwi);
                if (rc)
                        CERROR("Interrupted, inval=%d\n",
                               atomic_read(&imp->imp_inval_count));
        }

        /*
         * Allow reconnect attempts. Note: Currently, the function is
         * only called by MGC. So assume this is a recoverable import,
         * and force import to be recoverable. fix this if you need to
         */

        imp->imp_obd->obd_no_recov = 0;
        /* Remove 'invalid' flag */
        ptlrpc_activate_import(imp);
        /* Attempt a new connect */
        ptlrpc_recover_import(imp, NULL);
        return 0;
}

EXPORT_SYMBOL(ptlrpc_reconnect_import);

static int import_select_connection(struct obd_import *imp)
{
        struct obd_import_conn *imp_conn = NULL, *conn;
        struct obd_export *dlmexp;
        int tried_all = 1;
        ENTRY;

        spin_lock(&imp->imp_lock);

        if (list_empty(&imp->imp_conn_list)) {
                CERROR("%s: no connections available\n",
                        imp->imp_obd->obd_name);
                spin_unlock(&imp->imp_lock);
                RETURN(-EINVAL);
        }

        list_for_each_entry(conn, &imp->imp_conn_list, oic_item) {
                CDEBUG(D_HA, "%s: connect to NID %s last attempt "LPU64"\n",
                       imp->imp_obd->obd_name,
                       libcfs_nid2str(conn->oic_conn->c_peer.nid),
                       conn->oic_last_attempt);

                /* Don't thrash connections */
                if (cfs_time_before_64(cfs_time_current_64(),
                                     conn->oic_last_attempt +
                                     cfs_time_seconds(CONNECTION_SWITCH_MIN))) {
                        continue;
                }

                /* If we have not tried this connection since the
                   the last successful attempt, go with this one */
                if ((conn->oic_last_attempt == 0) ||
                    cfs_time_beforeq_64(conn->oic_last_attempt,
                                       imp->imp_last_success_conn)) {
                        imp_conn = conn;
                        tried_all = 0;
                        break;
                }

                /* If all of the connections have already been tried
                   since the last successful connection; just choose the
                   least recently used */
                if (!imp_conn)
                        imp_conn = conn;
                else if (cfs_time_before_64(conn->oic_last_attempt,
                                            imp_conn->oic_last_attempt))
                        imp_conn = conn;
        }

        /* if not found, simply choose the current one */
        if (!imp_conn || imp->imp_force_reconnect) {
                LASSERT(imp->imp_conn_current);
                imp_conn = imp->imp_conn_current;
                tried_all = 0;
        }
        LASSERT(imp_conn->oic_conn);

        /* If we've tried everything, and we're back to the beginning of the
           list, increase our timeout and try again. It will be reset when
           we do finally connect. (FIXME: really we should wait for all network
           state associated with the last connection attempt to drain before
           trying to reconnect on it.) */
        if (tried_all && (imp->imp_conn_list.next == &imp_conn->oic_item) &&
            !imp->imp_recon_bk /* not retrying */) {
                if (at_get(&imp->imp_at.iat_net_latency) <
                    CONNECTION_SWITCH_MAX) {
                        at_add(&imp->imp_at.iat_net_latency,
                               MIN(at_get(&imp->imp_at.iat_net_latency) +
                               CONNECTION_SWITCH_INC, CONNECTION_SWITCH_MAX));
                }
                LASSERT(imp_conn->oic_last_attempt);
                CWARN("%s: tried all connections, increasing latency to %ds\n",
                      imp->imp_obd->obd_name,
                      at_get(&imp->imp_at.iat_net_latency));
        }

        imp_conn->oic_last_attempt = cfs_time_current_64();

        /* switch connection, don't mind if it's same as the current one */
        if (imp->imp_connection)
                ptlrpc_connection_put(imp->imp_connection);
        imp->imp_connection = ptlrpc_connection_addref(imp_conn->oic_conn);

        dlmexp =  class_conn2export(&imp->imp_dlm_handle);
        LASSERT(dlmexp != NULL);
        if (dlmexp->exp_connection)
                ptlrpc_connection_put(dlmexp->exp_connection);
        dlmexp->exp_connection = ptlrpc_connection_addref(imp_conn->oic_conn);
        class_export_put(dlmexp);

        if (imp->imp_conn_current != imp_conn) {
                if (imp->imp_conn_current)
                        CDEBUG(D_HA, "Changing connection for %s to %s/%s\n",
                               imp->imp_obd->obd_name, imp_conn->oic_uuid.uuid,
                               libcfs_nid2str(imp_conn->oic_conn->c_peer.nid));
                imp->imp_conn_current = imp_conn;
        }

        CDEBUG(D_HA, "%s: import %p using connection %s/%s\n",
               imp->imp_obd->obd_name, imp, imp_conn->oic_uuid.uuid,
               libcfs_nid2str(imp_conn->oic_conn->c_peer.nid));

        spin_unlock(&imp->imp_lock);

        RETURN(0);
}

<<<<<<< HEAD
/**
 * must be called under imp lock
 */
static int ptlrpc_first_transno(struct obd_import *imp, __u64 *transno)
{
        struct ptlrpc_request *req;
        struct list_head *tmp;

        if (list_empty(&imp->imp_replay_list))
                return 0;
        tmp = imp->imp_replay_list.next;
        req = list_entry(tmp, struct ptlrpc_request, rq_replay_list);
        *transno = req->rq_transno;
        if (req->rq_transno == 0) {
                DEBUG_REQ(D_ERROR, req, "zero transno in replay");
                LBUG();
        }

        return 1;
}

int ptlrpc_connect_import(struct obd_import *imp, char *new_uuid)
{
        struct obd_device *obd = imp->imp_obd;
        int set_transno = 0;
=======
int ptlrpc_connect_import(struct obd_import *imp, char *new_uuid)
{
        struct obd_device *obd = imp->imp_obd;
>>>>>>> d5360e75
        int initial_connect = 0;
        int rc;
        __u64 committed_before_reconnect = 0;
        struct ptlrpc_request *request;
        __u32 size[] = { sizeof(struct ptlrpc_body),
                       sizeof(imp->imp_obd->u.cli.cl_target_uuid),
                       sizeof(obd->obd_uuid),
                       sizeof(imp->imp_dlm_handle),
                       sizeof(imp->imp_connect_data) };
        char *tmp[] = { NULL,
                        obd2cli_tgt(imp->imp_obd),
                        obd->obd_uuid.uuid,
                        (char *)&imp->imp_dlm_handle,
                        (char *)&imp->imp_connect_data };
        struct ptlrpc_connect_async_args *aa;

        ENTRY;
        spin_lock(&imp->imp_lock);
        if (imp->imp_state == LUSTRE_IMP_CLOSED) {
                spin_unlock(&imp->imp_lock);
                CERROR("can't connect to a closed import\n");
                RETURN(-EINVAL);
        } else if (imp->imp_state == LUSTRE_IMP_FULL) {
                spin_unlock(&imp->imp_lock);
                CERROR("already connected\n");
                RETURN(0);
        } else if (imp->imp_state == LUSTRE_IMP_CONNECTING) {
                spin_unlock(&imp->imp_lock);
                CERROR("already connecting\n");
                RETURN(-EALREADY);
        }

        IMPORT_SET_STATE_NOLOCK(imp, LUSTRE_IMP_CONNECTING);

        imp->imp_conn_cnt++;
        imp->imp_resend_replay = 0;

        if (!lustre_handle_is_used(&imp->imp_remote_handle))
                initial_connect = 1;
        else
                committed_before_reconnect = imp->imp_peer_committed_transno;

<<<<<<< HEAD
        set_transno = ptlrpc_first_transno(imp,
                                           &imp->imp_connect_data.ocd_transno);

=======
>>>>>>> d5360e75
        spin_unlock(&imp->imp_lock);

        if (new_uuid) {
                struct obd_uuid uuid;

                obd_str2uuid(&uuid, new_uuid);
                rc = import_set_conn_priority(imp, &uuid);
                if (rc)
                        GOTO(out, rc);
        }

        rc = import_select_connection(imp);
        if (rc)
                GOTO(out, rc);

        /* last in connection list */
        if (imp->imp_conn_current->oic_item.next == &imp->imp_conn_list) {
                if (imp->imp_initial_recov_bk && initial_connect) {
                        CDEBUG(D_HA, "Last connection attempt (%d) for %s\n",
                               imp->imp_conn_cnt, obd2cli_tgt(imp->imp_obd));
                        /* Don't retry if connect fails */
                        rc = 0;
                        obd_set_info_async(obd->obd_self_export,
                                           sizeof(KEY_INIT_RECOV),
                                           KEY_INIT_RECOV,
                                           sizeof(rc), &rc, NULL);
                }
                if (imp->imp_recon_bk) {
                        CDEBUG(D_HA, "Last reconnection attempt (%d) for %s\n",
                               imp->imp_conn_cnt, obd2cli_tgt(imp->imp_obd));
                        spin_lock(&imp->imp_lock);
                        imp->imp_last_recon = 1;
                        spin_unlock(&imp->imp_lock);
                }
        }

        /* Reset connect flags to the originally requested flags, in case
         * the server is updated on-the-fly we will get the new features. */
        imp->imp_connect_data.ocd_connect_flags = imp->imp_connect_flags_orig;
        imp->imp_msghdr_flags &= ~MSGHDR_AT_SUPPORT;

        rc = obd_reconnect(imp->imp_obd->obd_self_export, obd,
                           &obd->obd_uuid, &imp->imp_connect_data, NULL);
        if (rc)
                GOTO(out, rc);

        request = ptlrpc_prep_req(imp, LUSTRE_OBD_VERSION, imp->imp_connect_op,
                                  5, size, tmp);
        if (!request)
                GOTO(out, rc = -ENOMEM);

        /* Report the rpc service time to the server so that it knows how long
         * to wait for clients to join recovery */
        lustre_msg_set_service_time(request->rq_reqmsg,
                                    at_timeout2est(request->rq_timeout));

        /* The amount of time we give the server to process the connect req.
         * import_select_connection will increase the net latency on
         * repeated reconnect attempts to cover slow networks.
         * We override/ignore the server rpc completion estimate here,
         * which may be large if this is a reconnect attempt */
        request->rq_timeout = INITIAL_CONNECT_TIMEOUT;
        lustre_msg_set_timeout(request->rq_reqmsg, request->rq_timeout);

#ifndef __KERNEL__
        lustre_msg_add_op_flags(request->rq_reqmsg, MSG_CONNECT_LIBCLIENT);
#endif
        if (imp->imp_msg_magic == LUSTRE_MSG_MAGIC_V1)
                lustre_msg_add_op_flags(request->rq_reqmsg,
                                        MSG_CONNECT_NEXT_VER);

        request->rq_no_resend = request->rq_no_delay = 1;
        request->rq_send_state = LUSTRE_IMP_CONNECTING;
        /* Allow a slightly larger reply for future growth compatibility */
        size[REPLY_REC_OFF] = sizeof(struct obd_connect_data) +
                              16 * sizeof(__u64);
        ptlrpc_req_set_repsize(request, 2, size);
        request->rq_interpret_reply = ptlrpc_connect_interpret;

        CLASSERT(sizeof(*aa) <= sizeof(request->rq_async_args));
        aa = ptlrpc_req_async_args(request);
        memset(aa, 0, sizeof *aa);

        aa->pcaa_peer_committed = committed_before_reconnect;
        aa->pcaa_initial_connect = initial_connect;
        if (aa->pcaa_initial_connect) {
                spin_lock(&imp->imp_lock);
                imp->imp_replayable = 1;
                spin_unlock(&imp->imp_lock);
<<<<<<< HEAD
                lustre_msg_add_op_flags(request->rq_reqmsg,
                                        MSG_CONNECT_INITIAL);
        }

        if (set_transno)
                lustre_msg_add_op_flags(request->rq_reqmsg,
                                        MSG_CONNECT_TRANSNO);

=======
        }

>>>>>>> d5360e75
        DEBUG_REQ(D_RPCTRACE, request, "%sconnect request %d",
                  aa->pcaa_initial_connect ? "initial " : "re",
                  imp->imp_conn_cnt);
        ptlrpcd_add_req(request);
        rc = 0;
out:
        if (rc != 0) {
                IMPORT_SET_STATE(imp, LUSTRE_IMP_DISCON);
        }

        RETURN(rc);
}
EXPORT_SYMBOL(ptlrpc_connect_import);

static void ptlrpc_maybe_ping_import_soon(struct obd_import *imp)
{
#ifdef __KERNEL__
        struct obd_import_conn *imp_conn;
#endif
        int wake_pinger = 0;

        ENTRY;

        spin_lock(&imp->imp_lock);
        if (list_empty(&imp->imp_conn_list))
                GOTO(unlock, 0);

#ifdef __KERNEL__
        imp_conn = list_entry(imp->imp_conn_list.prev,
                              struct obd_import_conn,
                              oic_item);

        /* XXX: When the failover node is the primary node, it is possible
         * to have two identical connections in imp_conn_list. We must
         * compare not conn's pointers but NIDs, otherwise we can defeat
         * connection throttling. (See bug 14774.) */
        if (imp->imp_conn_current->oic_conn->c_peer.nid !=
                                imp_conn->oic_conn->c_peer.nid) {
                ptlrpc_ping_import_soon(imp);
                wake_pinger = 1;
        }

#else
        /* liblustre has no pinger thead, so we wakup pinger anyway */
        wake_pinger = 1;
#endif
 unlock:
        spin_unlock(&imp->imp_lock);

        if (wake_pinger)
                ptlrpc_pinger_wake_up();

        EXIT;
}

<<<<<<< HEAD
static int ptlrpc_busy_reconnect(int rc)
{
        return (rc == -EBUSY) || (rc == -EAGAIN);
}

=======
>>>>>>> d5360e75
static int ptlrpc_connect_interpret(struct ptlrpc_request *request,
                                    void * data, int rc)
{
        struct ptlrpc_connect_async_args *aa = data;
        struct obd_import *imp = request->rq_import;
        struct client_obd *cli = &imp->imp_obd->u.cli;
        struct lustre_handle old_hdl;
        __u64 old_connect_flags;
        int msg_flags;
        ENTRY;

        spin_lock(&imp->imp_lock);
        if (imp->imp_state == LUSTRE_IMP_CLOSED) {
                spin_unlock(&imp->imp_lock);
                RETURN(0);
        }

        if (rc) {
                /* if this reconnect to busy export - not need select new target
                 * for connecting*/
                imp->imp_force_reconnect = ptlrpc_busy_reconnect(rc);
                spin_unlock(&imp->imp_lock);
                GOTO(out, rc);
        }

        LASSERT(imp->imp_conn_current);

        msg_flags = lustre_msg_get_op_flags(request->rq_repmsg);

        /* All imports are pingable */
        imp->imp_pingable = 1;
        imp->imp_force_reconnect = 0;

        if (aa->pcaa_initial_connect) {
                if (msg_flags & MSG_CONNECT_REPLAYABLE) {
                        imp->imp_replayable = 1;
                        spin_unlock(&imp->imp_lock);
                        CDEBUG(D_HA, "connected to replayable target: %s\n",
                               obd2cli_tgt(imp->imp_obd));
                } else {
                        imp->imp_replayable = 0;
                        spin_unlock(&imp->imp_lock);
                }

                if ((request->rq_reqmsg->lm_magic == LUSTRE_MSG_MAGIC_V1 &&
                     msg_flags & MSG_CONNECT_NEXT_VER) ||
                    request->rq_reqmsg->lm_magic == LUSTRE_MSG_MAGIC_V2) {
                        imp->imp_msg_magic = LUSTRE_MSG_MAGIC_V2;
                        CDEBUG(D_RPCTRACE, "connect to %s with lustre_msg_v2\n",
                               obd2cli_tgt(imp->imp_obd));
                } else {
                        CDEBUG(D_RPCTRACE, "connect to %s with lustre_msg_v1\n",
                               obd2cli_tgt(imp->imp_obd));
                }

                imp->imp_remote_handle =
                                *lustre_msg_get_handle(request->rq_repmsg);

                /* Initial connects are allowed for clients with non-random
                 * uuids when servers are in recovery.  Simply signal the
                 * servers replay is complete and wait in REPLAY_WAIT. */
                if (msg_flags & MSG_CONNECT_RECOVERING) {
                        CDEBUG(D_HA, "connect to %s during recovery\n",
                               obd2cli_tgt(imp->imp_obd));
                        IMPORT_SET_STATE(imp, LUSTRE_IMP_REPLAY_LOCKS);
                } else {
                        IMPORT_SET_STATE(imp, LUSTRE_IMP_FULL);
                        ptlrpc_activate_import(imp);
                }
                GOTO(finish, rc = 0);
        } else {
                spin_unlock(&imp->imp_lock);
        }

        /* Determine what recovery state to move the import to. */
        if (MSG_CONNECT_RECONNECT & msg_flags) {
                memset(&old_hdl, 0, sizeof(old_hdl));
                if (!memcmp(&old_hdl, lustre_msg_get_handle(request->rq_repmsg),
                            sizeof (old_hdl))) {
                        CERROR("%s@%s didn't like our handle "LPX64
                               ", failed\n", obd2cli_tgt(imp->imp_obd),
                               imp->imp_connection->c_remote_uuid.uuid,
                               imp->imp_dlm_handle.cookie);
                        GOTO(out, rc = -ENOTCONN);
                }

                if (memcmp(&imp->imp_remote_handle,
                           lustre_msg_get_handle(request->rq_repmsg),
                           sizeof(imp->imp_remote_handle))) {
                        int level = msg_flags & MSG_CONNECT_RECOVERING ?
                                D_HA : D_WARNING;

                        /* Bug 16611/14775: if server handle have changed,
                         * that means some sort of disconnection happened.
                         * If the server is not in recovery, that also means it
                         * already erased all of our state because of previous
                         * eviction. If it is in recovery - we are safe to
                         * participate since we can reestablish all of our state
                         * with server again */
                        CDEBUG(level,"%s@%s changed server handle from "
                                     LPX64" to "LPX64"%s\n",
                                     obd2cli_tgt(imp->imp_obd),
                                     imp->imp_connection->c_remote_uuid.uuid,
                                     imp->imp_remote_handle.cookie,
                                     lustre_msg_get_handle(request->rq_repmsg)->
                                                                        cookie,
                                     (MSG_CONNECT_RECOVERING & msg_flags) ?
                                         " but is still in recovery" : "");

                        imp->imp_remote_handle =
                                     *lustre_msg_get_handle(request->rq_repmsg);

                        if (!(MSG_CONNECT_RECOVERING & msg_flags)) {
                                IMPORT_SET_STATE(imp, LUSTRE_IMP_EVICTED);
                                GOTO(finish, rc = 0);
                        }

                } else {
                        CDEBUG(D_HA, "reconnected to %s@%s after partition\n",
                               obd2cli_tgt(imp->imp_obd),
                               imp->imp_connection->c_remote_uuid.uuid);
                }

                if (imp->imp_invalid) {
                        CDEBUG(D_HA, "%s: reconnected but import is invalid; "
                               "marking evicted\n", imp->imp_obd->obd_name);
                        IMPORT_SET_STATE(imp, LUSTRE_IMP_EVICTED);
                } else if (MSG_CONNECT_RECOVERING & msg_flags) {
                        CDEBUG(D_HA, "%s: reconnected to %s during replay\n",
                               imp->imp_obd->obd_name,
                               obd2cli_tgt(imp->imp_obd));

                        spin_lock(&imp->imp_lock);
                        imp->imp_resend_replay = 1;
                        /* VBR: delayed connection */
                        if (MSG_CONNECT_DELAYED & msg_flags) {
                                imp->imp_delayed_recovery = 1;
                                imp->imp_no_lock_replay = 1;
                        }
                        spin_unlock(&imp->imp_lock);

                        IMPORT_SET_STATE(imp, LUSTRE_IMP_REPLAY);
                } else {
                        IMPORT_SET_STATE(imp, LUSTRE_IMP_RECOVER);
                }
        } else if ((MSG_CONNECT_RECOVERING & msg_flags) && !imp->imp_invalid) {
                LASSERT(imp->imp_replayable);
                imp->imp_remote_handle =
                                *lustre_msg_get_handle(request->rq_repmsg);
                imp->imp_last_replay_transno = 0;
                /* VBR: delayed connection */
                if (MSG_CONNECT_DELAYED & msg_flags) {
                        spin_lock(&imp->imp_lock);
                        imp->imp_delayed_recovery = 1;
                        imp->imp_no_lock_replay = 1;
                        spin_unlock(&imp->imp_lock);
                }
                IMPORT_SET_STATE(imp, LUSTRE_IMP_REPLAY);
        } else {
                DEBUG_REQ(D_HA, request, "evicting (not initial connect and "
                          "flags reconnect/recovering not set: %x)",msg_flags);
                imp->imp_remote_handle =
                                *lustre_msg_get_handle(request->rq_repmsg);
                IMPORT_SET_STATE(imp, LUSTRE_IMP_EVICTED);
        }

        /* Sanity checks for a reconnected import. */
        if (!(imp->imp_replayable) != !(msg_flags & MSG_CONNECT_REPLAYABLE)) {
                CERROR("imp_replayable flag does not match server "
                       "after reconnect. We should LBUG right here.\n");
        }

        if (lustre_msg_get_last_committed(request->rq_repmsg) <
            aa->pcaa_peer_committed) {
                CERROR("%s went back in time (transno "LPD64
                       " was previously committed, server now claims "LPD64
                       ")!  See https://bugzilla.lustre.org/show_bug.cgi?"
                       "id=9646\n",
                       obd2cli_tgt(imp->imp_obd), aa->pcaa_peer_committed,
                       lustre_msg_get_last_committed(request->rq_repmsg));
        }

finish:
        rc = ptlrpc_import_recovery_state_machine(imp);
        if (rc != 0) {
                if (rc == -ENOTCONN) {
                        CDEBUG(D_HA, "evicted/aborted by %s@%s during recovery;"
                               "invalidating and reconnecting\n",
                               obd2cli_tgt(imp->imp_obd),
                               imp->imp_connection->c_remote_uuid.uuid);
                        ptlrpc_connect_import(imp, NULL);
                        RETURN(0);
                }
        } else {
                struct obd_connect_data *ocd;
                struct obd_export *exp;

                ocd = lustre_swab_repbuf(request, REPLY_REC_OFF, sizeof(*ocd),
                                         lustre_swab_connect);
                spin_lock(&imp->imp_lock);
                list_del(&imp->imp_conn_current->oic_item);
                list_add(&imp->imp_conn_current->oic_item, &imp->imp_conn_list);
                imp->imp_last_success_conn =
                        imp->imp_conn_current->oic_last_attempt;

                if (ocd == NULL) {
                        spin_unlock(&imp->imp_lock);
                        CERROR("Wrong connect data from server\n");
                        rc = -EPROTO;
                        GOTO(out, rc);
                }

                imp->imp_connect_data = *ocd;

                exp = class_conn2export(&imp->imp_dlm_handle);
                spin_unlock(&imp->imp_lock);

                /* check that server granted subset of flags we asked for. */
                LASSERTF((ocd->ocd_connect_flags &
                          imp->imp_connect_flags_orig) ==
                         ocd->ocd_connect_flags, LPX64" != "LPX64,
                         imp->imp_connect_flags_orig, ocd->ocd_connect_flags);

                if (!exp) {
                        /* This could happen if export is cleaned during the
                           connect attempt */
                        CERROR("Missing export for %s\n",
                               imp->imp_obd->obd_name);
                        GOTO(out, rc = -ENODEV);
                }
                old_connect_flags = exp->exp_connect_flags;
                exp->exp_connect_flags = ocd->ocd_connect_flags;
<<<<<<< HEAD
                imp->imp_obd->obd_self_export->exp_connect_flags =
                        ocd->ocd_connect_flags;
=======
                imp->imp_obd->obd_self_export->exp_connect_flags = ocd->ocd_connect_flags;
>>>>>>> d5360e75
                class_export_put(exp);

                obd_import_event(imp->imp_obd, imp, IMP_EVENT_OCD);

                if (!ocd->ocd_ibits_known &&
                    ocd->ocd_connect_flags & OBD_CONNECT_IBITS)
                        CERROR("Inodebits aware server returned zero compatible"
                               " bits?\n");

                if ((ocd->ocd_connect_flags & OBD_CONNECT_VERSION) &&
                    (ocd->ocd_version > LUSTRE_VERSION_CODE +
                                        LUSTRE_VERSION_OFFSET_WARN ||
                     ocd->ocd_version < LUSTRE_VERSION_CODE -
                                        LUSTRE_VERSION_OFFSET_WARN)) {
                        /* Sigh, some compilers do not like #ifdef in the middle
                           of macro arguments */
#ifdef __KERNEL__
                        const char *older =
                                "older.  Consider upgrading this client";
#else
                        const char *older =
                                "older.  Consider recompiling this application";
#endif
                        const char *newer = "newer than client version";

                        LCONSOLE_WARN("Server %s version (%d.%d.%d.%d) "
                                      "is much %s (%s)\n",
                                      obd2cli_tgt(imp->imp_obd),
                                      OBD_OCD_VERSION_MAJOR(ocd->ocd_version),
                                      OBD_OCD_VERSION_MINOR(ocd->ocd_version),
                                      OBD_OCD_VERSION_PATCH(ocd->ocd_version),
                                      OBD_OCD_VERSION_FIX(ocd->ocd_version),
                                      ocd->ocd_version > LUSTRE_VERSION_CODE ?
                                      newer : older, LUSTRE_VERSION_STRING);
                }

                if (ocd->ocd_connect_flags & OBD_CONNECT_CKSUM) {
                        /* We sent to the server ocd_cksum_types with bits set
                         * for algorithms we understand. The server masked off
                         * the checksum types it doesn't support */
                        if ((ocd->ocd_cksum_types & OBD_CKSUM_ALL) == 0) {
                                LCONSOLE_WARN("The negotiation of the checksum "
                                              "alogrithm to use with server %s "
                                              "failed (%x/%x), disabling "
                                              "checksums\n",
                                              obd2cli_tgt(imp->imp_obd),
                                              ocd->ocd_cksum_types,
                                              OBD_CKSUM_ALL);
                                cli->cl_checksum = 0;
                                cli->cl_supp_cksum_types = OBD_CKSUM_CRC32;
                                cli->cl_cksum_type = OBD_CKSUM_CRC32;
                        } else {
                                cli->cl_supp_cksum_types = ocd->ocd_cksum_types;

                                if (ocd->ocd_cksum_types & OSC_DEFAULT_CKSUM)
                                        cli->cl_cksum_type = OSC_DEFAULT_CKSUM;
                                else if (ocd->ocd_cksum_types & OBD_CKSUM_ADLER)
                                        cli->cl_cksum_type = OBD_CKSUM_ADLER;
                                else
                                        cli->cl_cksum_type = OBD_CKSUM_CRC32;
                        }
                } else {
                        /* The server does not support OBD_CONNECT_CKSUM.
                         * Enforce CRC32 for backward compatibility*/
                        cli->cl_supp_cksum_types = OBD_CKSUM_CRC32;
                        cli->cl_cksum_type = OBD_CKSUM_CRC32;
                }

                if (ocd->ocd_connect_flags & OBD_CONNECT_BRW_SIZE) {
                        cli->cl_max_pages_per_rpc =
                                ocd->ocd_brw_size >> CFS_PAGE_SHIFT;
                }

                /* Reset ns_connect_flags only for initial connect. It might be
                 * changed in while using FS and if we reset it in reconnect
                 * this leads to lossing user settings done before such as
                 * disable lru_resize, etc. */
                if (old_connect_flags != exp->exp_connect_flags ||
                    aa->pcaa_initial_connect) {
<<<<<<< HEAD
                        CDEBUG(D_HA, "%s: Resetting ns_connect_flags to server "
                               "flags: "LPX64"\n", imp->imp_obd->obd_name,
                               ocd->ocd_connect_flags);
=======
                        CDEBUG(D_HA, "Resetting ns_connect_flags to server "
                               "flags: "LPU64"\n", ocd->ocd_connect_flags);
>>>>>>> d5360e75
                        imp->imp_obd->obd_namespace->ns_connect_flags =
                                ocd->ocd_connect_flags;
                        imp->imp_obd->obd_namespace->ns_orig_connect_flags =
                                ocd->ocd_connect_flags;
                }

                if ((ocd->ocd_connect_flags & OBD_CONNECT_AT) &&
                    (imp->imp_msg_magic == LUSTRE_MSG_MAGIC_V2))
                        /* We need a per-message support flag, because
                           a. we don't know if the incoming connect reply
                              supports AT or not (in reply_in_callback)
                              until we unpack it.
                           b. failovered server means export and flags are gone
                              (in ptlrpc_send_reply).
                           Can only be set when we know AT is supported at
                           both ends */
                        imp->imp_msghdr_flags |= MSGHDR_AT_SUPPORT;
                else
                        imp->imp_msghdr_flags &= ~MSGHDR_AT_SUPPORT;

                LASSERT((cli->cl_max_pages_per_rpc <= PTLRPC_MAX_BRW_PAGES) &&
                        (cli->cl_max_pages_per_rpc > 0));
        }

 out:
        if (rc != 0) {
                IMPORT_SET_STATE(imp, LUSTRE_IMP_DISCON);
                spin_lock(&imp->imp_lock);
                if (aa->pcaa_initial_connect && !imp->imp_initial_recov &&
                    (request->rq_import_generation == imp->imp_generation))
                        ptlrpc_deactivate_and_unlock_import(imp);
                else
                        spin_unlock(&imp->imp_lock);

                if (imp->imp_recon_bk && imp->imp_last_recon) {
                        /* Give up trying to reconnect */
                        imp->imp_obd->obd_no_recov = 1;
                        ptlrpc_deactivate_import(imp);
                }

                if (rc == -EPROTO) {
                        struct obd_connect_data *ocd;
                        ocd = lustre_swab_repbuf(request, REPLY_REC_OFF,
                                                 sizeof *ocd,
                                                 lustre_swab_connect);
                        if (ocd &&
                            (ocd->ocd_connect_flags & OBD_CONNECT_VERSION) &&
                            (ocd->ocd_version != LUSTRE_VERSION_CODE)) {
                           /* Actually servers are only supposed to refuse
                              connection from liblustre clients, so we should
                              never see this from VFS context */
                                LCONSOLE_ERROR_MSG(0x16a, "Server %s version "
                                        "(%d.%d.%d.%d)"
                                        " refused connection from this client "
                                        "with an incompatible version (%s).  "
                                        "Client must be recompiled\n",
                                        obd2cli_tgt(imp->imp_obd),
                                        OBD_OCD_VERSION_MAJOR(ocd->ocd_version),
                                        OBD_OCD_VERSION_MINOR(ocd->ocd_version),
                                        OBD_OCD_VERSION_PATCH(ocd->ocd_version),
                                        OBD_OCD_VERSION_FIX(ocd->ocd_version),
                                        LUSTRE_VERSION_STRING);
                                ptlrpc_deactivate_import(imp);
                                IMPORT_SET_STATE(imp, LUSTRE_IMP_CLOSED);
                        }
                        RETURN(-EPROTO);
                }

                ptlrpc_maybe_ping_import_soon(imp);

                CDEBUG(D_HA, "recovery of %s on %s failed (%d)\n",
                       obd2cli_tgt(imp->imp_obd),
                       (char *)imp->imp_connection->c_remote_uuid.uuid, rc);
        }

        spin_lock(&imp->imp_lock);
        imp->imp_last_recon = 0;
        spin_unlock(&imp->imp_lock);

        cfs_waitq_broadcast(&imp->imp_recovery_waitq);
        RETURN(rc);
}

static int completed_replay_interpret(struct ptlrpc_request *req,
                                      void * data, int rc)
{
        ENTRY;
        atomic_dec(&req->rq_import->imp_replay_inflight);
        if (req->rq_status == 0 &&
            !req->rq_import->imp_vbr_failed) {
                ptlrpc_import_recovery_state_machine(req->rq_import);
        } else {
                if (req->rq_import->imp_vbr_failed) {
                        CDEBUG(D_WARNING,
                               "%s: version recovery fails, reconnecting\n",
                               req->rq_import->imp_obd->obd_name);
                        spin_lock(&req->rq_import->imp_lock);
                        req->rq_import->imp_vbr_failed = 0;
                        spin_unlock(&req->rq_import->imp_lock);
                } else {
                        CDEBUG(D_HA, "%s: LAST_REPLAY message error: %d, "
                                     "reconnecting\n",
                               req->rq_import->imp_obd->obd_name,
                               req->rq_status);
                }
                ptlrpc_connect_import(req->rq_import, NULL);
        }
        RETURN(0);
}

static int signal_completed_replay(struct obd_import *imp)
{
        struct ptlrpc_request *req;
        ENTRY;

        LASSERT(atomic_read(&imp->imp_replay_inflight) == 0);
        atomic_inc(&imp->imp_replay_inflight);

        req = ptlrpc_prep_req(imp, LUSTRE_OBD_VERSION, OBD_PING, 1, NULL, NULL);
        if (!req) {
                atomic_dec(&imp->imp_replay_inflight);
                RETURN(-ENOMEM);
        }

        ptlrpc_req_set_repsize(req, 1, NULL);
        req->rq_send_state = LUSTRE_IMP_REPLAY_WAIT;
<<<<<<< HEAD
        lustre_msg_add_flags(req->rq_reqmsg,
                             MSG_LOCK_REPLAY_DONE |
                             MSG_REQ_REPLAY_DONE |
                             MSG_LAST_REPLAY);

        if (imp->imp_delayed_recovery)
                lustre_msg_add_flags(req->rq_reqmsg, MSG_DELAY_REPLAY);
        req->rq_interpret_reply = completed_replay_interpret;

        if (AT_OFF)
                req->rq_timeout *= 3;

=======
        lustre_msg_add_flags(req->rq_reqmsg, MSG_LAST_REPLAY);
        if (imp->imp_delayed_recovery)
                lustre_msg_add_flags(req->rq_reqmsg, MSG_DELAY_REPLAY);
        req->rq_timeout *= 3;
        req->rq_interpret_reply = completed_replay_interpret;

>>>>>>> d5360e75
        ptlrpcd_add_req(req);
        RETURN(0);
}

#ifdef __KERNEL__
static int ptlrpc_invalidate_import_thread(void *data)
{
        struct obd_import *imp = data;

        ENTRY;

        cfs_daemonize_ctxt("ll_imp_inval");

        CDEBUG(D_HA, "thread invalidate import %s to %s@%s\n",
               imp->imp_obd->obd_name, obd2cli_tgt(imp->imp_obd),
               imp->imp_connection->c_remote_uuid.uuid);

        ptlrpc_invalidate_import(imp);

        if (obd_dump_on_eviction) {
                CERROR("dump the log upon eviction\n");
                libcfs_debug_dumplog();
        }

        IMPORT_SET_STATE(imp, LUSTRE_IMP_RECOVER);
        ptlrpc_import_recovery_state_machine(imp);

        class_import_put(imp);
        RETURN(0);
}
#endif

int ptlrpc_import_recovery_state_machine(struct obd_import *imp)
{
        int rc = 0;
        int inflight;
        char *target_start;
        int target_len;

        ENTRY;
        if (imp->imp_state == LUSTRE_IMP_EVICTED) {
                deuuidify(obd2cli_tgt(imp->imp_obd), NULL,
                          &target_start, &target_len);
                /* Don't care about MGC eviction */
                if (strcmp(imp->imp_obd->obd_type->typ_name,
                           LUSTRE_MGC_NAME) != 0) {
                        LCONSOLE_ERROR_MSG(0x167, "This client was evicted by "
                                           "%.*s; in progress operations using "
                                           "this service will fail.\n",
                                           target_len, target_start);
                }
                CDEBUG(D_HA, "evicted from %s@%s; invalidating\n",
                       obd2cli_tgt(imp->imp_obd),
                       imp->imp_connection->c_remote_uuid.uuid);

#ifdef __KERNEL__
                /* bug 17802:  XXX client_disconnect_export vs connect request
<<<<<<< HEAD
                 * race. if client will evicted at this time, we start
                 * invalidate thread without referece to import and import can
                 * be freed at same time. */
=======
                 * race. if client will evicted at this time, we start invalidate
                 * thread without referece to import and import can be freed
                 * at same time. */
>>>>>>> d5360e75
                class_import_get(imp);
                rc = cfs_kernel_thread(ptlrpc_invalidate_import_thread, imp,
                                   CLONE_VM | CLONE_FILES);
                if (rc < 0) {
                        class_import_put(imp);
                        CERROR("error starting invalidate thread: %d\n", rc);
                } else {
                        rc = 0;
                }
                RETURN(rc);
#else
                ptlrpc_invalidate_import(imp);

                IMPORT_SET_STATE(imp, LUSTRE_IMP_RECOVER);
#endif
        }

        if (imp->imp_state == LUSTRE_IMP_REPLAY) {
                CDEBUG(D_HA, "replay requested by %s\n",
                       obd2cli_tgt(imp->imp_obd));
                rc = ptlrpc_replay_next(imp, &inflight);
                if (inflight == 0 &&
                    atomic_read(&imp->imp_replay_inflight) == 0) {
                        IMPORT_SET_STATE(imp, LUSTRE_IMP_REPLAY_LOCKS);
                        rc = ldlm_replay_locks(imp);
                        if (rc)
                                GOTO(out, rc);
                }
                rc = 0;
        }

        if (imp->imp_state == LUSTRE_IMP_REPLAY_LOCKS) {
                if (atomic_read(&imp->imp_replay_inflight) == 0) {
                        IMPORT_SET_STATE(imp, LUSTRE_IMP_REPLAY_WAIT);
                        rc = signal_completed_replay(imp);
                        if (rc)
                                GOTO(out, rc);
                }

        }

        if (imp->imp_state == LUSTRE_IMP_REPLAY_WAIT) {
                if (atomic_read(&imp->imp_replay_inflight) == 0) {
                        IMPORT_SET_STATE(imp, LUSTRE_IMP_RECOVER);
                }
        }

        if (imp->imp_state == LUSTRE_IMP_RECOVER) {
                CDEBUG(D_HA, "reconnected to %s@%s\n",
                       obd2cli_tgt(imp->imp_obd),
                       imp->imp_connection->c_remote_uuid.uuid);

                rc = ptlrpc_resend(imp);
                if (rc)
                        GOTO(out, rc);
                IMPORT_SET_STATE(imp, LUSTRE_IMP_FULL);
                ptlrpc_activate_import(imp);

                deuuidify(obd2cli_tgt(imp->imp_obd), NULL,
                          &target_start, &target_len);
                LCONSOLE_INFO("%s: Connection restored to service %.*s "
                              "using nid %s.\n", imp->imp_obd->obd_name,
                              target_len, target_start,
                              libcfs_nid2str(imp->imp_connection->c_peer.nid));
        }

        if (imp->imp_state == LUSTRE_IMP_FULL) {
                cfs_waitq_broadcast(&imp->imp_recovery_waitq);
                ptlrpc_wake_delayed(imp);
        }

 out:
        RETURN(rc);
}

static int back_to_sleep(void *unused)
{
        return 0;
}

int ptlrpc_disconnect_import(struct obd_import *imp, int noclose)
{
        struct ptlrpc_request *req;
        int rq_opc, rc = 0;
        int nowait = imp->imp_obd->obd_force;
        ENTRY;

        if (nowait)
                GOTO(set_state, rc);

        switch (imp->imp_connect_op) {
        case OST_CONNECT: rq_opc = OST_DISCONNECT; break;
        case MDS_CONNECT: rq_opc = MDS_DISCONNECT; break;
        case MGS_CONNECT: rq_opc = MGS_DISCONNECT; break;
        default:
                CERROR("don't know how to disconnect from %s (connect_op %d)\n",
                       obd2cli_tgt(imp->imp_obd), imp->imp_connect_op);
                RETURN(-EINVAL);
        }

        if (ptlrpc_import_in_recovery(imp)) {
                struct l_wait_info lwi;
                cfs_duration_t timeout;

                if (AT_OFF) {
                        timeout = cfs_time_seconds(obd_timeout);
                } else {
                        int idx = import_at_get_index(imp,
                                imp->imp_client->cli_request_portal);
                        timeout = cfs_time_seconds(
                                at_get(&imp->imp_at.iat_service_estimate[idx]));
                }
                lwi = LWI_TIMEOUT_INTR(cfs_timeout_cap(timeout),
                                       back_to_sleep, LWI_ON_SIGNAL_NOOP, NULL);
                rc = l_wait_event(imp->imp_recovery_waitq,
                                  !ptlrpc_import_in_recovery(imp), &lwi);
        }

        spin_lock(&imp->imp_lock);
        if (imp->imp_state != LUSTRE_IMP_FULL)
                GOTO(out, 0);

        spin_unlock(&imp->imp_lock);

        req = ptlrpc_prep_req(imp, LUSTRE_OBD_VERSION, rq_opc, 1, NULL, NULL);
        if (req) {
                /* We are disconnecting, do not retry a failed DISCONNECT rpc if
                 * it fails.  We can get through the above with a down server
                 * if the client doesn't know the server is gone yet. */
                req->rq_no_resend = 1;

#ifndef CRAY_XT3
                /* We want client umounts to happen quickly, no matter the
                   server state... */
                req->rq_timeout = min_t(int, req->rq_timeout,
                                        INITIAL_CONNECT_TIMEOUT);
#else
                /* ... but we always want liblustre clients to nicely
                   disconnect, so only use the adaptive value. */
                if (AT_OFF)
                        req->rq_timeout = obd_timeout / 3;
#endif

                IMPORT_SET_STATE(imp, LUSTRE_IMP_CONNECTING);
                req->rq_send_state =  LUSTRE_IMP_CONNECTING;
                ptlrpc_req_set_repsize(req, 1, NULL);
                rc = ptlrpc_queue_wait(req);
                ptlrpc_req_finished(req);
        }

set_state:
        spin_lock(&imp->imp_lock);
out:
        if (noclose)
                IMPORT_SET_STATE_NOLOCK(imp, LUSTRE_IMP_DISCON);
        else
                IMPORT_SET_STATE_NOLOCK(imp, LUSTRE_IMP_CLOSED);
        memset(&imp->imp_remote_handle, 0, sizeof(imp->imp_remote_handle));
        /* Try all connections in the future - bz 12758 */
        imp->imp_last_recon = 0;
        spin_unlock(&imp->imp_lock);

        RETURN(rc);
}

/* Sets maximal number of RPCs possible originating from other side of this
   import (server) to us and number of async RPC replies that we are not waiting
   for arriving */
void ptlrpc_import_setasync(struct obd_import *imp, int count)
{
        LNetSetAsync(imp->imp_connection->c_peer, count);
}

void ptlrpc_cleanup_imp(struct obd_import *imp)
{
        ENTRY;

        spin_lock(&imp->imp_lock);
        IMPORT_SET_STATE_NOLOCK(imp, LUSTRE_IMP_CLOSED);
        imp->imp_generation++;
        spin_unlock(&imp->imp_lock);
        ptlrpc_abort_inflight(imp);

        EXIT;
}

/* Adaptive Timeout utils */
extern unsigned int at_min, at_max, at_history;

/* Bin into timeslices using AT_BINS bins.
   This gives us a max of the last binlimit*AT_BINS secs without the storage,
   but still smoothing out a return to normalcy from a slow response.
   (E.g. remember the maximum latency in each minute of the last 4 minutes.) */
int at_add(struct adaptive_timeout *at, unsigned int val)
{
        unsigned int old = at->at_current;
        time_t now = cfs_time_current_sec();
        time_t binlimit = max_t(time_t, at_history / AT_BINS, 1);

        LASSERT(at);
        CDEBUG(D_OTHER, "add %u to %p time=%lu v=%u (%u %u %u %u)\n",
               val, at, now - at->at_binstart, at->at_current,
               at->at_hist[0], at->at_hist[1], at->at_hist[2], at->at_hist[3]);

        if (val == 0)
                /* 0's don't count, because we never want our timeout to
                   drop to 0, and because 0 could mean an error */
                return 0;

        spin_lock(&at->at_lock);

        if (unlikely(at->at_binstart == 0)) {
                /* Special case to remove default from history */
                at->at_current = val;
                at->at_worst_ever = val;
                at->at_worst_time = now;
                at->at_hist[0] = val;
                at->at_binstart = now;
        } else if (now - at->at_binstart < binlimit ) {
                /* in bin 0 */
                at->at_hist[0] = max(val, at->at_hist[0]);
                at->at_current = max(val, at->at_current);
        } else {
                int i, shift;
                unsigned int maxv = val;
                /* move bins over */
                shift = (now - at->at_binstart) / binlimit;
                LASSERT(shift > 0);
                for(i = AT_BINS - 1; i >= 0; i--) {
                        if (i >= shift) {
                                at->at_hist[i] = at->at_hist[i - shift];
                                maxv = max(maxv, at->at_hist[i]);
                        } else {
                                at->at_hist[i] = 0;
                        }
                }
                at->at_hist[0] = val;
                at->at_current = maxv;
                at->at_binstart += shift * binlimit;
        }

        if (at->at_current > at->at_worst_ever) {
                at->at_worst_ever = at->at_current;
                at->at_worst_time = now;
        }

        if (at->at_flags & AT_FLG_NOHIST)
                /* Only keep last reported val; keeping the rest of the history
                   for proc only */
                at->at_current = val;

        if (at_max > 0)
                at->at_current =  min(at->at_current, at_max);
        at->at_current =  max(at->at_current, at_min);

        if (at->at_current != old)
                CDEBUG(D_OTHER, "AT %p change: old=%u new=%u delta=%d "
                       "(val=%u) hist %u %u %u %u\n", at,
                       old, at->at_current, at->at_current - old, val,
                       at->at_hist[0], at->at_hist[1], at->at_hist[2],
                       at->at_hist[3]);

        /* if we changed, report the old value */
        old = (at->at_current != old) ? old : 0;

        spin_unlock(&at->at_lock);
        return old;
}

/* Find the imp_at index for a given portal; assign if space available */
int import_at_get_index(struct obd_import *imp, int portal)
{
        struct imp_at *at = &imp->imp_at;
        int i;

        for (i = 0; i < IMP_AT_MAX_PORTALS; i++) {
                if (at->iat_portal[i] == portal)
                        return i;
                if (at->iat_portal[i] == 0)
                        /* unused */
                        break;
        }

        /* Not found in list, add it under a lock */
        spin_lock(&imp->imp_lock);

        /* Check unused under lock */
        for (; i < IMP_AT_MAX_PORTALS; i++) {
                if (at->iat_portal[i] == portal)
                        goto out;
                if (at->iat_portal[i] == 0)
                        /* unused */
                        break;
        }

        /* Not enough portals? */
        LASSERT(i < IMP_AT_MAX_PORTALS);

        at->iat_portal[i] = portal;
out:
        spin_unlock(&imp->imp_lock);
        return i;
}<|MERGE_RESOLUTION|>--- conflicted
+++ resolved
@@ -58,17 +58,6 @@
         int pcaa_initial_connect;
 };
 
-static void __import_set_state(struct obd_import *imp,
-                               enum lustre_imp_state state)
-{
-        imp->imp_state = state;
-        imp->imp_state_hist[imp->imp_state_hist_idx].ish_state = state;
-        imp->imp_state_hist[imp->imp_state_hist_idx].ish_time =
-                cfs_time_current_sec();
-        imp->imp_state_hist_idx = (imp->imp_state_hist_idx + 1) %
-                IMP_STATE_HIST_LEN;
-}
-
 /* A CLOSED import should remain so. */
 #define IMPORT_SET_STATE_NOLOCK(imp, state)                                    \
 do {                                                                           \
@@ -77,7 +66,7 @@
                       imp, obd2cli_tgt(imp->imp_obd),                          \
                       ptlrpc_import_state_name(imp->imp_state),                \
                       ptlrpc_import_state_name(state));                        \
-               __import_set_state(imp, state);                                 \
+               imp->imp_state = state;                                         \
         }                                                                      \
 } while(0)
 
@@ -210,13 +199,13 @@
         ptlrpc_deactivate_and_unlock_import(imp);
 }
 
-static unsigned int
+static unsigned int 
 ptlrpc_inflight_deadline(struct ptlrpc_request *req, time_t now)
 {
         long dl;
 
         if (!(((req->rq_phase == RQ_PHASE_RPC) && !req->rq_waiting) ||
-              (req->rq_phase == RQ_PHASE_BULK) ||
+              (req->rq_phase == RQ_PHASE_BULK) || 
               (req->rq_phase == RQ_PHASE_NEW)))
                 return 0;
 
@@ -270,7 +259,7 @@
          * If this is an invalid MGC connection, then don't bother
          * waiting for imp_inflight to drop to 0.
          */
-        if (imp->imp_invalid && imp->imp_recon_bk &&!imp->imp_obd->obd_no_recov)
+        if (imp->imp_invalid && imp->imp_recon_bk && !imp->imp_obd->obd_no_recov)
                 goto out;
 
         if (!imp->imp_invalid || imp->imp_obd->obd_no_recov)
@@ -279,28 +268,20 @@
         LASSERT(imp->imp_invalid);
 
         /* Wait forever until inflight == 0. We really can't do it another
-         * way because in some cases we need to wait for very long reply
+         * way because in some cases we need to wait for very long reply 
          * unlink. We can't do anything before that because there is really
          * no guarantee that some rdma transfer is not in progress right now. */
         do {
-                /* Calculate max timeout for waiting on rpcs to error
+                /* Calculate max timeout for waiting on rpcs to error 
                  * out. Use obd_timeout if calculated value is smaller
                  * than it. */
                 timeout = ptlrpc_inflight_timeout(imp);
                 timeout += timeout / 3;
-<<<<<<< HEAD
-
-                if (timeout == 0)
-                        timeout = obd_timeout;
-
-                CDEBUG(D_RPCTRACE,"Sleeping %d sec for inflight to error out\n",
-=======
                 
                 if (timeout == 0)
                         timeout = obd_timeout;
                 
                 CDEBUG(D_RPCTRACE, "Sleeping %d sec for inflight to error out\n",
->>>>>>> d5360e75
                        timeout);
 
                 /* Wait for all requests to error out and call completion
@@ -319,18 +300,6 @@
 
                         spin_lock(&imp->imp_lock);
                         list_for_each_safe(tmp, n, &imp->imp_sending_list) {
-<<<<<<< HEAD
-                                req = list_entry(tmp, struct ptlrpc_request,
-                                        rq_list);
-                                DEBUG_REQ(D_ERROR, req,"still on sending list");
-                        }
-                        list_for_each_safe(tmp, n, &imp->imp_delayed_list) {
-                                req = list_entry(tmp, struct ptlrpc_request,
-                                        rq_list);
-                                DEBUG_REQ(D_ERROR, req,"still on delayed list");
-                        }
-
-=======
                                 req = list_entry(tmp, struct ptlrpc_request, 
                                         rq_list);
                                 DEBUG_REQ(D_ERROR, req, "still on sending list");
@@ -341,7 +310,6 @@
                                 DEBUG_REQ(D_ERROR, req, "still on delayed list");
                         }
                         
->>>>>>> d5360e75
                         if (atomic_read(&imp->imp_unregistering) == 0) {
                                 /* XXX: This is temporary workaround for long 
                                  * connect interpret due to locking in lov in 
@@ -360,11 +328,7 @@
                                  * is no unregistering and inflight != 0 this
                                  * is bug. */
                                 LASSERT(atomic_read(&imp->imp_inflight) == 0);
-<<<<<<< HEAD
-
-=======
                                 
->>>>>>> d5360e75
                                 /* Let's save one loop as soon as inflight have
                                  * dropped to zero. No new inflights possible at
                                  * this point. */
@@ -518,7 +482,7 @@
         }
 
         /* if not found, simply choose the current one */
-        if (!imp_conn || imp->imp_force_reconnect) {
+        if (!imp_conn) {
                 LASSERT(imp->imp_conn_current);
                 imp_conn = imp->imp_conn_current;
                 tried_all = 0;
@@ -535,8 +499,8 @@
                 if (at_get(&imp->imp_at.iat_net_latency) <
                     CONNECTION_SWITCH_MAX) {
                         at_add(&imp->imp_at.iat_net_latency,
-                               MIN(at_get(&imp->imp_at.iat_net_latency) +
-                               CONNECTION_SWITCH_INC, CONNECTION_SWITCH_MAX));
+                               at_get(&imp->imp_at.iat_net_latency) +
+                               CONNECTION_SWITCH_INC);
                 }
                 LASSERT(imp_conn->oic_last_attempt);
                 CWARN("%s: tried all connections, increasing latency to %ds\n",
@@ -560,9 +524,10 @@
 
         if (imp->imp_conn_current != imp_conn) {
                 if (imp->imp_conn_current)
-                        CDEBUG(D_HA, "Changing connection for %s to %s/%s\n",
-                               imp->imp_obd->obd_name, imp_conn->oic_uuid.uuid,
-                               libcfs_nid2str(imp_conn->oic_conn->c_peer.nid));
+                        LCONSOLE_INFO("Changing connection for %s to %s/%s\n",
+                                      imp->imp_obd->obd_name,
+                                      imp_conn->oic_uuid.uuid,
+                                      libcfs_nid2str(imp_conn->oic_conn->c_peer.nid));
                 imp->imp_conn_current = imp_conn;
         }
 
@@ -575,37 +540,9 @@
         RETURN(0);
 }
 
-<<<<<<< HEAD
-/**
- * must be called under imp lock
- */
-static int ptlrpc_first_transno(struct obd_import *imp, __u64 *transno)
-{
-        struct ptlrpc_request *req;
-        struct list_head *tmp;
-
-        if (list_empty(&imp->imp_replay_list))
-                return 0;
-        tmp = imp->imp_replay_list.next;
-        req = list_entry(tmp, struct ptlrpc_request, rq_replay_list);
-        *transno = req->rq_transno;
-        if (req->rq_transno == 0) {
-                DEBUG_REQ(D_ERROR, req, "zero transno in replay");
-                LBUG();
-        }
-
-        return 1;
-}
-
 int ptlrpc_connect_import(struct obd_import *imp, char *new_uuid)
 {
         struct obd_device *obd = imp->imp_obd;
-        int set_transno = 0;
-=======
-int ptlrpc_connect_import(struct obd_import *imp, char *new_uuid)
-{
-        struct obd_device *obd = imp->imp_obd;
->>>>>>> d5360e75
         int initial_connect = 0;
         int rc;
         __u64 committed_before_reconnect = 0;
@@ -648,12 +585,6 @@
         else
                 committed_before_reconnect = imp->imp_peer_committed_transno;
 
-<<<<<<< HEAD
-        set_transno = ptlrpc_first_transno(imp,
-                                           &imp->imp_connect_data.ocd_transno);
-
-=======
->>>>>>> d5360e75
         spin_unlock(&imp->imp_lock);
 
         if (new_uuid) {
@@ -743,19 +674,8 @@
                 spin_lock(&imp->imp_lock);
                 imp->imp_replayable = 1;
                 spin_unlock(&imp->imp_lock);
-<<<<<<< HEAD
-                lustre_msg_add_op_flags(request->rq_reqmsg,
-                                        MSG_CONNECT_INITIAL);
-        }
-
-        if (set_transno)
-                lustre_msg_add_op_flags(request->rq_reqmsg,
-                                        MSG_CONNECT_TRANSNO);
-
-=======
-        }
-
->>>>>>> d5360e75
+        }
+
         DEBUG_REQ(D_RPCTRACE, request, "%sconnect request %d",
                   aa->pcaa_initial_connect ? "initial " : "re",
                   imp->imp_conn_cnt);
@@ -811,14 +731,6 @@
         EXIT;
 }
 
-<<<<<<< HEAD
-static int ptlrpc_busy_reconnect(int rc)
-{
-        return (rc == -EBUSY) || (rc == -EAGAIN);
-}
-
-=======
->>>>>>> d5360e75
 static int ptlrpc_connect_interpret(struct ptlrpc_request *request,
                                     void * data, int rc)
 {
@@ -835,22 +747,18 @@
                 spin_unlock(&imp->imp_lock);
                 RETURN(0);
         }
-
-        if (rc) {
-                /* if this reconnect to busy export - not need select new target
-                 * for connecting*/
-                imp->imp_force_reconnect = ptlrpc_busy_reconnect(rc);
-                spin_unlock(&imp->imp_lock);
+        spin_unlock(&imp->imp_lock);
+
+        if (rc)
                 GOTO(out, rc);
-        }
 
         LASSERT(imp->imp_conn_current);
 
         msg_flags = lustre_msg_get_op_flags(request->rq_repmsg);
 
         /* All imports are pingable */
+        spin_lock(&imp->imp_lock);
         imp->imp_pingable = 1;
-        imp->imp_force_reconnect = 0;
 
         if (aa->pcaa_initial_connect) {
                 if (msg_flags & MSG_CONNECT_REPLAYABLE) {
@@ -908,8 +816,8 @@
                 if (memcmp(&imp->imp_remote_handle,
                            lustre_msg_get_handle(request->rq_repmsg),
                            sizeof(imp->imp_remote_handle))) {
-                        int level = msg_flags & MSG_CONNECT_RECOVERING ?
-                                D_HA : D_WARNING;
+                        int level = msg_flags & MSG_CONNECT_RECOVERING ? D_HA :
+                                                                         D_WARNING;
 
                         /* Bug 16611/14775: if server handle have changed,
                          * that means some sort of disconnection happened.
@@ -919,14 +827,14 @@
                          * participate since we can reestablish all of our state
                          * with server again */
                         CDEBUG(level,"%s@%s changed server handle from "
-                                     LPX64" to "LPX64"%s\n",
+                                     LPX64" to "LPX64"%s \n" "but is still in recovery \n",
                                      obd2cli_tgt(imp->imp_obd),
                                      imp->imp_connection->c_remote_uuid.uuid,
                                      imp->imp_remote_handle.cookie,
                                      lustre_msg_get_handle(request->rq_repmsg)->
                                                                         cookie,
                                      (MSG_CONNECT_RECOVERING & msg_flags) ?
-                                         " but is still in recovery" : "");
+                                         "but is still in recovery" : "");
 
                         imp->imp_remote_handle =
                                      *lustre_msg_get_handle(request->rq_repmsg);
@@ -1051,12 +959,7 @@
                 }
                 old_connect_flags = exp->exp_connect_flags;
                 exp->exp_connect_flags = ocd->ocd_connect_flags;
-<<<<<<< HEAD
-                imp->imp_obd->obd_self_export->exp_connect_flags =
-                        ocd->ocd_connect_flags;
-=======
                 imp->imp_obd->obd_self_export->exp_connect_flags = ocd->ocd_connect_flags;
->>>>>>> d5360e75
                 class_export_put(exp);
 
                 obd_import_event(imp->imp_obd, imp, IMP_EVENT_OCD);
@@ -1136,14 +1039,8 @@
                  * disable lru_resize, etc. */
                 if (old_connect_flags != exp->exp_connect_flags ||
                     aa->pcaa_initial_connect) {
-<<<<<<< HEAD
-                        CDEBUG(D_HA, "%s: Resetting ns_connect_flags to server "
-                               "flags: "LPX64"\n", imp->imp_obd->obd_name,
-                               ocd->ocd_connect_flags);
-=======
                         CDEBUG(D_HA, "Resetting ns_connect_flags to server "
                                "flags: "LPU64"\n", ocd->ocd_connect_flags);
->>>>>>> d5360e75
                         imp->imp_obd->obd_namespace->ns_connect_flags =
                                 ocd->ocd_connect_flags;
                         imp->imp_obd->obd_namespace->ns_orig_connect_flags =
@@ -1270,27 +1167,12 @@
 
         ptlrpc_req_set_repsize(req, 1, NULL);
         req->rq_send_state = LUSTRE_IMP_REPLAY_WAIT;
-<<<<<<< HEAD
-        lustre_msg_add_flags(req->rq_reqmsg,
-                             MSG_LOCK_REPLAY_DONE |
-                             MSG_REQ_REPLAY_DONE |
-                             MSG_LAST_REPLAY);
-
-        if (imp->imp_delayed_recovery)
-                lustre_msg_add_flags(req->rq_reqmsg, MSG_DELAY_REPLAY);
-        req->rq_interpret_reply = completed_replay_interpret;
-
-        if (AT_OFF)
-                req->rq_timeout *= 3;
-
-=======
         lustre_msg_add_flags(req->rq_reqmsg, MSG_LAST_REPLAY);
         if (imp->imp_delayed_recovery)
                 lustre_msg_add_flags(req->rq_reqmsg, MSG_DELAY_REPLAY);
         req->rq_timeout *= 3;
         req->rq_interpret_reply = completed_replay_interpret;
 
->>>>>>> d5360e75
         ptlrpcd_add_req(req);
         RETURN(0);
 }
@@ -1302,7 +1184,7 @@
 
         ENTRY;
 
-        cfs_daemonize_ctxt("ll_imp_inval");
+        ptlrpc_daemonize("ll_imp_inval");
 
         CDEBUG(D_HA, "thread invalidate import %s to %s@%s\n",
                imp->imp_obd->obd_name, obd2cli_tgt(imp->imp_obd),
@@ -1348,15 +1230,9 @@
 
 #ifdef __KERNEL__
                 /* bug 17802:  XXX client_disconnect_export vs connect request
-<<<<<<< HEAD
-                 * race. if client will evicted at this time, we start
-                 * invalidate thread without referece to import and import can
-                 * be freed at same time. */
-=======
                  * race. if client will evicted at this time, we start invalidate
                  * thread without referece to import and import can be freed
                  * at same time. */
->>>>>>> d5360e75
                 class_import_get(imp);
                 rc = cfs_kernel_thread(ptlrpc_invalidate_import_thread, imp,
                                    CLONE_VM | CLONE_FILES);
