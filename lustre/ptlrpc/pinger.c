--- conflicted
+++ resolved
@@ -95,15 +95,6 @@
         imp->imp_next_ping = cfs_time_current();
 }
 
-<<<<<<< HEAD
-static inline int imp_is_deactive(struct obd_import *imp)
-{
-        return (imp->imp_deactive ||
-                OBD_FAIL_CHECK(OBD_FAIL_PTLRPC_IMP_DEACTIVE));
-}
-
-=======
->>>>>>> 03b71240
 #ifdef __KERNEL__
 static int ptlrpc_pinger_main(void *arg)
 {
@@ -148,22 +139,14 @@
                             cfs_time_aftereq(this_ping, 
                                              imp->imp_next_ping - 5 * CFS_TICK)) {
                                 if (level == LUSTRE_IMP_DISCON &&
-<<<<<<< HEAD
-                                    !imp_is_deactive(imp)) {
-=======
                                     !imp->imp_deactive) {
->>>>>>> 03b71240
                                         /* wait at least a timeout before
                                            trying recovery again. */
                                         imp->imp_next_ping = cfs_time_shift(obd_timeout);
                                         ptlrpc_initiate_recovery(imp);
                                 } else if (level != LUSTRE_IMP_FULL ||
                                          imp->imp_obd->obd_no_recov ||
-<<<<<<< HEAD
-                                         imp_is_deactive(imp)) {
-=======
                                          imp->imp_deactive) {
->>>>>>> 03b71240
                                         CDEBUG(D_HA, "not pinging %s "
                                                "(in recovery: %s or recovery "
                                                "disabled: %u/%u)\n",
@@ -172,11 +155,7 @@
                                                imp->imp_deactive,
                                                imp->imp_obd->obd_no_recov);
                                 } else if (imp->imp_pingable || force) {
-<<<<<<< HEAD
-                                                ptlrpc_ping(imp);
-=======
                                         ptlrpc_ping(imp);
->>>>>>> 03b71240
                                 }
                         } else {
                                 if (!imp->imp_pingable)
@@ -722,13 +701,11 @@
                 CDEBUG(D_RPCTRACE, "checking import %s->%s\n",
                        imp->imp_obd->obd_uuid.uuid, obd2cli_tgt(imp->imp_obd));
 #ifdef ENABLE_LIBLUSTRE_RECOVERY
-                if (imp->imp_state == LUSTRE_IMP_DISCON &&
-                    !imp_is_deactive(imp))
+                if (imp->imp_state == LUSTRE_IMP_DISCON && !imp->imp_deactive)
 #else
                 /*XXX only recover for the initial connection */
                 if (!lustre_handle_is_used(&imp->imp_remote_handle) &&
-                    imp->imp_state == LUSTRE_IMP_DISCON &&
-                    !imp_is_deactive(imp))
+                    imp->imp_state == LUSTRE_IMP_DISCON && !imp->imp_deactive)
 #endif
                         ptlrpc_initiate_recovery(imp);
                 else if (imp->imp_state != LUSTRE_IMP_FULL)
@@ -736,7 +713,7 @@
                                      "state %d, deactive %d\n",
                                      imp->imp_obd->obd_uuid.uuid,
                                      obd2cli_tgt(imp->imp_obd), imp->imp_state,
-                                     imp_is_deactive(imp));
+                                     imp->imp_deactive);
         }
 #endif
         EXIT;
