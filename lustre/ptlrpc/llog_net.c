--- conflicted
+++ resolved
@@ -73,11 +73,7 @@
         struct llogd_conn_body *req_body;
         int size[2] = { sizeof(struct ptlrpc_body),
                         sizeof(struct llogd_conn_body) };
-<<<<<<< HEAD
-        struct inode* inode = ctxt->loc_handle->lgh_file->f_dentry->d_inode;
-=======
         struct inode *inode;
->>>>>>> 03b71240
         void *handle;
         int rc, rc1;
         ENTRY;
@@ -103,15 +99,9 @@
         lgr->lgr_hdr.lrh_len = lgr->lgr_tail.lrt_len = sizeof(*lgr);
         lgr->lgr_hdr.lrh_type = LLOG_GEN_REC;
 
-<<<<<<< HEAD
-        handle = fsfilt_start_log(ctxt->loc_exp->exp_obd, inode, 
-                                  FSFILT_OP_CANCEL_UNLINK, NULL, 1);
-       
-=======
         handle = fsfilt_start_log(ctxt->loc_exp->exp_obd, inode,
                                   FSFILT_OP_CANCEL_UNLINK, NULL, 1);
 
->>>>>>> 03b71240
         if (IS_ERR(handle)) {
                 CERROR("fsfilt_start failed: %ld\n", PTR_ERR(handle));
                 OBD_FREE(lgr, sizeof(*lgr));
@@ -121,11 +111,7 @@
         lgr->lgr_gen = ctxt->loc_gen;
         rc = llog_add(ctxt, &lgr->lgr_hdr, NULL, NULL, 1);
         OBD_FREE(lgr, sizeof(*lgr));
-<<<<<<< HEAD
-        
-=======
-
->>>>>>> 03b71240
+
         rc1 = fsfilt_commit(ctxt->loc_exp->exp_obd, inode, handle, 0);
         if (rc != 1 || rc1 != 0) {
                 rc = (rc != 1) ? rc : rc1;
