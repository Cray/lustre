--- conflicted
+++ resolved
@@ -70,7 +70,7 @@
                 return NULL;
         }
 
-        c = ptlrpc_get_connection(peer, self, uuid);
+        c = ptlrpc_connection_get(peer, self, uuid);
         if (c) {
                 memcpy(c->c_remote_uuid.uuid,
                        uuid->uuid, sizeof(c->c_remote_uuid.uuid));
@@ -79,24 +79,6 @@
         CDEBUG(D_INFO, "%s -> %p\n", uuid->uuid, c);
 
         return c;
-}
-
-void ptlrpc_readdress_connection(struct ptlrpc_connection *conn,
-                                 struct obd_uuid *uuid)
-{
-        lnet_nid_t        self;
-        lnet_process_id_t peer;
-        int               err;
-
-        err = ptlrpc_uuid_to_peer(uuid, &peer, &self);
-        if (err != 0) {
-                CERROR("cannot find peer %s!\n", uuid->uuid);
-                return;
-        }
-
-        conn->c_peer = peer;
-        conn->c_self = self;
-        return;
 }
 
 static inline struct ptlrpc_bulk_desc *new_bulk(int npages, int type, int portal)
@@ -221,8 +203,7 @@
         idx = import_at_get_index(req->rq_import,
                                   req->rq_request_portal);
         serv_est = at_get(&at->iat_service_estimate[idx]);
-        /* add an arbitrary minimum: 125% +5 sec */
-        req->rq_timeout = serv_est + (serv_est >> 2) + 5;
+        req->rq_timeout = at_est2timeout(serv_est);
         /* We could get even fancier here, using history to predict increased
            loading... */
 
@@ -275,18 +256,10 @@
         at = &req->rq_import->imp_at;
 
         /* Network latency is total time less server processing time */
-<<<<<<< HEAD
-        nl = max_t(int, now - req->rq_sent - st, 0) + 1/*st rounding*/;
-        if (st > now - req->rq_sent + 3 /* bz16408 */)
+        nl = max_t(int, now - req->rq_sent - service_time, 0) + 1/*st rounding*/;
+        if (service_time > now - req->rq_sent + 3 /* bz16408 */)
                 CWARN("Reported service time %u > total measured time %ld\n",
-                      st, now - req->rq_sent);
-=======
-        nl = max_t(int, now - req->rq_sent - service_time, 0) +1/*st rounding*/;
-        if (service_time > now - req->rq_sent + 3 /* bz16408 */)
-                CWARN("Reported service time %u > total measured time "
-                      CFS_DURATION_T"\n", service_time,
-                      cfs_time_sub(now, req->rq_sent));
->>>>>>> 863a3da6
+                      service_time, now - req->rq_sent);
 
         oldnl = at_add(&at->iat_net_latency, nl);
         if (oldnl != 0)
@@ -320,12 +293,11 @@
         return 0;
 }
 
-<<<<<<< HEAD
 /* Handle an early reply message.
    We can't risk the real reply coming in and changing rq_repmsg,
    so this fn must be called under the rq_lock */
 static int ptlrpc_at_recv_early_reply(struct ptlrpc_request *req) {
-        struct lustre_msg *oldmsg, *msgcpy;
+        struct lustre_msg *msgcpy;
         time_t olddl;
         int oldlen, rc;
         ENTRY;
@@ -350,8 +322,7 @@
         /* Another reply might have changed the repmsg and replen while
            we dropped the lock; doesn't really matter, just use the latest.
            If it doesn't fit in oldlen, checksum will be wrong. */
-        oldmsg = req->rq_repmsg;
-        memcpy(msgcpy, oldmsg, oldlen);
+        memcpy(msgcpy, req->rq_repmsg, oldlen);
         if (lustre_msg_get_cksum(msgcpy) !=
             lustre_msg_calc_cksum(msgcpy)) {
                 CDEBUG(D_ADAPTTO, "Early reply checksum mismatch, "
@@ -360,43 +331,13 @@
                 GOTO(out, rc = -EINVAL);
         }
 
-        /* Our copied msg is valid, now we can adjust the timeouts without
-           worrying that a new reply will land on the copy. */
-        req->rq_repmsg = msgcpy;
-=======
-/*
- * Handle an early reply message, called with the rq_lock held.
- * If anything goes wrong just ignore it - same as if it never happened
- */
-static int ptlrpc_at_recv_early_reply(struct ptlrpc_request *req)
-{
-        struct ptlrpc_request *early_req;
-        time_t                 olddl;
-        int                    rc;
-        ENTRY;
-
-        req->rq_early = 0;
-        spin_unlock(&req->rq_lock);
-
-        rc = sptlrpc_cli_unwrap_early_reply(req, &early_req);
-        if (rc) {
-                spin_lock(&req->rq_lock);
-                RETURN(rc);
-        }
->>>>>>> 863a3da6
-
-        rc = unpack_reply(early_req);
-        if (rc == 0) {
-                /* Expecting to increase the service time estimate here */
-                ptlrpc_at_adj_service(req,
-                        lustre_msg_get_timeout(early_req->rq_repmsg));
-                ptlrpc_at_adj_net_latency(req,
-                        lustre_msg_get_service_time(early_req->rq_repmsg));
-        }
-
-        sptlrpc_cli_finish_early_reply(early_req);
-
-<<<<<<< HEAD
+        /* Expecting to increase the service time estimate here */
+        ptlrpc_at_adj_service(req, lustre_msg_get_timeout(msgcpy));
+        ptlrpc_at_adj_net_latency(req, lustre_msg_get_service_time(msgcpy));
+
+        /* Adjust the local timeout for this req */
+        ptlrpc_at_set_req_timeout(req);
+
         olddl = req->rq_deadline;
         /* server assumes it now has rq_timeout from when it sent the
            early reply, so client should give it at least that long. */
@@ -408,32 +349,8 @@
                   req->rq_early_count, req->rq_deadline -
                   cfs_time_current_sec(), req->rq_deadline - olddl);
 
-        req->rq_repmsg = oldmsg;
-
 out:
         OBD_FREE(msgcpy, oldlen);
-=======
-        spin_lock(&req->rq_lock);
-
-        if (rc == 0) {
-                /* Adjust the local timeout for this req */
-                ptlrpc_at_set_req_timeout(req);
-
-                olddl = req->rq_deadline;
-                /* server assumes it now has rq_timeout from when it sent the
-                   early reply, so client should give it at least that long. */
-                req->rq_deadline = cfs_time_current_sec() + req->rq_timeout +
-                            ptlrpc_at_get_net_latency(req);
-
-                DEBUG_REQ(D_ADAPTTO, req,
-                          "Early reply #%d, new deadline in "CFS_DURATION_T"s "
-                          "("CFS_DURATION_T"s)", req->rq_early_count,
-                          cfs_time_sub(req->rq_deadline,
-                                       cfs_time_current_sec()),
-                          cfs_time_sub(req->rq_deadline, olddl));
-        }
-
->>>>>>> 863a3da6
         RETURN(rc);
 }
 
@@ -827,31 +744,42 @@
 static int ptlrpc_check_reply(struct ptlrpc_request *req)
 {
         int rc = 0;
+        const char *what = "";
         ENTRY;
 
         /* serialise with network callback */
         spin_lock(&req->rq_lock);
 
-        if (req->rq_replied)
+        if (req->rq_replied) {
+                what = "REPLIED: ";
                 GOTO(out, rc = 1);
+        }
 
         if (req->rq_net_err && !req->rq_timedout) {
+                what = "NETERR: ";
                 spin_unlock(&req->rq_lock);
                 rc = ptlrpc_expire_one_request(req);
                 spin_lock(&req->rq_lock);
                 GOTO(out, rc);
         }
 
-        if (req->rq_err)
+        if (req->rq_err) {
+                what = "ABORTED: ";
                 GOTO(out, rc = 1);
-
-        if (req->rq_resend)
+        }
+
+        if (req->rq_resend) {
+                what = "RESEND: ";
                 GOTO(out, rc = 1);
-
-        if (req->rq_restart)
+        }
+
+        if (req->rq_restart) {
+                what = "RESTART: ";
                 GOTO(out, rc = 1);
+        }
 
         if (req->rq_early) {
+                what = "EARLYREP: ";
                 ptlrpc_at_recv_early_reply(req);
                 GOTO(out, rc = 0); /* keep waiting */
         }
@@ -859,7 +787,7 @@
         EXIT;
  out:
         spin_unlock(&req->rq_lock);
-        DEBUG_REQ(D_NET, req, "rc = %d for", rc);
+        DEBUG_REQ(D_NET, req, "%src = %d for", what, rc);
         return rc;
 }
 
@@ -938,8 +866,8 @@
                                     timediff);
 
         OBD_FAIL_TIMEOUT(OBD_FAIL_PTLRPC_PAUSE_REP, obd_fail_val);
-        ptlrpc_at_adj_service(req);
-        ptlrpc_at_adj_net_latency(req);
+        ptlrpc_at_adj_service(req, lustre_msg_get_timeout(req->rq_repmsg));
+        ptlrpc_at_adj_net_latency(req, lustre_msg_get_service_time(req->rq_repmsg));
 
         if (lustre_msg_get_type(req->rq_repmsg) != PTL_RPC_MSG_REPLY &&
             lustre_msg_get_type(req->rq_repmsg) != PTL_RPC_MSG_ERR) {
@@ -948,14 +876,6 @@
                 RETURN(-EPROTO);
         }
 
-<<<<<<< HEAD
-=======
-        OBD_FAIL_TIMEOUT(OBD_FAIL_PTLRPC_PAUSE_REP, obd_fail_val);
-        ptlrpc_at_adj_service(req, lustre_msg_get_timeout(req->rq_repmsg));
-        ptlrpc_at_adj_net_latency(req,
-                                  lustre_msg_get_service_time(req->rq_repmsg));
-
->>>>>>> 863a3da6
         rc = ptlrpc_check_status(req);
         if (rc) {
                 /* Either we've been evicted, or the server has failed for
@@ -2319,16 +2239,15 @@
 
 __u64 ptlrpc_sample_next_xid(void)
 {
-#if BITS_PER_LONG == 32
-        /* need to avoid possible word tearing on 32-bit systems */
-        __u64 tmp;
-        spin_lock(&ptlrpc_last_xid_lock);
-        tmp = ptlrpc_last_xid + 1;
-        spin_unlock(&ptlrpc_last_xid_lock);
-        return tmp;
-#else
+        if (sizeof(long) < 8) {
+                /* need to avoid possible word tearing on 32-bit systems */
+                __u64 tmp;
+                spin_lock(&ptlrpc_last_xid_lock);
+                tmp = ptlrpc_last_xid + 1;
+                spin_unlock(&ptlrpc_last_xid_lock);
+                return tmp;
+        }
         /* No need to lock, since returned value is racy anyways */
         return ptlrpc_last_xid + 1;
-#endif
 }
 EXPORT_SYMBOL(ptlrpc_sample_next_xid);