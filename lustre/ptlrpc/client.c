--- conflicted
+++ resolved
@@ -211,14 +211,14 @@
 
         if (AT_OFF) {
                 /* non-AT settings */
-                req->rq_timeout = req->rq_import->imp_server_timeout ? 
+                req->rq_timeout = req->rq_import->imp_server_timeout ?
                         obd_timeout / 2 : obd_timeout;
                 lustre_msg_set_timeout(req->rq_reqmsg, req->rq_timeout);
                 return;
         }
 
         at = &req->rq_import->imp_at;
-        idx = import_at_get_index(req->rq_import, 
+        idx = import_at_get_index(req->rq_import,
                                   req->rq_request_portal);
         serv_est = at_get(&at->iat_service_estimate[idx]);
         /* add an arbitrary minimum: 125% +5 sec */
@@ -226,13 +226,13 @@
         /* We could get even fancier here, using history to predict increased
            loading... */
 
-        /* Let the server know what this RPC timeout is by putting it in the 
+        /* Let the server know what this RPC timeout is by putting it in the
            reqmsg*/
         lustre_msg_set_timeout(req->rq_reqmsg, req->rq_timeout);
 }
 
 /* Adjust max service estimate based on server value */
-static void ptlrpc_at_adj_service(struct ptlrpc_request *req) 
+static void ptlrpc_at_adj_service(struct ptlrpc_request *req)
 {
         int idx;
         unsigned int serv_est, oldse;
@@ -250,7 +250,7 @@
         oldse = at_add(&at->iat_service_estimate[idx], serv_est);
         if (oldse != 0)
                 CDEBUG(D_ADAPTTO, "The RPC service estimate for %s ptl %d "
-                       "has changed from %d to %d\n", 
+                       "has changed from %d to %d\n",
                        req->rq_import->imp_obd->obd_name,req->rq_request_portal,
                        oldse, at_get(&at->iat_service_estimate[idx]));
 }
@@ -274,15 +274,14 @@
 
         /* Network latency is total time less server processing time */
         nl = max_t(int, now - req->rq_sent - st, 0) + 1/*st rounding*/;
-        if (st > now - req->rq_sent + 2 /* rounding */)
-                CERROR("Reported service time %u > total measured time "
-                       CFS_DURATION_T"\n",
-                       st, cfs_time_sub(now, req->rq_sent));
+        if (st > now - req->rq_sent + 3 /* bz16408 */)
+                CWARN("Reported service time %u > total measured time %ld\n",
+                      st, now - req->rq_sent);
 
         oldnl = at_add(&at->iat_net_latency, nl);
         if (oldnl != 0)
                 CDEBUG(D_ADAPTTO, "The network latency for %s (nid %s) "
-                       "has changed from %d to %d\n", 
+                       "has changed from %d to %d\n",
                        req->rq_import->imp_obd->obd_name,
                        obd_uuid2str(
                                &req->rq_import->imp_connection->c_remote_uuid),
@@ -312,7 +311,7 @@
 }
 
 /* Handle an early reply message.
-   We can't risk the real reply coming in and changing rq_repmsg, 
+   We can't risk the real reply coming in and changing rq_repmsg,
    so this fn must be called under the rq_lock */
 static int ptlrpc_at_recv_early_reply(struct ptlrpc_request *req) {
         struct lustre_msg *oldmsg, *msgcpy;
@@ -323,8 +322,8 @@
         req->rq_early = 0;
 
         rc = unpack_reply(req);
-        if (rc) 
-                /* Let's just ignore it - same as if it never got here */ 
+        if (rc)
+                /* Let's just ignore it - same as if it never got here */
                 RETURN(rc);
 
         /* We've got to make sure another early reply doesn't land on
@@ -337,20 +336,20 @@
                 RETURN(-ENOMEM);
         }
         spin_lock(&req->rq_lock);
-        /* Another reply might have changed the repmsg and replen while 
+        /* Another reply might have changed the repmsg and replen while
            we dropped the lock; doesn't really matter, just use the latest.
            If it doesn't fit in oldlen, checksum will be wrong. */
         oldmsg = req->rq_repmsg;
         memcpy(msgcpy, oldmsg, oldlen);
-        if (lustre_msg_get_cksum(msgcpy) != 
+        if (lustre_msg_get_cksum(msgcpy) !=
             lustre_msg_calc_cksum(msgcpy)) {
                 CDEBUG(D_ADAPTTO, "Early reply checksum mismatch, "
                        "discarding %x != %x\n", lustre_msg_get_cksum(msgcpy),
                        lustre_msg_calc_cksum(msgcpy));
-                GOTO(out, rc = -EINVAL); 
-        }
-
-        /* Our copied msg is valid, now we can adjust the timeouts without 
+                GOTO(out, rc = -EINVAL);
+        }
+
+        /* Our copied msg is valid, now we can adjust the timeouts without
            worrying that a new reply will land on the copy. */
         req->rq_repmsg = msgcpy;
 
@@ -362,23 +361,15 @@
         ptlrpc_at_set_req_timeout(req);
 
         olddl = req->rq_deadline;
-        /* server assumes it now has rq_timeout from when it sent the 
+        /* server assumes it now has rq_timeout from when it sent the
            early reply, so client should give it at least that long. */
-        req->rq_deadline = cfs_time_current_sec() + req->rq_timeout + 
+        req->rq_deadline = cfs_time_current_sec() + req->rq_timeout +
                     ptlrpc_at_get_net_latency(req);
 
-<<<<<<< HEAD
-        DEBUG_REQ(D_ADAPTTO, req, 
-                  "Early reply #%d, new deadline in %lds (%+lds)", 
+        DEBUG_REQ(D_ADAPTTO, req,
+                  "Early reply #%d, new deadline in %lds (%+lds)",
                   req->rq_early_count, req->rq_deadline -
                   cfs_time_current_sec(), req->rq_deadline - olddl);
-=======
-        DEBUG_REQ(D_ADAPTTO, req,
-                  "Early reply #%d, new deadline in "CFS_DURATION_T"s ("
-                  CFS_DURATION_T"s)", req->rq_early_count,
-                  cfs_time_sub(req->rq_deadline, cfs_time_current_sec()),
-                  cfs_time_sub(req->rq_deadline, olddl));
->>>>>>> 7bfe2fbd
 
         req->rq_repmsg = oldmsg;
 
@@ -658,7 +649,7 @@
 {
         struct ptlrpc_set_cbdata *cbdata;
 
-        OBD_SLAB_ALLOC(cbdata, ptlrpc_cbdata_slab, 
+        OBD_SLAB_ALLOC(cbdata, ptlrpc_cbdata_slab,
                         CFS_ALLOC_STD, sizeof(*cbdata));
         if (cbdata == NULL)
                 RETURN(-ENOMEM);
@@ -681,16 +672,36 @@
         atomic_inc(&req->rq_import->imp_inflight);
 }
 
-/* lock so many callers can add things, the context that owns the set
- * is supposed to notice these and move them into the set proper. */
-void ptlrpc_set_add_new_req(struct ptlrpc_request_set *set,
-                            struct ptlrpc_request *req)
-{
+/** 
+ * Lock so many callers can add things, the context that owns the set
+ * is supposed to notice these and move them into the set proper. 
+ */
+int ptlrpc_set_add_new_req(struct ptlrpcd_ctl *pc,
+                           struct ptlrpc_request *req)
+{
+        struct ptlrpc_request_set *set = pc->pc_set;
+
+        /* 
+         * Let caller know that we stopped and will not handle this request.
+         * It needs to take care itself of request.
+         */
+        if (test_bit(LIOD_STOP, &pc->pc_flags))
+                return -EALREADY;
+
         spin_lock(&set->set_new_req_lock);
-        /* The set takes over the caller's request reference */
+        /* 
+         * The set takes over the caller's request reference. 
+         */
         list_add_tail(&req->rq_set_chain, &set->set_new_requests);
         req->rq_set = set;
         spin_unlock(&set->set_new_req_lock);
+
+        /*
+         * Let thead know that we added something and better it to wake up 
+         * and process.
+         */
+        cfs_waitq_signal(&set->set_waitq);
+        return 0;
 }
 
 /*
@@ -827,6 +838,9 @@
         struct lustre_msg *reqmsg = req->rq_reqmsg;
         __u64 *versions = lustre_msg_get_versions(repmsg);
         ENTRY;
+        /* Interoperability with 1.6. This should be changed to LASSERT in HEAD */
+        if (versions == NULL)
+                return;
 
         if (lustre_msg_get_flags(req->rq_reqmsg) & MSG_REPLAY)
                 return;
@@ -855,7 +869,7 @@
 
         LASSERT (req->rq_nob_received <= req->rq_replen);
         rc = unpack_reply(req);
-        if (rc) 
+        if (rc)
                 RETURN(rc);
 
         do_gettimeofday(&work_start);
@@ -889,7 +903,7 @@
                         RETURN(rc);
                 }
         } else {
-                /* Let's look if server sent slv. Do it only for RPC with 
+                /* Let's look if server sent slv. Do it only for RPC with
                  * rc == 0. */
                 ldlm_cli_update_pool(req);
         }
@@ -1231,24 +1245,17 @@
         int rc = 0;
         ENTRY;
 
-<<<<<<< HEAD
         DEBUG_REQ(D_NETERROR, req, "%s (sent at %lu, %lus ago)",
-=======
-        DEBUG_REQ(D_ERROR|D_NETERROR, req,
-                  "%s (sent at "CFS_TIME_T", "CFS_DURATION_T"s ago)",
->>>>>>> 7bfe2fbd
                   req->rq_net_err ? "network error" : "timeout",
-                  req->rq_sent, cfs_time_sub(cfs_time_current_sec(),
-                  req->rq_sent));
+                  (long)req->rq_sent, cfs_time_current_sec() - req->rq_sent);
 
         if (imp) {
-                LCONSOLE_WARN("Request x"LPU64" sent from %s to NID %s "
-                              CFS_DURATION_T"s ago has timed out "
-                              "(limit "CFS_DURATION_T"s).\n", req->rq_xid,
+                LCONSOLE_WARN("Request x"LPU64" sent from %s to NID %s %lus ago"
+                              " has timed out (limit %lus).\n", req->rq_xid,
                               req->rq_import->imp_obd->obd_name,
                               libcfs_nid2str(imp->imp_connection->c_peer.nid),
-                              cfs_time_sub(cfs_time_current_sec(), req->rq_sent),
-                              cfs_time_sub(req->rq_deadline, req->rq_sent));
+                              cfs_time_current_sec() - req->rq_sent,
+                              req->rq_deadline - req->rq_sent);
         }
 
         if (imp != NULL && obd_debug_peer_on_timeout)
@@ -1289,7 +1296,7 @@
                 RETURN(1);
         }
 
-        /* if a request can't be resent we can't wait for an answer after 
+        /* if a request can't be resent we can't wait for an answer after
            the timeout */
         if (req->rq_no_resend) {
                 DEBUG_REQ(D_RPCTRACE, req, "TIMEOUT-NORESEND:");
@@ -1379,7 +1386,7 @@
 
                 /* request in-flight? */
                 if (!(((req->rq_phase == RQ_PHASE_RPC) && !req->rq_waiting) ||
-                      (req->rq_phase == RQ_PHASE_BULK) || 
+                      (req->rq_phase == RQ_PHASE_BULK) ||
                       (req->rq_phase == RQ_PHASE_NEW)))
                         continue;
 
@@ -1461,13 +1468,13 @@
                 struct ptlrpc_set_cbdata *cbdata, *n;
                 int err;
 
-                list_for_each_entry_safe(cbdata, n, 
+                list_for_each_entry_safe(cbdata, n,
                                          &set->set_cblist, psc_item) {
                         list_del_init(&cbdata->psc_item);
                         err = cbdata->psc_interpret(set, cbdata->psc_data, rc);
                         if (err && !rc)
                                 rc = err;
-                        OBD_SLAB_FREE(cbdata, ptlrpc_cbdata_slab, 
+                        OBD_SLAB_FREE(cbdata, ptlrpc_cbdata_slab,
                                         sizeof(*cbdata));
                 }
         }
@@ -1496,6 +1503,7 @@
         LASSERTF(request->rq_rqbd == NULL, "req %p\n",request);/* client-side */
         LASSERTF(list_empty(&request->rq_list), "req %p\n", request);
         LASSERTF(list_empty(&request->rq_set_chain), "req %p\n", request);
+        LASSERTF(!request->rq_replay, "req %p\n", request);
 
         /* We must take it off the imp_replay_list first.  Otherwise, we'll set
          * request->rq_reqmsg to NULL while osc_close is dereferencing it. */
@@ -1609,7 +1617,7 @@
         LNetMDUnlink (request->rq_reply_md_h);
 
         /* We have to l_wait_event() whatever the result, to give liblustre
-         * a chance to run reply_in_callback(), and to make sure we've 
+         * a chance to run reply_in_callback(), and to make sure we've
          * unlinked before returning a req to the pool */
 
         if (request->rq_set != NULL)
@@ -1906,19 +1914,19 @@
         spin_unlock(&imp->imp_lock);
 
         rc = ptl_send_rpc(req, 0);
-        if (rc) 
+        if (rc)
                 DEBUG_REQ(D_HA, req, "send failed (%d); recovering", rc);
         do {
                 timeoutl = req->rq_deadline - cfs_time_current_sec();
                 timeout = (timeoutl <= 0 || rc) ? CFS_TICK :
                         cfs_time_seconds(timeoutl);
-                DEBUG_REQ(D_NET, req, 
+                DEBUG_REQ(D_NET, req,
                           "-- sleeping for "CFS_DURATION_T" ticks", timeout);
                 lwi = LWI_TIMEOUT_INTR(timeout, NULL, interrupted_request, req);
                 brc = l_wait_event(req->rq_reply_waitq, ptlrpc_check_reply(req),
                                   &lwi);
                 /* Wait again if we changed deadline */
-        } while ((brc == -ETIMEDOUT) && 
+        } while ((brc == -ETIMEDOUT) &&
                  (req->rq_deadline > cfs_time_current_sec()));
 
         if ((brc == -ETIMEDOUT) && !ptlrpc_expire_one_request(req)) {
@@ -1945,7 +1953,7 @@
 
 
         if (req->rq_err) {
-                DEBUG_REQ(D_RPCTRACE, req, "err rc=%d status=%d", 
+                DEBUG_REQ(D_RPCTRACE, req, "err rc=%d status=%d",
                           rc, req->rq_status);
                 GOTO(out, rc = -EIO);
         }
@@ -2104,8 +2112,8 @@
         /* Not handling automatic bulk replay yet (or ever?) */
         LASSERT(req->rq_bulk == NULL);
 
-        LASSERT (sizeof (*aa) <= sizeof (req->rq_async_args));
-        aa = (struct ptlrpc_replay_async_args *)&req->rq_async_args;
+        CLASSERT(sizeof(*aa) <= sizeof(req->rq_async_args));
+        aa = ptlrpc_req_async_args(req);
         memset(aa, 0, sizeof *aa);
 
         /* Prepare request to be resent with ptlrpcd */
@@ -2183,6 +2191,29 @@
         EXIT;
 }
 
+void ptlrpc_abort_set(struct ptlrpc_request_set *set)
+{
+        struct list_head *tmp, *n;
+
+        LASSERT(set != NULL);
+
+        list_for_each_safe(tmp, n, &set->set_requests) {
+                struct ptlrpc_request *req =
+                        list_entry(tmp, struct ptlrpc_request, rq_set_chain);
+
+                spin_lock (&req->rq_lock);
+                if (req->rq_phase != RQ_PHASE_RPC) {
+                        spin_unlock (&req->rq_lock);
+                        continue;
+                }
+
+                req->rq_err = 1;
+                req->rq_status = -EINTR;
+                ptlrpc_wake_client_req(req);
+                spin_unlock (&req->rq_lock);
+        }
+}
+
 static __u64 ptlrpc_last_xid = 0;
 spinlock_t ptlrpc_last_xid_lock;
 
