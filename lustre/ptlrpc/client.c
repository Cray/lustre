/* -*- mode: c; c-basic-offset: 8; indent-tabs-mode: nil; -*-
 * vim:expandtab:shiftwidth=8:tabstop=8:
 *
 * GPL HEADER START
 *
 * DO NOT ALTER OR REMOVE COPYRIGHT NOTICES OR THIS FILE HEADER.
 *
 * This program is free software; you can redistribute it and/or modify
 * it under the terms of the GNU General Public License version 2 only,
 * as published by the Free Software Foundation.
 *
 * This program is distributed in the hope that it will be useful, but
 * WITHOUT ANY WARRANTY; without even the implied warranty of
 * MERCHANTABILITY or FITNESS FOR A PARTICULAR PURPOSE.  See the GNU
 * General Public License version 2 for more details (a copy is included
 * in the LICENSE file that accompanied this code).
 *
 * You should have received a copy of the GNU General Public License
 * version 2 along with this program; If not, see
 * http://www.sun.com/software/products/lustre/docs/GPLv2.pdf
 *
 * Please contact Sun Microsystems, Inc., 4150 Network Circle, Santa Clara,
 * CA 95054 USA or visit www.sun.com if you need additional information or
 * have any questions.
 *
 * GPL HEADER END
 */
/*
 * Copyright  2008 Sun Microsystems, Inc. All rights reserved
 * Use is subject to license terms.
 */
/*
 * This file is part of Lustre, http://www.lustre.org/
 * Lustre is a trademark of Sun Microsystems, Inc.
 */

#define DEBUG_SUBSYSTEM S_RPC
#ifndef __KERNEL__
#include <errno.h>
#include <signal.h>
#include <liblustre.h>
#endif

#include <obd_support.h>
#include <obd_class.h>
#include <lustre_lib.h>
#include <lustre_ha.h>
#include <lustre_import.h>

#include "ptlrpc_internal.h"

void ptlrpc_init_client(int req_portal, int rep_portal, char *name,
                        struct ptlrpc_client *cl)
{
        cl->cli_request_portal = req_portal;
        cl->cli_reply_portal   = rep_portal;
        cl->cli_name           = name;
}

struct ptlrpc_connection *ptlrpc_uuid_to_connection(struct obd_uuid *uuid)
{
        struct ptlrpc_connection *c;
        lnet_nid_t                self;
        lnet_process_id_t         peer;
        int                       err;

        err = ptlrpc_uuid_to_peer(uuid, &peer, &self);
        if (err != 0) {
                CERROR("cannot find peer %s!\n", uuid->uuid);
                return NULL;
        }

        c = ptlrpc_connection_get(peer, self, uuid);
        if (c) {
                memcpy(c->c_remote_uuid.uuid,
                       uuid->uuid, sizeof(c->c_remote_uuid.uuid));
        }

        CDEBUG(D_INFO, "%s -> %p\n", uuid->uuid, c);

        return c;
}

static inline struct ptlrpc_bulk_desc *new_bulk(int npages, int type, int portal)
{
        struct ptlrpc_bulk_desc *desc;

        OBD_ALLOC(desc, offsetof (struct ptlrpc_bulk_desc, bd_iov[npages]));
        if (!desc)
                return NULL;

        spin_lock_init(&desc->bd_lock);
        cfs_waitq_init(&desc->bd_waitq);
        desc->bd_max_iov = npages;
        desc->bd_iov_count = 0;
        desc->bd_md_h = LNET_INVALID_HANDLE;
        desc->bd_portal = portal;
        desc->bd_type = type;

        return desc;
}

struct ptlrpc_bulk_desc *ptlrpc_prep_bulk_imp(struct ptlrpc_request *req,
                                              int npages, int type, int portal)
{
        struct obd_import *imp = req->rq_import;
        struct ptlrpc_bulk_desc *desc;

        ENTRY;
        LASSERT(type == BULK_PUT_SINK || type == BULK_GET_SOURCE);
        desc = new_bulk(npages, type, portal);
        if (desc == NULL)
                RETURN(NULL);

        desc->bd_import_generation = req->rq_import_generation;
        desc->bd_import = class_import_get(imp);
        desc->bd_req = req;

        desc->bd_cbid.cbid_fn  = client_bulk_callback;
        desc->bd_cbid.cbid_arg = desc;

        /* This makes req own desc, and free it when she frees herself */
        req->rq_bulk = desc;

        return desc;
}

struct ptlrpc_bulk_desc *ptlrpc_prep_bulk_exp(struct ptlrpc_request *req,
                                              int npages, int type, int portal)
{
        struct obd_export *exp = req->rq_export;
        struct ptlrpc_bulk_desc *desc;

        ENTRY;
        LASSERT(type == BULK_PUT_SOURCE || type == BULK_GET_SINK);

        desc = new_bulk(npages, type, portal);
        if (desc == NULL)
                RETURN(NULL);

        desc->bd_export = class_export_get(exp);
        desc->bd_req = req;

        desc->bd_cbid.cbid_fn  = server_bulk_callback;
        desc->bd_cbid.cbid_arg = desc;

        /* NB we don't assign rq_bulk here; server-side requests are
         * re-used, and the handler frees the bulk desc explicitly. */

        return desc;
}

void ptlrpc_prep_bulk_page(struct ptlrpc_bulk_desc *desc,
                           cfs_page_t *page, int pageoffset, int len)
{
        LASSERT(desc->bd_iov_count < desc->bd_max_iov);
        LASSERT(page != NULL);
        LASSERT(pageoffset >= 0);
        LASSERT(len > 0);
        LASSERT(pageoffset + len <= CFS_PAGE_SIZE);

        desc->bd_nob += len;

        cfs_page_pin(page);
        ptlrpc_add_bulk_page(desc, page, pageoffset, len);
}

void ptlrpc_free_bulk(struct ptlrpc_bulk_desc *desc)
{
        int i;
        ENTRY;

        LASSERT(desc != NULL);
        LASSERT(desc->bd_iov_count != LI_POISON); /* not freed already */
        LASSERT(!desc->bd_network_rw);         /* network hands off or */
        LASSERT((desc->bd_export != NULL) ^ (desc->bd_import != NULL));
        if (desc->bd_export)
                class_export_put(desc->bd_export);
        else
                class_import_put(desc->bd_import);

        for (i = 0; i < desc->bd_iov_count ; i++)
                cfs_page_unpin(desc->bd_iov[i].kiov_page);

        OBD_FREE(desc, offsetof(struct ptlrpc_bulk_desc,
                                bd_iov[desc->bd_max_iov]));
        EXIT;
}

/* Set server timelimit for this req */
void ptlrpc_at_set_req_timeout(struct ptlrpc_request *req)
{
        __u32 serv_est;
        int idx;
        struct imp_at *at;

        LASSERT(req->rq_import);

        if (AT_OFF) {
                /* non-AT settings */
                req->rq_timeout = req->rq_import->imp_server_timeout ?
                                  obd_timeout / 2 : obd_timeout;
        } else {
                at = &req->rq_import->imp_at;
                idx = import_at_get_index(req->rq_import,
                                          req->rq_request_portal);
                serv_est = at_get(&at->iat_service_estimate[idx]);
                req->rq_timeout = at_est2timeout(serv_est);
        }

        /* We could get even fancier here, using history to predict increased
           loading... */

        /* Let the server know what this RPC timeout is by putting it in the
           reqmsg*/
        lustre_msg_set_timeout(req->rq_reqmsg, req->rq_timeout);
}

/* Adjust max service estimate based on server value */
static void ptlrpc_at_adj_service(struct ptlrpc_request *req,
                                  unsigned int serv_est)
{
        int idx;
        unsigned int oldse;
        struct imp_at *at;

        LASSERT(req->rq_import);
        at = &req->rq_import->imp_at;

        idx = import_at_get_index(req->rq_import, req->rq_request_portal);
        /* max service estimates are tracked on the server side,
           so just keep minimal history here */
        oldse = at_add(&at->iat_service_estimate[idx], serv_est);
        if (oldse != 0)
                CDEBUG(D_ADAPTTO, "The RPC service estimate for %s ptl %d "
                       "has changed from %d to %d\n",
                       req->rq_import->imp_obd->obd_name,req->rq_request_portal,
                       oldse, at_get(&at->iat_service_estimate[idx]));
}

/* Expected network latency per remote node (secs) */
int ptlrpc_at_get_net_latency(struct ptlrpc_request *req)
{
        return AT_OFF ? 0 : at_get(&req->rq_import->imp_at.iat_net_latency);
}

/* Adjust expected network latency */
static void ptlrpc_at_adj_net_latency(struct ptlrpc_request *req,
                                      unsigned int service_time)
{
        unsigned int nl, oldnl;
        struct imp_at *at;
        time_t now = cfs_time_current_sec();

        LASSERT(req->rq_import);
        at = &req->rq_import->imp_at;

        /* Network latency is total time less server processing time */
        nl = max_t(int, now - req->rq_sent - service_time, 0) + 1/*st rounding*/;
        if (service_time > now - req->rq_sent + 3 /* bz16408 */)
                CWARN("Reported service time %u > total measured time %ld\n",
                      service_time, now - req->rq_sent);

        oldnl = at_add(&at->iat_net_latency, nl);
        if (oldnl != 0)
                CDEBUG(D_ADAPTTO, "The network latency for %s (nid %s) "
                       "has changed from %d to %d\n",
                       req->rq_import->imp_obd->obd_name,
                       obd_uuid2str(
                               &req->rq_import->imp_connection->c_remote_uuid),
                       oldnl, at_get(&at->iat_net_latency));
}

static int unpack_reply_common(struct ptlrpc_request *req)
{
        int rc;

        req->rq_rep_swab_mask = 0;
        rc = lustre_unpack_msg(req->rq_repmsg, req->rq_nob_received);
        if (rc < 0) {
                DEBUG_REQ(D_ERROR, req, "unpack_rep failed: %d", rc);
                return(-EPROTO);
        }

        if (rc > 0)
                lustre_set_rep_swabbed(req, MSG_PTLRPC_HEADER_OFF);

        return rc;
}

static int unpack_reply(struct ptlrpc_request *req)
{
        int rc;

        rc = unpack_reply_common(req);
        if (rc < 0)
                return rc;

        rc = lustre_unpack_rep_ptlrpc_body(req, MSG_PTLRPC_BODY_OFF);
        if (rc) {
                DEBUG_REQ(D_ERROR, req, "unpack ptlrpc body failed: %d", rc);
                return(-EPROTO);
        }
        return 0;
}

static inline void unpack_reply_free_msg(struct lustre_msg *msg, int len)
{
        OBD_FREE(msg, len);
}

static int unpack_reply_copy_msg(struct ptlrpc_request *req,
                                 struct lustre_msg **msg, int *len)
{
        struct lustre_msg *msgcpy;
        __u32 csum_calc, csum_get;
        int lencpy, rc;
        ENTRY;

        LASSERT_SPIN_LOCKED(&req->rq_lock);
        *msg = NULL;
        *len = 0;

        /* Swabbing required when rc == 1 */
        rc = unpack_reply_common(req);
        if (rc < 0)
                RETURN(rc);

        lencpy = req->rq_replen;
        spin_unlock(&req->rq_lock);

        OBD_ALLOC(msgcpy, lencpy);
        if (!msgcpy) {
                spin_lock(&req->rq_lock);
                RETURN(-ENOMEM);
        }
        spin_lock(&req->rq_lock);

        /* Checksum must be calculated before being unswabbed.  If the magic
         * in the copy is unswabbed discard like the checksum failure case */
        memcpy(msgcpy, req->rq_repmsg, lencpy);
        if (lustre_msg_need_swab(msgcpy)) {
                DEBUG_REQ(D_NET, req, "incorrect message magic: %08x\n",
                          msgcpy->lm_magic);
                GOTO(err, rc = -EINVAL);
        }

        csum_calc = lustre_msg_calc_cksum(msgcpy);

        /* Unpack the copy the original rq_repmsg is untouched */
        rc = lustre_unpack_msg_ptlrpc_body(msgcpy, MSG_PTLRPC_BODY_OFF, rc);
        if (rc) {
                DEBUG_REQ(D_ERROR, req, "unpack msg copy failed: %d", rc);
                GOTO(err, rc = -EPROTO);
        }

        /* For early replies the LND may update repmsg outside req->rq_lock
         * resulting in a checksum failure which is non-harmful */
        csum_get = lustre_msg_get_cksum(msgcpy);
        if (csum_calc != csum_get) {
                DEBUG_REQ(D_NET, req, "checksum mismatch: %x != %x\n",
                          csum_calc, csum_get);
                GOTO(err, rc = -EINVAL);
        }

        *msg = msgcpy;
        *len = lencpy;
        return 0;
err:
        unpack_reply_free_msg(msgcpy, lencpy);
        return rc;
}

/* Handle an early reply message.  To prevent a real reply from arriving
 * and changing req->rq_repmsg this func is called under the rq_lock */
static int ptlrpc_at_recv_early_reply(struct ptlrpc_request *req) {
        struct lustre_msg *msg;
        time_t olddl;
        int len, rc;
        ENTRY;

        LASSERT_SPIN_LOCKED(&req->rq_lock);
        req->rq_early = 0;

        /* All early replys for this request use a single repbuf which can
         * be updated outside the req->rq_lock.  To prevent racing we create
         * a copy of the repmsg and verify its checksum before it is used. */
        rc = unpack_reply_copy_msg(req, &msg, &len);
        if (rc) {
                /* Let's just ignore it - same as if it never got here */
                CDEBUG(D_ADAPTTO, "Discarding racing early reply: %d\n", rc);
                RETURN(rc);
        }

        /* Expecting to increase the service time estimate here */
        ptlrpc_at_adj_service(req, lustre_msg_get_timeout(msg));
        ptlrpc_at_adj_net_latency(req, lustre_msg_get_service_time(msg));
        /* Adjust the local timeout for this req */
        ptlrpc_at_set_req_timeout(req);

        olddl = req->rq_deadline;
        /* Server assumes it now has rq_timeout from when it sent the
           early reply, so client should give it at least that long. */
        req->rq_deadline = cfs_time_current_sec() + req->rq_timeout +
                           ptlrpc_at_get_net_latency(req);

        DEBUG_REQ(D_ADAPTTO, req,
                  "Early reply #%d, new deadline in %lds (%+lds)",
                  req->rq_early_count, req->rq_deadline -
                  cfs_time_current_sec(), req->rq_deadline - olddl);

        unpack_reply_free_msg(msg, len);
        RETURN(rc);
}

void ptlrpc_free_rq_pool(struct ptlrpc_request_pool *pool)
{
        struct list_head *l, *tmp;
        struct ptlrpc_request *req;

        LASSERT(pool != NULL);

        spin_lock(&pool->prp_lock);
        list_for_each_safe(l, tmp, &pool->prp_req_list) {
                req = list_entry(l, struct ptlrpc_request, rq_list);
                list_del(&req->rq_list);
                LASSERT(req->rq_reqmsg);
                OBD_FREE(req->rq_reqmsg, pool->prp_rq_size);
                OBD_FREE(req, sizeof(*req));
        }
        spin_unlock(&pool->prp_lock);
        OBD_FREE(pool, sizeof(*pool));
}

void ptlrpc_add_rqs_to_pool(struct ptlrpc_request_pool *pool, int num_rq)
{
        int i;
        int size = 1;

        while (size < pool->prp_rq_size)
                size <<= 1;

        LASSERTF(list_empty(&pool->prp_req_list) || size == pool->prp_rq_size,
                 "Trying to change pool size with nonempty pool "
                 "from %d to %d bytes\n", pool->prp_rq_size, size);

        spin_lock(&pool->prp_lock);
        pool->prp_rq_size = size;
        for (i = 0; i < num_rq; i++) {
                struct ptlrpc_request *req;
                struct lustre_msg *msg;

                spin_unlock(&pool->prp_lock);
                OBD_ALLOC(req, sizeof(struct ptlrpc_request));
                if (!req)
                        return;
                OBD_ALLOC_GFP(msg, size, CFS_ALLOC_STD);
                if (!msg) {
                        OBD_FREE(req, sizeof(struct ptlrpc_request));
                        return;
                }
                req->rq_reqmsg = msg;
                req->rq_pool = pool;
                spin_lock(&pool->prp_lock);
                list_add_tail(&req->rq_list, &pool->prp_req_list);
        }
        spin_unlock(&pool->prp_lock);
        return;
}

struct ptlrpc_request_pool *ptlrpc_init_rq_pool(int num_rq, int msgsize,
                                                void (*populate_pool)(struct ptlrpc_request_pool *, int))
{
        struct ptlrpc_request_pool *pool;

        OBD_ALLOC(pool, sizeof (struct ptlrpc_request_pool));
        if (!pool)
                return NULL;

        /* Request next power of two for the allocation, because internally
           kernel would do exactly this */

        spin_lock_init(&pool->prp_lock);
        CFS_INIT_LIST_HEAD(&pool->prp_req_list);
        pool->prp_rq_size = msgsize;
        pool->prp_populate = populate_pool;

        populate_pool(pool, num_rq);

        if (list_empty(&pool->prp_req_list)) {
                /* have not allocated a single request for the pool */
                OBD_FREE(pool, sizeof (struct ptlrpc_request_pool));
                pool = NULL;
        }
        return pool;
}

static struct ptlrpc_request *ptlrpc_prep_req_from_pool(struct ptlrpc_request_pool *pool)
{
        struct ptlrpc_request *request;
        struct lustre_msg *reqmsg;

        if (!pool)
                return NULL;

        spin_lock(&pool->prp_lock);

        /* See if we have anything in a pool, and bail out if nothing,
         * in writeout path, where this matters, this is safe to do, because
         * nothing is lost in this case, and when some in-flight requests
         * complete, this code will be called again. */
        if (unlikely(list_empty(&pool->prp_req_list))) {
                spin_unlock(&pool->prp_lock);
                return NULL;
        }

        request = list_entry(pool->prp_req_list.next, struct ptlrpc_request,
                             rq_list);
        list_del_init(&request->rq_list);
        spin_unlock(&pool->prp_lock);

        LASSERT(request->rq_reqmsg);
        LASSERT(request->rq_pool);

        reqmsg = request->rq_reqmsg;
        memset(request, 0, sizeof(*request));
        request->rq_reqmsg = reqmsg;
        request->rq_pool = pool;
        request->rq_reqlen = pool->prp_rq_size;
        return request;
}

struct ptlrpc_request *
ptlrpc_prep_req_pool(struct obd_import *imp, __u32 version, int opcode,
                     int count, __u32 *lengths, char **bufs,
                     struct ptlrpc_request_pool *pool)
{
        struct ptlrpc_request *request = NULL;
        int rc;
        ENTRY;

        /* The obd disconnected */
        if (imp == NULL)
                return NULL;

        LASSERT(imp != LP_POISON);
        LASSERT((unsigned long)imp->imp_client > 0x1000);
        LASSERT(imp->imp_client != LP_POISON);

        if (pool)
                request = ptlrpc_prep_req_from_pool(pool);

        if (!request)
                OBD_ALLOC(request, sizeof(*request));

        if (!request) {
                CERROR("request allocation out of memory\n");
                RETURN(NULL);
        }

        rc = lustre_pack_request(request, imp->imp_msg_magic, count, lengths,
                                 bufs);
        if (rc) {
                LASSERT(!request->rq_pool);
                OBD_FREE(request, sizeof(*request));
                RETURN(NULL);
        }

        lustre_msg_add_version(request->rq_reqmsg, version);
        request->rq_send_state = LUSTRE_IMP_FULL;
        request->rq_type = PTL_RPC_MSG_REQUEST;
        request->rq_import = class_import_get(imp);
        request->rq_export = NULL;

        request->rq_req_cbid.cbid_fn  = request_out_callback;
        request->rq_req_cbid.cbid_arg = request;

        request->rq_reply_cbid.cbid_fn  = reply_in_callback;
        request->rq_reply_cbid.cbid_arg = request;

        request->rq_reply_deadline = 0;
        request->rq_phase = RQ_PHASE_NEW;
        request->rq_next_phase = RQ_PHASE_UNDEFINED;

        request->rq_request_portal = imp->imp_client->cli_request_portal;
        request->rq_reply_portal = imp->imp_client->cli_reply_portal;

        ptlrpc_at_set_req_timeout(request);

        spin_lock_init(&request->rq_lock);
        CFS_INIT_LIST_HEAD(&request->rq_list);
        CFS_INIT_LIST_HEAD(&request->rq_replay_list);
        CFS_INIT_LIST_HEAD(&request->rq_set_chain);
        CFS_INIT_LIST_HEAD(&request->rq_history_list);
        CFS_INIT_LIST_HEAD(&request->rq_exp_list);
        cfs_waitq_init(&request->rq_reply_waitq);
        request->rq_xid = ptlrpc_next_xid();
        atomic_set(&request->rq_refcount, 1);

        lustre_msg_set_opc(request->rq_reqmsg, opcode);

        RETURN(request);
}

struct ptlrpc_request *
ptlrpc_prep_req(struct obd_import *imp, __u32 version, int opcode, int count,
                __u32 *lengths, char **bufs)
{
        return ptlrpc_prep_req_pool(imp, version, opcode, count, lengths, bufs,
                                    NULL);
}

struct ptlrpc_request *ptlrpc_prep_fakereq(struct obd_import *imp,
                                           unsigned int timeout,
                                           int (*interpreter)(struct ptlrpc_request *,
                                                              void *, int))
{
        struct ptlrpc_request *request = NULL;
        ENTRY;

        OBD_ALLOC(request, sizeof(*request));
        if (!request) {
                CERROR("request allocation out of memory\n");
                RETURN(NULL);
        }

        request->rq_send_state = LUSTRE_IMP_FULL;
        request->rq_type = PTL_RPC_MSG_REQUEST;
        request->rq_import = class_import_get(imp);
        request->rq_export = NULL;
        request->rq_import_generation = imp->imp_generation;

        request->rq_timeout = timeout;
        request->rq_sent = cfs_time_current_sec();
        request->rq_deadline = request->rq_sent + timeout;
        request->rq_reply_deadline = request->rq_deadline;
        request->rq_interpret_reply = interpreter;
        request->rq_phase = RQ_PHASE_RPC;
        request->rq_next_phase = RQ_PHASE_INTERPRET;
        /* don't want reply */
        request->rq_receiving_reply = 0;
        request->rq_must_unlink = 0;
        request->rq_no_delay = request->rq_no_resend = 1;
        request->rq_fake = 1;

        spin_lock_init(&request->rq_lock);
        CFS_INIT_LIST_HEAD(&request->rq_list);
        CFS_INIT_LIST_HEAD(&request->rq_replay_list);
        CFS_INIT_LIST_HEAD(&request->rq_set_chain);
        CFS_INIT_LIST_HEAD(&request->rq_history_list);
        CFS_INIT_LIST_HEAD(&request->rq_exp_list);
        cfs_waitq_init(&request->rq_reply_waitq);

        request->rq_xid = ptlrpc_next_xid();
        atomic_set(&request->rq_refcount, 1);

        RETURN(request);
}

void ptlrpc_fakereq_finished(struct ptlrpc_request *req)
{
        /* if we kill request before timeout - need adjust counter */
        if (req->rq_phase == RQ_PHASE_RPC) {
                struct ptlrpc_request_set *set = req->rq_set;

                if (set)
                        set->set_remaining --;
        }

        ptlrpc_rqphase_move(req, RQ_PHASE_COMPLETE);
        list_del_init(&req->rq_list);
}


struct ptlrpc_request_set *ptlrpc_prep_set(void)
{
        struct ptlrpc_request_set *set;

        ENTRY;
        OBD_ALLOC(set, sizeof *set);
        if (!set)
                RETURN(NULL);
        CFS_INIT_LIST_HEAD(&set->set_requests);
        cfs_waitq_init(&set->set_waitq);
        set->set_remaining = 0;
        spin_lock_init(&set->set_new_req_lock);
        CFS_INIT_LIST_HEAD(&set->set_new_requests);
        CFS_INIT_LIST_HEAD(&set->set_cblist);

        RETURN(set);
}

/* Finish with this set; opposite of prep_set. */
void ptlrpc_set_destroy(struct ptlrpc_request_set *set)
{
        struct list_head *tmp;
        struct list_head *next;
        int               expected_phase;
        int               n = 0;
        ENTRY;

        /* Requests on the set should either all be completed, or all be new */
        expected_phase = (set->set_remaining == 0) ?
                         RQ_PHASE_COMPLETE : RQ_PHASE_NEW;
        list_for_each (tmp, &set->set_requests) {
                struct ptlrpc_request *req =
                        list_entry(tmp, struct ptlrpc_request, rq_set_chain);

                LASSERT(req->rq_phase == expected_phase);
                n++;
        }

        LASSERTF(set->set_remaining == 0 || set->set_remaining == n, "%d / %d\n",
                 set->set_remaining, n);

        list_for_each_safe(tmp, next, &set->set_requests) {
                struct ptlrpc_request *req =
                        list_entry(tmp, struct ptlrpc_request, rq_set_chain);
                list_del_init(&req->rq_set_chain);

                LASSERT(req->rq_phase == expected_phase);

                if (req->rq_phase == RQ_PHASE_NEW) {

                        if (req->rq_interpret_reply != NULL) {
                                int (*interpreter)(struct ptlrpc_request *,
                                                   void *, int) =
                                        req->rq_interpret_reply;

                                /* higher level (i.e. LOV) failed;
                                 * let the sub reqs clean up */
                                req->rq_status = -EBADR;
                                interpreter(req, &req->rq_async_args,
                                            req->rq_status);
                        }
                        set->set_remaining--;
                }

                req->rq_set = NULL;
                ptlrpc_req_finished (req);
        }

        LASSERT(set->set_remaining == 0);

        OBD_FREE(set, sizeof(*set));
        EXIT;
}

int ptlrpc_set_add_cb(struct ptlrpc_request_set *set,
                      set_interpreter_func fn, void *data)
{
        struct ptlrpc_set_cbdata *cbdata;

        OBD_SLAB_ALLOC(cbdata, ptlrpc_cbdata_slab,
                        CFS_ALLOC_STD, sizeof(*cbdata));
        if (cbdata == NULL)
                RETURN(-ENOMEM);

        cbdata->psc_interpret = fn;
        cbdata->psc_data = data;
        list_add_tail(&cbdata->psc_item, &set->set_cblist);

        RETURN(0);
}

void ptlrpc_set_add_req(struct ptlrpc_request_set *set,
                        struct ptlrpc_request *req)
{
        /* The set takes over the caller's request reference */
        list_add_tail(&req->rq_set_chain, &set->set_requests);
        req->rq_set = set;
        set->set_remaining++;
}

/** 
 * Lock so many callers can add things, the context that owns the set
 * is supposed to notice these and move them into the set proper. 
 */
int ptlrpc_set_add_new_req(struct ptlrpcd_ctl *pc,
                           struct ptlrpc_request *req)
{
        struct ptlrpc_request_set *set = pc->pc_set;

        /* 
         * Let caller know that we stopped and will not handle this request.
         * It needs to take care itself of request.
         */
        if (test_bit(LIOD_STOP, &pc->pc_flags))
                return -EALREADY;

        spin_lock(&set->set_new_req_lock);
        /* 
         * The set takes over the caller's request reference. 
         */
        list_add_tail(&req->rq_set_chain, &set->set_new_requests);
        req->rq_set = set;
        spin_unlock(&set->set_new_req_lock);

        /*
         * Let thead know that we added something and better it to wake up 
         * and process.
         */
        cfs_waitq_signal(&set->set_waitq);
        return 0;
}

/*
 * Based on the current state of the import, determine if the request
 * can be sent, is an error, or should be delayed.
 *
 * Returns true if this request should be delayed. If false, and
 * *status is set, then the request can not be sent and *status is the
 * error code.  If false and status is 0, then request can be sent.
 *
 * The imp->imp_lock must be held.
 */
static int ptlrpc_import_delay_req(struct obd_import *imp,
                                   struct ptlrpc_request *req, int *status)
{
        int delay = 0;
        ENTRY;

        LASSERT (status != NULL);
        *status = 0;

        if (imp->imp_state == LUSTRE_IMP_NEW) {
                DEBUG_REQ(D_ERROR, req, "Uninitialized import.");
                *status = -EIO;
                LBUG();
        } else if (imp->imp_state == LUSTRE_IMP_CLOSED) {
                DEBUG_REQ(D_ERROR, req, "IMP_CLOSED ");
                *status = -EIO;
        } else if (req->rq_send_state == LUSTRE_IMP_CONNECTING &&
                 imp->imp_state == LUSTRE_IMP_CONNECTING) {
                /* allow CONNECT even if import is invalid */ ;
                if (atomic_read(&imp->imp_inval_count) != 0) {
                        DEBUG_REQ(D_ERROR, req, "invalidate in flight");
                        *status = -EIO;
                }
        } else if ((imp->imp_invalid && (!imp->imp_recon_bk)) ||
                                         imp->imp_obd->obd_no_recov) {
                /* If the import has been invalidated (such as by an OST
                 * failure), and if the import(MGC) tried all of its connection
                 * list (Bug 13464), the request must fail with -ESHUTDOWN.
                 * This indicates the requests should be discarded; an -EIO
                 * may result in a resend of the request. */
                if (!imp->imp_deactive)
                        DEBUG_REQ(D_ERROR, req, "IMP_INVALID");
                *status = -ESHUTDOWN; /* bz 12940 */
        } else if (req->rq_import_generation != imp->imp_generation) {
                DEBUG_REQ(D_ERROR, req, "req wrong generation:");
                *status = -EIO;
        } else if (req->rq_send_state != imp->imp_state) {
                /* invalidate in progress - any requests should be drop */
                if (atomic_read(&imp->imp_inval_count) != 0) {
                        DEBUG_REQ(D_ERROR, req, "invalidate in flight");
                        *status = -EIO;
                } else if (imp->imp_dlm_fake || req->rq_no_delay) {
                        *status = -EWOULDBLOCK;
                } else {
                        delay = 1;
                }
        }

        RETURN(delay);
}

static int ptlrpc_check_reply(struct ptlrpc_request *req)
{
        int rc = 0;
        const char *what = "";
        ENTRY;

        /* serialise with network callback */
        spin_lock(&req->rq_lock);

        if (ptlrpc_client_replied(req)) {
                what = "REPLIED: ";
                GOTO(out, rc = 1);
        }

        if (req->rq_net_err && !req->rq_timedout) {
                what = "NETERR: ";
                spin_unlock(&req->rq_lock);
                rc = ptlrpc_expire_one_request(req, 0);
                spin_lock(&req->rq_lock);
                GOTO(out, rc);
        }

        if (req->rq_err) {
                what = "ABORTED: ";
                GOTO(out, rc = 1);
        }

        if (req->rq_resend) {
                what = "RESEND: ";
                GOTO(out, rc = 1);
        }

        if (req->rq_restart) {
                what = "RESTART: ";
                GOTO(out, rc = 1);
        }

        if (ptlrpc_client_early(req)) {
                what = "EARLYREP: ";
                ptlrpc_at_recv_early_reply(req);
                GOTO(out, rc = 0); /* keep waiting */
        }

        EXIT;
 out:
        spin_unlock(&req->rq_lock);
        DEBUG_REQ(D_NET, req, "%src = %d for", what, rc);
        return rc;
}

/* Conditionally suppress specific console messages */
static int ptlrpc_console_allow(struct ptlrpc_request *req)
{
        __u32 opc = lustre_msg_get_opc(req->rq_reqmsg);
        int err;

        /* Suppress particular reconnect errors which are to be expected.  No
         * errors are suppressed for the initial connection on an import */
        if ((lustre_handle_is_used(&req->rq_import->imp_remote_handle)) &&
            (opc == OST_CONNECT || opc == MDS_CONNECT || opc == MGS_CONNECT)) {

                /* Suppress timed out reconnect requests */
                if (req->rq_timedout)
                        return 0;

                /* Suppress unavailable/again reconnect requests */
                err = lustre_msg_get_status(req->rq_repmsg);
                if (err == -ENODEV || err == -EAGAIN)
                        return 0;
        }

        return 1;
}

static int ptlrpc_check_status(struct ptlrpc_request *req)
{
        int err;
        ENTRY;

        err = lustre_msg_get_status(req->rq_repmsg);
        if (err < 0) {
                DEBUG_REQ(D_INFO, req, "status is %d", err);
        } else if (err > 0) {
                /* XXX: translate this error from net to host */
                DEBUG_REQ(D_INFO, req, "status is %d", err);
        }

        if (lustre_msg_get_type(req->rq_repmsg) == PTL_RPC_MSG_ERR) {
                struct obd_import *imp = req->rq_import;
                __u32 opc = lustre_msg_get_opc(req->rq_reqmsg);

                if (ptlrpc_console_allow(req))
                        LCONSOLE_ERROR_MSG(0x011,"an error occurred while "
                                           "communicating with %s. The %s "
                                           "operation failed with %d\n",
                                           libcfs_nid2str(
                                           imp->imp_connection->c_peer.nid),
                                           ll_opcode2str(opc), err);

                RETURN(err < 0 ? err : -EINVAL);
        }

        RETURN(err);
}

/* VBR: we should save pre-versions for replay*/
static void ptlrpc_save_versions(struct ptlrpc_request *req)
{
        struct lustre_msg *repmsg = req->rq_repmsg;
        struct lustre_msg *reqmsg = req->rq_reqmsg;
        __u64 *versions = lustre_msg_get_versions(repmsg);
        ENTRY;
        /* Interoperability with 1.6. This should be changed to LASSERT in HEAD */
        if (versions == NULL)
                return;

        if (lustre_msg_get_flags(req->rq_reqmsg) & MSG_REPLAY)
                return;

        lustre_msg_set_versions(reqmsg, versions);
        CDEBUG(D_INFO, "Client save versions ["LPX64"/"LPX64"]\n",
               versions[0], versions[1]);

        EXIT;
}

static int after_reply(struct ptlrpc_request *req)
{
        struct obd_import *imp = req->rq_import;
        struct obd_device *obd = req->rq_import->imp_obd;
        int rc;
        struct timeval work_start;
        long timediff;
        ENTRY;

        LASSERT(!req->rq_receiving_reply);
        LASSERT(obd);

        /* NB Until this point, the whole of the incoming message,
         * including buflens, status etc is in the sender's byte order. */

        if (req->rq_reply_truncate && !req->rq_no_resend) {
                req->rq_resend = 1;
                OBD_FREE(req->rq_repbuf, req->rq_replen);
                req->rq_repbuf = NULL;
                req->rq_replen = req->rq_nob_received;
                RETURN(0);
        }

        LASSERT (req->rq_nob_received <= req->rq_replen);
        rc = unpack_reply(req);
        if (rc)
                RETURN(rc);

        do_gettimeofday(&work_start);
        timediff = cfs_timeval_sub(&work_start, &req->rq_arrival_time, NULL);
        if (obd->obd_svc_stats != NULL) {
                lprocfs_counter_add(obd->obd_svc_stats, PTLRPC_REQWAIT_CNTR,
                                    timediff);
                ptlrpc_lprocfs_rpc_sent(req, timediff);
        }

        OBD_FAIL_TIMEOUT(OBD_FAIL_PTLRPC_PAUSE_REP, obd_fail_val);
        ptlrpc_at_adj_service(req, lustre_msg_get_timeout(req->rq_repmsg));
        ptlrpc_at_adj_net_latency(req, lustre_msg_get_service_time(req->rq_repmsg));

        if (lustre_msg_get_type(req->rq_repmsg) != PTL_RPC_MSG_REPLY &&
            lustre_msg_get_type(req->rq_repmsg) != PTL_RPC_MSG_ERR) {
                DEBUG_REQ(D_ERROR, req, "invalid packet received (type=%u)",
                          lustre_msg_get_type(req->rq_repmsg));
                RETURN(-EPROTO);
        }

        rc = ptlrpc_check_status(req);
        if (rc) {
                /* Either we've been evicted, or the server has failed for
                 * some reason. Try to reconnect, and if that fails, punt to
                 * the upcall. */
                if (ll_rpc_recoverable_error(rc)) {
                        if (req->rq_send_state != LUSTRE_IMP_FULL ||
                            imp->imp_obd->obd_no_recov || imp->imp_dlm_fake) {
                                RETURN(rc);
                        }
                        ptlrpc_request_handle_notconn(req);
                        RETURN(rc);
                }
        } else {
                /* Let's look if server sent slv. Do it only for RPC with
                 * rc == 0. */
                ldlm_cli_update_pool(req);
        }

        /* Store transno in reqmsg for replay. */
        if (!(lustre_msg_get_flags(req->rq_reqmsg) & MSG_REPLAY)) {
                req->rq_transno = lustre_msg_get_transno(req->rq_repmsg);
                lustre_msg_set_transno(req->rq_reqmsg, req->rq_transno);
        }

        if (imp->imp_replayable) {
                spin_lock(&imp->imp_lock);
                /* no point in adding already-committed requests to the replay
                 * list, we will just remove them immediately. b=9829 */
                if (req->rq_transno != 0 &&
                    (req->rq_transno >
                     lustre_msg_get_last_committed(req->rq_repmsg) ||
                     req->rq_replay)) {
                        /* version recovery */
                        ptlrpc_save_versions(req);
                        ptlrpc_retain_replayable_request(req, imp);
                } else if (req->rq_commit_cb != NULL) {
                        spin_unlock(&imp->imp_lock);
                        req->rq_commit_cb(req);
                        spin_lock(&imp->imp_lock);
                }

                /* Replay-enabled imports return commit-status information. */
                if (lustre_msg_get_last_committed(req->rq_repmsg))
                        imp->imp_peer_committed_transno =
                                lustre_msg_get_last_committed(req->rq_repmsg);
                ptlrpc_free_committed(imp);

                if (req->rq_transno > imp->imp_peer_committed_transno)
                        ptlrpc_pinger_sending_on_import(imp);
                spin_unlock(&imp->imp_lock);
        }

        RETURN(rc);
}

static int ptlrpc_send_new_req(struct ptlrpc_request *req)
{
        struct obd_import     *imp;
        int rc;
        ENTRY;

        LASSERT(req->rq_phase == RQ_PHASE_NEW);
        if (req->rq_sent && (req->rq_sent > CURRENT_SECONDS))
                RETURN (0);

        ptlrpc_rqphase_move(req, RQ_PHASE_RPC);

        imp = req->rq_import;
        spin_lock(&imp->imp_lock);

        req->rq_import_generation = imp->imp_generation;

        if (ptlrpc_import_delay_req(imp, req, &rc)) {
                spin_lock(&req->rq_lock);
                req->rq_waiting = 1;
                spin_unlock(&req->rq_lock);

                DEBUG_REQ(D_HA, req, "req from PID %d waiting for recovery: "
                          "(%s != %s)", lustre_msg_get_status(req->rq_reqmsg),
                          ptlrpc_import_state_name(req->rq_send_state),
                          ptlrpc_import_state_name(imp->imp_state));
                LASSERT(list_empty(&req->rq_list));
                list_add_tail(&req->rq_list, &imp->imp_delayed_list);
                atomic_inc(&req->rq_import->imp_inflight);
                spin_unlock(&imp->imp_lock);
                RETURN(0);
        }

        if (rc != 0) {
                spin_unlock(&imp->imp_lock);
                req->rq_status = rc;
                ptlrpc_rqphase_move(req, RQ_PHASE_INTERPRET);
                RETURN(rc);
        }

        LASSERT(list_empty(&req->rq_list));
        list_add_tail(&req->rq_list, &imp->imp_sending_list);
        atomic_inc(&req->rq_import->imp_inflight);
        spin_unlock(&imp->imp_lock);

        lustre_msg_set_status(req->rq_reqmsg, cfs_curproc_pid());
        CDEBUG(D_RPCTRACE, "Sending RPC pname:cluuid:pid:xid:nid:opc"
               " %s:%s:%d:x"LPU64":%s:%d\n", cfs_curproc_comm(),
               imp->imp_obd->obd_uuid.uuid,
               lustre_msg_get_status(req->rq_reqmsg), req->rq_xid,
               libcfs_nid2str(imp->imp_connection->c_peer.nid),
               lustre_msg_get_opc(req->rq_reqmsg));

        rc = ptl_send_rpc(req, 0);
        if (rc) {
                DEBUG_REQ(D_HA, req, "send failed (%d); expect timeout", rc);
                req->rq_net_err = 1;
                RETURN(rc);
        }
        RETURN(0);
}

/* this sends any unsent RPCs in @set and returns TRUE if all are sent */
int ptlrpc_check_set(struct ptlrpc_request_set *set)
{
        struct list_head *tmp;
        int force_timer_recalc = 0;
        ENTRY;

        if (set->set_remaining == 0)
                RETURN(1);

        list_for_each(tmp, &set->set_requests) {
                struct ptlrpc_request *req =
                        list_entry(tmp, struct ptlrpc_request, rq_set_chain);
                struct obd_import *imp = req->rq_import;
                int rc = 0;

                if (req->rq_phase == RQ_PHASE_NEW &&
                    ptlrpc_send_new_req(req)) {
                        force_timer_recalc = 1;
                }

                /* delayed send - skip */
                if (req->rq_phase == RQ_PHASE_NEW && req->rq_sent)
                        continue;

                if (!(req->rq_phase == RQ_PHASE_RPC ||
                      req->rq_phase == RQ_PHASE_BULK ||
                      req->rq_phase == RQ_PHASE_INTERPRET ||
                      req->rq_phase == RQ_PHASE_UNREGISTERING ||
                      req->rq_phase == RQ_PHASE_COMPLETE)) {
                        DEBUG_REQ(D_ERROR, req, "bad phase %x", req->rq_phase);
                        LBUG();
                }

                if (req->rq_phase == RQ_PHASE_UNREGISTERING) {
                        LASSERT(req->rq_next_phase != req->rq_phase);
                        LASSERT(req->rq_next_phase != RQ_PHASE_UNDEFINED);

                        /* Skip processing until reply is unlinked. We
                         * can't return to pool before that and we can't
                         * call interpret before that. We need to make
                         * sure that all rdma transfers finished and will
                         * not corrupt any data. */
                        if (ptlrpc_client_recv_or_unlink(req) ||
                            ptlrpc_client_bulk_active(req))
                                continue;

                        /* Turn repl fail_loc off to prevent it from looping
                         * forever. */
                        if (OBD_FAIL_CHECK(OBD_FAIL_PTLRPC_LONG_REPL_UNLINK)) {
                                OBD_FAIL_CHECK(OBD_FAIL_PTLRPC_LONG_REPL_UNLINK |
                                               OBD_FAIL_ONCE);
                        }

                        /* Turn off bulk fail_loc. */
                        if (OBD_FAIL_CHECK(OBD_FAIL_PTLRPC_LONG_BULK_UNLINK)) {
                                OBD_FAIL_CHECK(OBD_FAIL_PTLRPC_LONG_BULK_UNLINK |
                                               OBD_FAIL_ONCE);
                        }

                        /* Move to next phase if reply was successfully 
                         * unlinked. */
                        ptlrpc_rqphase_move(req, req->rq_next_phase);
                }

                if (req->rq_phase == RQ_PHASE_COMPLETE)
                        continue;

                if (req->rq_phase == RQ_PHASE_INTERPRET)
                        GOTO(interpret, req->rq_status);

                /* Note that this also will start async reply unlink */
                if (req->rq_net_err && !req->rq_timedout) {
                        ptlrpc_expire_one_request(req, 1);

                        /* Check if we still need to wait for unlink. */
                        if (ptlrpc_client_recv_or_unlink(req) ||
                            ptlrpc_client_bulk_active(req))
                                continue;
                }

                if (req->rq_err) {
                        if (req->rq_status == 0)
                                req->rq_status = -EIO;
                        GOTO(interpret, req->rq_status);
                }

                /* ptlrpc_queue_wait->l_wait_event guarantees that rq_intr
                 * will only be set after rq_timedout, but the oig waiting
                 * path sets rq_intr irrespective of whether ptlrpcd has
                 * seen a timeout.  our policy is to only interpret
                 * interrupted rpcs after they have timed out */
                if (req->rq_intr && (req->rq_timedout || req->rq_waiting)) {
                        req->rq_status = -EINTR;
                        GOTO(interpret, req->rq_status);
                }

                if (req->rq_phase == RQ_PHASE_RPC) {
                        if (req->rq_timedout||req->rq_waiting||req->rq_resend) {
                                int status;

                                if (!ptlrpc_unregister_reply(req, 1))
                                        continue;

                                spin_lock(&imp->imp_lock);
                                if (ptlrpc_import_delay_req(imp, req, &status)){
                                        /* put on delay list - only if we wait
                                         * recovery finished - before send */
                                        list_del_init(&req->rq_list);
                                        list_add_tail(&req->rq_list, &imp->imp_delayed_list);
                                        spin_unlock(&imp->imp_lock);
                                        continue;
                                }

                                if (status != 0)  {
                                        req->rq_status = status;
                                        spin_unlock(&imp->imp_lock);
                                        GOTO(interpret, req->rq_status);
                                }
                                if (req->rq_no_resend) {
                                        req->rq_status = -ENOTCONN;
                                        spin_unlock(&imp->imp_lock);
                                        GOTO(interpret, req->rq_status);
                                }

                                list_del_init(&req->rq_list);
                                list_add_tail(&req->rq_list,
                                              &imp->imp_sending_list);

                                spin_unlock(&imp->imp_lock);

                                req->rq_waiting = 0;

                                if (req->rq_timedout||req->rq_resend) {
                                        /* This is re-sending anyways, 
                                         * let's mark req as resend. */
                                        req->rq_resend = 1;
                                        if (req->rq_bulk) {
                                                __u64 old_xid;

                                                if (!ptlrpc_unregister_bulk(req, 1))
                                                        continue;

                                                /* ensure previous bulk fails */
                                                old_xid = req->rq_xid;
                                                req->rq_xid = ptlrpc_next_xid();
                                                CDEBUG(D_HA, "resend bulk "
                                                       "old x"LPU64
                                                       " new x"LPU64"\n",
                                                       old_xid, req->rq_xid);
                                        }
                                }

                                rc = ptl_send_rpc(req, 0);
                                if (rc) {
                                        DEBUG_REQ(D_HA, req, "send failed (%d)",
                                                  rc);
                                        force_timer_recalc = 1;
                                        req->rq_net_err = 1;
                                }
                                /* need to reset the timeout */
                                force_timer_recalc = 1;
                        }

                        spin_lock(&req->rq_lock);

                        if (ptlrpc_client_early(req)) {
                                ptlrpc_at_recv_early_reply(req);
                                spin_unlock(&req->rq_lock);
                                continue;
                        }

                        /* Still waiting for a reply? */
                        if (ptlrpc_client_recv(req)) {
                                spin_unlock(&req->rq_lock);
                                continue;
                        }

                        /* Did we actually receive a reply? */
                        if (!ptlrpc_client_replied(req)) {
                                spin_unlock(&req->rq_lock);
                                continue;
                        }

                        spin_unlock(&req->rq_lock);

                        req->rq_status = after_reply(req);
                        if (req->rq_resend)
                                continue;

                        /* If there is no bulk associated with this request,
                         * then we're done and should let the interpreter
                         * process the reply. Similarly if the RPC returned
                         * an error, and therefore the bulk will never arrive.
                         */
                        if (req->rq_bulk == NULL || req->rq_status != 0)
                                GOTO(interpret, req->rq_status);

                        ptlrpc_rqphase_move(req, RQ_PHASE_BULK);
                }

                LASSERT(req->rq_phase == RQ_PHASE_BULK);
                if (ptlrpc_client_bulk_active(req))
                        continue;

                if (!req->rq_bulk->bd_success) {
                        /* The RPC reply arrived OK, but the bulk screwed
                         * up!  Dead wierd since the server told us the RPC
                         * was good after getting the REPLY for her GET or
                         * the ACK for her PUT. */
                        DEBUG_REQ(D_ERROR, req, "bulk transfer failed");
                        req->rq_status = -EIO;
                        GOTO(interpret, req->rq_status);
                }
      interpret:
                ptlrpc_rqphase_move(req, RQ_PHASE_INTERPRET);

                /* This moves to "unregistering" phase we need to wait for
                 * reply unlink. */
                if (!ptlrpc_unregister_reply(req, 1))
                        continue;

                if (!ptlrpc_unregister_bulk(req, 1))
                        continue;

                /* When calling interpret receiving already should be
                 * finished. */
                LASSERT(!req->rq_receiving_reply);

                ptlrpc_req_interpret(req, req->rq_status);

                ptlrpc_rqphase_move(req, RQ_PHASE_COMPLETE);

                CDEBUG(D_RPCTRACE, "Completed RPC pname:cluuid:pid:xid:nid:"
                       "opc %s:%s:%d:x"LPU64":%s:%d\n", cfs_curproc_comm(),
                       imp->imp_obd->obd_uuid.uuid,
                       req->rq_reqmsg ? lustre_msg_get_status(req->rq_reqmsg):-1,
                       req->rq_xid,
                       libcfs_nid2str(imp->imp_connection->c_peer.nid),
                       req->rq_reqmsg ? lustre_msg_get_opc(req->rq_reqmsg) : -1);

                spin_lock(&imp->imp_lock);
                /* Request already may be not on sending or delaying list. This
                 * may happen in the case of marking it errorneous for the case
                 * ptlrpc_import_delay_req(req, status) find it impossible to 
                 * allow sending this rpc and returns *status != 0. */
                if (!list_empty(&req->rq_list)) {
                        list_del_init(&req->rq_list);
                        atomic_dec(&imp->imp_inflight);
                }
                spin_unlock(&imp->imp_lock);

                set->set_remaining--;
                cfs_waitq_broadcast(&imp->imp_recovery_waitq);
        }

        /* If we hit an error, we want to recover promptly. */
        RETURN(set->set_remaining == 0 || force_timer_recalc);
}

/* Return 1 if we should give up, else 0 */
int ptlrpc_expire_one_request(struct ptlrpc_request *req, int async_unlink)
{
        struct obd_import *imp = req->rq_import;
        int rc = 0;
        ENTRY;

<<<<<<< HEAD
        DEBUG_REQ(req->rq_fake ? D_INFO : D_WARNING, req, 
                  "Request x"LPU64" sent from %s to NID %s"
                  " %lus ago has %s (%lds prior to deadline).\n", req->rq_xid,
=======
        DEBUG_REQ(D_WARNING, req, "Request x"LPU64" sent from %s to NID %s"
                  " %lus ago has %s (limit %lus).\n", req->rq_xid,
>>>>>>> 979784ac
                  imp ? imp->imp_obd->obd_name : "<?>",
                  imp ? libcfs_nid2str(imp->imp_connection->c_peer.nid) : "<?>",
                  cfs_time_current_sec() - req->rq_sent,
                  req->rq_net_err ? "failed due to network error" : "timed out",
                  req->rq_deadline - req->rq_sent);

        if (imp != NULL && obd_debug_peer_on_timeout)
                LNetCtl(IOC_LIBCFS_DEBUG_PEER, &imp->imp_connection->c_peer);

        spin_lock(&req->rq_lock);
        req->rq_timedout = 1;
        spin_unlock(&req->rq_lock);

        ptlrpc_unregister_reply(req, async_unlink);
        ptlrpc_unregister_bulk(req, async_unlink);

        if (obd_dump_on_timeout)
                libcfs_debug_dumplog();

        if (imp == NULL) {
                DEBUG_REQ(D_HA, req, "NULL import: already cleaned up?");
                RETURN(1);
        }

        if (req->rq_fake)
                RETURN(1);

        atomic_inc(&imp->imp_timeouts);

        /* The DLM server doesn't want recovery run on its imports. */
        if (imp->imp_dlm_fake)
                RETURN(1);

        /* If this request is for recovery or other primordial tasks,
         * then error it out here. */
        if (req->rq_send_state != LUSTRE_IMP_FULL ||
            imp->imp_obd->obd_no_recov) {
                DEBUG_REQ(D_RPCTRACE, req, "err -110, sent_state=%s (now=%s)",
                          ptlrpc_import_state_name(req->rq_send_state),
                          ptlrpc_import_state_name(imp->imp_state));
                spin_lock(&req->rq_lock);
                req->rq_status = -ETIMEDOUT;
                req->rq_err = 1;
                spin_unlock(&req->rq_lock);
                RETURN(1);
        }

        /* if a request can't be resent we can't wait for an answer after
           the timeout */
        if (req->rq_no_resend) {
                DEBUG_REQ(D_RPCTRACE, req, "TIMEOUT-NORESEND:");
                rc = 1;
        }

        ptlrpc_fail_import(imp, lustre_msg_get_conn_cnt(req->rq_reqmsg));

        RETURN(rc);
}

int ptlrpc_expired_set(void *data)
{
        struct ptlrpc_request_set *set = data;
        struct list_head          *tmp;
        time_t                     now = cfs_time_current_sec();
        ENTRY;

        LASSERT(set != NULL);

        /* A timeout expired; see which reqs it applies to... */
        list_for_each(tmp, &set->set_requests) {
                struct ptlrpc_request *req =
                        list_entry(tmp, struct ptlrpc_request, rq_set_chain);

                /* Request in-flight? */
                if (!((req->rq_phase == RQ_PHASE_RPC &&
                       !req->rq_waiting && !req->rq_resend) ||
                      (req->rq_phase == RQ_PHASE_BULK)))
                        continue;

                if (req->rq_timedout ||     /* already dealt with */
                    req->rq_deadline > now) /* not expired */
                        continue;

                /* Deal with this guy. Do it asynchronously to not block
                 * ptlrpcd thread. */
                ptlrpc_expire_one_request(req, 1);
        }

        /* When waiting for a whole set, we always to break out of the
         * sleep so we can recalculate the timeout, or enable interrupts
         * if everyone's timed out. */
        RETURN(1);
}

void ptlrpc_mark_interrupted(struct ptlrpc_request *req)
{
        spin_lock(&req->rq_lock);
        req->rq_intr = 1;
        spin_unlock(&req->rq_lock);
}

void ptlrpc_interrupted_set(void *data)
{
        struct ptlrpc_request_set *set = data;
        struct list_head *tmp;

        LASSERT(set != NULL);
        CERROR("INTERRUPTED SET %p\n", set);

        list_for_each(tmp, &set->set_requests) {
                struct ptlrpc_request *req =
                        list_entry(tmp, struct ptlrpc_request, rq_set_chain);

                if (req->rq_phase != RQ_PHASE_RPC &&
                    req->rq_phase != RQ_PHASE_UNREGISTERING)
                        continue;

                ptlrpc_mark_interrupted(req);
        }
}

/* get the smallest timeout in the set; this does NOT set a timeout. */
int ptlrpc_set_next_timeout(struct ptlrpc_request_set *set)
{
        struct list_head      *tmp;
        time_t                 now = cfs_time_current_sec();
        int                    timeout = 0;
        struct ptlrpc_request *req;
        int                    deadline;
        ENTRY;

        SIGNAL_MASK_ASSERT(); /* XXX BUG 1511 */

        list_for_each(tmp, &set->set_requests) {
                req = list_entry(tmp, struct ptlrpc_request, rq_set_chain);

                /* request in-flight? */
                if (!(((req->rq_phase == RQ_PHASE_RPC) && !req->rq_waiting) ||
                      (req->rq_phase == RQ_PHASE_BULK) ||
                      (req->rq_phase == RQ_PHASE_NEW)))
                        continue;

                /* Already timed out. */
                if (req->rq_timedout)
                        continue;

                if (req->rq_phase == RQ_PHASE_NEW)
                        deadline = req->rq_sent;    /* delayed send */
                else
                        deadline = req->rq_deadline;

                if (deadline <= now) {  /* actually expired already */
                        timeout = 1;    /* ASAP */
                        break;
                }
                if ((timeout == 0) || (timeout > (deadline - now)))
                        timeout = deadline - now;
        }
        RETURN(timeout);
}

int ptlrpc_set_wait(struct ptlrpc_request_set *set)
{
        struct list_head      *tmp;
        struct ptlrpc_request *req;
        struct l_wait_info     lwi;
        int                    rc, timeout;
        ENTRY;

        if (list_empty(&set->set_requests))
                RETURN(0);

        list_for_each(tmp, &set->set_requests) {
                req = list_entry(tmp, struct ptlrpc_request, rq_set_chain);
                if (req->rq_phase == RQ_PHASE_NEW)
                        (void)ptlrpc_send_new_req(req);
        }

        do {
                timeout = ptlrpc_set_next_timeout(set);

                /* wait until all complete, interrupted, or an in-flight
                 * req times out */
                CDEBUG(D_RPCTRACE, "set %p going to sleep for %d seconds\n",
                       set, timeout);
                lwi = LWI_TIMEOUT_INTR(cfs_time_seconds(timeout ? timeout : 1),
                                       ptlrpc_expired_set,
                                       ptlrpc_interrupted_set, set);
                rc = l_wait_event(set->set_waitq, ptlrpc_check_set(set), &lwi);

                LASSERT(rc == 0 || rc == -EINTR || rc == -ETIMEDOUT);

                /* -EINTR => all requests have been flagged rq_intr so next
                 * check completes.
                 * -ETIMEOUTD => someone timed out.  When all reqs have
                 * timed out, signals are enabled allowing completion with
                 * EINTR.
                 * I don't really care if we go once more round the loop in
                 * the error cases -eeb. */
        } while (rc != 0 || set->set_remaining != 0);

        LASSERT(set->set_remaining == 0);

        rc = 0;
        list_for_each(tmp, &set->set_requests) {
                req = list_entry(tmp, struct ptlrpc_request, rq_set_chain);

                LASSERT(req->rq_phase == RQ_PHASE_COMPLETE);
                if (req->rq_status != 0)
                        rc = req->rq_status;
        }

        if (set->set_interpret != NULL) {
                int (*interpreter)(struct ptlrpc_request_set *set,void *,int) =
                        set->set_interpret;
                rc = interpreter (set, set->set_arg, rc);
        } else {
                struct ptlrpc_set_cbdata *cbdata, *n;
                int err;

                list_for_each_entry_safe(cbdata, n,
                                         &set->set_cblist, psc_item) {
                        list_del_init(&cbdata->psc_item);
                        err = cbdata->psc_interpret(set, cbdata->psc_data, rc);
                        if (err && !rc)
                                rc = err;
                        OBD_SLAB_FREE(cbdata, ptlrpc_cbdata_slab,
                                        sizeof(*cbdata));
                }
        }

        RETURN(rc);
}

static void __ptlrpc_free_req_to_pool(struct ptlrpc_request *request)
{
        struct ptlrpc_request_pool *pool = request->rq_pool;

        spin_lock(&pool->prp_lock);
        LASSERT(list_empty(&request->rq_list));
        LASSERT(!request->rq_receiving_reply);
        list_add_tail(&request->rq_list, &pool->prp_req_list);
        spin_unlock(&pool->prp_lock);
}

static void __ptlrpc_free_req(struct ptlrpc_request *request, int locked)
{
        ENTRY;
        if (request == NULL) {
                EXIT;
                return;
        }

        LASSERTF(!request->rq_receiving_reply, "req %p\n", request);
        LASSERTF(request->rq_rqbd == NULL, "req %p\n",request);/* client-side */
        LASSERTF(list_empty(&request->rq_list), "req %p\n", request);
        LASSERTF(list_empty(&request->rq_set_chain), "req %p\n", request);
        LASSERTF(list_empty(&request->rq_exp_list), "req %p\n", request);
        LASSERTF(!request->rq_replay, "req %p\n", request);

        /* We must take it off the imp_replay_list first.  Otherwise, we'll set
         * request->rq_reqmsg to NULL while osc_close is dereferencing it. */
        if (request->rq_import != NULL) {
                if (!locked)
                        spin_lock(&request->rq_import->imp_lock);
                list_del_init(&request->rq_replay_list);
                if (!locked)
                        spin_unlock(&request->rq_import->imp_lock);
        }
        LASSERTF(list_empty(&request->rq_replay_list), "req %p\n", request);

        if (atomic_read(&request->rq_refcount) != 0) {
                DEBUG_REQ(D_ERROR, request,
                          "freeing request with nonzero refcount");
                LBUG();
        }

        if (request->rq_repbuf != NULL) {
                OBD_FREE(request->rq_repbuf, request->rq_replen);
                request->rq_repbuf = NULL;
                request->rq_repmsg = NULL;
        }
        if (request->rq_export != NULL) {
                class_export_put(request->rq_export);
                request->rq_export = NULL;
        }
        if (request->rq_import != NULL) {
                class_import_put(request->rq_import);
                request->rq_import = NULL;
        }
        if (request->rq_bulk != NULL)
                ptlrpc_free_bulk(request->rq_bulk);

        if (request->rq_pool) {
                __ptlrpc_free_req_to_pool(request);
        } else {
                if (request->rq_reqmsg != NULL) {
                        OBD_FREE(request->rq_reqmsg, request->rq_reqlen);
                        request->rq_reqmsg = NULL;
                }
                OBD_FREE(request, sizeof(*request));
        }
        EXIT;
}

static int __ptlrpc_req_finished(struct ptlrpc_request *request, int locked);
void ptlrpc_req_finished_with_imp_lock(struct ptlrpc_request *request)
{
        LASSERT_SPIN_LOCKED(&request->rq_import->imp_lock);
        (void)__ptlrpc_req_finished(request, 1);
}

static int __ptlrpc_req_finished(struct ptlrpc_request *request, int locked)
{
        ENTRY;
        if (request == NULL)
                RETURN(1);

        if (request == LP_POISON ||
            request->rq_reqmsg == LP_POISON) {
                CERROR("dereferencing freed request (bug 575)\n");
                LBUG();
                RETURN(1);
        }

        DEBUG_REQ(D_INFO, request, "refcount now %u",
                  atomic_read(&request->rq_refcount) - 1);

        if (atomic_dec_and_test(&request->rq_refcount)) {
                __ptlrpc_free_req(request, locked);
                RETURN(1);
        }

        RETURN(0);
}

void ptlrpc_req_finished(struct ptlrpc_request *request)
{
        __ptlrpc_req_finished(request, 0);
}

__u64 ptlrpc_req_xid(struct ptlrpc_request *request)
{
        return request->rq_xid;
}
EXPORT_SYMBOL(ptlrpc_req_xid);

/* Disengage the client's reply buffer from the network
 * NB does _NOT_ unregister any client-side bulk.
 * IDEMPOTENT, but _not_ safe against concurrent callers.
 * The request owner (i.e. the thread doing the I/O) must call...
 */
int ptlrpc_unregister_reply(struct ptlrpc_request *request, int async)
{
        int                rc;
        cfs_waitq_t       *wq;
        struct l_wait_info lwi;
        ENTRY;

        /* Might sleep. */
        LASSERT(!in_interrupt());

        /* Let's setup deadline for reply unlink. */
        if (OBD_FAIL_CHECK(OBD_FAIL_PTLRPC_LONG_REPL_UNLINK) && 
            async && request->rq_reply_deadline == 0)
                request->rq_reply_deadline = cfs_time_current_sec()+LONG_UNLINK;

        /* Nothing left to do. */
        if (!ptlrpc_client_recv_or_unlink(request))
                RETURN(1);

        LNetMDUnlink(request->rq_reply_md_h);

        /* Let's check it once again. */        
        if (!ptlrpc_client_recv_or_unlink(request))
                RETURN(1);

        /* Move to "Unregistering" phase as reply was not unlinked yet. */
        ptlrpc_rqphase_move(request, RQ_PHASE_UNREGISTERING);

        /* Do not wait for unlink to finish. */
        if (async)
                RETURN(0);

        /* We have to l_wait_event() whatever the result, to give liblustre
         * a chance to run reply_in_callback(), and to make sure we've
         * unlinked before returning a req to the pool */
        if (request->rq_set != NULL)
                wq = &request->rq_set->set_waitq;
        else
                wq = &request->rq_reply_waitq;

        for (;;) {
                /* Network access will complete in finite time but the HUGE
                 * timeout lets us CWARN for visibility of sluggish NALs */
                lwi = LWI_TIMEOUT_INTERVAL(cfs_time_seconds(LONG_UNLINK),
                                           cfs_time_seconds(1), NULL, NULL);
                rc = l_wait_event(*wq, !ptlrpc_client_recv_or_unlink(request),
                                  &lwi);
                if (rc == 0) {
                        ptlrpc_rqphase_move(request, request->rq_next_phase);
                        RETURN(1);
                }

                LASSERT(rc == -ETIMEDOUT);
                DEBUG_REQ(D_WARNING, request, "Unexpectedly long timeout "
                          "rvcng=%d unlnk=%d", request->rq_receiving_reply,
                          request->rq_must_unlink);
        }
        RETURN(0);
}

/* caller must hold imp->imp_lock */
void ptlrpc_free_committed(struct obd_import *imp)
{
        struct list_head *tmp, *saved;
        struct ptlrpc_request *req;
        struct ptlrpc_request *last_req = NULL; /* temporary fire escape */
        ENTRY;

        LASSERT(imp != NULL);

        LASSERT_SPIN_LOCKED(&imp->imp_lock);


        if (imp->imp_peer_committed_transno == imp->imp_last_transno_checked &&
            imp->imp_generation == imp->imp_last_generation_checked) {
                CDEBUG(D_RPCTRACE, "%s: skip recheck: last_committed "LPU64"\n",
                       imp->imp_obd->obd_name, imp->imp_peer_committed_transno);
                EXIT;
                return;
        }

        CDEBUG(D_RPCTRACE, "%s: committing for last_committed "LPU64" gen %d\n",
               imp->imp_obd->obd_name, imp->imp_peer_committed_transno,
               imp->imp_generation);
        imp->imp_last_transno_checked = imp->imp_peer_committed_transno;
        imp->imp_last_generation_checked = imp->imp_generation;

        list_for_each_safe(tmp, saved, &imp->imp_replay_list) {
                req = list_entry(tmp, struct ptlrpc_request, rq_replay_list);

                /* XXX ok to remove when 1357 resolved - rread 05/29/03  */
                LASSERT(req != last_req);
                last_req = req;

                if (req->rq_import_generation < imp->imp_generation) {
                        DEBUG_REQ(D_RPCTRACE, req, "free request with old gen");
                        GOTO(free_req, 0);
                }

                if (req->rq_replay) {
                        DEBUG_REQ(D_RPCTRACE, req, "keeping (FL_REPLAY)");
                        continue;
                }

                /* not yet committed */
                if (req->rq_transno > imp->imp_peer_committed_transno) {
                        DEBUG_REQ(D_RPCTRACE, req, "stopping search");
                        break;
                }

                DEBUG_REQ(D_RPCTRACE, req, "commit (last_committed "LPU64")",
                          imp->imp_peer_committed_transno);
free_req:
                spin_lock(&req->rq_lock);
                req->rq_replay = 0;
                spin_unlock(&req->rq_lock);
                if (req->rq_commit_cb != NULL)
                        req->rq_commit_cb(req);
                list_del_init(&req->rq_replay_list);
                __ptlrpc_req_finished(req, 1);
        }

        EXIT;
        return;
}

void ptlrpc_cleanup_client(struct obd_import *imp)
{
        ENTRY;
        EXIT;
        return;
}

void ptlrpc_resend_req(struct ptlrpc_request *req)
{
        DEBUG_REQ(D_HA, req, "going to resend");
        lustre_msg_set_handle(req->rq_reqmsg, &(struct lustre_handle){ 0 });
        req->rq_status = -EAGAIN;

        spin_lock(&req->rq_lock);
        req->rq_resend = 1;
        req->rq_net_err = 0;
        req->rq_timedout = 0;
        if (req->rq_bulk) {
                __u64 old_xid = req->rq_xid;

                /* ensure previous bulk fails */
                req->rq_xid = ptlrpc_next_xid();
                CDEBUG(D_HA, "resend bulk old x"LPU64" new x"LPU64"\n",
                       old_xid, req->rq_xid);
        }
        ptlrpc_client_wake_req(req);
        spin_unlock(&req->rq_lock);
}

/* XXX: this function and rq_status are currently unused */
void ptlrpc_restart_req(struct ptlrpc_request *req)
{
        DEBUG_REQ(D_HA, req, "restarting (possibly-)completed request");
        req->rq_status = -ERESTARTSYS;

        spin_lock(&req->rq_lock);
        req->rq_restart = 1;
        req->rq_timedout = 0;
        ptlrpc_client_wake_req(req);
        spin_unlock(&req->rq_lock);
}

static void interrupted_request(void *data)
{
        struct ptlrpc_request *req = data;
        DEBUG_REQ(D_HA, req, "request interrupted");
        spin_lock(&req->rq_lock);
        req->rq_intr = 1;
        spin_unlock(&req->rq_lock);
}

struct ptlrpc_request *ptlrpc_request_addref(struct ptlrpc_request *req)
{
        ENTRY;
        atomic_inc(&req->rq_refcount);
        RETURN(req);
}

void ptlrpc_retain_replayable_request(struct ptlrpc_request *req,
                                      struct obd_import *imp)
{
        struct list_head *tmp;

        LASSERT_SPIN_LOCKED(&imp->imp_lock);

        /* clear this for new requests that were resent as well
           as resent replayed requests. */
        lustre_msg_clear_flags(req->rq_reqmsg, MSG_RESENT);

        /* don't re-add requests that have been replayed */
        if (!list_empty(&req->rq_replay_list))
                return;

        lustre_msg_add_flags(req->rq_reqmsg, MSG_REPLAY);

        LASSERT(imp->imp_replayable);
        /* Balanced in ptlrpc_free_committed, usually. */
        ptlrpc_request_addref(req);
        list_for_each_prev(tmp, &imp->imp_replay_list) {
                struct ptlrpc_request *iter =
                        list_entry(tmp, struct ptlrpc_request, rq_replay_list);

                /* We may have duplicate transnos if we create and then
                 * open a file, or for closes retained if to match creating
                 * opens, so use req->rq_xid as a secondary key.
                 * (See bugs 684, 685, and 428.)
                 * XXX no longer needed, but all opens need transnos!
                 */
                if (iter->rq_transno > req->rq_transno)
                        continue;

                if (iter->rq_transno == req->rq_transno) {
                        LASSERT(iter->rq_xid != req->rq_xid);
                        if (iter->rq_xid > req->rq_xid)
                                continue;
                }

                list_add(&req->rq_replay_list, &iter->rq_replay_list);
                return;
        }

        list_add(&req->rq_replay_list, &imp->imp_replay_list);
}

int ptlrpc_queue_wait(struct ptlrpc_request *req)
{
        int rc = 0;
        int brc;
        struct l_wait_info lwi;
        struct obd_import *imp = req->rq_import;
        cfs_duration_t timeout = CFS_TICK;
        long timeoutl;
        ENTRY;

        LASSERT(req->rq_set == NULL);
        LASSERT(!req->rq_receiving_reply);

        /* for distributed debugging */
        lustre_msg_set_status(req->rq_reqmsg, cfs_curproc_pid());
        LASSERT(imp->imp_obd != NULL);
        CDEBUG(D_RPCTRACE, "Sending RPC pname:cluuid:pid:xid:nid:opc "
               "%s:%s:%d:x"LPU64":%s:%d\n", cfs_curproc_comm(),
               imp->imp_obd->obd_uuid.uuid,
               lustre_msg_get_status(req->rq_reqmsg), req->rq_xid,
               libcfs_nid2str(imp->imp_connection->c_peer.nid),
               lustre_msg_get_opc(req->rq_reqmsg));

        /* Mark phase here for a little debug help */
        ptlrpc_rqphase_move(req, RQ_PHASE_RPC);

        spin_lock(&imp->imp_lock);
        req->rq_import_generation = imp->imp_generation;
restart:
        if (ptlrpc_import_delay_req(imp, req, &rc)) {
                list_del_init(&req->rq_list);
                list_add_tail(&req->rq_list, &imp->imp_delayed_list);
                atomic_inc(&imp->imp_inflight);
                spin_unlock(&imp->imp_lock);

                DEBUG_REQ(D_HA, req, "\"%s\" waiting for recovery: (%s != %s)",
                          cfs_curproc_comm(),
                          ptlrpc_import_state_name(req->rq_send_state),
                          ptlrpc_import_state_name(imp->imp_state));
                lwi = LWI_INTR(interrupted_request, req);
                rc = l_wait_event(req->rq_reply_waitq,
                                  (req->rq_send_state == imp->imp_state ||
                                   req->rq_err || req->rq_intr),
                                  &lwi);
                DEBUG_REQ(D_HA, req, "\"%s\" awake: (%s == %s or %d/%d == 1)",
                          cfs_curproc_comm(),
                          ptlrpc_import_state_name(imp->imp_state),
                          ptlrpc_import_state_name(req->rq_send_state),
                          req->rq_err, req->rq_intr);

                spin_lock(&imp->imp_lock);
                list_del_init(&req->rq_list);
                atomic_dec(&imp->imp_inflight);

                if (req->rq_err) {
                        /* rq_status was set locally */
                        rc = req->rq_status ? req->rq_status : -EIO;
                }
                else if (req->rq_intr) {
                        rc = -EINTR;
                }
                else if (req->rq_no_resend) {
                        rc = -ETIMEDOUT;
                }
                else {
                        GOTO(restart, rc);
                }
        }

        if (rc != 0) {
                spin_unlock(&imp->imp_lock);
                req->rq_status = rc; // XXX this ok?
                GOTO(out, rc);
        }

        if (req->rq_resend) {
                if (req->rq_bulk != NULL) {
                        ptlrpc_unregister_bulk(req, 0);

                        /* bulk requests are supposed to be
                         * idempotent, so we are free to bump the xid
                         * here, which we need to do before
                         * registering the bulk again (bug 6371).
                         * print the old xid first for sanity.
                         */
                        DEBUG_REQ(D_HA, req, "bumping xid for bulk: ");
                        req->rq_xid = ptlrpc_next_xid();
                }

                DEBUG_REQ(D_HA, req, "resending: ");
        }

        /* XXX this is the same as ptlrpc_set_wait */
        LASSERT(list_empty(&req->rq_list));
        list_add_tail(&req->rq_list, &imp->imp_sending_list);
        atomic_inc(&imp->imp_inflight);
        spin_unlock(&imp->imp_lock);

        rc = ptl_send_rpc(req, 0);
        if (rc)
                DEBUG_REQ(D_HA, req, "send failed (%d); recovering", rc);
        do {
                timeoutl = req->rq_deadline - cfs_time_current_sec();
                timeout = (timeoutl <= 0 || rc) ? CFS_TICK :
                        cfs_time_seconds(timeoutl);
                DEBUG_REQ(D_NET, req,
                          "-- sleeping for "CFS_DURATION_T" ticks", timeout);
                lwi = LWI_TIMEOUT_INTR(timeout, NULL, interrupted_request, req);
                brc = l_wait_event(req->rq_reply_waitq, ptlrpc_check_reply(req),
                                  &lwi);
                /* Wait again if we changed deadline */
        } while ((brc == -ETIMEDOUT) &&
                 (req->rq_deadline > cfs_time_current_sec()));

        if ((brc == -ETIMEDOUT) && !ptlrpc_expire_one_request(req, 0)) {
                /* Wait forever for reconnect / replay or failure */
                lwi = LWI_INTR(interrupted_request, req);
                brc = l_wait_event(req->rq_reply_waitq, ptlrpc_check_reply(req),
                                   &lwi);
        }

        CDEBUG(D_RPCTRACE, "Completed RPC pname:cluuid:pid:xid:nid:opc "
               "%s:%s:%d:x"LPU64":%s:%d\n", cfs_curproc_comm(),
               imp->imp_obd->obd_uuid.uuid,
               lustre_msg_get_status(req->rq_reqmsg), req->rq_xid,
               libcfs_nid2str(imp->imp_connection->c_peer.nid),
               lustre_msg_get_opc(req->rq_reqmsg));

        /* If the reply was received normally, this just grabs the spinlock
         * (ensuring the reply callback has returned), sees that
         * req->rq_receiving_reply is clear and returns. */
        ptlrpc_unregister_reply(req, 0);

        spin_lock(&imp->imp_lock);
        list_del_init(&req->rq_list);
        atomic_dec(&imp->imp_inflight);
        spin_unlock(&imp->imp_lock);

        if (req->rq_err) {
                DEBUG_REQ(D_RPCTRACE, req, "err rc=%d status=%d",
                          rc, req->rq_status);
                rc = rc ? rc : req->rq_status;
                GOTO(out, rc = rc ? rc : -EIO);
        }

        if (req->rq_intr) {
                /* Should only be interrupted if we timed out. */
                if (!req->rq_timedout)
                        DEBUG_REQ(D_ERROR, req,
                                  "rq_intr set but rq_timedout not");
                GOTO(out, rc = -EINTR);
        }

        /* Resend if we need to */
        if (req->rq_resend||req->rq_timedout) {
                /* ...unless we were specifically told otherwise. */
                if (req->rq_no_resend)
                        GOTO(out, rc = -ETIMEDOUT);
                spin_lock(&imp->imp_lock);
                /* we can have rq_timeout on dlm fake import which not support
                 * recovery - but me need resend request on this import instead
                 * of return error */
                req->rq_resend = 1;
                goto restart;
        }

        if (!ptlrpc_client_replied(req)) {
                /* How can this be? -eeb */
                DEBUG_REQ(D_ERROR, req, "!rq_replied: ");
                LBUG();
                GOTO(out, rc = req->rq_status);
        }

        rc = after_reply(req);
        /* NB may return +ve success rc */
        if (req->rq_resend) {
                spin_lock(&imp->imp_lock);
                goto restart;
        }

 out:
        if (req->rq_bulk != NULL) {
                if (rc >= 0) {
                        /* success so far.  Note that anything going wrong
                         * with bulk now, is EXTREMELY strange, since the
                         * server must have believed that the bulk
                         * tranferred OK before she replied with success to
                         * me. */
                        lwi = LWI_TIMEOUT(timeout, NULL, NULL);
                        brc = l_wait_event(req->rq_reply_waitq,
                                           !ptlrpc_client_bulk_active(req),
                                           &lwi);
                        LASSERT(brc == 0 || brc == -ETIMEDOUT);
                        if (brc != 0) {
                                LASSERT(brc == -ETIMEDOUT);
                                DEBUG_REQ(D_ERROR, req, "bulk timed out");
                                rc = brc;
                        } else if (!req->rq_bulk->bd_success) {
                                DEBUG_REQ(D_ERROR, req, "bulk transfer failed");
                                rc = -EIO;
                        }
                }
                if (rc < 0)
                        ptlrpc_unregister_bulk(req, 0);
        }

        LASSERT(!req->rq_receiving_reply);
        ptlrpc_rqphase_move(req, RQ_PHASE_INTERPRET);
        cfs_waitq_broadcast(&imp->imp_recovery_waitq);
        RETURN(rc);
}

struct ptlrpc_replay_async_args {
        int praa_old_state;
        int praa_old_status;
};

static int ptlrpc_replay_interpret(struct ptlrpc_request *req,
                                    void * data, int rc)
{
        struct ptlrpc_replay_async_args *aa = data;
        struct obd_import *imp = req->rq_import;

        ENTRY;
        atomic_dec(&imp->imp_replay_inflight);

        if (!ptlrpc_client_replied(req)) {
                CERROR("request replay timed out, restarting recovery\n");
                GOTO(out, rc = -ETIMEDOUT);
        }

        if (lustre_msg_get_type(req->rq_repmsg) == PTL_RPC_MSG_ERR &&
            (lustre_msg_get_status(req->rq_repmsg) == -ENOTCONN ||
             lustre_msg_get_status(req->rq_repmsg) == -ENODEV))
                GOTO(out, rc = lustre_msg_get_status(req->rq_repmsg));

        /* VBR: check version failure */
        if (lustre_msg_get_status(req->rq_repmsg) == -EOVERFLOW) {
                /* replay was failed due to version mismatch */
                DEBUG_REQ(D_WARNING, req, "Version mismatch during replay\n");
                spin_lock(&imp->imp_lock);
                imp->imp_vbr_failed = 1;
                spin_unlock(&imp->imp_lock);
        } else {
                /* The transno had better not change over replay. */
                LASSERT(lustre_msg_get_transno(req->rq_reqmsg) ==
                        lustre_msg_get_transno(req->rq_repmsg) ||
                        lustre_msg_get_transno(req->rq_repmsg) == 0);
        }

        spin_lock(&imp->imp_lock);
        imp->imp_last_replay_transno = lustre_msg_get_transno(req->rq_reqmsg);
        spin_unlock(&imp->imp_lock);
        LASSERT(imp->imp_last_replay_transno);

        DEBUG_REQ(D_HA, req, "got rep");

        /* let the callback do fixups, possibly including in the request */
        if (req->rq_replay_cb)
                req->rq_replay_cb(req);

        if (ptlrpc_client_replied(req) &&
            lustre_msg_get_status(req->rq_repmsg) != aa->praa_old_status) {
                DEBUG_REQ(D_ERROR, req, "status %d, old was %d",
                          lustre_msg_get_status(req->rq_repmsg),
                          aa->praa_old_status);
        } else {
                /* Put it back for re-replay. */
                lustre_msg_set_status(req->rq_repmsg, aa->praa_old_status);
        }

        /* continue with recovery */
        rc = ptlrpc_import_recovery_state_machine(imp);
 out:
        req->rq_send_state = aa->praa_old_state;

        if (rc != 0)
                /* this replay failed, so restart recovery */
                ptlrpc_connect_import(imp, NULL);

        RETURN(rc);
}


int ptlrpc_replay_req(struct ptlrpc_request *req)
{
        struct ptlrpc_replay_async_args *aa;
        ENTRY;

        LASSERT(req->rq_import->imp_state == LUSTRE_IMP_REPLAY);

        CLASSERT(sizeof(*aa) <= sizeof(req->rq_async_args));
        aa = ptlrpc_req_async_args(req);
        memset(aa, 0, sizeof *aa);

        /* Prepare request to be resent with ptlrpcd */
        aa->praa_old_state = req->rq_send_state;
        req->rq_send_state = LUSTRE_IMP_REPLAY;
        req->rq_phase = RQ_PHASE_NEW;
        req->rq_next_phase = RQ_PHASE_UNDEFINED;
        if (req->rq_repmsg)
                aa->praa_old_status = lustre_msg_get_status(req->rq_repmsg);
        req->rq_status = 0;
        req->rq_interpret_reply = ptlrpc_replay_interpret;
        /* Readjust the timeout for current conditions */
        ptlrpc_at_set_req_timeout(req);

        DEBUG_REQ(D_HA, req, "REPLAY");

        atomic_inc(&req->rq_import->imp_replay_inflight);
        ptlrpc_request_addref(req); /* ptlrpcd needs a ref */

        ptlrpcd_add_req(req);
        RETURN(0);
}

void ptlrpc_abort_inflight(struct obd_import *imp)
{
        struct list_head *tmp, *n;
        ENTRY;

        /* Make sure that no new requests get processed for this import.
         * ptlrpc_{queue,set}_wait must (and does) hold imp_lock while testing
         * this flag and then putting requests on sending_list or delayed_list.
         */
        spin_lock(&imp->imp_lock);

        /* XXX locking?  Maybe we should remove each request with the list
         * locked?  Also, how do we know if the requests on the list are
         * being freed at this time?
         */
        list_for_each_safe(tmp, n, &imp->imp_sending_list) {
                struct ptlrpc_request *req =
                        list_entry(tmp, struct ptlrpc_request, rq_list);

                DEBUG_REQ(D_RPCTRACE, req, "inflight");

                spin_lock (&req->rq_lock);
                if (req->rq_import_generation < imp->imp_generation) {
                        req->rq_err = 1;
                        req->rq_status = -EINTR;
                        ptlrpc_client_wake_req(req);
                }
                spin_unlock (&req->rq_lock);
        }

        list_for_each_safe(tmp, n, &imp->imp_delayed_list) {
                struct ptlrpc_request *req =
                        list_entry(tmp, struct ptlrpc_request, rq_list);

                DEBUG_REQ(D_RPCTRACE, req, "aborting waiting req");

                spin_lock (&req->rq_lock);
                if (req->rq_import_generation < imp->imp_generation) {
                        req->rq_err = 1;
                        req->rq_status = -EINTR;
                        ptlrpc_client_wake_req(req);
                }
                spin_unlock (&req->rq_lock);
        }

        /* Last chance to free reqs left on the replay list, but we
         * will still leak reqs that haven't committed.  */
        if (imp->imp_replayable)
                ptlrpc_free_committed(imp);

        spin_unlock(&imp->imp_lock);

        EXIT;
}

void ptlrpc_abort_set(struct ptlrpc_request_set *set)
{
        struct list_head *tmp, *pos;

        LASSERT(set != NULL);

        list_for_each_safe(pos, tmp, &set->set_requests) {
                struct ptlrpc_request *req =
                        list_entry(pos, struct ptlrpc_request, rq_set_chain);

                spin_lock(&req->rq_lock);
                if (req->rq_phase != RQ_PHASE_RPC) {
                        spin_unlock(&req->rq_lock);
                        continue;
                }

                req->rq_err = 1;
                req->rq_status = -EINTR;
                ptlrpc_client_wake_req(req);
                spin_unlock(&req->rq_lock);
        }
}

static __u64 ptlrpc_last_xid;
static spinlock_t ptlrpc_last_xid_lock;

/* Initialize the XID for the node.  This is common among all requests on
 * this node, and only requires the property that it is monotonically
 * increasing.  It does not need to be sequential.  Since this is also used
 * as the RDMA match bits, it is important that a single client NOT have
 * the same match bits for two different in-flight requests, hence we do
 * NOT want to have an XID per target or similar.
 *
 * To avoid an unlikely collision between match bits after a client reboot
 * (which would deliver old data into the wrong RDMA buffer) we initialize
 * the XID based on the current time, assuming a maximum RPC rate of 1M RPC/s.
 * If the time is clearly incorrect, we instead use a 62-bit random number.
 * In the worst case the random number will overflow 1M RPCs per second in
 * 9133 years, or permutations thereof.
 */
#define YEAR_2004 (1ULL << 30)
void ptlrpc_init_xid(void)
{
        time_t now = cfs_time_current_sec();

        spin_lock_init(&ptlrpc_last_xid_lock);
        if (now < YEAR_2004) {
                ll_get_random_bytes(&ptlrpc_last_xid, sizeof(ptlrpc_last_xid));
                ptlrpc_last_xid >>= 2;
                ptlrpc_last_xid |= (1ULL << 61);
        } else {
                ptlrpc_last_xid = (__u64)now << 20;
        }
}

__u64 ptlrpc_next_xid(void)
{
        __u64 tmp;
        spin_lock(&ptlrpc_last_xid_lock);
        tmp = ++ptlrpc_last_xid;
        spin_unlock(&ptlrpc_last_xid_lock);
        return tmp;
}

__u64 ptlrpc_sample_next_xid(void)
{
        if (sizeof(long) < 8) {
                /* need to avoid possible word tearing on 32-bit systems */
                __u64 tmp;
                spin_lock(&ptlrpc_last_xid_lock);
                tmp = ptlrpc_last_xid + 1;
                spin_unlock(&ptlrpc_last_xid_lock);
                return tmp;
        }
        /* No need to lock, since returned value is racy anyways */
        return ptlrpc_last_xid + 1;
}
EXPORT_SYMBOL(ptlrpc_sample_next_xid);<|MERGE_RESOLUTION|>--- conflicted
+++ resolved
@@ -199,15 +199,16 @@
         if (AT_OFF) {
                 /* non-AT settings */
                 req->rq_timeout = req->rq_import->imp_server_timeout ?
-                                  obd_timeout / 2 : obd_timeout;
-        } else {
-                at = &req->rq_import->imp_at;
-                idx = import_at_get_index(req->rq_import,
-                                          req->rq_request_portal);
-                serv_est = at_get(&at->iat_service_estimate[idx]);
-                req->rq_timeout = at_est2timeout(serv_est);
-        }
-
+                        obd_timeout / 2 : obd_timeout;
+                lustre_msg_set_timeout(req->rq_reqmsg, req->rq_timeout);
+                return;
+        }
+
+        at = &req->rq_import->imp_at;
+        idx = import_at_get_index(req->rq_import,
+                                  req->rq_request_portal);
+        serv_est = at_get(&at->iat_service_estimate[idx]);
+        req->rq_timeout = at_est2timeout(serv_est);
         /* We could get even fancier here, using history to predict increased
            loading... */
 
@@ -223,6 +224,11 @@
         int idx;
         unsigned int oldse;
         struct imp_at *at;
+
+        /* do estimate only if is not in recovery */
+        if ((req->rq_send_state != LUSTRE_IMP_FULL) &&
+             (req->rq_send_state != LUSTRE_IMP_CONNECTING))
+                return;
 
         LASSERT(req->rq_import);
         at = &req->rq_import->imp_at;
@@ -395,6 +401,7 @@
         /* Expecting to increase the service time estimate here */
         ptlrpc_at_adj_service(req, lustre_msg_get_timeout(msg));
         ptlrpc_at_adj_net_latency(req, lustre_msg_get_service_time(msg));
+
         /* Adjust the local timeout for this req */
         ptlrpc_at_set_req_timeout(req);
 
@@ -402,7 +409,7 @@
         /* Server assumes it now has rq_timeout from when it sent the
            early reply, so client should give it at least that long. */
         req->rq_deadline = cfs_time_current_sec() + req->rq_timeout +
-                           ptlrpc_at_get_net_latency(req);
+                    ptlrpc_at_get_net_latency(req);
 
         DEBUG_REQ(D_ADAPTTO, req,
                   "Early reply #%d, new deadline in %lds (%+lds)",
@@ -610,68 +617,6 @@
                                     NULL);
 }
 
-struct ptlrpc_request *ptlrpc_prep_fakereq(struct obd_import *imp,
-                                           unsigned int timeout,
-                                           int (*interpreter)(struct ptlrpc_request *,
-                                                              void *, int))
-{
-        struct ptlrpc_request *request = NULL;
-        ENTRY;
-
-        OBD_ALLOC(request, sizeof(*request));
-        if (!request) {
-                CERROR("request allocation out of memory\n");
-                RETURN(NULL);
-        }
-
-        request->rq_send_state = LUSTRE_IMP_FULL;
-        request->rq_type = PTL_RPC_MSG_REQUEST;
-        request->rq_import = class_import_get(imp);
-        request->rq_export = NULL;
-        request->rq_import_generation = imp->imp_generation;
-
-        request->rq_timeout = timeout;
-        request->rq_sent = cfs_time_current_sec();
-        request->rq_deadline = request->rq_sent + timeout;
-        request->rq_reply_deadline = request->rq_deadline;
-        request->rq_interpret_reply = interpreter;
-        request->rq_phase = RQ_PHASE_RPC;
-        request->rq_next_phase = RQ_PHASE_INTERPRET;
-        /* don't want reply */
-        request->rq_receiving_reply = 0;
-        request->rq_must_unlink = 0;
-        request->rq_no_delay = request->rq_no_resend = 1;
-        request->rq_fake = 1;
-
-        spin_lock_init(&request->rq_lock);
-        CFS_INIT_LIST_HEAD(&request->rq_list);
-        CFS_INIT_LIST_HEAD(&request->rq_replay_list);
-        CFS_INIT_LIST_HEAD(&request->rq_set_chain);
-        CFS_INIT_LIST_HEAD(&request->rq_history_list);
-        CFS_INIT_LIST_HEAD(&request->rq_exp_list);
-        cfs_waitq_init(&request->rq_reply_waitq);
-
-        request->rq_xid = ptlrpc_next_xid();
-        atomic_set(&request->rq_refcount, 1);
-
-        RETURN(request);
-}
-
-void ptlrpc_fakereq_finished(struct ptlrpc_request *req)
-{
-        /* if we kill request before timeout - need adjust counter */
-        if (req->rq_phase == RQ_PHASE_RPC) {
-                struct ptlrpc_request_set *set = req->rq_set;
-
-                if (set)
-                        set->set_remaining --;
-        }
-
-        ptlrpc_rqphase_move(req, RQ_PHASE_COMPLETE);
-        list_del_init(&req->rq_list);
-}
-
-
 struct ptlrpc_request_set *ptlrpc_prep_set(void)
 {
         struct ptlrpc_request_set *set;
@@ -710,8 +655,7 @@
                 n++;
         }
 
-        LASSERTF(set->set_remaining == 0 || set->set_remaining == n, "%d / %d\n",
-                 set->set_remaining, n);
+        LASSERT(set->set_remaining == 0 || set->set_remaining == n);
 
         list_for_each_safe(tmp, next, &set->set_requests) {
                 struct ptlrpc_request *req =
@@ -1006,14 +950,6 @@
         /* NB Until this point, the whole of the incoming message,
          * including buflens, status etc is in the sender's byte order. */
 
-        if (req->rq_reply_truncate && !req->rq_no_resend) {
-                req->rq_resend = 1;
-                OBD_FREE(req->rq_repbuf, req->rq_replen);
-                req->rq_repbuf = NULL;
-                req->rq_replen = req->rq_nob_received;
-                RETURN(0);
-        }
-
         LASSERT (req->rq_nob_received <= req->rq_replen);
         rc = unpack_reply(req);
         if (rc)
@@ -1240,6 +1176,7 @@
                 if (req->rq_err) {
                         if (req->rq_status == 0)
                                 req->rq_status = -EIO;
+                        ptlrpc_rqphase_move(req, RQ_PHASE_INTERPRET);
                         GOTO(interpret, req->rq_status);
                 }
 
@@ -1250,6 +1187,7 @@
                  * interrupted rpcs after they have timed out */
                 if (req->rq_intr && (req->rq_timedout || req->rq_waiting)) {
                         req->rq_status = -EINTR;
+                        ptlrpc_rqphase_move(req, RQ_PHASE_INTERPRET);
                         GOTO(interpret, req->rq_status);
                 }
 
@@ -1272,11 +1210,15 @@
 
                                 if (status != 0)  {
                                         req->rq_status = status;
+                                        ptlrpc_rqphase_move(req, 
+                                                RQ_PHASE_INTERPRET);
                                         spin_unlock(&imp->imp_lock);
                                         GOTO(interpret, req->rq_status);
                                 }
                                 if (req->rq_no_resend) {
                                         req->rq_status = -ENOTCONN;
+                                        ptlrpc_rqphase_move(req, 
+                                                RQ_PHASE_INTERPRET);
                                         spin_unlock(&imp->imp_lock);
                                         GOTO(interpret, req->rq_status);
                                 }
@@ -1351,8 +1293,10 @@
                          * process the reply. Similarly if the RPC returned
                          * an error, and therefore the bulk will never arrive.
                          */
-                        if (req->rq_bulk == NULL || req->rq_status != 0)
+                        if (req->rq_bulk == NULL || req->rq_status != 0) {
+                                ptlrpc_rqphase_move(req, RQ_PHASE_INTERPRET);
                                 GOTO(interpret, req->rq_status);
+                        }
 
                         ptlrpc_rqphase_move(req, RQ_PHASE_BULK);
                 }
@@ -1368,10 +1312,14 @@
                          * the ACK for her PUT. */
                         DEBUG_REQ(D_ERROR, req, "bulk transfer failed");
                         req->rq_status = -EIO;
+                        ptlrpc_rqphase_move(req, RQ_PHASE_INTERPRET);
                         GOTO(interpret, req->rq_status);
                 }
-      interpret:
+
                 ptlrpc_rqphase_move(req, RQ_PHASE_INTERPRET);
+
+        interpret:
+                LASSERT(req->rq_phase == RQ_PHASE_INTERPRET);
 
                 /* This moves to "unregistering" phase we need to wait for
                  * reply unlink. */
@@ -1385,17 +1333,20 @@
                  * finished. */
                 LASSERT(!req->rq_receiving_reply);
 
-                ptlrpc_req_interpret(req, req->rq_status);
-
+                if (req->rq_interpret_reply != NULL) {
+                        int (*interpreter)(struct ptlrpc_request *,void *,int) =
+                                req->rq_interpret_reply;
+                        req->rq_status = interpreter(req, &req->rq_async_args,
+                                                     req->rq_status);
+                }
                 ptlrpc_rqphase_move(req, RQ_PHASE_COMPLETE);
 
                 CDEBUG(D_RPCTRACE, "Completed RPC pname:cluuid:pid:xid:nid:"
                        "opc %s:%s:%d:x"LPU64":%s:%d\n", cfs_curproc_comm(),
                        imp->imp_obd->obd_uuid.uuid,
-                       req->rq_reqmsg ? lustre_msg_get_status(req->rq_reqmsg):-1,
-                       req->rq_xid,
+                       lustre_msg_get_status(req->rq_reqmsg), req->rq_xid,
                        libcfs_nid2str(imp->imp_connection->c_peer.nid),
-                       req->rq_reqmsg ? lustre_msg_get_opc(req->rq_reqmsg) : -1);
+                       lustre_msg_get_opc(req->rq_reqmsg));
 
                 spin_lock(&imp->imp_lock);
                 /* Request already may be not on sending or delaying list. This
@@ -1423,14 +1374,8 @@
         int rc = 0;
         ENTRY;
 
-<<<<<<< HEAD
-        DEBUG_REQ(req->rq_fake ? D_INFO : D_WARNING, req, 
-                  "Request x"LPU64" sent from %s to NID %s"
-                  " %lus ago has %s (%lds prior to deadline).\n", req->rq_xid,
-=======
         DEBUG_REQ(D_WARNING, req, "Request x"LPU64" sent from %s to NID %s"
                   " %lus ago has %s (limit %lus).\n", req->rq_xid,
->>>>>>> 979784ac
                   imp ? imp->imp_obd->obd_name : "<?>",
                   imp ? libcfs_nid2str(imp->imp_connection->c_peer.nid) : "<?>",
                   cfs_time_current_sec() - req->rq_sent,
@@ -1454,9 +1399,6 @@
                 DEBUG_REQ(D_HA, req, "NULL import: already cleaned up?");
                 RETURN(1);
         }
-
-        if (req->rq_fake)
-                RETURN(1);
 
         atomic_inc(&imp->imp_timeouts);
 
@@ -2010,7 +1952,7 @@
                 return;
         }
 
-        list_add(&req->rq_replay_list, &imp->imp_replay_list);
+        list_add_tail(&req->rq_replay_list, &imp->imp_replay_list);
 }
 
 int ptlrpc_queue_wait(struct ptlrpc_request *req)
@@ -2069,13 +2011,14 @@
 
                 if (req->rq_err) {
                         /* rq_status was set locally */
-                        rc = req->rq_status ? req->rq_status : -EIO;
+                        rc = -EIO;
                 }
                 else if (req->rq_intr) {
                         rc = -EINTR;
                 }
                 else if (req->rq_no_resend) {
-                        rc = -ETIMEDOUT;
+                        spin_unlock(&imp->imp_lock);
+                        GOTO(out, rc = -ETIMEDOUT);
                 }
                 else {
                         GOTO(restart, rc);
@@ -2154,7 +2097,6 @@
         if (req->rq_err) {
                 DEBUG_REQ(D_RPCTRACE, req, "err rc=%d status=%d",
                           rc, req->rq_status);
-                rc = rc ? rc : req->rq_status;
                 GOTO(out, rc = rc ? rc : -EIO);
         }
 
