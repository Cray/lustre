/* -*- mode: c; c-basic-offset: 8; indent-tabs-mode: nil; -*-
 * vim:expandtab:shiftwidth=8:tabstop=8:
 *
 * GPL HEADER START
 *
 * DO NOT ALTER OR REMOVE COPYRIGHT NOTICES OR THIS FILE HEADER.
 *
 * This program is free software; you can redistribute it and/or modify
 * it under the terms of the GNU General Public License version 2 only,
 * as published by the Free Software Foundation.
 *
 * This program is distributed in the hope that it will be useful, but
 * WITHOUT ANY WARRANTY; without even the implied warranty of
 * MERCHANTABILITY or FITNESS FOR A PARTICULAR PURPOSE.  See the GNU
 * General Public License version 2 for more details (a copy is included
 * in the LICENSE file that accompanied this code).
 *
 * You should have received a copy of the GNU General Public License
 * version 2 along with this program; If not, see
 * http://www.sun.com/software/products/lustre/docs/GPLv2.pdf
 *
 * Please contact Sun Microsystems, Inc., 4150 Network Circle, Santa Clara,
 * CA 95054 USA or visit www.sun.com if you need additional information or
 * have any questions.
 *
 * GPL HEADER END
 */
/*
 * Copyright  2008 Sun Microsystems, Inc. All rights reserved
 * Use is subject to license terms.
 */
/*
 * This file is part of Lustre, http://www.lustre.org/
 * Lustre is a trademark of Sun Microsystems, Inc.
 *
 * lustre/ptlrpc/llog_server.c
 *
 * remote api for llog - server side
 *
 * Author: Andreas Dilger <adilger@clusterfs.com>
 */

#define DEBUG_SUBSYSTEM S_LOG

#ifndef EXPORT_SYMTAB
#define EXPORT_SYMTAB
#endif

#ifndef __KERNEL__
#include <liblustre.h>
#endif

#include <obd_class.h>
#include <lustre_log.h>
#include <lustre_net.h>
#include <libcfs/list.h>
#include <lustre_fsfilt.h>

#if defined(__KERNEL__) && defined(LUSTRE_LOG_SERVER)

int llog_origin_handle_create(struct ptlrpc_request *req)
{
        struct obd_export *exp = req->rq_export;
        struct obd_device *obd = exp->exp_obd;
        struct obd_device *disk_obd;
        struct llog_handle  *loghandle;
        struct llogd_body *body;
        struct lvfs_run_ctxt saved;
        struct llog_logid *logid = NULL;
        struct llog_ctxt *ctxt;
        char * name = NULL;
        int size[2] = { sizeof(struct ptlrpc_body), sizeof(*body) };
        int rc, rc2;
        ENTRY;

        body = lustre_swab_reqbuf(req, REQ_REC_OFF, sizeof(*body),
                                 lustre_swab_llogd_body);
        if (body == NULL) {
                CERROR ("Can't unpack llogd_body\n");
                RETURN(-EFAULT);
        }

        if (body->lgd_logid.lgl_oid > 0)
                logid = &body->lgd_logid;

        if (lustre_msg_bufcount(req->rq_reqmsg) > 2) {
                name = lustre_msg_string(req->rq_reqmsg, REQ_REC_OFF + 1, 0);
                if (name == NULL) {
                        CERROR("Can't unpack name\n");
                        RETURN(-EFAULT);
                }
                CDEBUG(D_INFO, "opening log %s\n", name);
        }

        ctxt = llog_get_context(obd, body->lgd_ctxt_idx);
        if (ctxt == NULL)
                RETURN(-ENODEV);
        disk_obd = ctxt->loc_exp->exp_obd;
        push_ctxt(&saved, &disk_obd->obd_lvfs_ctxt, NULL);

        rc = llog_create(ctxt, &loghandle, logid, name);
        if (rc)
                GOTO(out_pop, rc);

        rc = lustre_pack_reply(req, 2, size, NULL);
        if (rc)
                GOTO(out_close, rc = -ENOMEM);

        body = lustre_msg_buf(req->rq_repmsg, REPLY_REC_OFF, sizeof(*body));
        body->lgd_logid = loghandle->lgh_id;

        GOTO(out_close, rc);
out_close:
        rc2 = llog_close(loghandle);
        if (!rc)
                rc = rc2;
out_pop:
        pop_ctxt(&saved, &disk_obd->obd_lvfs_ctxt, NULL);
        llog_ctxt_put(ctxt);
        return rc;
}

int llog_origin_handle_destroy(struct ptlrpc_request *req)
{
        struct obd_export *exp = req->rq_export;
        struct obd_device *obd = exp->exp_obd;
        struct obd_device *disk_obd;
        struct llog_handle  *loghandle;
        struct llogd_body *body;
        struct lvfs_run_ctxt saved;
        struct llog_logid *logid = NULL;
        struct llog_ctxt *ctxt;
        int size[] = { sizeof(struct ptlrpc_body), sizeof(*body) };
        int rc;
        __u32 flags;
        ENTRY;

        body = lustre_swab_reqbuf(req, REQ_REC_OFF, sizeof(*body),
                                 lustre_swab_llogd_body);
        if (body == NULL) {
                CERROR ("Can't unpack llogd_body\n");
                RETURN(-EFAULT);
        }

        if (body->lgd_logid.lgl_oid > 0)
                logid = &body->lgd_logid;

        ctxt = llog_get_context(obd, body->lgd_ctxt_idx);
        if (ctxt == NULL)
                RETURN(-ENODEV);

        disk_obd = ctxt->loc_exp->exp_obd;
        push_ctxt(&saved, &disk_obd->obd_lvfs_ctxt, NULL);

        rc = llog_create(ctxt, &loghandle, logid, NULL);
        if (rc)
                GOTO(out_pop, rc);

        rc = lustre_pack_reply(req, 2, size, NULL);
        if (rc)
                GOTO(out_close, rc = -ENOMEM);

        body = lustre_msg_buf(req->rq_repmsg, REPLY_REC_OFF, sizeof (*body));
        body->lgd_logid = loghandle->lgh_id;
        flags = body->lgd_llh_flags;
        rc = llog_init_handle(loghandle, LLOG_F_IS_PLAIN, NULL);
        if (rc)
                GOTO(out_close, rc);
        rc = llog_destroy(loghandle);
        if (rc)
                GOTO(out_close, rc);
        llog_free_handle(loghandle);
        GOTO(out_close, rc);
out_close:
        if (rc)
                llog_close(loghandle);
out_pop:
        pop_ctxt(&saved, &disk_obd->obd_lvfs_ctxt, NULL);
        llog_ctxt_put(ctxt);
        return rc;
}

int llog_origin_handle_next_block(struct ptlrpc_request *req)
{
        struct obd_export *exp = req->rq_export;
        struct obd_device *obd = exp->exp_obd;
        struct obd_device *disk_obd;
        struct llog_handle  *loghandle;
        struct llogd_body *body;
        struct lvfs_run_ctxt saved;
        struct llog_ctxt *ctxt;
        __u32 flags;
        __u8 *buf;
        void * ptr;
        int size[3] = { sizeof(struct ptlrpc_body),
                        sizeof(*body),
                        LLOG_CHUNK_SIZE };
        int rc, rc2;
        ENTRY;

        body = lustre_swab_reqbuf(req, REQ_REC_OFF, sizeof(*body),
                                  lustre_swab_llogd_body);
        if (body == NULL) {
                CERROR ("Can't unpack llogd_body\n");
                RETURN(-EFAULT);
        }

        OBD_ALLOC(buf, LLOG_CHUNK_SIZE);
        if (!buf)
                RETURN(-ENOMEM);

        ctxt = llog_get_context(obd, body->lgd_ctxt_idx);
        if (ctxt == NULL)
                GOTO(out_free, rc = -ENODEV);
        disk_obd = ctxt->loc_exp->exp_obd;
        push_ctxt(&saved, &disk_obd->obd_lvfs_ctxt, NULL);

        rc = llog_create(ctxt, &loghandle, &body->lgd_logid, NULL);
        if (rc)
                GOTO(out_pop, rc);

        flags = body->lgd_llh_flags;
        rc = llog_init_handle(loghandle, flags, NULL);
        if (rc)
                GOTO(out_close, rc);

        memset(buf, 0, LLOG_CHUNK_SIZE);
        rc = llog_next_block(loghandle, &body->lgd_saved_index,
                             body->lgd_index,
                             &body->lgd_cur_offset, buf, LLOG_CHUNK_SIZE);
        if (rc)
                GOTO(out_close, rc);


        rc = lustre_pack_reply(req, 3, size, NULL);
        if (rc)
                GOTO(out_close, rc = -ENOMEM);

        ptr = lustre_msg_buf(req->rq_repmsg, REPLY_REC_OFF, sizeof (body));
        memcpy(ptr, body, sizeof(*body));

        ptr = lustre_msg_buf(req->rq_repmsg, REPLY_REC_OFF+1, LLOG_CHUNK_SIZE);
        memcpy(ptr, buf, LLOG_CHUNK_SIZE);
        GOTO(out_close, rc);
out_close:
        rc2 = llog_close(loghandle);
        if (!rc)
                rc = rc2;
out_pop:
        pop_ctxt(&saved, &disk_obd->obd_lvfs_ctxt, NULL);
        llog_ctxt_put(ctxt);
out_free:
        OBD_FREE(buf, LLOG_CHUNK_SIZE);
        return rc;
}

int llog_origin_handle_prev_block(struct ptlrpc_request *req)
{
        struct obd_export *exp = req->rq_export;
        struct obd_device *obd = exp->exp_obd;
        struct llog_handle  *loghandle;
        struct llogd_body *body;
        struct obd_device *disk_obd;
        struct lvfs_run_ctxt saved;
        struct llog_ctxt *ctxt;
        __u32 flags;
        __u8 *buf;
        void * ptr;
        int size[] = { sizeof(struct ptlrpc_body),
                       sizeof(*body),
                       LLOG_CHUNK_SIZE };
        int rc, rc2;
        ENTRY;

        body = lustre_swab_reqbuf(req, REQ_REC_OFF, sizeof(*body),
                                  lustre_swab_llogd_body);
        if (body == NULL) {
                CERROR ("Can't unpack llogd_body\n");
                RETURN(-EFAULT);
        }

        OBD_ALLOC(buf, LLOG_CHUNK_SIZE);
        if (!buf)
                RETURN(-ENOMEM);

        ctxt = llog_get_context(obd, body->lgd_ctxt_idx);
        if (ctxt == NULL)
                GOTO(out_free, rc = -ENODEV);

        disk_obd = ctxt->loc_exp->exp_obd;
        push_ctxt(&saved, &disk_obd->obd_lvfs_ctxt, NULL);

        rc = llog_create(ctxt, &loghandle, &body->lgd_logid, NULL);
        if (rc)
                GOTO(out_pop, rc);

        flags = body->lgd_llh_flags;
        rc = llog_init_handle(loghandle, flags, NULL);
        if (rc)
                GOTO(out_close, rc);

        memset(buf, 0, LLOG_CHUNK_SIZE);
        rc = llog_prev_block(loghandle, body->lgd_index,
                             buf, LLOG_CHUNK_SIZE);
        if (rc)
                GOTO(out_close, rc);

        rc = lustre_pack_reply(req, 3, size, NULL);
        if (rc)
                GOTO(out_close, rc = -ENOMEM);

        ptr = lustre_msg_buf(req->rq_repmsg, REPLY_REC_OFF, sizeof(body));
        memcpy(ptr, body, sizeof(*body));

        ptr = lustre_msg_buf(req->rq_repmsg, REPLY_REC_OFF+1, LLOG_CHUNK_SIZE);
        memcpy(ptr, buf, LLOG_CHUNK_SIZE);
        GOTO(out_close, rc);
out_close:
        rc2 = llog_close(loghandle);
        if (!rc)
                rc = rc2;

out_pop:
        pop_ctxt(&saved, &disk_obd->obd_lvfs_ctxt, NULL);
        llog_ctxt_put(ctxt);
out_free:
        OBD_FREE(buf, LLOG_CHUNK_SIZE);
        return rc;
}

int llog_origin_handle_read_header(struct ptlrpc_request *req)
{
        struct obd_export *exp = req->rq_export;
        struct obd_device *obd = exp->exp_obd;
        struct obd_device *disk_obd;
        struct llog_handle  *loghandle;
        struct llogd_body *body;
        struct llog_log_hdr *hdr;
        struct lvfs_run_ctxt saved;
        struct llog_ctxt *ctxt;
        __u32 flags;
        int size[2] = { sizeof(struct ptlrpc_body), sizeof(*hdr) };
        int rc, rc2;
        ENTRY;

        body = lustre_swab_reqbuf(req, REQ_REC_OFF, sizeof(*body),
                                  lustre_swab_llogd_body);
        if (body == NULL) {
                CERROR ("Can't unpack llogd_body\n");
                RETURN(-EFAULT);
        }

        ctxt = llog_get_context(obd, body->lgd_ctxt_idx);
        if (ctxt == NULL)
                RETURN(-ENODEV);

        disk_obd = ctxt->loc_exp->exp_obd;
        push_ctxt(&saved, &disk_obd->obd_lvfs_ctxt, NULL);

        rc = llog_create(ctxt, &loghandle, &body->lgd_logid, NULL);
        if (rc)
                GOTO(out_pop, rc);

        /* 
         * llog_init_handle() reads the llog header 
         */
        flags = body->lgd_llh_flags;
        rc = llog_init_handle(loghandle, flags, NULL);
        if (rc)
                GOTO(out_close, rc);

        rc = lustre_pack_reply(req, 2, size, NULL);
        if (rc)
                GOTO(out_close, rc = -ENOMEM);

<<<<<<< HEAD
        hdr = lustre_msg_buf(req->rq_repmsg, REPLY_REC_OFF, sizeof(*hdr));
        memcpy(hdr, loghandle->lgh_hdr, sizeof(*hdr));

=======
        hdr = req_capsule_server_get(&req->rq_pill, &RMF_LLOG_LOG_HDR);
        *hdr = *loghandle->lgh_hdr;
        GOTO(out_close, rc);
>>>>>>> 69782ac3
out_close:
        rc2 = llog_close(loghandle);
        if (!rc)
                rc = rc2;
out_pop:
        pop_ctxt(&saved, &disk_obd->obd_lvfs_ctxt, NULL);
        llog_ctxt_put(ctxt);
        return rc;
}

int llog_origin_handle_close(struct ptlrpc_request *req)
{
        ENTRY;
        /* Nothing to do */
        RETURN(0);
}

int llog_origin_handle_cancel(struct ptlrpc_request *req)
{
        struct obd_device *obd = req->rq_export->exp_obd;
        int num_cookies, rc = 0, err, i, failed = 0;
        struct obd_device *disk_obd;
        struct llog_cookie *logcookies;
        struct llog_ctxt *ctxt = NULL;
        struct lvfs_run_ctxt saved;
        struct llog_handle *cathandle;
        struct inode *inode;
        void *handle;
        ENTRY;

        logcookies = lustre_msg_buf(req->rq_reqmsg, REQ_REC_OFF,
                                    sizeof(*logcookies));
        num_cookies = lustre_msg_buflen(req->rq_reqmsg, REQ_REC_OFF) /
                      sizeof(*logcookies);
        if (logcookies == NULL || num_cookies == 0) {
                DEBUG_REQ(D_HA, req, "No llog cookies sent");
                RETURN(-EFAULT);
        }

        ctxt = llog_get_context(obd, logcookies->lgc_subsys);
        if (ctxt == NULL)
                RETURN(-ENODEV);

        disk_obd = ctxt->loc_exp->exp_obd;
        push_ctxt(&saved, &disk_obd->obd_lvfs_ctxt, NULL);
        for (i = 0; i < num_cookies; i++, logcookies++) {
                cathandle = ctxt->loc_handle;
                LASSERT(cathandle != NULL);
                inode = cathandle->lgh_file->f_dentry->d_inode;

                handle = fsfilt_start_log(disk_obd, inode,
                                          FSFILT_OP_CANCEL_UNLINK, NULL, 1);
                if (IS_ERR(handle)) {
                        CERROR("fsfilt_start_log() failed: %ld\n", 
                               PTR_ERR(handle));
                        GOTO(pop_ctxt, rc = PTR_ERR(handle));
                }

                rc = llog_cat_cancel_records(cathandle, 1, logcookies);

                /* 
                 * Do not raise -ENOENT errors for resent rpcs. This rec already
                 * might be killed. 
                 */
                if (rc == -ENOENT && 
                    (lustre_msg_get_flags(req->rq_reqmsg) & MSG_RESENT)) {
                        /* 
                         * Do not change this message, reply-single.sh test_59b
                         * expects to find this in log. 
                         */
                        CDEBUG(D_RPCTRACE, "RESENT cancel req %p - ignored\n",
                               req);
                        rc = 0;
                } else if (rc == 0) {
                        CDEBUG(D_RPCTRACE, "Canceled %d llog-records\n", 
                               num_cookies);
                }

                err = fsfilt_commit(disk_obd, inode, handle, 0);
                if (err) {
                        CERROR("Error committing transaction: %d\n", err);
                        if (!rc)
                                rc = err;
                        failed++;
                        GOTO(pop_ctxt, rc);
                } else if (rc)
                        failed++;
        }
        GOTO(pop_ctxt, rc);
pop_ctxt:
        pop_ctxt(&saved, &disk_obd->obd_lvfs_ctxt, NULL);
        if (rc)
                CERROR("Cancel %d of %d llog-records failed: %d\n", 
                       failed, num_cookies, rc);

        llog_ctxt_put(ctxt);
        return rc;
}
EXPORT_SYMBOL(llog_origin_handle_cancel);

static int llog_catinfo_config(struct obd_device *obd, char *buf, int buf_len,
                               char *client)
{
<<<<<<< HEAD
        struct mds_obd *mds = &obd->u.mds;
        struct llog_ctxt *ctxt = llog_get_context(obd, LLOG_CONFIG_ORIG_CTXT);
        struct lvfs_run_ctxt saved;
        struct llog_handle *handle = NULL;
        char name[4][64];
        int rc, i, l, remains = buf_len;
        char *out = buf;
=======
        struct mds_obd       *mds = &obd->u.mds;
        struct llog_ctxt     *ctxt = llog_get_context(obd, LLOG_CONFIG_ORIG_CTXT);
        struct lvfs_run_ctxt  saved;
        struct llog_handle   *handle = NULL;
        char                  name[4][64];
        int                   rc, i, l, remains = buf_len;
        char                 *out = buf;
        ENTRY;
>>>>>>> 69782ac3

        if (ctxt == NULL || mds == NULL)
                GOTO(release_ctxt, rc = -ENODEV);

        push_ctxt(&saved, &ctxt->loc_exp->exp_obd->obd_lvfs_ctxt, NULL);

        sprintf(name[0], "%s", mds->mds_profile);
        sprintf(name[1], "%s-clean", mds->mds_profile);
        sprintf(name[2], "%s", client);
        sprintf(name[3], "%s-clean", client);

        for (i = 0; i < 4; i++) {
                int index, uncanceled = 0;
                rc = llog_create(ctxt, &handle, NULL, name[i]);
                if (rc)
                        GOTO(out_pop, rc);
                rc = llog_init_handle(handle, 0, NULL);
                if (rc) {
                        llog_close(handle);
                        GOTO(out_pop, rc = -ENOENT);
                }

                for (index = 1; index < (LLOG_BITMAP_BYTES * 8); index ++) {
                        if (ext2_test_bit(index, handle->lgh_hdr->llh_bitmap))
                                uncanceled++;
                }

                l = snprintf(out, remains, "[Log Name]: %s\nLog Size: %llu\n"
                             "Last Index: %d\nUncanceled Records: %d\n\n",
                             name[i],
                             i_size_read(handle->lgh_file->f_dentry->d_inode),
                             handle->lgh_last_idx, uncanceled);
                out += l;
                remains -= l;

                llog_close(handle);
                if (remains <= 0)
                        break;
        }
        GOTO(out_pop, rc);
out_pop:
        pop_ctxt(&saved, &ctxt->loc_exp->exp_obd->obd_lvfs_ctxt, NULL);
release_ctxt:
        llog_ctxt_put(ctxt);
        return rc;
}

struct cb_data {
        struct llog_ctxt *ctxt;
        char *out;
        int  remains;
        int  init;
};

static int llog_catinfo_cb(struct llog_handle *cat,
                           struct llog_rec_hdr *rec, void *data)
{
        static char *out = NULL;
        static int remains = 0;
        struct llog_ctxt *ctxt = NULL;
        struct llog_handle *handle;
        struct llog_logid *logid;
        struct llog_logid_rec *lir;
        int l, rc, index, count = 0;
        struct cb_data *cbd = (struct cb_data*)data;
        ENTRY;

        if (cbd->init) {
                out = cbd->out;
                remains = cbd->remains;
                cbd->init = 0;
        }

        if (!(cat->lgh_hdr->llh_flags & LLOG_F_IS_CAT)) 
                RETURN(-EINVAL);

        if (!cbd->ctxt)
                RETURN(-ENODEV);
        
        lir = (struct llog_logid_rec *)rec;
        logid = &lir->lid_id;
        rc = llog_create(ctxt, &handle, logid, NULL);
        if (rc)
                RETURN(-EINVAL);
        rc = llog_init_handle(handle, 0, NULL);
        if (rc)
                GOTO(out_close, rc);

        for (index = 1; index < (LLOG_BITMAP_BYTES * 8); index++) {
                if (ext2_test_bit(index, handle->lgh_hdr->llh_bitmap))
                        count++;
        }

        l = snprintf(out, remains, "\t[Log ID]: #"LPX64"#"LPX64"#%08x\n"
                     "\tLog Size: %llu\n\tLast Index: %d\n"
                     "\tUncanceled Records: %d\n",
                     logid->lgl_oid, logid->lgl_ogr, logid->lgl_ogen,
                     i_size_read(handle->lgh_file->f_dentry->d_inode),
                     handle->lgh_last_idx, count);
        out += l;
        remains -= l;
        cbd->out = out;
        cbd->remains = remains;
        if (remains <= 0) {
                CWARN("Not enough memory\n");
                rc = -ENOMEM;
        }
        EXIT;
out_close:
        llog_close(handle);
        return rc;
}

static int llog_catinfo_deletions(struct obd_device *obd, char *buf,
                                  int buf_len)
{
        struct mds_obd *mds = &obd->u.mds;
        struct llog_handle *handle;
        struct lvfs_run_ctxt saved;
        int size, i, count;
        struct llog_catid *idarray;
        char name[32] = CATLIST;
        int rc;
        struct cb_data data;
        struct llog_ctxt *ctxt = llog_get_context(obd, LLOG_CONFIG_ORIG_CTXT);
<<<<<<< HEAD

        if (ctxt == NULL || mds == NULL)
                GOTO(release_ctxt, rc = -EOPNOTSUPP);
       
=======
        int rc;
        ENTRY;

        if (ctxt == NULL || mds == NULL)
                GOTO(release_ctxt, rc = -ENODEV);

>>>>>>> 69782ac3
        count = mds->mds_lov_desc.ld_tgt_count;
        size = sizeof(*idarray) * count;

        OBD_VMALLOC(idarray, size);
        if (!idarray)
                GOTO(release_ctxt, rc = -ENOMEM);

        mutex_down(&obd->obd_olg.olg_cat_processing);
        rc = llog_get_cat_list(obd, obd, name, 0, count, idarray);
        if (rc)
                GOTO(out_free, rc);

        push_ctxt(&saved, &ctxt->loc_exp->exp_obd->obd_lvfs_ctxt, NULL);

        data.ctxt = ctxt;
        data.out = buf;
        data.remains = buf_len;
        for (i = 0; i < count; i++) {
                int l, index, uncanceled = 0;

                rc = llog_create(ctxt, &handle, &idarray[i].lci_logid, NULL);
                if (rc)
                        GOTO(out_pop, rc);
                rc = llog_init_handle(handle, 0, NULL);
                if (rc) {
                        llog_close(handle);
                        GOTO(out_pop, rc = -ENOENT);
                }
                for (index = 1; index < (LLOG_BITMAP_BYTES * 8); index++) {
                        if (ext2_test_bit(index, handle->lgh_hdr->llh_bitmap))
                                uncanceled++;
                }
                l = snprintf(data.out, data.remains,
                             "\n[Catlog ID]: #"LPX64"#"LPX64"#%08x  "
                             "[Log Count]: %d\n",
                             idarray[i].lci_logid.lgl_oid,
                             idarray[i].lci_logid.lgl_ogr,
                             idarray[i].lci_logid.lgl_ogen, uncanceled);

                data.out += l;
                data.remains -= l;
                data.init = 1;

                llog_process(handle, llog_catinfo_cb, &data, NULL);
                llog_close(handle);

                if (data.remains <= 0)
                        break;
        }
        EXIT;
out_pop:
        pop_ctxt(&saved, &ctxt->loc_exp->exp_obd->obd_lvfs_ctxt, NULL);
out_free:
        mutex_up(&obd->obd_olg.olg_cat_processing);
        OBD_VFREE(idarray, size);
release_ctxt:
        llog_ctxt_put(ctxt);
        return rc;
}

int llog_catinfo(struct ptlrpc_request *req)
{
        struct obd_export *exp = req->rq_export;
        struct obd_device *obd = exp->exp_obd;
<<<<<<< HEAD
        char *keyword;
        char *buf, *reply;
        int rc, buf_len = LLOG_CHUNK_SIZE;
        int size[2] = { sizeof(struct ptlrpc_body), buf_len };
=======
        char              *keyword;
        char              *buf, *reply;
        int                rc;
        ENTRY;
>>>>>>> 69782ac3

        OBD_ALLOC(buf, buf_len);
        if (buf == NULL)
<<<<<<< HEAD
                return -ENOMEM;
        memset(buf, 0, buf_len);
=======
                RETURN(-ENOMEM);

        memset(buf, 0, LLOG_CHUNK_SIZE);
>>>>>>> 69782ac3

        keyword = lustre_msg_string(req->rq_reqmsg, REQ_REC_OFF, 0);

        if (strcmp(keyword, "config") == 0) {
                char *client = lustre_msg_string(req->rq_reqmsg,
                                                 REQ_REC_OFF + 1, 0);
                rc = llog_catinfo_config(obd, buf, buf_len, client);
        } else if (strcmp(keyword, "deletions") == 0) {
                rc = llog_catinfo_deletions(obd, buf, buf_len);
        } else {
                rc = -EOPNOTSUPP;
        }

        rc = lustre_pack_reply(req, 2, size, NULL);
        if (rc)
                GOTO(out_free, rc = -ENOMEM);

        reply = lustre_msg_buf(req->rq_repmsg, REPLY_REC_OFF, buf_len);
        if (strlen(buf) == 0)
                sprintf(buf, "%s", "No log informations\n");
<<<<<<< HEAD
        memcpy(reply, buf, buf_len);

=======
        memcpy(reply, buf, LLOG_CHUNK_SIZE);
        EXIT;
>>>>>>> 69782ac3
out_free:
        OBD_FREE(buf, buf_len);
        return rc;
}

#else /* !__KERNEL__ */
int llog_origin_handle_create(struct ptlrpc_request *req)
{
        LBUG();
        return 0;
}

int llog_origin_handle_destroy(struct ptlrpc_request *req)
{
        LBUG();
        return 0;
}

int llog_origin_handle_next_block(struct ptlrpc_request *req)
{
        LBUG();
        return 0;
}
int llog_origin_handle_prev_block(struct ptlrpc_request *req)
{
        LBUG();
        return 0;
}
int llog_origin_handle_read_header(struct ptlrpc_request *req)
{
        LBUG();
        return 0;
}
int llog_origin_handle_close(struct ptlrpc_request *req)
{
        LBUG();
        return 0;
}
int llog_origin_handle_cancel(struct ptlrpc_request *req)
{
        LBUG();
        return 0;
}
#endif<|MERGE_RESOLUTION|>--- conflicted
+++ resolved
@@ -76,7 +76,7 @@
         body = lustre_swab_reqbuf(req, REQ_REC_OFF, sizeof(*body),
                                  lustre_swab_llogd_body);
         if (body == NULL) {
-                CERROR ("Can't unpack llogd_body\n");
+                CERROR("Can't unpack llogd_body\n");
                 RETURN(-EFAULT);
         }
 
@@ -89,12 +89,13 @@
                         CERROR("Can't unpack name\n");
                         RETURN(-EFAULT);
                 }
-                CDEBUG(D_INFO, "opening log %s\n", name);
+                CDEBUG(D_INFO, "Opening log %s\n", name);
         }
 
         ctxt = llog_get_context(obd, body->lgd_ctxt_idx);
         if (ctxt == NULL)
                 RETURN(-ENODEV);
+
         disk_obd = ctxt->loc_exp->exp_obd;
         push_ctxt(&saved, &disk_obd->obd_lvfs_ctxt, NULL);
 
@@ -108,8 +109,7 @@
 
         body = lustre_msg_buf(req->rq_repmsg, REPLY_REC_OFF, sizeof(*body));
         body->lgd_logid = loghandle->lgh_id;
-
-        GOTO(out_close, rc);
+        EXIT;
 out_close:
         rc2 = llog_close(loghandle);
         if (!rc)
@@ -153,8 +153,14 @@
         push_ctxt(&saved, &disk_obd->obd_lvfs_ctxt, NULL);
 
         rc = llog_create(ctxt, &loghandle, logid, NULL);
-        if (rc)
+        if (rc) {
+                /* This might already be killed. Let's check if this is
+                 * resent case. */
+                if (rc == -ENOENT &&
+                    (lustre_msg_get_flags(req->rq_reqmsg) & MSG_RESENT))
+                        rc = 0;
                 GOTO(out_pop, rc);
+        }
 
         rc = lustre_pack_reply(req, 2, size, NULL);
         if (rc)
@@ -168,9 +174,11 @@
                 GOTO(out_close, rc);
         rc = llog_destroy(loghandle);
         if (rc)
+                /* Do not check for resent as this is already done above after
+                 * llog_create(). */
                 GOTO(out_close, rc);
         llog_free_handle(loghandle);
-        GOTO(out_close, rc);
+        EXIT;
 out_close:
         if (rc)
                 llog_close(loghandle);
@@ -212,6 +220,7 @@
         ctxt = llog_get_context(obd, body->lgd_ctxt_idx);
         if (ctxt == NULL)
                 GOTO(out_free, rc = -ENODEV);
+
         disk_obd = ctxt->loc_exp->exp_obd;
         push_ctxt(&saved, &disk_obd->obd_lvfs_ctxt, NULL);
 
@@ -231,7 +240,6 @@
         if (rc)
                 GOTO(out_close, rc);
 
-
         rc = lustre_pack_reply(req, 3, size, NULL);
         if (rc)
                 GOTO(out_close, rc = -ENOMEM);
@@ -241,7 +249,7 @@
 
         ptr = lustre_msg_buf(req->rq_repmsg, REPLY_REC_OFF+1, LLOG_CHUNK_SIZE);
         memcpy(ptr, buf, LLOG_CHUNK_SIZE);
-        GOTO(out_close, rc);
+        EXIT;
 out_close:
         rc2 = llog_close(loghandle);
         if (!rc)
@@ -314,12 +322,11 @@
 
         ptr = lustre_msg_buf(req->rq_repmsg, REPLY_REC_OFF+1, LLOG_CHUNK_SIZE);
         memcpy(ptr, buf, LLOG_CHUNK_SIZE);
-        GOTO(out_close, rc);
+        EXIT;
 out_close:
         rc2 = llog_close(loghandle);
         if (!rc)
                 rc = rc2;
-
 out_pop:
         pop_ctxt(&saved, &disk_obd->obd_lvfs_ctxt, NULL);
         llog_ctxt_put(ctxt);
@@ -356,14 +363,11 @@
 
         disk_obd = ctxt->loc_exp->exp_obd;
         push_ctxt(&saved, &disk_obd->obd_lvfs_ctxt, NULL);
-
         rc = llog_create(ctxt, &loghandle, &body->lgd_logid, NULL);
         if (rc)
                 GOTO(out_pop, rc);
 
-        /* 
-         * llog_init_handle() reads the llog header 
-         */
+        /* llog_init_handle() reads the header */
         flags = body->lgd_llh_flags;
         rc = llog_init_handle(loghandle, flags, NULL);
         if (rc)
@@ -373,15 +377,9 @@
         if (rc)
                 GOTO(out_close, rc = -ENOMEM);
 
-<<<<<<< HEAD
         hdr = lustre_msg_buf(req->rq_repmsg, REPLY_REC_OFF, sizeof(*hdr));
         memcpy(hdr, loghandle->lgh_hdr, sizeof(*hdr));
-
-=======
-        hdr = req_capsule_server_get(&req->rq_pill, &RMF_LLOG_LOG_HDR);
-        *hdr = *loghandle->lgh_hdr;
-        GOTO(out_close, rc);
->>>>>>> 69782ac3
+        EXIT;
 out_close:
         rc2 = llog_close(loghandle);
         if (!rc)
@@ -395,7 +393,6 @@
 int llog_origin_handle_close(struct ptlrpc_request *req)
 {
         ENTRY;
-        /* Nothing to do */
         RETURN(0);
 }
 
@@ -442,16 +439,12 @@
 
                 rc = llog_cat_cancel_records(cathandle, 1, logcookies);
 
-                /* 
-                 * Do not raise -ENOENT errors for resent rpcs. This rec already
-                 * might be killed. 
-                 */
+                /* Do not raise -ENOENT errors for resent rpcs. This rec already
+                 * might be killed. */
                 if (rc == -ENOENT && 
                     (lustre_msg_get_flags(req->rq_reqmsg) & MSG_RESENT)) {
-                        /* 
-                         * Do not change this message, reply-single.sh test_59b
-                         * expects to find this in log. 
-                         */
+                        /* Do not change this message, reply-single.sh test_59b
+                         * expects to find this in dmesg. */
                         CDEBUG(D_RPCTRACE, "RESENT cancel req %p - ignored\n",
                                req);
                         rc = 0;
@@ -470,7 +463,7 @@
                 } else if (rc)
                         failed++;
         }
-        GOTO(pop_ctxt, rc);
+        EXIT;
 pop_ctxt:
         pop_ctxt(&saved, &disk_obd->obd_lvfs_ctxt, NULL);
         if (rc)
@@ -485,7 +478,6 @@
 static int llog_catinfo_config(struct obd_device *obd, char *buf, int buf_len,
                                char *client)
 {
-<<<<<<< HEAD
         struct mds_obd *mds = &obd->u.mds;
         struct llog_ctxt *ctxt = llog_get_context(obd, LLOG_CONFIG_ORIG_CTXT);
         struct lvfs_run_ctxt saved;
@@ -493,16 +485,7 @@
         char name[4][64];
         int rc, i, l, remains = buf_len;
         char *out = buf;
-=======
-        struct mds_obd       *mds = &obd->u.mds;
-        struct llog_ctxt     *ctxt = llog_get_context(obd, LLOG_CONFIG_ORIG_CTXT);
-        struct lvfs_run_ctxt  saved;
-        struct llog_handle   *handle = NULL;
-        char                  name[4][64];
-        int                   rc, i, l, remains = buf_len;
-        char                 *out = buf;
-        ENTRY;
->>>>>>> 69782ac3
+        ENTRY;
 
         if (ctxt == NULL || mds == NULL)
                 GOTO(release_ctxt, rc = -ENODEV);
@@ -587,6 +570,7 @@
         rc = llog_create(ctxt, &handle, logid, NULL);
         if (rc)
                 RETURN(-EINVAL);
+
         rc = llog_init_handle(handle, 0, NULL);
         if (rc)
                 GOTO(out_close, rc);
@@ -610,7 +594,7 @@
                 CWARN("Not enough memory\n");
                 rc = -ENOMEM;
         }
-        EXIT;
+        GOTO(out_close, rc);
 out_close:
         llog_close(handle);
         return rc;
@@ -628,19 +612,11 @@
         int rc;
         struct cb_data data;
         struct llog_ctxt *ctxt = llog_get_context(obd, LLOG_CONFIG_ORIG_CTXT);
-<<<<<<< HEAD
-
-        if (ctxt == NULL || mds == NULL)
-                GOTO(release_ctxt, rc = -EOPNOTSUPP);
-       
-=======
-        int rc;
         ENTRY;
 
         if (ctxt == NULL || mds == NULL)
                 GOTO(release_ctxt, rc = -ENODEV);
-
->>>>>>> 69782ac3
+       
         count = mds->mds_lov_desc.ld_tgt_count;
         size = sizeof(*idarray) * count;
 
@@ -648,7 +624,7 @@
         if (!idarray)
                 GOTO(release_ctxt, rc = -ENOMEM);
 
-        mutex_down(&obd->obd_olg.olg_cat_processing);
+        mutex_down(&obd->obd_llog_cat_process);
         rc = llog_get_cat_list(obd, obd, name, 0, count, idarray);
         if (rc)
                 GOTO(out_free, rc);
@@ -690,11 +666,11 @@
                 if (data.remains <= 0)
                         break;
         }
-        EXIT;
+        GOTO(out_pop, rc);
 out_pop:
         pop_ctxt(&saved, &ctxt->loc_exp->exp_obd->obd_lvfs_ctxt, NULL);
 out_free:
-        mutex_up(&obd->obd_olg.olg_cat_processing);
+        mutex_up(&obd->obd_llog_cat_process);
         OBD_VFREE(idarray, size);
 release_ctxt:
         llog_ctxt_put(ctxt);
@@ -705,28 +681,15 @@
 {
         struct obd_export *exp = req->rq_export;
         struct obd_device *obd = exp->exp_obd;
-<<<<<<< HEAD
         char *keyword;
         char *buf, *reply;
         int rc, buf_len = LLOG_CHUNK_SIZE;
         int size[2] = { sizeof(struct ptlrpc_body), buf_len };
-=======
-        char              *keyword;
-        char              *buf, *reply;
-        int                rc;
-        ENTRY;
->>>>>>> 69782ac3
+        ENTRY;
 
         OBD_ALLOC(buf, buf_len);
         if (buf == NULL)
-<<<<<<< HEAD
-                return -ENOMEM;
-        memset(buf, 0, buf_len);
-=======
                 RETURN(-ENOMEM);
-
-        memset(buf, 0, LLOG_CHUNK_SIZE);
->>>>>>> 69782ac3
 
         keyword = lustre_msg_string(req->rq_reqmsg, REQ_REC_OFF, 0);
 
@@ -747,13 +710,8 @@
         reply = lustre_msg_buf(req->rq_repmsg, REPLY_REC_OFF, buf_len);
         if (strlen(buf) == 0)
                 sprintf(buf, "%s", "No log informations\n");
-<<<<<<< HEAD
         memcpy(reply, buf, buf_len);
-
-=======
-        memcpy(reply, buf, LLOG_CHUNK_SIZE);
-        EXIT;
->>>>>>> 69782ac3
+        GOTO(out_free, rc);
 out_free:
         OBD_FREE(buf, buf_len);
         return rc;
