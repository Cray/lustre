/* -*- mode: c; c-basic-offset: 8; indent-tabs-mode: nil; -*-
 * vim:expandtab:shiftwidth=8:tabstop=8:
 *
 * GPL HEADER START
 *
 * DO NOT ALTER OR REMOVE COPYRIGHT NOTICES OR THIS FILE HEADER.
 *
 * This program is free software; you can redistribute it and/or modify
 * it under the terms of the GNU General Public License version 2 only,
 * as published by the Free Software Foundation.
 *
 * This program is distributed in the hope that it will be useful, but
 * WITHOUT ANY WARRANTY; without even the implied warranty of
 * MERCHANTABILITY or FITNESS FOR A PARTICULAR PURPOSE.  See the GNU
 * General Public License version 2 for more details (a copy is included
 * in the LICENSE file that accompanied this code).
 *
 * You should have received a copy of the GNU General Public License
 * version 2 along with this program; If not, see
 * http://www.sun.com/software/products/lustre/docs/GPLv2.pdf
 *
 * Please contact Sun Microsystems, Inc., 4150 Network Circle, Santa Clara,
 * CA 95054 USA or visit www.sun.com if you need additional information or
 * have any questions.
 *
 * GPL HEADER END
 */
/*
 * Copyright  2008 Sun Microsystems, Inc. All rights reserved
 * Use is subject to license terms.
 */
/*
 * This file is part of Lustre, http://www.lustre.org/
 * Lustre is a trademark of Sun Microsystems, Inc.
 */

/* Intramodule declarations for ptlrpc. */

#ifndef PTLRPC_INTERNAL_H
#define PTLRPC_INTERNAL_H

#include "../ldlm/ldlm_internal.h"

struct ldlm_namespace;
struct obd_import;
struct ldlm_res_id;
struct ptlrpc_request_set;
extern int test_req_buffer_pressure;
extern cfs_mem_cache_t *ptlrpc_cbdata_slab;

void ptlrpc_request_handle_notconn(struct ptlrpc_request *);
void lustre_assert_wire_constants(void);
int ptlrpc_import_in_recovery(struct obd_import *imp);
int ptlrpc_set_import_discon(struct obd_import *imp, __u32 conn_cnt);
void ptlrpc_handle_failed_import(struct obd_import *imp);
int ptlrpc_replay_next(struct obd_import *imp, int *inflight);
void ptlrpc_initiate_recovery(struct obd_import *imp);

int lustre_msg_need_swab(struct lustre_msg *msg);
int lustre_unpack_msg_ptlrpc_body(struct lustre_msg *msg, int offset, int swab);
int lustre_unpack_req_ptlrpc_body(struct ptlrpc_request *req, int offset);
int lustre_unpack_rep_ptlrpc_body(struct ptlrpc_request *req, int offset);

#ifdef LPROCFS
void ptlrpc_lprocfs_register_service(struct proc_dir_entry *proc_entry,
                                     struct ptlrpc_service *svc);
void ptlrpc_lprocfs_unregister_service(struct ptlrpc_service *svc);
void ptlrpc_lprocfs_rpc_sent(struct ptlrpc_request *req);
void ptlrpc_lprocfs_do_request_stat (struct ptlrpc_request *req,
                                     long q_usec, long work_usec);
#else
#define ptlrpc_lprocfs_register_service(params...) do{}while(0)
#define ptlrpc_lprocfs_unregister_service(params...) do{}while(0)
#define ptlrpc_lprocfs_rpc_sent(params...) do{}while(0)
#define ptlrpc_lprocfs_do_request_stat(params...) do{}while(0)
#endif /* LPROCFS */

/* recovd_thread.c */
<<<<<<< HEAD
int ptlrpc_expire_one_request(struct ptlrpc_request *req);
=======
int ptlrpc_expire_one_request(struct ptlrpc_request *req, int async_unlink);
>>>>>>> 03b71240

/* pers.c */
void ptlrpc_fill_bulk_md(lnet_md_t *md, struct ptlrpc_bulk_desc *desc);
void ptlrpc_add_bulk_page(struct ptlrpc_bulk_desc *desc, cfs_page_t *page,
                          int pageoffset, int len);
void ptl_rpc_wipe_bulk_pages(struct ptlrpc_bulk_desc *desc);

/* pinger.c */
int ptlrpc_start_pinger(void);
int ptlrpc_stop_pinger(void);
void ptlrpc_pinger_sending_on_import(struct obd_import *imp);
void ptlrpc_pinger_wake_up(void);
void ptlrpc_ping_import_soon(struct obd_import *imp);
#ifdef __KERNEL__
int ping_evictor_wake(struct obd_export *exp);
#else
#define ping_evictor_wake(exp)     1
#endif

/* recov_thread.c */
int llog_recov_init(void);
void llog_recov_fini(void);

static inline int ll_rpc_recoverable_error(int rc)
{ 
        return (rc == -ENOTCONN || rc == -ENODEV);
}
#endif /* PTLRPC_INTERNAL_H */<|MERGE_RESOLUTION|>--- conflicted
+++ resolved
@@ -76,11 +76,7 @@
 #endif /* LPROCFS */
 
 /* recovd_thread.c */
-<<<<<<< HEAD
-int ptlrpc_expire_one_request(struct ptlrpc_request *req);
-=======
 int ptlrpc_expire_one_request(struct ptlrpc_request *req, int async_unlink);
->>>>>>> 03b71240
 
 /* pers.c */
 void ptlrpc_fill_bulk_md(lnet_md_t *md, struct ptlrpc_bulk_desc *desc);
