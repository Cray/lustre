--- conflicted
+++ resolved
@@ -105,11 +105,7 @@
         __u64                     xid;
         ENTRY;
 
-<<<<<<< HEAD
-        if (OBD_FAIL_CHECK_ONCE(OBD_FAIL_PTLRPC_BULK_PUT_NET))
-=======
         if (OBD_FAIL_CHECK_ONCE(OBD_FAIL_PTLRPC_BULK_PUT_NET)) 
->>>>>>> d5360e75
                 RETURN(0);
 
         /* NB no locking required until desc is on the network */
@@ -179,18 +175,10 @@
 
         if (!ptlrpc_server_bulk_active(desc))   /* completed or */
                 return;                         /* never started */
-<<<<<<< HEAD
-
-        /* We used to poison the pages with 0xab here because we did not want to
-         * send any meaningful data over the wire for evicted clients (bug 9297)
-         * However, this is no longer safe now that we use the page cache on the
-         * OSS (bug 20560) */
-=======
         
         /* Do not send any meaningful data over the wire for evicted clients */
         if (desc->bd_export && desc->bd_export->exp_failed)
                 ptl_rpc_wipe_bulk_pages(desc);
->>>>>>> d5360e75
 
         /* The unlink ensures the callback happens ASAP and is the last
          * one.  If it fails, it must be because completion just happened,
@@ -204,11 +192,7 @@
                  * timeout lets us CWARN for visibility of sluggish NALs */
                 lwi = LWI_TIMEOUT_INTERVAL(cfs_time_seconds(LONG_UNLINK),
                                            cfs_time_seconds(1), NULL, NULL);
-<<<<<<< HEAD
-                rc = l_wait_event(desc->bd_waitq,
-=======
                 rc = l_wait_event(desc->bd_waitq, 
->>>>>>> d5360e75
                                   !ptlrpc_server_bulk_active(desc), &lwi);
                 if (rc == 0)
                         return;
@@ -228,11 +212,7 @@
         lnet_md_t         md;
         ENTRY;
 
-<<<<<<< HEAD
-        if (OBD_FAIL_CHECK_ONCE(OBD_FAIL_PTLRPC_BULK_GET_NET))
-=======
         if (OBD_FAIL_CHECK_ONCE(OBD_FAIL_PTLRPC_BULK_GET_NET)) 
->>>>>>> d5360e75
                 RETURN(0);
 
         /* NB no locking required until desc is on the network */
@@ -292,7 +272,7 @@
                 RETURN (-ENOMEM);
         }
 
-        CDEBUG(D_NET, "Setup bulk %s buffers: %u pages %u bytes, xid "LPU64", "
+        CDEBUG(D_NET, "Setup bulk %s buffers: %u pages %u bytes, xid "LPX64", "
                "portal %u\n",
                desc->bd_type == BULK_GET_SOURCE ? "get-source" : "put-sink",
                desc->bd_iov_count, desc->bd_nob,
@@ -313,11 +293,7 @@
         LASSERT(!in_interrupt());     /* might sleep */
 
         /* Let's setup deadline for reply unlink. */
-<<<<<<< HEAD
-        if (OBD_FAIL_CHECK(OBD_FAIL_PTLRPC_LONG_BULK_UNLINK) &&
-=======
         if (OBD_FAIL_CHECK(OBD_FAIL_PTLRPC_LONG_BULK_UNLINK) && 
->>>>>>> d5360e75
             async && req->rq_bulk_deadline == 0)
                 req->rq_bulk_deadline = cfs_time_current_sec() + LONG_UNLINK;
 
@@ -404,17 +380,10 @@
         lustre_msg_set_type(req->rq_repmsg, req->rq_type);
         lustre_msg_set_status(req->rq_repmsg, req->rq_status);
         lustre_msg_set_opc(req->rq_repmsg, lustre_msg_get_opc(req->rq_reqmsg));
-<<<<<<< HEAD
-
-        service_time = max_t(int, cfs_time_current_sec() -
-                             req->rq_arrival_time.tv_sec, 1);
-        if (!(flags & PTLRPC_REPLY_EARLY) &&
-=======
         
         service_time = max_t(int, cfs_time_current_sec() -
                              req->rq_arrival_time.tv_sec, 1);
         if (!(flags & PTLRPC_REPLY_EARLY) && 
->>>>>>> d5360e75
             (req->rq_type != PTL_RPC_MSG_ERR) &&
             !(lustre_msg_get_flags(req->rq_reqmsg) &
               (MSG_RESENT | MSG_REPLAY | MSG_LAST_REPLAY))) {
@@ -424,11 +393,7 @@
                 if (oldse != 0)
                         DEBUG_REQ(D_ADAPTTO, req,
                                   "svc %s changed estimate from %d to %d",
-<<<<<<< HEAD
-                                  svc->srv_name, oldse,
-=======
                                   svc->srv_name, oldse, 
->>>>>>> d5360e75
                                   at_get(&svc->srv_at_estimate));
         }
         /* Report actual service time for client latency calc */
@@ -451,22 +416,14 @@
                         offset = 0;
                         /* Include a checksum on early replies - must be done
                            after all other lustre_msg_set_* */
-<<<<<<< HEAD
-                        lustre_msg_set_cksum(req->rq_repmsg,
-=======
                         lustre_msg_set_cksum(req->rq_repmsg, 
->>>>>>> d5360e75
                                          lustre_msg_calc_cksum(req->rq_repmsg));
                 } else {
                         offset = lustre_msg_early_size(req);
                 }
         } else {
                 CDEBUG(D_ADAPTTO, "No early reply support: flags=%#x "
-<<<<<<< HEAD
-                       "req_flags=%#x magic=%d:%x/%x len=%d\n",
-=======
                        "req_flags=%#x magic=%d:%x/%x len=%d\n", 
->>>>>>> d5360e75
                       flags, lustre_msg_get_flags(req->rq_reqmsg),
                       lustre_msg_is_v1(req->rq_reqmsg),
                       lustre_msg_get_magic(req->rq_reqmsg),
@@ -482,19 +439,11 @@
                 CERROR("not replying on NULL connection\n"); /* bug 9635 */
                 return -ENOTCONN;
         }
-<<<<<<< HEAD
-
-        atomic_inc (&svc->srv_outstanding_replies);
-        ptlrpc_rs_addref(rs);                   /* +1 ref for the network */
-        req->rq_sent = cfs_time_current_sec();
-
-=======
         
         atomic_inc (&svc->srv_outstanding_replies);
         ptlrpc_rs_addref(rs);                   /* +1 ref for the network */
         req->rq_sent = cfs_time_current_sec();
         
->>>>>>> d5360e75
         rc = ptl_send_buf (&rs->rs_md_h, req->rq_repmsg, req->rq_replen,
                            rs->rs_difficult ? LNET_ACK_REQ : LNET_NOACK_REQ,
                            &rs->rs_cb_id, conn, svc->srv_rep_portal,
@@ -544,11 +493,7 @@
         struct obd_device *obd = request->rq_import->imp_obd;
         ENTRY;
 
-<<<<<<< HEAD
-        OBD_FAIL_RETURN(OBD_FAIL_PTLRPC_DROP_RPC, 0);
-=======
         OBD_FAIL_RETURN(OBD_FAIL_PTLRPC_DROP_RPC, 0); 
->>>>>>> d5360e75
 
         LASSERT (request->rq_type == PTL_RPC_MSG_REQUEST);
 
@@ -620,10 +565,6 @@
         request->rq_resend = 0;
         request->rq_restart = 0;
         request->rq_rep_swab_mask = 0;
-<<<<<<< HEAD
-        request->rq_reply_truncate = 0;
-=======
->>>>>>> d5360e75
         spin_unlock(&request->rq_lock);
 
         if (!noreply) {
@@ -633,18 +574,13 @@
                 reply_md.threshold = LNET_MD_THRESH_INF;
                 /* Manage remote for early replies */
                 reply_md.options   = PTLRPC_MD_OPTIONS | LNET_MD_OP_PUT |
-                        LNET_MD_MANAGE_REMOTE |
-                        LNET_MD_TRUNCATE; /* allow to make EBIG error */
+                        LNET_MD_MANAGE_REMOTE;
                 reply_md.user_ptr  = &request->rq_reply_cbid;
                 reply_md.eq_handle = ptlrpc_eq_h;
 
                 /* We must see the unlink callback to unset rq_must_unlink,
                    so we can't auto-unlink */
-<<<<<<< HEAD
-                rc = LNetMDAttach(reply_me_h, reply_md, LNET_RETAIN,
-=======
                 rc = LNetMDAttach(reply_me_h, reply_md, LNET_RETAIN, 
->>>>>>> d5360e75
                                  &request->rq_reply_md_h);
                 if (rc != 0) {
                         CERROR("LNetMDAttach failed: %d\n", rc);
@@ -672,15 +608,9 @@
 
         request->rq_sent = cfs_time_current_sec();
         do_gettimeofday(&request->rq_arrival_time);
-<<<<<<< HEAD
-        /* We give the server rq_timeout secs to process the req, and
-           add the network latency for our local timeout. */
-        request->rq_deadline = request->rq_sent + request->rq_timeout +
-=======
         /* We give the server rq_timeout secs to process the req, and 
            add the network latency for our local timeout. */
         request->rq_deadline = request->rq_sent + request->rq_timeout + 
->>>>>>> d5360e75
                     ptlrpc_at_get_net_latency(request);
 
         ptlrpc_pinger_sending_on_import(request->rq_import);
@@ -693,8 +623,10 @@
                           connection,
                           request->rq_request_portal,
                           request->rq_xid, 0);
-        if (rc == 0)
+        if (rc == 0) {
+                ptlrpc_lprocfs_rpc_sent(request);
                 RETURN(rc);
+        }
 
         ptlrpc_req_finished(request);
         if (noreply)
