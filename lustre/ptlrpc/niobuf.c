--- conflicted
+++ resolved
@@ -317,51 +317,6 @@
         }
 }
 
-<<<<<<< HEAD
-=======
-static void ptlrpc_at_set_reply(struct ptlrpc_request *req, int flags)
-{
-        struct ptlrpc_service *svc = req->rq_rqbd->rqbd_service;
-        int service_time = max_t(int, cfs_time_current_sec() -
-                                 req->rq_arrival_time.tv_sec, 1);
-
-        if (!(flags & PTLRPC_REPLY_EARLY) &&
-            (req->rq_type != PTL_RPC_MSG_ERR) &&
-            !(lustre_msg_get_flags(req->rq_reqmsg) &
-              (MSG_RESENT | MSG_REPLAY | MSG_LAST_REPLAY))) {
-                /* early replies, errors and recovery requests don't count
-                 * toward our service time estimate */
-                int oldse = at_add(&svc->srv_at_estimate, service_time);
-                if (oldse != 0)
-                        DEBUG_REQ(D_ADAPTTO, req,
-                                  "svc %s changed estimate from %d to %d",
-                                  svc->srv_name, oldse,
-                                  at_get(&svc->srv_at_estimate));
-        }
-        /* Report actual service time for client latency calc */
-        lustre_msg_set_service_time(req->rq_repmsg, service_time);
-        /* Report service time estimate for future client reqs, but report 0
-         * (to be ignored by client) if it's a error reply during recovery.
-         * (bz15815) */
-        if (req->rq_type == PTL_RPC_MSG_ERR &&
-            (req->rq_export == NULL || req->rq_export->exp_obd->obd_recovering))
-                lustre_msg_set_timeout(req->rq_repmsg, 0);
-        else
-                lustre_msg_set_timeout(req->rq_repmsg,
-                                       at_get(&svc->srv_at_estimate));
-
-        if (req->rq_reqmsg &&
-            !(lustre_msghdr_get_flags(req->rq_reqmsg) & MSGHDR_AT_SUPPORT)) {
-                CDEBUG(D_ADAPTTO, "No early reply support: flags=%#x "
-                       "req_flags=%#x magic=%d:%x/%x len=%d\n",
-                       flags, lustre_msg_get_flags(req->rq_reqmsg),
-                       lustre_msg_is_v1(req->rq_reqmsg),
-                       lustre_msg_get_magic(req->rq_reqmsg),
-                       lustre_msg_get_magic(req->rq_repmsg), req->rq_replen);
-        }
-}
-
->>>>>>> 7df8d1be
 int ptlrpc_send_reply (struct ptlrpc_request *req, int flags)
 {
         struct ptlrpc_service     *svc = req->rq_rqbd->rqbd_service;
@@ -463,16 +418,9 @@
         atomic_inc (&svc->srv_outstanding_replies);
         ptlrpc_rs_addref(rs);                   /* +1 ref for the network */
         req->rq_sent = cfs_time_current_sec();
-<<<<<<< HEAD
         
         rc = ptl_send_buf (&rs->rs_md_h, req->rq_repmsg, req->rq_replen,
                            rs->rs_difficult ? LNET_ACK_REQ : LNET_NOACK_REQ,
-=======
-
-        rc = ptl_send_buf (&rs->rs_md_h, rs->rs_repbuf, rs->rs_repdata_len,
-                           (rs->rs_difficult && !rs->rs_no_ack) ?
-                           LNET_ACK_REQ : LNET_NOACK_REQ,
->>>>>>> 7df8d1be
                            &rs->rs_cb_id, conn, svc->srv_rep_portal,
                            req->rq_xid, offset);
         if (rc != 0) {
@@ -559,27 +507,10 @@
                 if (request->rq_repbuf == NULL)
                         OBD_ALLOC(request->rq_repbuf, request->rq_replen);
                 if (request->rq_repbuf == NULL) {
-<<<<<<< HEAD
                         /* this prevents us from looping in ptlrpc_queue_wait */
                         request->rq_err = 1;
                         request->rq_status = -ENOMEM;
                         GOTO(cleanup_bulk, rc = -ENOMEM);
-=======
-                        LASSERT(request->rq_repdata == NULL);
-                        LASSERT(request->rq_repmsg == NULL);
-                        rc = sptlrpc_cli_alloc_repbuf(request,
-                                                      request->rq_replen);
-                        if (rc) {
-                                /* this prevents us from looping in
-                                 * ptlrpc_queue_wait */
-                                request->rq_err = 1;
-                                request->rq_status = rc;
-                                GOTO(cleanup_bulk, rc);
-                        }
-                } else {
-                        request->rq_repdata = NULL;
-                        request->rq_repmsg = NULL;
->>>>>>> 7df8d1be
                 }
                 request->rq_repmsg = NULL;
 
