/* -*- mode: c; c-basic-offset: 8; indent-tabs-mode: nil; -*-
 * vim:expandtab:shiftwidth=8:tabstop=8:
 *
 * GPL HEADER START
 *
 * DO NOT ALTER OR REMOVE COPYRIGHT NOTICES OR THIS FILE HEADER.
 *
 * This program is free software; you can redistribute it and/or modify
 * it under the terms of the GNU General Public License version 2 only,
 * as published by the Free Software Foundation.
 *
 * This program is distributed in the hope that it will be useful, but
 * WITHOUT ANY WARRANTY; without even the implied warranty of
 * MERCHANTABILITY or FITNESS FOR A PARTICULAR PURPOSE.  See the GNU
 * General Public License version 2 for more details (a copy is included
 * in the LICENSE file that accompanied this code).
 *
 * You should have received a copy of the GNU General Public License
 * version 2 along with this program; If not, see
 * http://www.sun.com/software/products/lustre/docs/GPLv2.pdf
 *
 * Please contact Sun Microsystems, Inc., 4150 Network Circle, Santa Clara,
 * CA 95054 USA or visit www.sun.com if you need additional information or
 * have any questions.
 *
 * GPL HEADER END
 */
/*
 * Copyright  2008 Sun Microsystems, Inc. All rights reserved
 * Use is subject to license terms.
 */
/*
 * This file is part of Lustre, http://www.lustre.org/
 * Lustre is a trademark of Sun Microsystems, Inc.
 */

#ifndef EXPORT_SYMTAB
# define EXPORT_SYMTAB
#endif
#define DEBUG_SUBSYSTEM S_RPC

#ifndef __KERNEL__
# include <liblustre.h>
#endif

#include <obd_support.h>
#include <obd_class.h>
#include <lustre_net.h>

#include "ptlrpc_internal.h"
cfs_mem_cache_t *ptlrpc_cbdata_slab;
extern spinlock_t ptlrpc_last_xid_lock;
extern spinlock_t ptlrpc_rs_debug_lock;
extern spinlock_t ptlrpc_all_services_lock;
extern struct semaphore pinger_sem;
extern struct semaphore ptlrpcd_sem;
extern int ptlrpc_init_portals(void);
extern void ptlrpc_exit_portals(void);

__init int ptlrpc_init(void)
{
        int rc, cleanup_phase = 0;
        ENTRY;

        lustre_assert_wire_constants();
        spin_lock_init(&ptlrpc_last_xid_lock);
        spin_lock_init(&ptlrpc_rs_debug_lock);
        spin_lock_init(&ptlrpc_all_services_lock);
        init_mutex(&pinger_sem);
        init_mutex(&ptlrpcd_sem);

        rc = ptlrpc_init_portals();
        if (rc)
                RETURN(rc);
        cleanup_phase = 1;

        rc = ptlrpc_init_connection();
        if (rc)
                GOTO(cleanup, rc);
        cleanup_phase = 2;

        ptlrpc_put_connection_superhack = ptlrpc_put_connection;

        rc = ptlrpc_start_pinger();
        if (rc)
                GOTO(cleanup, rc);
        cleanup_phase = 3;

        rc = ldlm_init();
        if (rc)
                GOTO(cleanup, rc);
        cleanup_phase = 4;

        ptlrpc_cbdata_slab = cfs_mem_cache_create("ptlrpc_cbdatas",
                                sizeof (struct ptlrpc_set_cbdata), 0, 
                                SLAB_HWCACHE_ALIGN);
        if (ptlrpc_cbdata_slab == NULL)
                GOTO(cleanup, rc);

        RETURN(0);

cleanup:
        switch(cleanup_phase) {
        case 4:
                ldlm_exit();
        case 3:
                ptlrpc_stop_pinger();
        case 2:
                ptlrpc_cleanup_connection();
        case 1:
                ptlrpc_exit_portals();
        default: ;
        }

        return rc;
}

#ifdef __KERNEL__
static void __exit ptlrpc_exit(void)
{
        ldlm_exit();
        ptlrpc_stop_pinger();
        ptlrpc_exit_portals();
        ptlrpc_cleanup_connection();
        cfs_mem_cache_destroy(ptlrpc_cbdata_slab);
}

/* connection.c */
EXPORT_SYMBOL(ptlrpc_dump_connections);
EXPORT_SYMBOL(ptlrpc_readdress_connection);
EXPORT_SYMBOL(ptlrpc_get_connection);
EXPORT_SYMBOL(ptlrpc_put_connection);
EXPORT_SYMBOL(ptlrpc_connection_addref);
EXPORT_SYMBOL(ptlrpc_init_connection);
EXPORT_SYMBOL(ptlrpc_cleanup_connection);

/* niobuf.c */
EXPORT_SYMBOL(ptlrpc_start_bulk_transfer);
EXPORT_SYMBOL(ptlrpc_abort_bulk);
EXPORT_SYMBOL(ptlrpc_register_bulk);
EXPORT_SYMBOL(ptlrpc_unregister_bulk);
EXPORT_SYMBOL(ptlrpc_send_reply);
EXPORT_SYMBOL(ptlrpc_reply);
EXPORT_SYMBOL(ptlrpc_send_error);
EXPORT_SYMBOL(ptlrpc_error);
EXPORT_SYMBOL(ptlrpc_resend_req);
EXPORT_SYMBOL(ptl_send_rpc);

/* client.c */
EXPORT_SYMBOL(ptlrpc_init_client);
EXPORT_SYMBOL(ptlrpc_cleanup_client);
EXPORT_SYMBOL(ptlrpc_uuid_to_connection);
EXPORT_SYMBOL(ptlrpc_queue_wait);
EXPORT_SYMBOL(ptlrpc_replay_req);
EXPORT_SYMBOL(ptlrpc_restart_req);
EXPORT_SYMBOL(ptlrpc_add_rqs_to_pool);
EXPORT_SYMBOL(ptlrpc_init_rq_pool);
EXPORT_SYMBOL(ptlrpc_free_rq_pool);
EXPORT_SYMBOL(ptlrpc_prep_req_pool);
EXPORT_SYMBOL(ptlrpc_at_set_req_timeout);
EXPORT_SYMBOL(ptlrpc_prep_req);
EXPORT_SYMBOL(ptlrpc_free_req);
EXPORT_SYMBOL(ptlrpc_unregister_reply);
EXPORT_SYMBOL(ptlrpc_req_finished);
EXPORT_SYMBOL(ptlrpc_req_finished_with_imp_lock);
EXPORT_SYMBOL(ptlrpc_request_addref);
EXPORT_SYMBOL(ptlrpc_prep_bulk_imp);
EXPORT_SYMBOL(ptlrpc_prep_bulk_exp);
EXPORT_SYMBOL(ptlrpc_free_bulk);
EXPORT_SYMBOL(ptlrpc_prep_bulk_page);
EXPORT_SYMBOL(ptlrpc_abort_inflight);
EXPORT_SYMBOL(ptlrpc_retain_replayable_request);
EXPORT_SYMBOL(ptlrpc_next_xid);

EXPORT_SYMBOL(ptlrpc_prep_set);
EXPORT_SYMBOL(ptlrpc_set_add_cb);
EXPORT_SYMBOL(ptlrpc_set_add_req);
EXPORT_SYMBOL(ptlrpc_set_add_new_req);
EXPORT_SYMBOL(ptlrpc_set_destroy);
EXPORT_SYMBOL(ptlrpc_set_next_timeout);
EXPORT_SYMBOL(ptlrpc_check_set);
EXPORT_SYMBOL(ptlrpc_set_wait);
EXPORT_SYMBOL(ptlrpc_expired_set);
EXPORT_SYMBOL(ptlrpc_interrupted_set);
EXPORT_SYMBOL(ptlrpc_mark_interrupted);

/* service.c */
EXPORT_SYMBOL(ptlrpc_save_lock);
EXPORT_SYMBOL(ptlrpc_schedule_difficult_reply);
EXPORT_SYMBOL(ptlrpc_commit_replies);
EXPORT_SYMBOL(ptlrpc_init_svc);
EXPORT_SYMBOL(ptlrpc_stop_all_threads);
EXPORT_SYMBOL(ptlrpc_start_threads);
EXPORT_SYMBOL(ptlrpc_start_thread);
EXPORT_SYMBOL(ptlrpc_unregister_service);
EXPORT_SYMBOL(ptlrpc_daemonize);
EXPORT_SYMBOL(ptlrpc_service_health_check);

/* pack_generic.c */
EXPORT_SYMBOL(lustre_msg_check_version);
EXPORT_SYMBOL(lustre_pack_request);
EXPORT_SYMBOL(lustre_pack_reply);
EXPORT_SYMBOL(lustre_pack_reply_flags);
EXPORT_SYMBOL(lustre_shrink_reply);
EXPORT_SYMBOL(lustre_free_reply_state);
EXPORT_SYMBOL(lustre_msg_size);
EXPORT_SYMBOL(lustre_packed_msg_size);
EXPORT_SYMBOL(lustre_unpack_msg);
EXPORT_SYMBOL(lustre_msg_buf);
EXPORT_SYMBOL(lustre_msg_string);
EXPORT_SYMBOL(lustre_swab_reqbuf);
EXPORT_SYMBOL(lustre_swab_repbuf);
EXPORT_SYMBOL(lustre_swab_obdo);
EXPORT_SYMBOL(lustre_swab_obd_statfs);
EXPORT_SYMBOL(lustre_swab_obd_ioobj);
EXPORT_SYMBOL(lustre_swab_niobuf_remote);
EXPORT_SYMBOL(lustre_swab_ost_body);
EXPORT_SYMBOL(lustre_swab_ost_last_id);
EXPORT_SYMBOL(lustre_swab_ost_lvb);
EXPORT_SYMBOL(lustre_swab_mds_status_req);
EXPORT_SYMBOL(lustre_swab_mds_body);
EXPORT_SYMBOL(lustre_swab_obd_quotactl);
EXPORT_SYMBOL(lustre_swab_mds_rec_setattr);
EXPORT_SYMBOL(lustre_swab_mds_rec_create);
EXPORT_SYMBOL(lustre_swab_mds_rec_join);
EXPORT_SYMBOL(lustre_swab_mds_rec_link);
EXPORT_SYMBOL(lustre_swab_mds_rec_unlink);
EXPORT_SYMBOL(lustre_swab_mds_rec_rename);
EXPORT_SYMBOL(lustre_swab_lov_desc);
EXPORT_SYMBOL(lustre_swab_lov_user_md);
EXPORT_SYMBOL(lustre_swab_lov_user_md_objects);
EXPORT_SYMBOL(lustre_swab_lov_user_md_join);
EXPORT_SYMBOL(lustre_swab_ldlm_res_id);
EXPORT_SYMBOL(lustre_swab_ldlm_policy_data);
EXPORT_SYMBOL(lustre_swab_ldlm_intent);
EXPORT_SYMBOL(lustre_swab_ldlm_resource_desc);
EXPORT_SYMBOL(lustre_swab_ldlm_lock_desc);
EXPORT_SYMBOL(lustre_swab_ldlm_request);
EXPORT_SYMBOL(lustre_swab_ldlm_reply);
EXPORT_SYMBOL(lustre_swab_qdata);
#if LUSTRE_VERSION_CODE < OBD_OCD_VERSION(1, 9, 0, 0)
EXPORT_SYMBOL(lustre_swab_qdata_old2);
#else
#warning "remove quota code above for format absolete in new release"
#endif
EXPORT_SYMBOL(lustre_swab_quota_adjust_qunit);
EXPORT_SYMBOL(lustre_msg_get_flags);
EXPORT_SYMBOL(lustre_msg_add_flags);
EXPORT_SYMBOL(lustre_msg_set_flags);
EXPORT_SYMBOL(lustre_msg_clear_flags);
EXPORT_SYMBOL(lustre_msg_get_op_flags);
EXPORT_SYMBOL(lustre_msg_add_op_flags);
EXPORT_SYMBOL(lustre_msg_set_op_flags);
EXPORT_SYMBOL(lustre_msg_get_handle );
EXPORT_SYMBOL(lustre_msg_get_type);
EXPORT_SYMBOL(lustre_msg_get_version);
EXPORT_SYMBOL(lustre_msg_add_version);
EXPORT_SYMBOL(lustre_msg_get_opc);
EXPORT_SYMBOL(lustre_msg_get_last_xid);
EXPORT_SYMBOL(lustre_msg_get_last_committed);
EXPORT_SYMBOL(lustre_msg_get_versions);
EXPORT_SYMBOL(lustre_msg_get_transno);
EXPORT_SYMBOL(lustre_msg_get_status);
EXPORT_SYMBOL(lustre_msg_get_slv);
EXPORT_SYMBOL(lustre_msg_get_limit);
EXPORT_SYMBOL(lustre_msg_set_slv);
EXPORT_SYMBOL(lustre_msg_set_limit);
EXPORT_SYMBOL(lustre_msg_get_conn_cnt);
EXPORT_SYMBOL(lustre_msg_is_v1);
EXPORT_SYMBOL(lustre_msg_get_magic);
EXPORT_SYMBOL(lustre_msg_set_handle);
EXPORT_SYMBOL(lustre_msg_set_type);
EXPORT_SYMBOL(lustre_msg_set_opc);
EXPORT_SYMBOL(lustre_msg_set_last_xid);
EXPORT_SYMBOL(lustre_msg_set_last_committed);
EXPORT_SYMBOL(lustre_msg_set_versions);
EXPORT_SYMBOL(lustre_msg_set_transno);
EXPORT_SYMBOL(lustre_msg_set_status);
EXPORT_SYMBOL(lustre_msg_set_conn_cnt);
EXPORT_SYMBOL(lustre_swab_mgs_target_info);
<<<<<<< HEAD
=======
EXPORT_SYMBOL(lustre_swab_md_fld);
EXPORT_SYMBOL(lustre_swab_generic_32s);
EXPORT_SYMBOL(lustre_swab_lustre_capa);
EXPORT_SYMBOL(lustre_swab_lustre_capa_key);
EXPORT_SYMBOL(lustre_swab_fiemap);
>>>>>>> 7bfe2fbd

/* recover.c */
EXPORT_SYMBOL(ptlrpc_disconnect_import);
EXPORT_SYMBOL(ptlrpc_resend);
EXPORT_SYMBOL(ptlrpc_wake_delayed);
EXPORT_SYMBOL(ptlrpc_set_import_active);
EXPORT_SYMBOL(ptlrpc_activate_import);
EXPORT_SYMBOL(ptlrpc_deactivate_import);
EXPORT_SYMBOL(ptlrpc_invalidate_import);
EXPORT_SYMBOL(ptlrpc_fail_import);
EXPORT_SYMBOL(ptlrpc_recover_import);
EXPORT_SYMBOL(ptlrpc_import_setasync);

/* pinger.c */
EXPORT_SYMBOL(ptlrpc_pinger_add_import);
EXPORT_SYMBOL(ptlrpc_pinger_del_import);
EXPORT_SYMBOL(ptlrpc_pinger_sending_on_import);

/* ptlrpcd.c */
EXPORT_SYMBOL(ptlrpcd_addref);
EXPORT_SYMBOL(ptlrpcd_decref);
EXPORT_SYMBOL(ptlrpcd_add_req);
EXPORT_SYMBOL(ptlrpcd_wake);

/* llogd.c */
EXPORT_SYMBOL(llog_origin_handle_create);
EXPORT_SYMBOL(llog_origin_handle_destroy);
EXPORT_SYMBOL(llog_origin_handle_next_block);
EXPORT_SYMBOL(llog_origin_handle_prev_block);
EXPORT_SYMBOL(llog_origin_handle_read_header);
EXPORT_SYMBOL(llog_origin_handle_close);
EXPORT_SYMBOL(llog_client_ops);
EXPORT_SYMBOL(llog_catinfo);

MODULE_AUTHOR("Sun Microsystems, Inc. <http://www.lustre.org/>");
MODULE_DESCRIPTION("Lustre Request Processor and Lock Management");
MODULE_LICENSE("GPL");

cfs_module(ptlrpc, "1.0.0", ptlrpc_init, ptlrpc_exit);
#endif<|MERGE_RESOLUTION|>--- conflicted
+++ resolved
@@ -97,10 +97,17 @@
         if (ptlrpc_cbdata_slab == NULL)
                 GOTO(cleanup, rc);
 
+        cleanup_phase = 5;
+        rc = llog_recov_init();
+        if (rc)
+                GOTO(cleanup, rc);
+
         RETURN(0);
 
 cleanup:
         switch(cleanup_phase) {
+        case 5:
+                cfs_mem_cache_destroy(ptlrpc_cbdata_slab);
         case 4:
                 ldlm_exit();
         case 3:
@@ -118,6 +125,7 @@
 #ifdef __KERNEL__
 static void __exit ptlrpc_exit(void)
 {
+        llog_recov_fini();
         ldlm_exit();
         ptlrpc_stop_pinger();
         ptlrpc_exit_portals();
@@ -227,7 +235,8 @@
 EXPORT_SYMBOL(lustre_swab_mds_rec_unlink);
 EXPORT_SYMBOL(lustre_swab_mds_rec_rename);
 EXPORT_SYMBOL(lustre_swab_lov_desc);
-EXPORT_SYMBOL(lustre_swab_lov_user_md);
+EXPORT_SYMBOL(lustre_swab_lov_user_md_v1);
+EXPORT_SYMBOL(lustre_swab_lov_user_md_v3);
 EXPORT_SYMBOL(lustre_swab_lov_user_md_objects);
 EXPORT_SYMBOL(lustre_swab_lov_user_md_join);
 EXPORT_SYMBOL(lustre_swab_ldlm_res_id);
@@ -278,14 +287,7 @@
 EXPORT_SYMBOL(lustre_msg_set_status);
 EXPORT_SYMBOL(lustre_msg_set_conn_cnt);
 EXPORT_SYMBOL(lustre_swab_mgs_target_info);
-<<<<<<< HEAD
-=======
-EXPORT_SYMBOL(lustre_swab_md_fld);
-EXPORT_SYMBOL(lustre_swab_generic_32s);
-EXPORT_SYMBOL(lustre_swab_lustre_capa);
-EXPORT_SYMBOL(lustre_swab_lustre_capa_key);
 EXPORT_SYMBOL(lustre_swab_fiemap);
->>>>>>> 7bfe2fbd
 
 /* recover.c */
 EXPORT_SYMBOL(ptlrpc_disconnect_import);
