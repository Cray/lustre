--- conflicted
+++ resolved
@@ -74,12 +74,12 @@
                 RETURN(rc);
         cleanup_phase = 1;
 
-        rc = ptlrpc_init_connection();
+        rc = ptlrpc_connection_init();
         if (rc)
                 GOTO(cleanup, rc);
         cleanup_phase = 2;
 
-        ptlrpc_put_connection_superhack = ptlrpc_put_connection;
+        ptlrpc_put_connection_superhack = ptlrpc_connection_put;
 
         rc = ptlrpc_start_pinger();
         if (rc)
@@ -113,11 +113,7 @@
         case 3:
                 ptlrpc_stop_pinger();
         case 2:
-<<<<<<< HEAD
-                ptlrpc_cleanup_connection();
-=======
                 ptlrpc_connection_fini();
->>>>>>> 03b71240
         case 1:
                 ptlrpc_exit_portals();
         default: ;
@@ -133,22 +129,16 @@
         ldlm_exit();
         ptlrpc_stop_pinger();
         ptlrpc_exit_portals();
-<<<<<<< HEAD
-        ptlrpc_cleanup_connection();
-=======
         ptlrpc_connection_fini();
->>>>>>> 03b71240
         cfs_mem_cache_destroy(ptlrpc_cbdata_slab);
 }
 
 /* connection.c */
-EXPORT_SYMBOL(ptlrpc_dump_connections);
-EXPORT_SYMBOL(ptlrpc_readdress_connection);
-EXPORT_SYMBOL(ptlrpc_get_connection);
-EXPORT_SYMBOL(ptlrpc_put_connection);
+EXPORT_SYMBOL(ptlrpc_connection_get);
+EXPORT_SYMBOL(ptlrpc_connection_put);
 EXPORT_SYMBOL(ptlrpc_connection_addref);
-EXPORT_SYMBOL(ptlrpc_init_connection);
-EXPORT_SYMBOL(ptlrpc_cleanup_connection);
+EXPORT_SYMBOL(ptlrpc_connection_init);
+EXPORT_SYMBOL(ptlrpc_connection_fini);
 
 /* niobuf.c */
 EXPORT_SYMBOL(ptlrpc_start_bulk_transfer);
@@ -243,12 +233,7 @@
 EXPORT_SYMBOL(lustre_swab_mds_rec_unlink);
 EXPORT_SYMBOL(lustre_swab_mds_rec_rename);
 EXPORT_SYMBOL(lustre_swab_lov_desc);
-<<<<<<< HEAD
-EXPORT_SYMBOL(lustre_swab_lov_user_md_v1);
-EXPORT_SYMBOL(lustre_swab_lov_user_md_v3);
-=======
 EXPORT_SYMBOL(lustre_swab_lov_user_md);
->>>>>>> 03b71240
 EXPORT_SYMBOL(lustre_swab_lov_user_md_objects);
 EXPORT_SYMBOL(lustre_swab_lov_user_md_join);
 EXPORT_SYMBOL(lustre_swab_ldlm_res_id);
@@ -259,14 +244,11 @@
 EXPORT_SYMBOL(lustre_swab_ldlm_request);
 EXPORT_SYMBOL(lustre_swab_ldlm_reply);
 EXPORT_SYMBOL(lustre_swab_qdata);
-<<<<<<< HEAD
-=======
 #if LUSTRE_VERSION_CODE < OBD_OCD_VERSION(1, 7, 0, 0)
 EXPORT_SYMBOL(lustre_swab_qdata_old);
 #else
 #warning "remove quota code above for format absolete in new release"
 #endif
->>>>>>> 03b71240
 #if LUSTRE_VERSION_CODE < OBD_OCD_VERSION(1, 9, 0, 0)
 EXPORT_SYMBOL(lustre_swab_qdata_old2);
 #else
@@ -287,7 +269,6 @@
 EXPORT_SYMBOL(lustre_msg_get_opc);
 EXPORT_SYMBOL(lustre_msg_get_last_xid);
 EXPORT_SYMBOL(lustre_msg_get_last_committed);
-EXPORT_SYMBOL(lustre_msg_get_versions);
 EXPORT_SYMBOL(lustre_msg_get_transno);
 EXPORT_SYMBOL(lustre_msg_get_status);
 EXPORT_SYMBOL(lustre_msg_get_slv);
@@ -302,7 +283,6 @@
 EXPORT_SYMBOL(lustre_msg_set_opc);
 EXPORT_SYMBOL(lustre_msg_set_last_xid);
 EXPORT_SYMBOL(lustre_msg_set_last_committed);
-EXPORT_SYMBOL(lustre_msg_set_versions);
 EXPORT_SYMBOL(lustre_msg_set_transno);
 EXPORT_SYMBOL(lustre_msg_set_status);
 EXPORT_SYMBOL(lustre_msg_set_conn_cnt);
