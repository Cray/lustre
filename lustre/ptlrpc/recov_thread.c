/* -*- mode: c; c-basic-offset: 8; indent-tabs-mode: nil; -*-
 * vim:expandtab:shiftwidth=8:tabstop=8:
 *
 * GPL HEADER START
 *
 * DO NOT ALTER OR REMOVE COPYRIGHT NOTICES OR THIS FILE HEADER.
 *
 * This program is free software; you can redistribute it and/or modify
 * it under the terms of the GNU General Public License version 2 only,
 * as published by the Free Software Foundation.
 *
 * This program is distributed in the hope that it will be useful, but
 * WITHOUT ANY WARRANTY; without even the implied warranty of
 * MERCHANTABILITY or FITNESS FOR A PARTICULAR PURPOSE.  See the GNU
 * General Public License version 2 for more details (a copy is included
 * in the LICENSE file that accompanied this code).
 *
 * You should have received a copy of the GNU General Public License
 * version 2 along with this program; If not, see
 * http://www.sun.com/software/products/lustre/docs/GPLv2.pdf
 *
 * Please contact Sun Microsystems, Inc., 4150 Network Circle, Santa Clara,
 * CA 95054 USA or visit www.sun.com if you need additional information or
 * have any questions.
 *
 * GPL HEADER END
 */
/*
 * Copyright  2008 Sun Microsystems, Inc. All rights reserved
 * Use is subject to license terms.
 */
/*
 * This file is part of Lustre, http://www.lustre.org/
 * Lustre is a trademark of Sun Microsystems, Inc.
 *
 * lustre/ptlrpc/recov_thread.c
 *
 * OST<->MDS recovery logging thread.
 * Invariants in implementation:
 * - we do not share logs among different OST<->MDS connections, so that
 *   if an OST or MDS fails it need only look at log(s) relevant to itself
 *
 * Author: Andreas Dilger   <adilger@clusterfs.com>
 *         Yury Umanets     <yury.umanets@sun.com>
 *         Alexey Lyashkov  <alexey.lyashkov@sun.com>
 */

#define DEBUG_SUBSYSTEM S_LOG

#ifndef EXPORT_SYMTAB
# define EXPORT_SYMTAB
#endif

#ifdef __KERNEL__
# include <libcfs/libcfs.h>
#else
# include <libcfs/list.h>
# include <liblustre.h>
#endif

#include <obd_class.h>
#include <obd_support.h>
#include <obd_class.h>
#include <lustre_net.h>
#include <lnet/types.h>
#include <libcfs/list.h>
#include <lustre_log.h>
#include "ptlrpc_internal.h"

static atomic_t                   llcd_count = ATOMIC_INIT(0);
static cfs_mem_cache_t           *llcd_cache = NULL;

#ifdef __KERNEL__
enum {
        LLOG_LCM_FL_START       = 1 << 0,
        LLOG_LCM_FL_EXIT        = 1 << 1
};

/** 
 * Allocate new llcd from cache, init it and return to caller.
 * Bumps number of objects allocated.
 */
static struct llog_canceld_ctxt *llcd_alloc(void)
{
        struct llog_canceld_ctxt *llcd;
        int llcd_size;

        /* 
         * Payload of lustre_msg V2 is bigger.
         */
        llcd_size = CFS_PAGE_SIZE - 
                lustre_msg_size(LUSTRE_MSG_MAGIC_V2, 1, NULL);
        llcd_size += offsetof(struct llog_canceld_ctxt, llcd_cookies);
        OBD_SLAB_ALLOC(llcd, llcd_cache, CFS_ALLOC_STD, llcd_size);
        if (!llcd)
                return NULL;

        llcd->llcd_size = llcd_size;
        llcd->llcd_cookiebytes = 0;
        atomic_inc(&llcd_count);
        return llcd;
}

/**
 * Returns passed llcd to cache.
 */
static void llcd_free(struct llog_canceld_ctxt *llcd)
{
        LASSERT(atomic_read(&llcd_count) > 0);
        OBD_SLAB_FREE(llcd, llcd_cache, llcd->llcd_size);
        atomic_dec(&llcd_count);
}

/**
 * Copy passed @cookies to @llcd.
 */
static void llcd_copy(struct llog_canceld_ctxt *llcd, 
                      struct llog_cookie *cookies)
{
        memcpy((char *)llcd->llcd_cookies + llcd->llcd_cookiebytes, 
              cookies, sizeof(*cookies));
        llcd->llcd_cookiebytes += sizeof(*cookies);
}

/**
 * Checks if passed cookie fits into llcd free space buffer. Returns
 * 1 if yes and 0 otherwise.
 */
static int llcd_fit(struct llog_canceld_ctxt *llcd,
                 struct llog_cookie *cookies)
{
        return (llcd->llcd_size - 
                llcd->llcd_cookiebytes) >= sizeof(*cookies);
}

static void llcd_print(struct llog_canceld_ctxt *llcd, 
                       const char *func, int line) 
{
        CDEBUG(D_RPCTRACE, "Llcd (%p) at %s:%d:\n", llcd, func, line);
        CDEBUG(D_RPCTRACE, "  size: %d\n", llcd->llcd_size);
        CDEBUG(D_RPCTRACE, "  ctxt: %p\n", llcd->llcd_ctxt);
        CDEBUG(D_RPCTRACE, "  lcm : %p\n", llcd->llcd_lcm);
        CDEBUG(D_RPCTRACE, "  cookiebytes : %d\n", llcd->llcd_cookiebytes);
}

/**
 * Llcd completion function. Called uppon llcd send finish regardless
 * sending result. Error is passed in @rc. Note, that this will be called
 * in cleanup time when all inflight rpcs aborted.
 */
static int 
llcd_interpret(const struct lu_env *env,
               struct ptlrpc_request *req, void *noused, int rc)
{
        struct llog_canceld_ctxt *llcd = req->rq_async_args.pointer_arg[0];
        CDEBUG(D_RPCTRACE, "Sent llcd %p (%d)\n", llcd, rc);
        llcd_free(llcd);
        return 0;
}
 
/**
 * Send @llcd to remote node. Free llcd uppon completion or error. Sending
 * is performed in async style so this function will return asap without 
 * blocking.
 */
static int llcd_send(struct llog_canceld_ctxt *llcd)
{
        int size[2] = { sizeof(struct ptlrpc_body),
                        llcd->llcd_cookiebytes };
        char *bufs[2] = { NULL, (char *)llcd->llcd_cookies };
        struct obd_import *import = NULL;
        struct llog_commit_master *lcm;
        struct ptlrpc_request *request;
        struct llog_ctxt *ctxt;
        int rc;
        ENTRY;

        ctxt = llcd->llcd_ctxt;
        if (!ctxt) {
                CERROR("Invalid llcd with NULL ctxt found (%p)\n", 
                       llcd);
                llcd_print(llcd, __FUNCTION__, __LINE__);
                LBUG();
        }
        LASSERT_SEM_LOCKED(&ctxt->loc_sem);

        if (llcd->llcd_cookiebytes == 0)
                GOTO(exit, rc = 0);

        lcm = llcd->llcd_lcm;
        
        /* 
         * Check if we're in exit stage. Do not send llcd in
         * this case. 
         */
        if (test_bit(LLOG_LCM_FL_EXIT, &lcm->lcm_flags))
                GOTO(exit, rc = -ENODEV);

        CDEBUG(D_RPCTRACE, "Sending llcd %p\n", llcd);

        import = llcd->llcd_ctxt->loc_imp;
        if (!import || (import == LP_POISON) || 
            (import->imp_client == LP_POISON)) {
                CERROR("Invalid import %p for llcd %p\n", 
                       import, llcd);
                GOTO(exit, rc = -ENODEV);
        }

        OBD_FAIL_TIMEOUT(OBD_FAIL_PTLRPC_DELAY_RECOV, 10);

        /*
         * No need to get import here as it is already done in 
         * llog_receptor_accept().
         */
        request = ptlrpc_prep_req(import, LUSTRE_LOG_VERSION,
                                  OBD_LOG_CANCEL, 2, size,bufs);
        if (request == NULL) {
                CERROR("Can't allocate request for sending llcd %p\n", 
                       llcd);
                GOTO(exit, rc = -ENOMEM);
        }

        /* bug 5515 */
<<<<<<< HEAD
        request->rq_request_portal = LDLM_CANCEL_REQUEST_PORTAL;
        request->rq_reply_portal = LDLM_CANCEL_REPLY_PORTAL;
        ptlrpc_req_set_repsize(request, 1, NULL);
        ptlrpc_at_set_req_timeout(request);
        request->rq_interpret_reply = llcd_interpret;
        request->rq_async_args.pointer_arg[0] = llcd;
        rc = ptlrpc_set_add_new_req(&lcm->lcm_pc, request);
=======
        req->rq_request_portal = LDLM_CANCEL_REQUEST_PORTAL;
        req->rq_reply_portal = LDLM_CANCEL_REPLY_PORTAL;
        req->rq_interpret_reply = (ptlrpc_interpterer_t)llcd_interpret;
        req->rq_async_args.pointer_arg[0] = llcd;
        rc = ptlrpc_set_add_new_req(&lcm->lcm_pc, req);
>>>>>>> 69782ac3
        if (rc) {
                ptlrpc_req_finished(request);
                GOTO(exit, rc);
        }
        RETURN(0);
exit:
        CDEBUG(D_RPCTRACE, "Refused llcd %p\n", llcd);
        llcd_free(llcd);
        return rc;
}

/**
 * Attach @llcd to @ctxt. Establish llcd vs. ctxt reserve connection
 * so hat they can refer each other.
 */
static int
llcd_attach(struct llog_ctxt *ctxt, struct llog_canceld_ctxt *llcd)
{
        struct llog_commit_master *lcm;

        LASSERT(ctxt != NULL && llcd != NULL);
        LASSERT_SEM_LOCKED(&ctxt->loc_sem);
        LASSERT(ctxt->loc_llcd == NULL);
        lcm = ctxt->loc_lcm;
        atomic_inc(&lcm->lcm_count);
        CDEBUG(D_RPCTRACE, "Attach llcd %p to ctxt %p (%d)\n",
               llcd, ctxt, atomic_read(&lcm->lcm_count));
        llcd->llcd_ctxt = llog_ctxt_get(ctxt);
        llcd->llcd_lcm = ctxt->loc_lcm;
        ctxt->loc_llcd = llcd;
        return 0;
}

/**
 * Opposite to llcd_attach(). Detaches llcd from its @ctxt. This makes
 * sure that this llcd will not be found another time we try to cancel.
 */
static struct llog_canceld_ctxt *llcd_detach(struct llog_ctxt *ctxt)
{
        struct llog_commit_master *lcm;
        struct llog_canceld_ctxt *llcd;

        LASSERT(ctxt != NULL);
        LASSERT_SEM_LOCKED(&ctxt->loc_sem);

        llcd = ctxt->loc_llcd;
        if (!llcd)
                return NULL;

        lcm = ctxt->loc_lcm;
        if (atomic_read(&lcm->lcm_count) == 0) {
                CERROR("Invalid detach occured %p:%p\n", ctxt, llcd);
                llcd_print(llcd, __FUNCTION__, __LINE__);
                LBUG();
        }
        atomic_dec(&lcm->lcm_count);
        ctxt->loc_llcd = NULL;
        
        CDEBUG(D_RPCTRACE, "Detach llcd %p from ctxt %p (%d)\n", 
               llcd, ctxt, atomic_read(&lcm->lcm_count));

        llog_ctxt_put(ctxt);
        return llcd;
}

/**
 * Return @llcd cached in @ctxt. Allocate new one if required. Attach it
 * to ctxt so that it may be used for gathering cookies and sending.
 */
static struct llog_canceld_ctxt *llcd_get(struct llog_ctxt *ctxt)
{
        struct llog_canceld_ctxt *llcd;

        llcd = llcd_alloc();
        if (!llcd) {
                CERROR("Couldn't alloc an llcd for ctxt %p\n", ctxt);
                return NULL;
        }
        llcd_attach(ctxt, llcd);
        return llcd;
}

/**
 * Deatch llcd from its @ctxt. Free llcd.
 */
static void llcd_put(struct llog_ctxt *ctxt)
{
        struct llog_commit_master *lcm;
        struct llog_canceld_ctxt *llcd;

        lcm = ctxt->loc_lcm;
        llcd = llcd_detach(ctxt);
        if (llcd)
                llcd_free(llcd);

        if (atomic_read(&lcm->lcm_count) == 0)
                cfs_waitq_signal(&lcm->lcm_waitq);
}

/**
 * Detach llcd from its @ctxt so that nobody will find it with try to
 * re-use. Send llcd to remote node.
 */
static int llcd_push(struct llog_ctxt *ctxt)
{
        struct llog_canceld_ctxt *llcd;
        int rc;

        /*
         * Make sure that this llcd will not be sent again as we detach 
         * it from ctxt.
         */
        llcd = llcd_detach(ctxt);
        if (!llcd) {
                CERROR("Invalid detached llcd found %p\n", llcd);
                llcd_print(llcd, __FUNCTION__, __LINE__);
                LBUG();
        }
        
        rc = llcd_send(llcd);
        if (rc)
                CERROR("Couldn't send llcd %p (%d)\n", llcd, rc);
        return rc;
}

/**
 * Start recovery thread which actually deals llcd sending. This
 * is all ptlrpc standard thread based so there is not much of work
 * to do.
 */
int llog_recov_thread_start(struct llog_commit_master *lcm)
{
        int rc;
        ENTRY;

        rc = ptlrpcd_start(lcm->lcm_name, &lcm->lcm_pc);
        if (rc) {
                CERROR("Error %d while starting recovery thread %s\n", 
                       rc, lcm->lcm_name);
                RETURN(rc);
        }
        lcm->lcm_set = lcm->lcm_pc.pc_set;
        RETURN(rc);
}
EXPORT_SYMBOL(llog_recov_thread_start);

/**
 * Stop recovery thread. Complement to llog_recov_thread_start().
 */
void llog_recov_thread_stop(struct llog_commit_master *lcm, int force)
{
        struct l_wait_info lwi = LWI_INTR(LWI_ON_SIGNAL_NOOP, NULL);
        ENTRY;

        /**
         * Let all know that we're stopping. This will also make 
         * llcd_send() refuse any new llcds.
         */
        set_bit(LLOG_LCM_FL_EXIT, &lcm->lcm_flags);

        /**
         * Stop processing thread. No new rpcs will be accepted for
         * for processing now.
         */
        ptlrpcd_stop(&lcm->lcm_pc, force);

        /*
         * Wait for llcd number == 0. Note, this is infinite wait.
         * All other parts should make sure that no lost llcd is left.
         */
        l_wait_event(lcm->lcm_waitq,
                     atomic_read(&lcm->lcm_count) == 0, &lwi);
        EXIT;
}
EXPORT_SYMBOL(llog_recov_thread_stop);

/**
 * Initialize commit master structure and start recovery thread on it.
 */
struct llog_commit_master *llog_recov_thread_init(char *name)
{
        struct llog_commit_master *lcm;
        int rc;
        ENTRY;

        OBD_ALLOC_PTR(lcm);
        if (!lcm)
                RETURN(NULL);

        /*
         * Try to create threads with unique names.
         */
        snprintf(lcm->lcm_name, sizeof(lcm->lcm_name), 
                 "ll_log_commit_%s", name);

        strncpy(lcm->lcm_name, name, sizeof(lcm->lcm_name));
        cfs_waitq_init(&lcm->lcm_waitq);
        atomic_set(&lcm->lcm_count, 0);
        rc = llog_recov_thread_start(lcm);
        if (rc) {
                CERROR("Can't start commit thread, rc %d\n", rc);
                GOTO(out, rc);
        }
        RETURN(lcm);
out:
        OBD_FREE_PTR(lcm);
        return NULL;
}
EXPORT_SYMBOL(llog_recov_thread_init);

/**
 * Finalize commit master and its recovery thread.
 */
void llog_recov_thread_fini(struct llog_commit_master *lcm, int force)
{
        ENTRY;
        llog_recov_thread_stop(lcm, force);
        OBD_FREE_PTR(lcm);
        EXIT;
}
EXPORT_SYMBOL(llog_recov_thread_fini);

static int llog_recov_thread_replay(struct llog_ctxt *ctxt, 
                                    void *cb, void *arg)
{
        struct obd_device *obd = ctxt->loc_obd;
        struct llog_process_cat_args *lpca;
        int rc;
        ENTRY;

        if (obd->obd_stopping)
                RETURN(-ENODEV);

        /*
         * This will be balanced in llog_cat_process_thread()
         */
        OBD_ALLOC_PTR(lpca);
        if (!lpca)
                RETURN(-ENOMEM);

        lpca->lpca_cb = cb;
        lpca->lpca_arg = arg;

        /*
         * This will be balanced in llog_cat_process_thread()
         */
        lpca->lpca_ctxt = llog_ctxt_get(ctxt);
        if (!lpca->lpca_ctxt) {
                OBD_FREE_PTR(lpca);
                RETURN(-ENODEV);
        }
        rc = cfs_kernel_thread(llog_cat_process_thread, lpca, 
                               CLONE_VM | CLONE_FILES);
        if (rc < 0) {
                CERROR("Error starting llog_cat_process_thread(): %d\n", rc);
                OBD_FREE_PTR(lpca);
                llog_ctxt_put(ctxt);
        } else {
                CDEBUG(D_HA, "Started llog_cat_process_thread(): %d\n", rc);
                rc = 0;
        }

        RETURN(rc);
}

int llog_obd_repl_connect(struct llog_ctxt *ctxt,
                          struct llog_logid *logid, struct llog_gen *gen,
                          struct obd_uuid *uuid)
{
        int rc;
        ENTRY;

        /* 
         * Send back cached llcd from llog before recovery if we have any.
         * This is void is nothing cached is found there.
         */
        llog_sync(ctxt, NULL);

        /* 
         * Start recovery in separate thread. 
         */
        mutex_down(&ctxt->loc_sem);
        ctxt->loc_gen = *gen;
        rc = llog_recov_thread_replay(ctxt, ctxt->llog_proc_cb, logid);
        mutex_up(&ctxt->loc_sem);

        RETURN(rc);
}
EXPORT_SYMBOL(llog_obd_repl_connect);

/** 
 * Deleted objects have a commit callback that cancels the MDS
 * log record for the deletion. The commit callback calls this
 * function.
 */
int llog_obd_repl_cancel(struct llog_ctxt *ctxt,
                         struct lov_stripe_md *lsm, int count,
                         struct llog_cookie *cookies, int flags)
{
        struct llog_commit_master *lcm;
        struct llog_canceld_ctxt *llcd;
        int rc = 0;
        ENTRY;

        LASSERT(ctxt != NULL);

        mutex_down(&ctxt->loc_sem);
        lcm = ctxt->loc_lcm;
        
        /*
         * Let's check if we have all structures alive. We also check for
         * possible shutdown. Do nothing if we're stopping.
         */
        if (ctxt->loc_imp == NULL) {
                CDEBUG(D_RPCTRACE, "No import for ctxt %p\n", ctxt);
                GOTO(out, rc = -ENODEV);
        }

        if (ctxt->loc_obd->obd_stopping) {
                CDEBUG(D_RPCTRACE, "Obd is stopping for ctxt %p\n", ctxt);
                GOTO(out, rc = -ENODEV);
        }

        if (test_bit(LLOG_LCM_FL_EXIT, &lcm->lcm_flags)) {
                CDEBUG(D_RPCTRACE, "Commit thread is stopping for ctxt %p\n", 
                       ctxt);
                GOTO(out, rc = -ENODEV);
        }

        llcd = ctxt->loc_llcd;

        if (count > 0 && cookies != NULL) {
                /*
                 * Get new llcd from ctxt if required. 
                 */
                if (!llcd) {
                        llcd = llcd_get(ctxt);
                        if (!llcd)
                                GOTO(out, rc = -ENOMEM);
                        /*
                         * Allocation is successful, let's check for stop
                         * flag again to fall back as soon as possible.
                         */
                        if (test_bit(LLOG_LCM_FL_EXIT, &lcm->lcm_flags))
                                GOTO(out, rc = -ENODEV);
                }

                /*
                 * Llcd does not have enough room for @cookies. Let's push 
                 * it out and allocate new one. 
                 */
                if (!llcd_fit(llcd, cookies)) {
                        rc = llcd_push(ctxt);
                        if (rc)
                                GOTO(out, rc);
                        llcd = llcd_get(ctxt);
                        if (!llcd)
                                GOTO(out, rc = -ENOMEM);
                        /*
                         * Allocation is successful, let's check for stop
                         * flag again to fall back as soon as possible.
                         */
                        if (test_bit(LLOG_LCM_FL_EXIT, &lcm->lcm_flags))
                                GOTO(out, rc = -ENODEV);
                }

                /*
                 * Copy cookies to @llcd, no matter old or new allocated one.
                 */
                llcd_copy(llcd, cookies);
        }

        /*
         * Let's check if we need to send copied @cookies asap. If yes - do it.
         */
        if (llcd && (flags & OBD_LLOG_FL_SENDNOW)) {
                rc = llcd_push(ctxt);
                if (rc)
                        GOTO(out, rc);
        }
        EXIT;
out:
        if (rc)
                llcd_put(ctxt);
        mutex_up(&ctxt->loc_sem);
        return rc;
}
EXPORT_SYMBOL(llog_obd_repl_cancel);

int llog_obd_repl_sync(struct llog_ctxt *ctxt, struct obd_export *exp)
{
        int rc = 0;
        ENTRY;

        mutex_down(&ctxt->loc_sem);
        if (exp && (ctxt->loc_imp == exp->exp_imp_reverse)) {
                CDEBUG(D_RPCTRACE, "Reverse import disconnect\n");
                /*
                 * Check for llcd which might be left attached to @ctxt.
                 * Let's kill it.
                 */
                llcd_put(ctxt);
                mutex_up(&ctxt->loc_sem);
        } else {
                mutex_up(&ctxt->loc_sem);
                rc = llog_cancel(ctxt, NULL, 0, NULL, OBD_LLOG_FL_SENDNOW);
        }
        RETURN(rc);
}
EXPORT_SYMBOL(llog_obd_repl_sync);

#else /* !__KERNEL__ */

int llog_obd_repl_cancel(struct llog_ctxt *ctxt,
                         struct lov_stripe_md *lsm, int count,
                         struct llog_cookie *cookies, int flags)
{
        return 0;
}
#endif

/**
 * Module init time fucntion. Initializes slab for llcd objects.
 */
int llog_recov_init(void)
{
        int llcd_size;

        llcd_size = CFS_PAGE_SIZE - 
                lustre_msg_size(LUSTRE_MSG_MAGIC_V2, 1, NULL);
        llcd_size += offsetof(struct llog_canceld_ctxt, llcd_cookies);
        llcd_cache = cfs_mem_cache_create("llcd_cache", llcd_size, 0, 0);
        if (!llcd_cache) {
                CERROR("Error allocating llcd cache\n");
                return -ENOMEM;
        }
        return 0;
}

/**
 * Module fini time fucntion. Releases slab for llcd objects.
 */
void llog_recov_fini(void)
{
        /*
         * Kill llcd cache when thread is stopped and we're sure no 
         * llcd in use left.
         */
        if (llcd_cache) {
                /*
                 * In 2.6.22 cfs_mem_cache_destroy() will not return error
                 * for busy resources. Let's check it another way.
                 */
                LASSERTF(atomic_read(&llcd_count) == 0, 
                         "Can't destroy llcd cache! Number of "
                         "busy llcds: %d\n", atomic_read(&llcd_count));
                cfs_mem_cache_destroy(llcd_cache);
                llcd_cache = NULL;
        }
}<|MERGE_RESOLUTION|>--- conflicted
+++ resolved
@@ -149,8 +149,7 @@
  * in cleanup time when all inflight rpcs aborted.
  */
 static int 
-llcd_interpret(const struct lu_env *env,
-               struct ptlrpc_request *req, void *noused, int rc)
+llcd_interpret(struct ptlrpc_request *req, void *noused, int rc)
 {
         struct llog_canceld_ctxt *llcd = req->rq_async_args.pointer_arg[0];
         CDEBUG(D_RPCTRACE, "Sent llcd %p (%d)\n", llcd, rc);
@@ -213,7 +212,7 @@
          * llog_receptor_accept().
          */
         request = ptlrpc_prep_req(import, LUSTRE_LOG_VERSION,
-                                  OBD_LOG_CANCEL, 2, size,bufs);
+                                  OBD_LOG_CANCEL, 2, size, bufs);
         if (request == NULL) {
                 CERROR("Can't allocate request for sending llcd %p\n", 
                        llcd);
@@ -221,7 +220,6 @@
         }
 
         /* bug 5515 */
-<<<<<<< HEAD
         request->rq_request_portal = LDLM_CANCEL_REQUEST_PORTAL;
         request->rq_reply_portal = LDLM_CANCEL_REPLY_PORTAL;
         ptlrpc_req_set_repsize(request, 1, NULL);
@@ -229,13 +227,6 @@
         request->rq_interpret_reply = llcd_interpret;
         request->rq_async_args.pointer_arg[0] = llcd;
         rc = ptlrpc_set_add_new_req(&lcm->lcm_pc, request);
-=======
-        req->rq_request_portal = LDLM_CANCEL_REQUEST_PORTAL;
-        req->rq_reply_portal = LDLM_CANCEL_REPLY_PORTAL;
-        req->rq_interpret_reply = (ptlrpc_interpterer_t)llcd_interpret;
-        req->rq_async_args.pointer_arg[0] = llcd;
-        rc = ptlrpc_set_add_new_req(&lcm->lcm_pc, req);
->>>>>>> 69782ac3
         if (rc) {
                 ptlrpc_req_finished(request);
                 GOTO(exit, rc);
@@ -544,7 +535,7 @@
 
         mutex_down(&ctxt->loc_sem);
         lcm = ctxt->loc_lcm;
-        
+
         /*
          * Let's check if we have all structures alive. We also check for
          * possible shutdown. Do nothing if we're stopping.
