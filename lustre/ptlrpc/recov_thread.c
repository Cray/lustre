--- conflicted
+++ resolved
@@ -205,7 +205,7 @@
         char *bufs[2] = { NULL, (char *)llcd->llcd_cookies };
         struct obd_import *import = NULL;
         struct llog_commit_master *lcm;
-        struct ptlrpc_request *request;
+        struct ptlrpc_request *req;
         struct llog_ctxt *ctxt;
         int rc;
         ENTRY;
@@ -247,32 +247,14 @@
          * No need to get import here as it is already done in 
          * llog_receptor_accept().
          */
-<<<<<<< HEAD
-        request = ptlrpc_prep_req(import, LUSTRE_LOG_VERSION,
-                                  OBD_LOG_CANCEL, 2, size,bufs);
-        if (request == NULL) {
-=======
         req = ptlrpc_prep_req(import, LUSTRE_LOG_VERSION,
                               OBD_LOG_CANCEL, 2, size, bufs);
         if (req == NULL) {
->>>>>>> 03b71240
                 CERROR("Can't allocate request for sending llcd %p\n", 
                        llcd);
                 GOTO(exit, rc = -ENOMEM);
         }
 
-<<<<<<< HEAD
-        /* bug 5515 */
-        request->rq_request_portal = LDLM_CANCEL_REQUEST_PORTAL;
-        request->rq_reply_portal = LDLM_CANCEL_REPLY_PORTAL;
-        ptlrpc_req_set_repsize(request, 1, NULL);
-        ptlrpc_at_set_req_timeout(request);
-        request->rq_interpret_reply = llcd_interpret;
-        request->rq_async_args.pointer_arg[0] = llcd;
-        rc = ptlrpc_set_add_new_req(&lcm->lcm_pc, request);
-        if (rc) {
-                ptlrpc_req_finished(request);
-=======
         /* 
          * Check if we're in exit stage again. Do not send llcd in
          * this case. 
@@ -297,7 +279,6 @@
         rc = ptlrpc_set_add_new_req(&lcm->lcm_pc, req);
         if (rc) {
                 ptlrpc_req_finished(req);
->>>>>>> 03b71240
                 GOTO(exit, rc);
         }
         RETURN(rc);
