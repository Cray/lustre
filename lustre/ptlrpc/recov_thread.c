/* -*- mode: c; c-basic-offset: 8; indent-tabs-mode: nil; -*-
 * vim:expandtab:shiftwidth=8:tabstop=8:
 *
 * GPL HEADER START
 *
 * DO NOT ALTER OR REMOVE COPYRIGHT NOTICES OR THIS FILE HEADER.
 *
 * This program is free software; you can redistribute it and/or modify
 * it under the terms of the GNU General Public License version 2 only,
 * as published by the Free Software Foundation.
 *
 * This program is distributed in the hope that it will be useful, but
 * WITHOUT ANY WARRANTY; without even the implied warranty of
 * MERCHANTABILITY or FITNESS FOR A PARTICULAR PURPOSE.  See the GNU
 * General Public License version 2 for more details (a copy is included
 * in the LICENSE file that accompanied this code).
 *
 * You should have received a copy of the GNU General Public License
 * version 2 along with this program; If not, see
 * http://www.sun.com/software/products/lustre/docs/GPLv2.pdf
 *
 * Please contact Sun Microsystems, Inc., 4150 Network Circle, Santa Clara,
 * CA 95054 USA or visit www.sun.com if you need additional information or
 * have any questions.
 *
 * GPL HEADER END
 */
/*
 * Copyright  2008 Sun Microsystems, Inc. All rights reserved
 * Use is subject to license terms.
 */
/*
 * This file is part of Lustre, http://www.lustre.org/
 * Lustre is a trademark of Sun Microsystems, Inc.
 *
 * lustre/ptlrpc/recov_thread.c
 *
 * OST<->MDS recovery logging thread.
 * Invariants in implementation:
 * - we do not share logs among different OST<->MDS connections, so that
 *   if an OST or MDS fails it need only look at log(s) relevant to itself
 *
 * Author: Andreas Dilger   <adilger@clusterfs.com>
 *         Yury Umanets     <yury.umanets@sun.com>
 *         Alexey Lyashkov  <alexey.lyashkov@sun.com>
 */

#define DEBUG_SUBSYSTEM S_LOG

#ifndef EXPORT_SYMTAB
# define EXPORT_SYMTAB
#endif

#ifdef __KERNEL__
# include <libcfs/libcfs.h>
#else
# include <libcfs/list.h>
# include <liblustre.h>
#endif

#include <obd_class.h>
#include <obd_support.h>
#include <obd_class.h>
#include <lustre_net.h>
#include <lnet/types.h>
#include <libcfs/list.h>
#include <lustre_log.h>
#include "ptlrpc_internal.h"

static atomic_t                   llcd_count = ATOMIC_INIT(0);
static cfs_mem_cache_t           *llcd_cache = NULL;

#ifdef __KERNEL__
enum {
        LLOG_LCM_FL_START       = 1 << 0,
        LLOG_LCM_FL_EXIT        = 1 << 1
};

<<<<<<< HEAD
static void llcd_print(struct llog_canceld_ctxt *llcd,
                       const char *func, int line)
=======
static void llcd_print(struct llog_canceld_ctxt *llcd, 
                       const char *func, int line) 
>>>>>>> d5360e75
{
        CDEBUG(D_RPCTRACE, "Llcd (%p) at %s:%d:\n", llcd, func, line);
        CDEBUG(D_RPCTRACE, "  size: %d\n", llcd->llcd_size);
        CDEBUG(D_RPCTRACE, "  ctxt: %p\n", llcd->llcd_ctxt);
        CDEBUG(D_RPCTRACE, "  lcm : %p\n", llcd->llcd_lcm);
        CDEBUG(D_RPCTRACE, "  cookiebytes : %d\n", llcd->llcd_cookiebytes);
}

<<<<<<< HEAD
/**
=======
/** 
>>>>>>> d5360e75
 * Allocate new llcd from cache, init it and return to caller.
 * Bumps number of objects allocated.
 */
static struct llog_canceld_ctxt *llcd_alloc(struct llog_commit_master *lcm)
{
        struct llog_canceld_ctxt *llcd;
        int size, overhead;
<<<<<<< HEAD

        LASSERT(lcm != NULL);

        /*
=======

        LASSERT(lcm != NULL);

        /* 
>>>>>>> d5360e75
         * We want to send one page of cookies with rpc header. This buffer
         * will be assigned later to the rpc, this is why we preserve the
         * space for rpc header.
         */
        size = CFS_PAGE_SIZE - lustre_msg_size(LUSTRE_MSG_MAGIC_V2, 1, NULL);
        overhead =  offsetof(struct llog_canceld_ctxt, llcd_cookies);
        OBD_SLAB_ALLOC(llcd, llcd_cache, CFS_ALLOC_STD, size + overhead);
        if (!llcd)
                return NULL;

        CFS_INIT_LIST_HEAD(&llcd->llcd_list);
        llcd->llcd_cookiebytes = 0;
        llcd->llcd_size = size;

        spin_lock(&lcm->lcm_lock);
        llcd->llcd_lcm = lcm;
        atomic_inc(&lcm->lcm_count);
        list_add_tail(&llcd->llcd_list, &lcm->lcm_llcds);
        spin_unlock(&lcm->lcm_lock);
        atomic_inc(&llcd_count);

        CDEBUG(D_RPCTRACE, "Alloc llcd %p on lcm %p (%d)\n",
               llcd, lcm, atomic_read(&lcm->lcm_count));

        return llcd;
}

/**
 * Returns passed llcd to cache.
 */
static void llcd_free(struct llog_canceld_ctxt *llcd)
{
        struct llog_commit_master *lcm = llcd->llcd_lcm;
        int size;

        if (lcm) {
                if (atomic_read(&lcm->lcm_count) == 0) {
                        CERROR("Invalid llcd free %p\n", llcd);
                        llcd_print(llcd, __FUNCTION__, __LINE__);
                        LBUG();
                }
                spin_lock(&lcm->lcm_lock);
                LASSERT(!list_empty(&llcd->llcd_list));
                list_del_init(&llcd->llcd_list);
                atomic_dec(&lcm->lcm_count);
                spin_unlock(&lcm->lcm_lock);

<<<<<<< HEAD
                CDEBUG(D_RPCTRACE, "Free llcd %p on lcm %p (%d)\n",
=======
                CDEBUG(D_RPCTRACE, "Free llcd %p on lcm %p (%d)\n", 
>>>>>>> d5360e75
                       llcd, lcm, atomic_read(&lcm->lcm_count));
        }

        LASSERT(atomic_read(&llcd_count) > 0);
        atomic_dec(&llcd_count);

<<<<<<< HEAD
        size = offsetof(struct llog_canceld_ctxt, llcd_cookies) +
=======
        size = offsetof(struct llog_canceld_ctxt, llcd_cookies) + 
>>>>>>> d5360e75
            llcd->llcd_size;
        OBD_SLAB_FREE(llcd, llcd_cache, size);
}

/**
 * Checks if passed cookie fits into llcd free space buffer. Returns
 * 1 if yes and 0 otherwise.
 */
<<<<<<< HEAD
static inline int
=======
static inline int 
>>>>>>> d5360e75
llcd_fit(struct llog_canceld_ctxt *llcd, struct llog_cookie *cookies)
{
        return (llcd->llcd_size - llcd->llcd_cookiebytes >= sizeof(*cookies));
}

/**
 * Copy passed @cookies to @llcd.
 */
<<<<<<< HEAD
static inline void
llcd_copy(struct llog_canceld_ctxt *llcd, struct llog_cookie *cookies)
{
        LASSERT(llcd_fit(llcd, cookies));
        memcpy((char *)llcd->llcd_cookies + llcd->llcd_cookiebytes,
=======
static inline void 
llcd_copy(struct llog_canceld_ctxt *llcd, struct llog_cookie *cookies)
{
        LASSERT(llcd_fit(llcd, cookies));
        memcpy((char *)llcd->llcd_cookies + llcd->llcd_cookiebytes, 
>>>>>>> d5360e75
              cookies, sizeof(*cookies));
        llcd->llcd_cookiebytes += sizeof(*cookies);
}

/**
 * Llcd completion function. Called uppon llcd send finish regardless
 * sending result. Error is passed in @rc. Note, that this will be called
 * in cleanup time when all inflight rpcs aborted.
 */
<<<<<<< HEAD
static int
=======
static int 
>>>>>>> d5360e75
llcd_interpret(struct ptlrpc_request *req, void *noused, int rc)
{
        struct llog_canceld_ctxt *llcd = req->rq_async_args.pointer_arg[0];
        CDEBUG(D_RPCTRACE, "Sent llcd %p (%d) - killing it\n", llcd, rc);
        llcd_free(llcd);
        return 0;
}
 
/**
 * Send @llcd to remote node. Free llcd uppon completion or error. Sending
 * is performed in async style so this function will return asap without 
 * blocking.
 */
static int llcd_send(struct llog_canceld_ctxt *llcd)
{
        int size[2] = { sizeof(struct ptlrpc_body),
                        llcd->llcd_cookiebytes };
        char *bufs[2] = { NULL, (char *)llcd->llcd_cookies };
        struct obd_import *import = NULL;
        struct llog_commit_master *lcm;
        struct ptlrpc_request *req;
        struct llog_ctxt *ctxt;
        int rc;
        ENTRY;

        ctxt = llcd->llcd_ctxt;
        if (!ctxt) {
                CERROR("Invalid llcd with NULL ctxt found (%p)\n", 
                       llcd);
                llcd_print(llcd, __FUNCTION__, __LINE__);
                LBUG();
        }
        LASSERT_SEM_LOCKED(&ctxt->loc_sem);

        if (llcd->llcd_cookiebytes == 0)
                GOTO(exit, rc = 0);

        lcm = llcd->llcd_lcm;

        /* 
         * Check if we're in exit stage. Do not send llcd in
         * this case. 
         */
        if (test_bit(LLOG_LCM_FL_EXIT, &lcm->lcm_flags))
                GOTO(exit, rc = -ENODEV);

        CDEBUG(D_RPCTRACE, "Sending llcd %p\n", llcd);

        import = llcd->llcd_ctxt->loc_imp;
        if (!import || (import == LP_POISON) || 
            (import->imp_client == LP_POISON)) {
                CERROR("Invalid import %p for llcd %p\n", 
                       import, llcd);
                GOTO(exit, rc = -ENODEV);
        }

        OBD_FAIL_TIMEOUT(OBD_FAIL_PTLRPC_DELAY_RECOV, 10);

        /*
         * No need to get import here as it is already done in 
         * llog_receptor_accept().
         */
        req = ptlrpc_prep_req(import, LUSTRE_LOG_VERSION,
                              OBD_LOG_CANCEL, 2, size, bufs);
        if (req == NULL) {
                CERROR("Can't allocate request for sending llcd %p\n", 
                       llcd);
                GOTO(exit, rc = -ENOMEM);
        }

<<<<<<< HEAD
        /*
         * Check if we're in exit stage again. Do not send llcd in
         * this case.
=======
        /* 
         * Check if we're in exit stage again. Do not send llcd in
         * this case. 
>>>>>>> d5360e75
         */
        if (test_bit(LLOG_LCM_FL_EXIT, &lcm->lcm_flags)) {
                ptlrpc_req_finished(req);
                GOTO(exit, rc = -ENODEV);
        }

        /* bug 5515 */
        req->rq_request_portal = LDLM_CANCEL_REQUEST_PORTAL;
        req->rq_reply_portal = LDLM_CANCEL_REPLY_PORTAL;
        ptlrpc_req_set_repsize(req, 1, NULL);
        ptlrpc_at_set_req_timeout(req);
        req->rq_interpret_reply = llcd_interpret;
        req->rq_async_args.pointer_arg[0] = llcd;

        /* llog cancels will be replayed after reconnect so this will do twice
         * first from replay llog, second for resended rpc */
        req->rq_no_delay = req->rq_no_resend = 1;

        rc = ptlrpc_set_add_new_req(&lcm->lcm_pc, req);
        if (rc) {
                ptlrpc_req_finished(req);
                GOTO(exit, rc);
        }
        RETURN(rc);
exit:
        CDEBUG(D_RPCTRACE, "Refused llcd %p\n", llcd);
        llcd_free(llcd);
        return rc;
}

/**
 * Attach @llcd to @ctxt. Establish llcd vs. ctxt reserve connection
 * so hat they can refer each other.
 */
static int
llcd_attach(struct llog_ctxt *ctxt, struct llog_canceld_ctxt *llcd)
{
        LASSERT(ctxt != NULL && llcd != NULL);
        LASSERT_SEM_LOCKED(&ctxt->loc_sem);
        LASSERT(ctxt->loc_llcd == NULL);
        llcd->llcd_ctxt = llog_ctxt_get(ctxt);
        ctxt->loc_llcd = llcd;

        CDEBUG(D_RPCTRACE, "Attach llcd %p to ctxt %p\n",
               llcd, ctxt);

        return 0;
}

/**
 * Opposite to llcd_attach(). Detaches llcd from its @ctxt. This makes
 * sure that this llcd will not be found another time we try to cancel.
 */
static struct llog_canceld_ctxt *llcd_detach(struct llog_ctxt *ctxt)
{
        struct llog_canceld_ctxt *llcd;

        LASSERT(ctxt != NULL);
        LASSERT_SEM_LOCKED(&ctxt->loc_sem);

        llcd = ctxt->loc_llcd;
        if (!llcd)
                return NULL;

<<<<<<< HEAD
        CDEBUG(D_RPCTRACE, "Detach llcd %p from ctxt %p\n",
=======
        CDEBUG(D_RPCTRACE, "Detach llcd %p from ctxt %p\n", 
>>>>>>> d5360e75
               llcd, ctxt);

        ctxt->loc_llcd = NULL;
        llog_ctxt_put(ctxt);
        return llcd;
}

/**
 * Return @llcd cached in @ctxt. Allocate new one if required. Attach it
 * to ctxt so that it may be used for gathering cookies and sending.
 */
static struct llog_canceld_ctxt *llcd_get(struct llog_ctxt *ctxt)
{
        struct llog_canceld_ctxt *llcd;

        llcd = llcd_alloc(ctxt->loc_lcm);
        if (!llcd) {
                CERROR("Can't alloc an llcd for ctxt %p\n", ctxt);
                return NULL;
        }
        llcd_attach(ctxt, llcd);
        return llcd;
}

/**
 * Deatch llcd from its @ctxt. Free llcd.
 */
static void llcd_put(struct llog_ctxt *ctxt)
{
        struct llog_canceld_ctxt *llcd;

        llcd = llcd_detach(ctxt);
        if (llcd)
                llcd_free(llcd);
}

/**
 * Detach llcd from its @ctxt so that nobody will find it with try to
 * re-use. Send llcd to remote node.
 */
static int llcd_push(struct llog_ctxt *ctxt)
{
        struct llog_canceld_ctxt *llcd;
        int rc;

        /*
         * Make sure that this llcd will not be sent again as we detach 
         * it from ctxt.
         */
        llcd = llcd_detach(ctxt);
        if (!llcd) {
                CERROR("Invalid detached llcd found %p\n", llcd);
                llcd_print(llcd, __FUNCTION__, __LINE__);
                LBUG();
        }
        
        rc = llcd_send(llcd);
        if (rc)
                CERROR("Couldn't send llcd %p (%d)\n", llcd, rc);
        return rc;
}

/**
 * Start recovery thread which actually deals llcd sending. This
 * is all ptlrpc standard thread based so there is not much of work
 * to do.
 */
int llog_recov_thread_start(struct llog_commit_master *lcm)
{
        int rc;
        ENTRY;

        rc = ptlrpcd_start(lcm->lcm_name, &lcm->lcm_pc);
        if (rc) {
                CERROR("Error %d while starting recovery thread %s\n", 
                       rc, lcm->lcm_name);
                RETURN(rc);
        }
        RETURN(rc);
}
EXPORT_SYMBOL(llog_recov_thread_start);

/**
 * Stop recovery thread. Complement to llog_recov_thread_start().
 */
void llog_recov_thread_stop(struct llog_commit_master *lcm, int force)
{
        ENTRY;

        /*
         * Let all know that we're stopping. This will also make 
         * llcd_send() refuse any new llcds.
         */
        set_bit(LLOG_LCM_FL_EXIT, &lcm->lcm_flags);

        /*
         * Stop processing thread. No new rpcs will be accepted for
         * for processing now.
         */
        ptlrpcd_stop(&lcm->lcm_pc, force);
        
        /*
         * By this point no alive inflight llcds should be left. Only
         * those forgotten in sync may still be attached to ctxt. Let's
         * print them.
         */
        if (atomic_read(&lcm->lcm_count) != 0) {
                struct llog_canceld_ctxt *llcd;
                struct list_head         *tmp;

                CERROR("Busy llcds found (%d) on lcm %p\n",
                       atomic_read(&lcm->lcm_count) == 0, lcm);

                spin_lock(&lcm->lcm_lock);
                list_for_each(tmp, &lcm->lcm_llcds) {
                        llcd = list_entry(tmp, struct llog_canceld_ctxt,
                                          llcd_list);
                        llcd_print(llcd, __FUNCTION__, __LINE__);
                }
                spin_unlock(&lcm->lcm_lock);
<<<<<<< HEAD

=======
                
>>>>>>> d5360e75
                /*
                 * No point to go further with busy llcds at this point
                 * as this is clear bug. It might mean we got hanging
                 * rpc which holds import ref and this means we will not
                 * be able to cleanup anyways.
                 *
                 * Or we just missed to kill them when they were not
                 * attached to ctxt. In this case our slab will remind
                 * us about this a bit later.
                 */
                LBUG();
        }
        EXIT;
}
EXPORT_SYMBOL(llog_recov_thread_stop);

/**
 * Initialize commit master structure and start recovery thread on it.
 */
struct llog_commit_master *llog_recov_thread_init(char *name)
{
        struct llog_commit_master *lcm;
        int rc;
        ENTRY;

        OBD_ALLOC_PTR(lcm);
        if (!lcm)
                RETURN(NULL);

        /*
         * Try to create threads with unique names.
         */
<<<<<<< HEAD
        snprintf(lcm->lcm_name, sizeof(lcm->lcm_name),
=======
        snprintf(lcm->lcm_name, sizeof(lcm->lcm_name), 
>>>>>>> d5360e75
                 "lcm_%s", name);

        atomic_set(&lcm->lcm_count, 0);
        spin_lock_init(&lcm->lcm_lock);
        CFS_INIT_LIST_HEAD(&lcm->lcm_llcds);
        rc = llog_recov_thread_start(lcm);
        if (rc) {
                CERROR("Can't start commit thread, rc %d\n", rc);
                GOTO(out, rc);
        }
        RETURN(lcm);
out:
        OBD_FREE_PTR(lcm);
        return NULL;
}
EXPORT_SYMBOL(llog_recov_thread_init);

/**
 * Finalize commit master and its recovery thread.
 */
void llog_recov_thread_fini(struct llog_commit_master *lcm, int force)
{
        ENTRY;
        llog_recov_thread_stop(lcm, force);
        OBD_FREE_PTR(lcm);
        EXIT;
}
EXPORT_SYMBOL(llog_recov_thread_fini);

static int llog_recov_thread_replay(struct llog_ctxt *ctxt, 
                                    void *cb, void *arg)
{
        struct obd_device *obd = ctxt->loc_obd;
        struct llog_process_cat_args *lpca;
        int rc;
        ENTRY;

        if (obd->obd_stopping)
                RETURN(-ENODEV);

        /*
         * This will be balanced in llog_cat_process_thread()
         */
        OBD_ALLOC_PTR(lpca);
        if (!lpca)
                RETURN(-ENOMEM);

        lpca->lpca_cb = cb;
        lpca->lpca_arg = arg;

        /*
         * This will be balanced in llog_cat_process_thread()
         */
        lpca->lpca_ctxt = llog_ctxt_get(ctxt);
        if (!lpca->lpca_ctxt) {
                OBD_FREE_PTR(lpca);
                RETURN(-ENODEV);
        }
        rc = cfs_kernel_thread(llog_cat_process_thread, lpca, 
                               CLONE_VM | CLONE_FILES);
        if (rc < 0) {
                CERROR("Error starting llog_cat_process_thread(): %d\n", rc);
                OBD_FREE_PTR(lpca);
                llog_ctxt_put(ctxt);
        } else {
                CDEBUG(D_HA, "Started llog_cat_process_thread(): %d\n", rc);
                rc = 0;
        }

        RETURN(rc);
}

int llog_obd_repl_connect(struct llog_ctxt *ctxt,
                          struct llog_logid *logid, struct llog_gen *gen,
                          struct obd_uuid *uuid)
{
        int rc;
        ENTRY;

        /* 
         * Send back cached llcd from llog before recovery if we have any.
         * This is void is nothing cached is found there.
         */
        llog_sync(ctxt, NULL);

        /* 
         * Start recovery in separate thread. 
         */
        mutex_down(&ctxt->loc_sem);
        ctxt->loc_gen = *gen;
        rc = llog_recov_thread_replay(ctxt, ctxt->llog_proc_cb, logid);
        mutex_up(&ctxt->loc_sem);

        RETURN(rc);
}
EXPORT_SYMBOL(llog_obd_repl_connect);

/** 
 * Deleted objects have a commit callback that cancels the MDS
 * log record for the deletion. The commit callback calls this
 * function.
 */
int llog_obd_repl_cancel(struct llog_ctxt *ctxt,
                         struct lov_stripe_md *lsm, int count,
                         struct llog_cookie *cookies, int flags)
{
        struct llog_commit_master *lcm;
        struct llog_canceld_ctxt *llcd;
        int rc = 0;
        ENTRY;

        LASSERT(ctxt != NULL);

        mutex_down(&ctxt->loc_sem);
        lcm = ctxt->loc_lcm;
        CDEBUG(D_INFO, "cancel on lsm %p\n", lcm);

        /*
         * Let's check if we have all structures alive. We also check for
         * possible shutdown. Do nothing if we're stopping.
         */
        if (ctxt->loc_imp == NULL) {
                CDEBUG(D_RPCTRACE, "No import for ctxt %p\n", ctxt);
                GOTO(out, rc = -ENODEV);
        }

        if (test_bit(LLOG_LCM_FL_EXIT, &lcm->lcm_flags)) {
                CDEBUG(D_RPCTRACE, "Commit thread is stopping for ctxt %p\n", 
                       ctxt);
                GOTO(out, rc = -ENODEV);
        }

        llcd = ctxt->loc_llcd;

        if (count > 0 && cookies != NULL) {
                /*
                 * Get new llcd from ctxt if required. 
                 */
                if (!llcd) {
                        llcd = llcd_get(ctxt);
                        if (!llcd)
                                GOTO(out, rc = -ENOMEM);
                        /*
                         * Allocation is successful, let's check for stop
                         * flag again to fall back as soon as possible.
                         */
                        if (test_bit(LLOG_LCM_FL_EXIT, &lcm->lcm_flags))
                                GOTO(out, rc = -ENODEV);
                }

                /*
                 * Llcd does not have enough room for @cookies. Let's push 
                 * it out and allocate new one. 
                 */
                if (!llcd_fit(llcd, cookies)) {
                        rc = llcd_push(ctxt);
                        if (rc)
                                GOTO(out, rc);
                        llcd = llcd_get(ctxt);
                        if (!llcd)
                                GOTO(out, rc = -ENOMEM);
                        /*
                         * Allocation is successful, let's check for stop
                         * flag again to fall back as soon as possible.
                         */
                        if (test_bit(LLOG_LCM_FL_EXIT, &lcm->lcm_flags))
                                GOTO(out, rc = -ENODEV);
                }

                /*
                 * Copy cookies to @llcd, no matter old or new allocated
                 * one.
                 */
                llcd_copy(llcd, cookies);
        }

        /*
         * Let's check if we need to send copied @cookies asap. If yes
         * then do it.
         */
        if (llcd && (flags & OBD_LLOG_FL_SENDNOW)) {
                CDEBUG(D_RPCTRACE, "Sync llcd %p\n", llcd);
                rc = llcd_push(ctxt);
                if (rc)
                        GOTO(out, rc);
        }
        EXIT;
out:
        if (rc)
                llcd_put(ctxt);
        mutex_up(&ctxt->loc_sem);
        return rc;
}
EXPORT_SYMBOL(llog_obd_repl_cancel);

int llog_obd_repl_sync(struct llog_ctxt *ctxt, struct obd_export *exp)
{
        int rc = 0;
        ENTRY;

        /*
         * Flush any remaining llcd.
         */
        mutex_down(&ctxt->loc_sem);
        if (exp && (ctxt->loc_imp == exp->exp_imp_reverse)) {
                /*
                 * This is ost->mds connection, we can't be sure that mds
                 * can still receive cookies, let's killed the cached llcd.
                 */
                CDEBUG(D_RPCTRACE, "Kill cached llcd\n");
                llcd_put(ctxt);
                mutex_up(&ctxt->loc_sem);
        } else {
                /*
                 * This is either llog_sync() from generic llog code or sync
                 * on client disconnect. In either way let's do it and send
                 * llcds to the target with waiting for completion.
                 */
                CDEBUG(D_RPCTRACE, "Sync cached llcd\n");
                mutex_up(&ctxt->loc_sem);
                rc = llog_cancel(ctxt, NULL, 0, NULL, OBD_LLOG_FL_SENDNOW);
        }
        RETURN(rc);
}
EXPORT_SYMBOL(llog_obd_repl_sync);

#else /* !__KERNEL__ */

int llog_obd_repl_cancel(struct llog_ctxt *ctxt,
                         struct lov_stripe_md *lsm, int count,
                         struct llog_cookie *cookies, int flags)
{
        return 0;
}
#endif

/**
 * Module init time fucntion. Initializes slab for llcd objects.
 */
int llog_recov_init(void)
{
        int llcd_size;

        llcd_size = CFS_PAGE_SIZE - 
                lustre_msg_size(LUSTRE_MSG_MAGIC_V2, 1, NULL);
        llcd_size += offsetof(struct llog_canceld_ctxt, llcd_cookies);
        llcd_cache = cfs_mem_cache_create("llcd_cache", llcd_size, 0, 0);
        if (!llcd_cache) {
                CERROR("Error allocating llcd cache\n");
                return -ENOMEM;
        }
        return 0;
}

/**
 * Module fini time fucntion. Releases slab for llcd objects.
 */
void llog_recov_fini(void)
{
        /*
         * Kill llcd cache when thread is stopped and we're sure no 
         * llcd in use left.
         */
        if (llcd_cache) {
                /*
                 * In 2.6.22 cfs_mem_cache_destroy() will not return error
                 * for busy resources. Let's check it another way.
                 */
                LASSERTF(atomic_read(&llcd_count) == 0, 
                         "Can't destroy llcd cache! Number of "
                         "busy llcds: %d\n", atomic_read(&llcd_count));
                cfs_mem_cache_destroy(llcd_cache);
                llcd_cache = NULL;
        }
}<|MERGE_RESOLUTION|>--- conflicted
+++ resolved
@@ -76,13 +76,8 @@
         LLOG_LCM_FL_EXIT        = 1 << 1
 };
 
-<<<<<<< HEAD
-static void llcd_print(struct llog_canceld_ctxt *llcd,
-                       const char *func, int line)
-=======
 static void llcd_print(struct llog_canceld_ctxt *llcd, 
                        const char *func, int line) 
->>>>>>> d5360e75
 {
         CDEBUG(D_RPCTRACE, "Llcd (%p) at %s:%d:\n", llcd, func, line);
         CDEBUG(D_RPCTRACE, "  size: %d\n", llcd->llcd_size);
@@ -91,11 +86,7 @@
         CDEBUG(D_RPCTRACE, "  cookiebytes : %d\n", llcd->llcd_cookiebytes);
 }
 
-<<<<<<< HEAD
-/**
-=======
 /** 
->>>>>>> d5360e75
  * Allocate new llcd from cache, init it and return to caller.
  * Bumps number of objects allocated.
  */
@@ -103,17 +94,10 @@
 {
         struct llog_canceld_ctxt *llcd;
         int size, overhead;
-<<<<<<< HEAD
 
         LASSERT(lcm != NULL);
 
-        /*
-=======
-
-        LASSERT(lcm != NULL);
-
         /* 
->>>>>>> d5360e75
          * We want to send one page of cookies with rpc header. This buffer
          * will be assigned later to the rpc, this is why we preserve the
          * space for rpc header.
@@ -161,22 +145,14 @@
                 atomic_dec(&lcm->lcm_count);
                 spin_unlock(&lcm->lcm_lock);
 
-<<<<<<< HEAD
-                CDEBUG(D_RPCTRACE, "Free llcd %p on lcm %p (%d)\n",
-=======
                 CDEBUG(D_RPCTRACE, "Free llcd %p on lcm %p (%d)\n", 
->>>>>>> d5360e75
                        llcd, lcm, atomic_read(&lcm->lcm_count));
         }
 
         LASSERT(atomic_read(&llcd_count) > 0);
         atomic_dec(&llcd_count);
 
-<<<<<<< HEAD
-        size = offsetof(struct llog_canceld_ctxt, llcd_cookies) +
-=======
         size = offsetof(struct llog_canceld_ctxt, llcd_cookies) + 
->>>>>>> d5360e75
             llcd->llcd_size;
         OBD_SLAB_FREE(llcd, llcd_cache, size);
 }
@@ -185,11 +161,7 @@
  * Checks if passed cookie fits into llcd free space buffer. Returns
  * 1 if yes and 0 otherwise.
  */
-<<<<<<< HEAD
-static inline int
-=======
 static inline int 
->>>>>>> d5360e75
 llcd_fit(struct llog_canceld_ctxt *llcd, struct llog_cookie *cookies)
 {
         return (llcd->llcd_size - llcd->llcd_cookiebytes >= sizeof(*cookies));
@@ -198,19 +170,11 @@
 /**
  * Copy passed @cookies to @llcd.
  */
-<<<<<<< HEAD
-static inline void
-llcd_copy(struct llog_canceld_ctxt *llcd, struct llog_cookie *cookies)
-{
-        LASSERT(llcd_fit(llcd, cookies));
-        memcpy((char *)llcd->llcd_cookies + llcd->llcd_cookiebytes,
-=======
 static inline void 
 llcd_copy(struct llog_canceld_ctxt *llcd, struct llog_cookie *cookies)
 {
         LASSERT(llcd_fit(llcd, cookies));
         memcpy((char *)llcd->llcd_cookies + llcd->llcd_cookiebytes, 
->>>>>>> d5360e75
               cookies, sizeof(*cookies));
         llcd->llcd_cookiebytes += sizeof(*cookies);
 }
@@ -220,11 +184,7 @@
  * sending result. Error is passed in @rc. Note, that this will be called
  * in cleanup time when all inflight rpcs aborted.
  */
-<<<<<<< HEAD
-static int
-=======
 static int 
->>>>>>> d5360e75
 llcd_interpret(struct ptlrpc_request *req, void *noused, int rc)
 {
         struct llog_canceld_ctxt *llcd = req->rq_async_args.pointer_arg[0];
@@ -295,15 +255,9 @@
                 GOTO(exit, rc = -ENOMEM);
         }
 
-<<<<<<< HEAD
-        /*
-         * Check if we're in exit stage again. Do not send llcd in
-         * this case.
-=======
         /* 
          * Check if we're in exit stage again. Do not send llcd in
          * this case. 
->>>>>>> d5360e75
          */
         if (test_bit(LLOG_LCM_FL_EXIT, &lcm->lcm_flags)) {
                 ptlrpc_req_finished(req);
@@ -368,11 +322,7 @@
         if (!llcd)
                 return NULL;
 
-<<<<<<< HEAD
-        CDEBUG(D_RPCTRACE, "Detach llcd %p from ctxt %p\n",
-=======
         CDEBUG(D_RPCTRACE, "Detach llcd %p from ctxt %p\n", 
->>>>>>> d5360e75
                llcd, ctxt);
 
         ctxt->loc_llcd = NULL;
@@ -483,7 +433,7 @@
                 struct llog_canceld_ctxt *llcd;
                 struct list_head         *tmp;
 
-                CERROR("Busy llcds found (%d) on lcm %p\n",
+                CERROR("Busy llcds found (%d) on lcm %p\n", 
                        atomic_read(&lcm->lcm_count) == 0, lcm);
 
                 spin_lock(&lcm->lcm_lock);
@@ -493,11 +443,7 @@
                         llcd_print(llcd, __FUNCTION__, __LINE__);
                 }
                 spin_unlock(&lcm->lcm_lock);
-<<<<<<< HEAD
-
-=======
                 
->>>>>>> d5360e75
                 /*
                  * No point to go further with busy llcds at this point
                  * as this is clear bug. It might mean we got hanging
@@ -530,11 +476,7 @@
         /*
          * Try to create threads with unique names.
          */
-<<<<<<< HEAD
-        snprintf(lcm->lcm_name, sizeof(lcm->lcm_name),
-=======
         snprintf(lcm->lcm_name, sizeof(lcm->lcm_name), 
->>>>>>> d5360e75
                  "lcm_%s", name);
 
         atomic_set(&lcm->lcm_count, 0);
@@ -650,7 +592,6 @@
 
         mutex_down(&ctxt->loc_sem);
         lcm = ctxt->loc_lcm;
-        CDEBUG(D_INFO, "cancel on lsm %p\n", lcm);
 
         /*
          * Let's check if we have all structures alive. We also check for
@@ -735,8 +676,8 @@
         int rc = 0;
         ENTRY;
 
-        /*
-         * Flush any remaining llcd.
+        /* 
+         * Flush any remaining llcd. 
          */
         mutex_down(&ctxt->loc_sem);
         if (exp && (ctxt->loc_imp == exp->exp_imp_reverse)) {
@@ -748,10 +689,10 @@
                 llcd_put(ctxt);
                 mutex_up(&ctxt->loc_sem);
         } else {
-                /*
+                /* 
                  * This is either llog_sync() from generic llog code or sync
                  * on client disconnect. In either way let's do it and send
-                 * llcds to the target with waiting for completion.
+                 * llcds to the target with waiting for completion. 
                  */
                 CDEBUG(D_RPCTRACE, "Sync cached llcd\n");
                 mutex_up(&ctxt->loc_sem);
