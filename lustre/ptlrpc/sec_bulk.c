--- conflicted
+++ resolved
@@ -239,18 +239,12 @@
  * could be called frequently for query (@nr_to_scan == 0).
  * we try to keep at least PTLRPC_MAX_BRW_PAGES pages in the pool.
  */
-<<<<<<< HEAD
-static KERN_SHRINKER(enc_pools_shrink)
-=======
 static int enc_pools_shrink(SHRINKER_FIRST_ARG int nr_to_scan,
                             unsigned int gfp_mask)
->>>>>>> 6bdb62e3
-{
-        if (unlikely(nr != 0)) {
-                int nr_to_scan;
-
+{
+        if (unlikely(nr_to_scan != 0)) {
                 cfs_spin_lock(&page_pools.epp_lock);
-                nr_to_scan = min(nr, (int) page_pools.epp_free_pages -
+                nr_to_scan = min(nr_to_scan, (int) page_pools.epp_free_pages -
                                  PTLRPC_MAX_BRW_PAGES);
                 if (nr_to_scan > 0) {
                         enc_pools_release_free_pages(nr_to_scan);
