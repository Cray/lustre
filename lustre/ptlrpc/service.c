/* -*- mode: c; c-basic-offset: 8; indent-tabs-mode: nil; -*-
 * vim:expandtab:shiftwidth=8:tabstop=8:
 *
 * GPL HEADER START
 *
 * DO NOT ALTER OR REMOVE COPYRIGHT NOTICES OR THIS FILE HEADER.
 *
 * This program is free software; you can redistribute it and/or modify
 * it under the terms of the GNU General Public License version 2 only,
 * as published by the Free Software Foundation.
 *
 * This program is distributed in the hope that it will be useful, but
 * WITHOUT ANY WARRANTY; without even the implied warranty of
 * MERCHANTABILITY or FITNESS FOR A PARTICULAR PURPOSE.  See the GNU
 * General Public License version 2 for more details (a copy is included
 * in the LICENSE file that accompanied this code).
 *
 * You should have received a copy of the GNU General Public License
 * version 2 along with this program; If not, see
 * http://www.sun.com/software/products/lustre/docs/GPLv2.pdf
 *
 * Please contact Sun Microsystems, Inc., 4150 Network Circle, Santa Clara,
 * CA 95054 USA or visit www.sun.com if you need additional information or
 * have any questions.
 *
 * GPL HEADER END
 */
/*
 * Copyright  2008 Sun Microsystems, Inc. All rights reserved
 * Use is subject to license terms.
 */
/*
 * This file is part of Lustre, http://www.lustre.org/
 * Lustre is a trademark of Sun Microsystems, Inc.
 */

#define DEBUG_SUBSYSTEM S_RPC
#ifndef __KERNEL__
#include <liblustre.h>
#include <libcfs/kp30.h>
#endif
#include <obd_support.h>
#include <obd_class.h>
#include <lustre_net.h>
#include <lnet/types.h>
#include "ptlrpc_internal.h"

/* The following are visible and mutable through /sys/module/ptlrpc */
int test_req_buffer_pressure = 0;
CFS_MODULE_PARM(test_req_buffer_pressure, "i", int, 0444,
                "set non-zero to put pressure on request buffer pools");
unsigned int at_min = 0;
CFS_MODULE_PARM(at_min, "i", int, 0644,
                "Adaptive timeout minimum (sec)");

#ifdef HAVE_AT_SUPPORT
unsigned int at_max = 600;
#else
unsigned int at_max = 0;
#endif

EXPORT_SYMBOL(at_max);
CFS_MODULE_PARM(at_max, "i", int, 0644,
                "Adaptive timeout maximum (sec)");
unsigned int at_history = 600;
CFS_MODULE_PARM(at_history, "i", int, 0644,
                "Adaptive timeouts remember the slowest event that took place "
                "within this period (sec)");
static int at_early_margin = 5;
CFS_MODULE_PARM(at_early_margin, "i", int, 0644,
                "How soon before an RPC deadline to send an early reply");
static int at_extra = 30;
CFS_MODULE_PARM(at_extra, "i", int, 0644,
                "How much extra time to give with each early reply");


/* forward ref */
static int ptlrpc_server_post_idle_rqbds (struct ptlrpc_service *svc);

static CFS_LIST_HEAD (ptlrpc_all_services);
spinlock_t ptlrpc_all_services_lock;

static char *
ptlrpc_alloc_request_buffer (int size)
{
        char *ptr;

        if (size > SVC_BUF_VMALLOC_THRESHOLD)
                OBD_VMALLOC(ptr, size);
        else
                OBD_ALLOC(ptr, size);

        return (ptr);
}

static void
ptlrpc_free_request_buffer (char *ptr, int size)
{
        if (size > SVC_BUF_VMALLOC_THRESHOLD)
                OBD_VFREE(ptr, size);
        else
                OBD_FREE(ptr, size);
}

struct ptlrpc_request_buffer_desc *
ptlrpc_alloc_rqbd (struct ptlrpc_service *svc)
{
        struct ptlrpc_request_buffer_desc *rqbd;

        OBD_ALLOC(rqbd, sizeof (*rqbd));
        if (rqbd == NULL)
                return (NULL);

        rqbd->rqbd_service = svc;
        rqbd->rqbd_refcount = 0;
        rqbd->rqbd_cbid.cbid_fn = request_in_callback;
        rqbd->rqbd_cbid.cbid_arg = rqbd;
        CFS_INIT_LIST_HEAD(&rqbd->rqbd_reqs);
        rqbd->rqbd_buffer = ptlrpc_alloc_request_buffer(svc->srv_buf_size);

        if (rqbd->rqbd_buffer == NULL) {
                OBD_FREE(rqbd, sizeof (*rqbd));
                return (NULL);
        }

        spin_lock(&svc->srv_lock);
        list_add(&rqbd->rqbd_list, &svc->srv_idle_rqbds);
        svc->srv_nbufs++;
        spin_unlock(&svc->srv_lock);

        return (rqbd);
}

void
ptlrpc_free_rqbd (struct ptlrpc_request_buffer_desc *rqbd)
{
        struct ptlrpc_service *svc = rqbd->rqbd_service;

        LASSERT (rqbd->rqbd_refcount == 0);
        LASSERT (list_empty(&rqbd->rqbd_reqs));

        spin_lock(&svc->srv_lock);
        list_del(&rqbd->rqbd_list);
        svc->srv_nbufs--;
        spin_unlock(&svc->srv_lock);

        ptlrpc_free_request_buffer (rqbd->rqbd_buffer, svc->srv_buf_size);
        OBD_FREE (rqbd, sizeof (*rqbd));
}

int
ptlrpc_grow_req_bufs(struct ptlrpc_service *svc)
{
        struct ptlrpc_request_buffer_desc *rqbd;
        int                                i;

        CDEBUG(D_RPCTRACE, "%s: allocate %d new %d-byte reqbufs (%d/%d left)\n",
               svc->srv_name, svc->srv_nbuf_per_group, svc->srv_buf_size,
               svc->srv_nrqbd_receiving, svc->srv_nbufs);
        for (i = 0; i < svc->srv_nbuf_per_group; i++) {
                rqbd = ptlrpc_alloc_rqbd(svc);

                if (rqbd == NULL) {
                        CERROR ("%s: Can't allocate request buffer\n",
                                svc->srv_name);
                        return (-ENOMEM);
                }

                if (ptlrpc_server_post_idle_rqbds(svc) < 0)
                        return (-EAGAIN);
        }

        return (0);
}

void
ptlrpc_save_lock (struct ptlrpc_request *req,
                  struct lustre_handle *lock, int mode)
{
        struct ptlrpc_reply_state *rs = req->rq_reply_state;
        int                        idx;

        LASSERT(rs != NULL);
        LASSERT(rs->rs_nlocks < RS_MAX_LOCKS);

        idx = rs->rs_nlocks++;
        rs->rs_locks[idx] = *lock;
        rs->rs_modes[idx] = mode;
        rs->rs_difficult = 1;
}

void
ptlrpc_schedule_difficult_reply (struct ptlrpc_reply_state *rs)
{
        struct ptlrpc_service *svc = rs->rs_service;

#ifdef CONFIG_SMP
        LASSERT (spin_is_locked (&svc->srv_lock));
#endif
        LASSERT (rs->rs_difficult);
        rs->rs_scheduled_ever = 1;              /* flag any notification attempt */

        if (rs->rs_scheduled)                   /* being set up or already notified */
                return;

        rs->rs_scheduled = 1;
        list_del (&rs->rs_list);
        list_add (&rs->rs_list, &svc->srv_reply_queue);
        cfs_waitq_signal (&svc->srv_waitq);
}

void
ptlrpc_commit_replies (struct obd_export *exp)
{
        struct list_head   *tmp;
        struct list_head   *nxt;

        /* Find any replies that have been committed and get their service
         * to attend to complete them. */

        /* CAVEAT EMPTOR: spinlock ordering!!! */
        spin_lock(&exp->exp_uncommitted_replies_lock);

        list_for_each_safe(tmp, nxt, &exp->exp_uncommitted_replies) {
                struct ptlrpc_reply_state *rs =
                        list_entry(tmp, struct ptlrpc_reply_state, rs_obd_list);

                LASSERT(rs->rs_difficult);
                /* VBR: per-export last_committed */
                LASSERT(rs->rs_export);
                if (rs->rs_transno <= rs->rs_export->exp_last_committed) {
                        struct ptlrpc_service *svc = rs->rs_service;

                        spin_lock (&svc->srv_lock);
                        list_del_init (&rs->rs_obd_list);
                        ptlrpc_schedule_difficult_reply (rs);
                        spin_unlock (&svc->srv_lock);
                }
        }

        spin_unlock(&exp->exp_uncommitted_replies_lock);
}

static int
ptlrpc_server_post_idle_rqbds (struct ptlrpc_service *svc)
{
        struct ptlrpc_request_buffer_desc *rqbd;
        int                                rc;
        int                                posted = 0;

        for (;;) {
                spin_lock(&svc->srv_lock);

                if (list_empty (&svc->srv_idle_rqbds)) {
                        spin_unlock(&svc->srv_lock);
                        return (posted);
                }

                rqbd = list_entry(svc->srv_idle_rqbds.next,
                                  struct ptlrpc_request_buffer_desc,
                                  rqbd_list);
                list_del (&rqbd->rqbd_list);

                /* assume we will post successfully */
                svc->srv_nrqbd_receiving++;
                list_add (&rqbd->rqbd_list, &svc->srv_active_rqbds);

                spin_unlock(&svc->srv_lock);

                rc = ptlrpc_register_rqbd(rqbd);
                if (rc != 0)
                        break;

                posted = 1;
        }

        spin_lock(&svc->srv_lock);

        svc->srv_nrqbd_receiving--;
        list_del(&rqbd->rqbd_list);
        list_add_tail(&rqbd->rqbd_list, &svc->srv_idle_rqbds);

        /* Don't complain if no request buffers are posted right now; LNET
         * won't drop requests because we set the portal lazy! */

        spin_unlock(&svc->srv_lock);

        return (-1);
}

static void ptlrpc_at_timer(unsigned long castmeharder)
{
        struct ptlrpc_service *svc = (struct ptlrpc_service *)castmeharder;
        svc->srv_at_check = 1;
        svc->srv_at_checktime = cfs_time_current();
        cfs_waitq_signal(&svc->srv_waitq);
}

/* @threadname should be 11 characters or less - 3 will be added on */
struct ptlrpc_service *
ptlrpc_init_svc(int nbufs, int bufsize, int max_req_size, int max_reply_size,
                int req_portal, int rep_portal, int watchdog_factor,
                svc_handler_t handler, char *name,
                cfs_proc_dir_entry_t *proc_entry,
                svcreq_printfn_t svcreq_printfn,
                int min_threads, int max_threads, char *threadname)
{
        int                    rc;
        struct ptlrpc_service *service;
        ENTRY;

        LASSERT (nbufs > 0);
        LASSERT (bufsize >= max_req_size);

        OBD_ALLOC(service, sizeof(*service));
        if (service == NULL)
                RETURN(NULL);

        /* First initialise enough for early teardown */

        service->srv_name = name;
        spin_lock_init(&service->srv_lock);
        CFS_INIT_LIST_HEAD(&service->srv_threads);
        cfs_waitq_init(&service->srv_waitq);

        service->srv_nbuf_per_group = test_req_buffer_pressure ? 1 : nbufs;
        service->srv_max_req_size = max_req_size;
        service->srv_buf_size = bufsize;
        service->srv_rep_portal = rep_portal;
        service->srv_req_portal = req_portal;
        service->srv_watchdog_factor = watchdog_factor;
        service->srv_handler = handler;
        service->srv_request_history_print_fn = svcreq_printfn;
        service->srv_request_seq = 1;           /* valid seq #s start at 1 */
        service->srv_request_max_cull_seq = 0;
        service->srv_threads_min = min_threads;
        service->srv_threads_max = max_threads;
        service->srv_thread_name = threadname;

        rc = LNetSetLazyPortal(service->srv_req_portal);
        LASSERT (rc == 0);

        CFS_INIT_LIST_HEAD(&service->srv_request_queue);
        CFS_INIT_LIST_HEAD(&service->srv_idle_rqbds);
        CFS_INIT_LIST_HEAD(&service->srv_active_rqbds);
        CFS_INIT_LIST_HEAD(&service->srv_history_rqbds);
        CFS_INIT_LIST_HEAD(&service->srv_request_history);
        CFS_INIT_LIST_HEAD(&service->srv_active_replies);
        CFS_INIT_LIST_HEAD(&service->srv_reply_queue);
        CFS_INIT_LIST_HEAD(&service->srv_free_rs_list);
        cfs_waitq_init(&service->srv_free_rs_waitq);

        spin_lock_init(&service->srv_at_lock);
        CFS_INIT_LIST_HEAD(&service->srv_req_in_queue);
        CFS_INIT_LIST_HEAD(&service->srv_at_list);
        cfs_timer_init(&service->srv_at_timer, ptlrpc_at_timer, service);
        /* At SOW, service time should be quick; 10s seems generous. If client
           timeout is less than this, we'll be sending an early reply. */
        at_init(&service->srv_at_estimate, 10, 0);

        spin_lock (&ptlrpc_all_services_lock);
        list_add (&service->srv_list, &ptlrpc_all_services);
        spin_unlock (&ptlrpc_all_services_lock);

        /* Now allocate the request buffers */
        rc = ptlrpc_grow_req_bufs(service);
        /* We shouldn't be under memory pressure at startup, so
         * fail if we can't post all our buffers at this time. */
        if (rc != 0)
                GOTO(failed, NULL);

        /* Now allocate pool of reply buffers */
        /* Increase max reply size to next power of two */
        service->srv_max_reply_size = 1;
        while (service->srv_max_reply_size < max_reply_size)
                service->srv_max_reply_size <<= 1;

        if (proc_entry != NULL)
                ptlrpc_lprocfs_register_service(proc_entry, service);

        CDEBUG(D_NET, "%s: Started, listening on portal %d\n",
               service->srv_name, service->srv_req_portal);

        RETURN(service);
failed:
        ptlrpc_unregister_service(service);
        return NULL;
}

/**
 * to actually free the request, must be called without holding svc_lock.
 * note it's caller's responsibility to unlink req->rq_list.
 */
static void ptlrpc_server_free_request(struct ptlrpc_request *req)
{
        LASSERT(atomic_read(&req->rq_refcount) == 0);
        LASSERT(list_empty(&req->rq_timed_list));

         /* DEBUG_REQ() assumes the reply state of a request with a valid
          * ref will not be destroyed until that reference is dropped. */
        ptlrpc_req_drop_rs(req);

<<<<<<< HEAD
        LASSERT(list_empty(&req->rq_timed_list));
        if (req != &rqbd->rqbd_req) {
=======
        sptlrpc_svc_ctx_decref(req);

        if (req != &req->rq_rqbd->rqbd_req) {
>>>>>>> ce18b2ca
                /* NB request buffers use an embedded
                 * req if the incoming req unlinked the
                 * MD; this isn't one of them! */
                OBD_FREE(req, sizeof(*req));
        }
}

<<<<<<< HEAD
static void __ptlrpc_server_free_request(struct ptlrpc_request *req)
{
        list_del(&req->rq_list);
        ptlrpc_req_drop_rs(req);
        ptlrpc_server_req_decref(req);
}

static void ptlrpc_server_free_request(struct ptlrpc_request *req)
=======
/**
 * drop a reference count of the request. if it reaches 0, we either
 * put it into history list, or free it immediately.
 */
static void ptlrpc_server_drop_request(struct ptlrpc_request *req)
>>>>>>> ce18b2ca
{
        struct ptlrpc_request_buffer_desc *rqbd = req->rq_rqbd;
        struct ptlrpc_service             *svc = rqbd->rqbd_service;
        int                                refcount;
        struct list_head                  *tmp;
        struct list_head                  *nxt;

        if (!atomic_dec_and_test(&req->rq_refcount))
                return;

        spin_lock(&svc->srv_lock);

        svc->srv_n_active_reqs--;
        list_add(&req->rq_list, &rqbd->rqbd_reqs);

        refcount = --(rqbd->rqbd_refcount);
        if (refcount == 0) {
                /* request buffer is now idle: add to history */
                list_del(&rqbd->rqbd_list);
                list_add_tail(&rqbd->rqbd_list, &svc->srv_history_rqbds);
                svc->srv_n_history_rqbds++;

                /* cull some history?
                 * I expect only about 1 or 2 rqbds need to be recycled here */
                while (svc->srv_n_history_rqbds > svc->srv_max_history_rqbds) {
                        rqbd = list_entry(svc->srv_history_rqbds.next,
                                          struct ptlrpc_request_buffer_desc,
                                          rqbd_list);

                        list_del(&rqbd->rqbd_list);
                        svc->srv_n_history_rqbds--;

                        /* remove rqbd's reqs from svc's req history while
                         * I've got the service lock */
                        list_for_each(tmp, &rqbd->rqbd_reqs) {
                                req = list_entry(tmp, struct ptlrpc_request,
                                                 rq_list);
                                /* Track the highest culled req seq */
                                if (req->rq_history_seq >
                                    svc->srv_request_max_cull_seq)
                                        svc->srv_request_max_cull_seq =
                                                req->rq_history_seq;
                                list_del(&req->rq_history_list);
                        }

                        spin_unlock(&svc->srv_lock);

                        list_for_each_safe(tmp, nxt, &rqbd->rqbd_reqs) {
                                req = list_entry(rqbd->rqbd_reqs.next,
                                                 struct ptlrpc_request,
                                                 rq_list);
                                list_del(&req->rq_list);
                                ptlrpc_server_free_request(req);
                        }

                        spin_lock(&svc->srv_lock);
                        /*
                         * now all reqs including the embedded req has been
                         * disposed, schedule request buffer for re-use.
                         */
                        LASSERT(atomic_read(&rqbd->rqbd_req.rq_refcount) == 0);
                        list_add_tail(&rqbd->rqbd_list, &svc->srv_idle_rqbds);
                }

                spin_unlock(&svc->srv_lock);
        } else if (req->rq_reply_state && req->rq_reply_state->rs_prealloc) {
                /* If we are low on memory, we are not interested in history */
                list_del(&req->rq_list);
                list_del_init(&req->rq_history_list);
                spin_unlock(&svc->srv_lock);

                ptlrpc_server_free_request(req);
        } else {
                spin_unlock(&svc->srv_lock);
        }
}

<<<<<<< HEAD
        spin_unlock(&svc->srv_lock);
=======
/**
 * to finish a request: stop sending more early replies, and release
 * the request. should be called after we finished handling the request.
 */
static void ptlrpc_server_finish_request(struct ptlrpc_request *req)
{
        struct ptlrpc_service  *svc = req->rq_rqbd->rqbd_service;

        if (req->rq_phase != RQ_PHASE_NEW) /* incorrect message magic */
                DEBUG_REQ(D_INFO, req, "free req");

        spin_lock(&svc->srv_at_lock);
        req->rq_sent_final = 1;
        list_del_init(&req->rq_timed_list);
        spin_unlock(&svc->srv_at_lock);

        ptlrpc_server_drop_request(req);
>>>>>>> ce18b2ca
}

/* This function makes sure dead exports are evicted in a timely manner.
   This function is only called when some export receives a message (i.e.,
   the network is up.) */
static void ptlrpc_update_export_timer(struct obd_export *exp, long extra_delay)
{
        struct obd_export *oldest_exp;
        time_t oldest_time;

        ENTRY;

        LASSERT(exp);

        /* Compensate for slow machines, etc, by faking our request time
           into the future.  Although this can break the strict time-ordering
           of the list, we can be really lazy here - we don't have to evict
           at the exact right moment.  Eventually, all silent exports
           will make it to the top of the list. */
        exp->exp_last_request_time = max(exp->exp_last_request_time,
                                         cfs_time_current_sec() + extra_delay);

        CDEBUG(D_INFO, "updating export %s at %ld\n",
               exp->exp_client_uuid.uuid,
               exp->exp_last_request_time);

        /* exports may get disconnected from the chain even though the
           export has references, so we must keep the spin lock while
           manipulating the lists */
        spin_lock(&exp->exp_obd->obd_dev_lock);

        if (list_empty(&exp->exp_obd_chain_timed)) {
                /* this one is not timed */
                spin_unlock(&exp->exp_obd->obd_dev_lock);
                EXIT;
                return;
        }

        list_move_tail(&exp->exp_obd_chain_timed,
                       &exp->exp_obd->obd_exports_timed);

        oldest_exp = list_entry(exp->exp_obd->obd_exports_timed.next,
                                struct obd_export, exp_obd_chain_timed);
        oldest_time = oldest_exp->exp_last_request_time;
        spin_unlock(&exp->exp_obd->obd_dev_lock);

        if (exp->exp_obd->obd_recovering) {
                /* be nice to everyone during recovery */
                EXIT;
                return;
        }

        /* Note - racing to start/reset the obd_eviction timer is safe */
        if (exp->exp_obd->obd_eviction_timer == 0) {
                /* Check if the oldest entry is expired. */
                if (cfs_time_current_sec() > (oldest_time + PING_EVICT_TIMEOUT +
                                              extra_delay)) {
                        /* We need a second timer, in case the net was down and
                         * it just came back. Since the pinger may skip every
                         * other PING_INTERVAL (see note in ptlrpc_pinger_main),
                         * we better wait for 3. */
                        exp->exp_obd->obd_eviction_timer =
                                cfs_time_current_sec() + 3 * PING_INTERVAL;
                        CDEBUG(D_HA, "%s: Think about evicting %s from %ld\n",
                               exp->exp_obd->obd_name, obd_export_nid2str(exp),
                               oldest_time);
                }
        } else {
                if (cfs_time_current_sec() >
                    (exp->exp_obd->obd_eviction_timer + extra_delay)) {
                        /* The evictor won't evict anyone who we've heard from
                         * recently, so we don't have to check before we start
                         * it. */
                        if (!ping_evictor_wake(exp))
                                exp->exp_obd->obd_eviction_timer = 0;
                }
        }

        EXIT;
}

static int ptlrpc_check_req(struct ptlrpc_request *req)
{
        if (lustre_msg_get_conn_cnt(req->rq_reqmsg) <
            req->rq_export->exp_conn_cnt) {
                DEBUG_REQ(D_ERROR, req,
                          "DROPPING req from old connection %d < %d",
                          lustre_msg_get_conn_cnt(req->rq_reqmsg),
                          req->rq_export->exp_conn_cnt);
                return -EEXIST;
        }
        if (req->rq_export->exp_obd && req->rq_export->exp_obd->obd_fail) {
             /* Failing over, don't handle any more reqs, send
                error response instead. */
                CDEBUG(D_RPCTRACE, "Dropping req %p for failed obd %s\n",
                       req, req->rq_export->exp_obd->obd_name);
                req->rq_status = -ENODEV;
                ptlrpc_error(req);
                return -ENODEV;
        }
        return 0;
}

static void ptlrpc_at_set_timer(struct ptlrpc_service *svc)
{
        struct ptlrpc_request *rq;
        __s32 next;

        spin_lock(&svc->srv_at_lock);
        if (list_empty(&svc->srv_at_list)) {
                cfs_timer_disarm(&svc->srv_at_timer);
                spin_unlock(&svc->srv_at_lock);
                return;
        }

        /* Set timer for closest deadline */
        rq = list_entry(svc->srv_at_list.next, struct ptlrpc_request,
                        rq_timed_list);
        next = (__s32)(rq->rq_deadline - cfs_time_current_sec() -
                       at_early_margin);
        if (next <= 0)
                ptlrpc_at_timer((unsigned long)svc);
        else
                cfs_timer_arm(&svc->srv_at_timer, cfs_time_shift(next));
        spin_unlock(&svc->srv_at_lock);
        CDEBUG(D_INFO, "armed %s at %+ds\n", svc->srv_name, next);
}

/* Add rpc to early reply check list */
static int ptlrpc_at_add_timed(struct ptlrpc_request *req)
{
        struct ptlrpc_service *svc = req->rq_rqbd->rqbd_service;
        struct ptlrpc_request *rq;
        int found = 0;

        if (AT_OFF)
                return(0);

        if ((lustre_msghdr_get_flags(req->rq_reqmsg) & MSGHDR_AT_SUPPORT) == 0)
                return(-ENOSYS);

        spin_lock(&svc->srv_at_lock);

        if (unlikely(req->rq_sent_final)) {
                spin_unlock(&svc->srv_at_lock);
                return 0;
        }

        LASSERT(list_empty(&req->rq_timed_list));
        /* Add to sorted list.  Presumably latest rpcs will have the latest
           deadlines, so search backward. */
        list_for_each_entry_reverse(rq, &svc->srv_at_list, rq_timed_list) {
                if (req->rq_deadline > rq->rq_deadline) {
                        list_add(&req->rq_timed_list, &rq->rq_timed_list);
                        found++;
                        break;
                }
        }
        if (!found)
                /* Add to front if shortest deadline or list empty */
                list_add(&req->rq_timed_list, &svc->srv_at_list);

        /* Check if we're the head of the list */
        found = (svc->srv_at_list.next == &req->rq_timed_list);

        spin_unlock(&svc->srv_at_lock);

        if (found)
                ptlrpc_at_set_timer(svc);

        return 0;
}

static int ptlrpc_at_send_early_reply(struct ptlrpc_request *req,
                                      int extra_time)
{
        struct ptlrpc_service *svc = req->rq_rqbd->rqbd_service;
        struct ptlrpc_request *reqcopy;
        struct lustre_msg *reqmsg;
        long olddl = req->rq_deadline - cfs_time_current_sec();
        time_t newdl;
        int rc;
        ENTRY;

        /* deadline is when the client expects us to reply, margin is the
           difference between clients' and servers' expectations */
        DEBUG_REQ(D_ADAPTTO, req,
                  "%ssending early reply (deadline %+lds, margin %+lds) for "
                  "%d+%d", AT_OFF ? "AT off - not " : "",
                  olddl, olddl - at_get(&svc->srv_at_estimate),
                  at_get(&svc->srv_at_estimate), extra_time);

        if (AT_OFF)
                RETURN(0);

        if (olddl < 0) {
                DEBUG_REQ(D_WARNING, req, "Already past deadline (%+lds), "
                          "not sending early reply. Consider increasing "
                          "at_early_margin (%d)?", olddl, at_early_margin);

                /* Return an error so we're not re-added to the timed list. */
                RETURN(-ETIMEDOUT);
        }

        if ((lustre_msghdr_get_flags(req->rq_reqmsg) & MSGHDR_AT_SUPPORT) == 0){
                DEBUG_REQ(D_INFO, req, "Wanted to ask client for more time, "
                          "but no AT support");
                RETURN(-ENOSYS);
        }

        if (extra_time) {
                /* Fake our processing time into the future to ask the
                   clients for some extra amount of time */
                extra_time += cfs_time_current_sec() -
                        req->rq_arrival_time.tv_sec;
                at_add(&svc->srv_at_estimate, extra_time);
        }

        newdl = req->rq_arrival_time.tv_sec + at_get(&svc->srv_at_estimate);
        if (req->rq_deadline >= newdl) {
                /* We're not adding any time, no need to send an early reply
                   (e.g. maybe at adaptive_max) */
                DEBUG_REQ(D_WARNING, req, "Couldn't add any time "
                          "(%ld/%ld), not sending early reply\n",
                          olddl, newdl - cfs_time_current_sec());
                RETURN(-ETIMEDOUT);
        }

        OBD_ALLOC(reqcopy, sizeof *reqcopy);
        if (reqcopy == NULL)
                RETURN(-ENOMEM);
        OBD_ALLOC(reqmsg, req->rq_reqlen);
        if (!reqmsg) {
                OBD_FREE(reqcopy, sizeof *reqcopy);
                RETURN(-ENOMEM);
        }

        *reqcopy = *req;
        reqcopy->rq_reply_state = NULL;
        reqcopy->rq_rep_swab_mask = 0;
        /* We only need the reqmsg for the magic */
        reqcopy->rq_reqmsg = reqmsg;
        memcpy(reqmsg, req->rq_reqmsg, req->rq_reqlen);

        if (req->rq_sent_final) {
                DEBUG_REQ(D_ADAPTTO, reqcopy, "Normal reply already sent out, "
                          "abort sending early reply\n");
                GOTO(out, rc = 0);
        }

        /* Connection ref */
        reqcopy->rq_export = class_conn2export(
                                     lustre_msg_get_handle(reqcopy->rq_reqmsg));
        if (reqcopy->rq_export == NULL)
                GOTO(out, rc = -ENODEV);

        /* RPC ref */
        class_export_rpc_get(reqcopy->rq_export);
        if (reqcopy->rq_export->exp_obd &&
            reqcopy->rq_export->exp_obd->obd_fail)
                GOTO(out_put, rc = -ENODEV);

        rc = lustre_pack_reply_flags(reqcopy, 1, NULL, NULL, LPRFL_EARLY_REPLY);
        if (rc)
                GOTO(out_put, rc);

        rc = ptlrpc_send_reply(reqcopy, PTLRPC_REPLY_EARLY);

        if (!rc) {
                /* Adjust our own deadline to what we told the client */
                req->rq_deadline = newdl;
                req->rq_early_count++; /* number sent, server side */
        } else {
                DEBUG_REQ(D_ERROR, req, "Early reply send failed %d", rc);
        }

        /* Free the (early) reply state from lustre_pack_reply.
           (ptlrpc_send_reply takes it's own rs ref, so this is safe here) */
        ptlrpc_req_drop_rs(reqcopy);

out_put:
        class_export_rpc_put(reqcopy->rq_export);
        class_export_put(reqcopy->rq_export);
out:
        OBD_FREE(reqmsg, req->rq_reqlen);
        OBD_FREE(reqcopy, sizeof *reqcopy);
        RETURN(rc);
}

/* Send early replies to everybody expiring within at_early_margin
   asking for at_extra time */
static int ptlrpc_at_check_timed(struct ptlrpc_service *svc)
{
        struct ptlrpc_request *rq, *n;
        struct list_head work_list;
        time_t now = cfs_time_current_sec();
        cfs_duration_t delay;
        int first, counter = 0;
        ENTRY;

        spin_lock(&svc->srv_at_lock);
        if (svc->srv_at_check == 0) {
                spin_unlock(&svc->srv_at_lock);
                RETURN(0);
        }
        delay = cfs_time_sub(cfs_time_current(), svc->srv_at_checktime);
        svc->srv_at_check = 0;

        if (list_empty(&svc->srv_at_list)) {
                spin_unlock(&svc->srv_at_lock);
                RETURN(0);
        }

        /* The timer went off, but maybe the nearest rpc already completed. */
        rq = list_entry(svc->srv_at_list.next, struct ptlrpc_request,
                        rq_timed_list);
        first = (int)(rq->rq_deadline - now);
        if (first > at_early_margin) {
                /* We've still got plenty of time.  Reset the timer. */
                spin_unlock(&svc->srv_at_lock);
                ptlrpc_at_set_timer(svc);
                RETURN(0);
        }

        /* We're close to a timeout, and we don't know how much longer the
           server will take. Send early replies to everyone expiring soon. */
        CFS_INIT_LIST_HEAD(&work_list);
        list_for_each_entry_safe(rq, n, &svc->srv_at_list, rq_timed_list) {
                if (rq->rq_deadline <= now + at_early_margin) {
                        list_move(&rq->rq_timed_list, &work_list);
                        counter++;
                } else {
                        break;
                }
        }

        spin_unlock(&svc->srv_at_lock);

        /* we have a new earliest deadline, restart the timer */
        ptlrpc_at_set_timer(svc);

        CDEBUG(D_ADAPTTO, "timeout in %+ds, asking for %d secs on %d early "
               "replies\n", first, at_extra, counter);

        if (first < 0) {
                /* We're already past request deadlines before we even get a
                   chance to send early replies */
                LCONSOLE_WARN("%s: This server is not able to keep up with "
                              "request traffic (cpu-bound).\n",  svc->srv_name);
                CWARN("earlyQ=%d reqQ=%d recA=%d, svcEst=%d, "
                      "delay="CFS_DURATION_T"(jiff)\n",
                      counter, svc->srv_n_queued_reqs, svc->srv_n_active_reqs,
                      at_get(&svc->srv_at_estimate), delay);
        }

        /* ptlrpc_server_finish_request may delete an entry out of
         * the work list */
        spin_lock(&svc->srv_at_lock);
        while (!list_empty(&work_list)) {
                rq = list_entry(work_list.next, struct ptlrpc_request,
                                rq_timed_list);
                list_del_init(&rq->rq_timed_list);
                /* if the entry is still in the worklist, it hasn't been
                   deleted, and is safe to take a ref to keep the req around */
                atomic_inc(&rq->rq_refcount);
                spin_unlock(&svc->srv_at_lock);

                if (ptlrpc_at_send_early_reply(rq, at_extra) == 0)
                        ptlrpc_at_add_timed(rq);

                ptlrpc_server_drop_request(rq);
                spin_lock(&svc->srv_at_lock);
        }
        spin_unlock(&svc->srv_at_lock);

        RETURN(0);
}

/* Handle freshly incoming reqs, add to timed early reply list,
   pass on to regular request queue */
static int
ptlrpc_server_handle_req_in(struct ptlrpc_service *svc)
{
        struct ptlrpc_request *req;
        __u32                  deadline;
        int                    rc;
        ENTRY;

        LASSERT(svc);

        spin_lock(&svc->srv_lock);
        if (list_empty(&svc->srv_req_in_queue)) {
                spin_unlock(&svc->srv_lock);
                RETURN(0);
        }

        req = list_entry(svc->srv_req_in_queue.next,
                         struct ptlrpc_request, rq_list);
        list_del_init (&req->rq_list);
        /* Consider this still a "queued" request as far as stats are
           concerned */
        spin_unlock(&svc->srv_lock);

        /* Clear request swab mask; this is a new request */
        req->rq_req_swab_mask = 0;

        rc = lustre_unpack_msg(req->rq_reqmsg, req->rq_reqlen);
        if (rc < 0) {
                CERROR ("error unpacking request: ptl %d from %s"
                        " xid "LPU64"\n", svc->srv_req_portal,
                        libcfs_id2str(req->rq_peer), req->rq_xid);
                goto err_req;
        }

        if (rc > 0)
                lustre_set_req_swabbed(req, MSG_PTLRPC_HEADER_OFF);

        rc = lustre_unpack_req_ptlrpc_body(req, MSG_PTLRPC_BODY_OFF);
        if (rc) {
                CERROR ("error unpacking ptlrpc body: ptl %d from %s"
                        " xid "LPU64"\n", svc->srv_req_portal,
                        libcfs_id2str(req->rq_peer), req->rq_xid);
                goto err_req;
        }

        rc = -EINVAL;
        if (lustre_msg_get_type(req->rq_reqmsg) != PTL_RPC_MSG_REQUEST) {
                CERROR("wrong packet type received (type=%u) from %s\n",
                       lustre_msg_get_type(req->rq_reqmsg),
                       libcfs_id2str(req->rq_peer));
                goto err_req;
        }

        CDEBUG(D_NET, "got req "LPD64"\n", req->rq_xid);

        req->rq_export = class_conn2export(
                lustre_msg_get_handle(req->rq_reqmsg));
        if (req->rq_export) {
                rc = ptlrpc_check_req(req);
                class_export_put(req->rq_export);
                req->rq_export = NULL;
                if (rc)
                        goto err_req;
        }

        /* req_in handling should/must be fast */
        if (cfs_time_current_sec() - req->rq_arrival_time.tv_sec > 5)
                DEBUG_REQ(D_WARNING, req, "Slow req_in handling %lus",
                          cfs_time_current_sec() - req->rq_arrival_time.tv_sec);

        /* Set rpc server deadline and add it to the timed list */
        deadline = (lustre_msghdr_get_flags(req->rq_reqmsg) &
                    MSGHDR_AT_SUPPORT) ?
                   /* The max time the client expects us to take */
                   lustre_msg_get_timeout(req->rq_reqmsg) : obd_timeout;
        req->rq_deadline = req->rq_arrival_time.tv_sec + deadline;
        if (unlikely(deadline == 0)) {
                DEBUG_REQ(D_ERROR, req, "Dropping request with 0 timeout");
                goto err_req;
        }

        ptlrpc_at_add_timed(req);

        /* Move it over to the request processing queue */
        spin_lock(&svc->srv_lock);
        list_add_tail(&req->rq_list, &svc->srv_request_queue);
        cfs_waitq_signal(&svc->srv_waitq);
        spin_unlock(&svc->srv_lock);
        RETURN(1);

err_req:
        spin_lock(&svc->srv_lock);
        svc->srv_n_queued_reqs--;
        svc->srv_n_active_reqs++;
        spin_unlock(&svc->srv_lock);
        ptlrpc_server_finish_request(req);

        RETURN(1);
}

static int
ptlrpc_server_handle_request(struct ptlrpc_service *svc,
                             struct ptlrpc_thread *thread)
{
        struct obd_export     *export = NULL;
        struct ptlrpc_request *request;
        struct timeval         work_start;
        struct timeval         work_end;
        long                   timediff;
        int                    rc;
        ENTRY;

        LASSERT(svc);

        spin_lock(&svc->srv_lock);
        if (list_empty (&svc->srv_request_queue) ||
            (
#ifndef __KERNEL__
             /* !@%$# liblustre only has 1 thread */
             svc->srv_n_difficult_replies != 0 &&
#endif
             svc->srv_n_active_reqs >= (svc->srv_threads_running - 1))) {
                /* Don't handle regular requests in the last thread, in order
                 * to handle difficult replies (which might block other threads)
                 * as well as handle any incoming reqs, early replies, etc.
                 * That means we always need at least 2 service threads. */
                spin_unlock(&svc->srv_lock);
                RETURN(0);
        }

        request = list_entry(svc->srv_request_queue.next,
                             struct ptlrpc_request, rq_list);
        list_del_init (&request->rq_list);
        svc->srv_n_queued_reqs--;
        svc->srv_n_active_reqs++;

        spin_unlock(&svc->srv_lock);

        if(OBD_FAIL_CHECK(OBD_FAIL_PTLRPC_DUMP_LOG))
                libcfs_debug_dumplog();

        do_gettimeofday(&work_start);
        timediff = cfs_timeval_sub(&work_start, &request->rq_arrival_time,NULL);
        if (svc->srv_stats != NULL) {
                lprocfs_counter_add(svc->srv_stats, PTLRPC_REQWAIT_CNTR,
                                    timediff);
                lprocfs_counter_add(svc->srv_stats, PTLRPC_REQQDEPTH_CNTR,
                                    svc->srv_n_queued_reqs);
                lprocfs_counter_add(svc->srv_stats, PTLRPC_REQACTIVE_CNTR,
                                    svc->srv_n_active_reqs);
                lprocfs_counter_add(svc->srv_stats, PTLRPC_TIMEOUT,
                                    at_get(&svc->srv_at_estimate));
        }

        CDEBUG(D_NET, "got req "LPD64"\n", request->rq_xid);

        request->rq_svc_thread = thread;
        request->rq_export = class_conn2export(
                                     lustre_msg_get_handle(request->rq_reqmsg));

        if (request->rq_export) {
                if (ptlrpc_check_req(request))
                        goto put_conn;
                ptlrpc_update_export_timer(request->rq_export, timediff >> 19);
                export = class_export_rpc_get(request->rq_export);
        }

        /* Discard requests queued for longer than the deadline.
           The deadline is increased if we send an early reply. */
        if (cfs_time_current_sec() > request->rq_deadline) {
                DEBUG_REQ(D_ERROR, request, "Dropping timed-out request from %s"
                          ": deadline %ld%+lds ago\n",
                          libcfs_id2str(request->rq_peer),
                          request->rq_deadline -
                          request->rq_arrival_time.tv_sec,
                          cfs_time_current_sec() - request->rq_deadline);
                goto put_rpc_export;
        }

        request->rq_phase = RQ_PHASE_INTERPRET;

        CDEBUG(D_RPCTRACE, "Handling RPC pname:cluuid+ref:pid:xid:nid:opc "
               "%s:%s+%d:%d:x"LPU64":%s:%d\n", cfs_curproc_comm(),
               (request->rq_export ?
                (char *)request->rq_export->exp_client_uuid.uuid : "0"),
               (request->rq_export ?
                atomic_read(&request->rq_export->exp_refcount) : -99),
               lustre_msg_get_status(request->rq_reqmsg), request->rq_xid,
               libcfs_id2str(request->rq_peer),
               lustre_msg_get_opc(request->rq_reqmsg));

        OBD_FAIL_TIMEOUT_MS(OBD_FAIL_PTLRPC_PAUSE_REQ, obd_fail_val);

        rc = svc->srv_handler(request);

        request->rq_phase = RQ_PHASE_COMPLETE;

        CDEBUG(D_RPCTRACE, "Handled RPC pname:cluuid+ref:pid:xid:nid:opc "
               "%s:%s+%d:%d:x"LPU64":%s:%d\n", cfs_curproc_comm(),
               (request->rq_export ?
                (char *)request->rq_export->exp_client_uuid.uuid : "0"),
               (request->rq_export ?
                atomic_read(&request->rq_export->exp_refcount) : -99),
               lustre_msg_get_status(request->rq_reqmsg), request->rq_xid,
               libcfs_id2str(request->rq_peer),
               lustre_msg_get_opc(request->rq_reqmsg));

put_rpc_export:
        if (export != NULL)
                class_export_rpc_put(export);

put_conn:
        if (request->rq_export != NULL)
                class_export_put(request->rq_export);

        if (cfs_time_current_sec() > request->rq_deadline) {
                DEBUG_REQ(D_WARNING, request, "Request x"LPU64" took longer "
                          "than estimated (%ld%+lds); client may timeout.",
                          request->rq_xid, request->rq_deadline -
                          request->rq_arrival_time.tv_sec,
                          cfs_time_current_sec() - request->rq_deadline);
        }

        do_gettimeofday(&work_end);
        timediff = cfs_timeval_sub(&work_end, &work_start, NULL);
        CDEBUG(D_RPCTRACE, "request x"LPU64" opc %u from %s processed in "
               "%ldus (%ldus total) trans "LPU64" rc %d/%d\n",
               request->rq_xid, lustre_msg_get_opc(request->rq_reqmsg),
               libcfs_id2str(request->rq_peer), timediff,
               cfs_timeval_sub(&work_end, &request->rq_arrival_time, NULL),
               request->rq_repmsg ? lustre_msg_get_transno(request->rq_repmsg) :
               request->rq_transno, request->rq_status,
               request->rq_repmsg ? lustre_msg_get_status(request->rq_repmsg):
               -999);
        if (svc->srv_stats != NULL) {
                __u32 op = lustre_msg_get_opc(request->rq_reqmsg);
                int opc = opcode_offset(op);
                if (opc > 0 && !(op == LDLM_ENQUEUE || op == MDS_REINT)) {
                        LASSERT(opc < LUSTRE_MAX_OPCODES);
                        lprocfs_counter_add(svc->srv_stats,
                                            opc + EXTRA_MAX_OPCODES,
                                            timediff);
                }
        }
        if (request->rq_early_count) {
                DEBUG_REQ(D_ADAPTTO, request,
                          "sent %d early replies before finishing in %lds",
                          request->rq_early_count,
                          work_end.tv_sec - request->rq_arrival_time.tv_sec);
        }

<<<<<<< HEAD
        ptlrpc_server_free_request(request);
=======
out_req:
        ptlrpc_server_finish_request(request);
>>>>>>> ce18b2ca

        RETURN(1);
}

static int
ptlrpc_server_handle_reply (struct ptlrpc_service *svc)
{
        struct ptlrpc_reply_state *rs;
        struct obd_export         *exp;
        struct obd_device         *obd;
        int                        nlocks;
        int                        been_handled;
        ENTRY;

        spin_lock(&svc->srv_lock);
        if (list_empty (&svc->srv_reply_queue)) {
                spin_unlock(&svc->srv_lock);
                RETURN(0);
        }

        rs = list_entry (svc->srv_reply_queue.next,
                         struct ptlrpc_reply_state, rs_list);

        exp = rs->rs_export;
        obd = exp->exp_obd;

        LASSERT (rs->rs_difficult);
        LASSERT (rs->rs_scheduled);

        list_del_init (&rs->rs_list);

        /* Disengage from notifiers carefully (lock order - irqrestore below!)*/
        spin_unlock(&svc->srv_lock);

        spin_lock (&exp->exp_uncommitted_replies_lock);
        /* Noop if removed already */
        list_del_init (&rs->rs_obd_list);
        spin_unlock (&exp->exp_uncommitted_replies_lock);

        spin_lock (&exp->exp_lock);
        /* Noop if removed already */
        list_del_init (&rs->rs_exp_list);
        spin_unlock (&exp->exp_lock);

        spin_lock(&svc->srv_lock);

        been_handled = rs->rs_handled;
        rs->rs_handled = 1;

        nlocks = rs->rs_nlocks;                 /* atomic "steal", but */
        rs->rs_nlocks = 0;                      /* locks still on rs_locks! */

        if (nlocks == 0 && !been_handled) {
                /* If we see this, we should already have seen the warning
                 * in mds_steal_ack_locks()  */
                CWARN("All locks stolen from rs %p x"LPD64".t"LPD64
                      " o%d NID %s\n", rs, rs->rs_xid, rs->rs_transno,
                      lustre_msg_get_opc(rs->rs_msg),
                      libcfs_nid2str(exp->exp_connection->c_peer.nid));
        }

        if ((!been_handled && rs->rs_on_net) || nlocks > 0) {
                spin_unlock(&svc->srv_lock);

                if (!been_handled && rs->rs_on_net) {
                        LNetMDUnlink(rs->rs_md_h);
                        /* Ignore return code; we're racing with
                         * completion... */
                }

                while (nlocks-- > 0)
                        ldlm_lock_decref(&rs->rs_locks[nlocks],
                                         rs->rs_modes[nlocks]);

                spin_lock(&svc->srv_lock);
        }

        rs->rs_scheduled = 0;

        if (!rs->rs_on_net) {
                /* Off the net */
                svc->srv_n_difficult_replies--;
                spin_unlock(&svc->srv_lock);

                class_export_put (exp);
                rs->rs_export = NULL;
                ptlrpc_rs_decref (rs);
                atomic_dec (&svc->srv_outstanding_replies);
                RETURN(1);
        }

        /* still on the net; callback will schedule */
        spin_unlock(&svc->srv_lock);
        RETURN(1);
}

#ifndef __KERNEL__
/* FIXME make use of timeout later */
int
liblustre_check_services (void *arg)
{
        int  did_something = 0;
        int  rc;
        struct list_head *tmp, *nxt;
        ENTRY;

        /* I'm relying on being single threaded, not to have to lock
         * ptlrpc_all_services etc */
        list_for_each_safe (tmp, nxt, &ptlrpc_all_services) {
                struct ptlrpc_service *svc =
                        list_entry (tmp, struct ptlrpc_service, srv_list);

                if (svc->srv_threads_running != 0)     /* I've recursed */
                        continue;

                /* service threads can block for bulk, so this limits us
                 * (arbitrarily) to recursing 1 stack frame per service.
                 * Note that the problem with recursion is that we have to
                 * unwind completely before our caller can resume. */

                svc->srv_threads_running++;

                do {
                        rc = ptlrpc_server_handle_req_in(svc);
                        rc |= ptlrpc_server_handle_reply(svc);
                        rc |= ptlrpc_at_check_timed(svc);
                        rc |= ptlrpc_server_handle_request(svc, NULL);
                        rc |= (ptlrpc_server_post_idle_rqbds(svc) > 0);
                        did_something |= rc;
                } while (rc);

                svc->srv_threads_running--;
        }

        RETURN(did_something);
}
#define ptlrpc_stop_all_threads(s) do {} while (0)

#else /* __KERNEL__ */

/* Don't use daemonize, it removes fs struct from new thread (bug 418) */
void ptlrpc_daemonize(char *name)
{
        struct fs_struct *fs = current->fs;

        atomic_inc(&fs->count);
        cfs_daemonize(name);
        exit_fs(cfs_current());
        current->fs = fs;
        ll_set_fs_pwd(current->fs, init_task.fs->pwdmnt, init_task.fs->pwd);
}

static void
ptlrpc_check_rqbd_pool(struct ptlrpc_service *svc)
{
        int avail = svc->srv_nrqbd_receiving;
        int low_water = test_req_buffer_pressure ? 0 :
                        svc->srv_nbuf_per_group/2;

        /* NB I'm not locking; just looking. */

        /* CAVEAT EMPTOR: We might be allocating buffers here because we've
         * allowed the request history to grow out of control.  We could put a
         * sanity check on that here and cull some history if we need the
         * space. */

        if (avail <= low_water)
                ptlrpc_grow_req_bufs(svc);

        if (svc->srv_stats)
                lprocfs_counter_add(svc->srv_stats, PTLRPC_REQBUF_AVAIL_CNTR,
                                    avail);
}

static int
ptlrpc_retry_rqbds(void *arg)
{
        struct ptlrpc_service *svc = (struct ptlrpc_service *)arg;

        svc->srv_rqbd_timeout = 0;
        return (-ETIMEDOUT);
}

static int ptlrpc_main(void *arg)
{
        struct ptlrpc_svc_data *data = (struct ptlrpc_svc_data *)arg;
        struct ptlrpc_service  *svc = data->svc;
        struct ptlrpc_thread   *thread = data->thread;
        struct obd_device      *dev = data->dev;
        struct ptlrpc_reply_state *rs;
        struct lc_watchdog     *watchdog;
#ifdef WITH_GROUP_INFO
        struct group_info *ginfo = NULL;
#endif
        int counter = 0, rc = 0;
        ENTRY;

        ptlrpc_daemonize(data->name);

#if defined(HAVE_NODE_TO_CPUMASK) && defined(CONFIG_NUMA)
        /* we need to do this before any per-thread allocation is done so that
         * we get the per-thread allocations on local node.  bug 7342 */
        if (svc->srv_cpu_affinity) {
                int cpu, num_cpu;

                for (cpu = 0, num_cpu = 0; cpu < num_possible_cpus(); cpu++) {
                        if (!cpu_online(cpu))
                                continue;
                        if (num_cpu == thread->t_id % num_online_cpus())
                                break;
                        num_cpu++;
                }
                set_cpus_allowed(cfs_current(), node_to_cpumask(cpu_to_node(cpu)));
        }
#endif

#ifdef WITH_GROUP_INFO
        ginfo = groups_alloc(0);
        if (!ginfo) {
                rc = -ENOMEM;
                goto out;
        }

        set_current_groups(ginfo);
        put_group_info(ginfo);
#endif

        if (svc->srv_init != NULL) {
                rc = svc->srv_init(thread);
                if (rc)
                        goto out;
        }

        /* Alloc reply state structure for this one */
        OBD_ALLOC_GFP(rs, svc->srv_max_reply_size, CFS_ALLOC_STD);
        if (!rs) {
                rc = -ENOMEM;
                goto out_srv_init;
        }

        /* Record that the thread is running */
        thread->t_flags = SVC_RUNNING;
        /*
         * wake up our creator. Note: @data is invalid after this point,
         * because it's allocated on ptlrpc_start_thread() stack.
         */
        cfs_waitq_signal(&thread->t_ctl_waitq);

        watchdog = lc_watchdog_add(max_t(int, obd_timeout, AT_OFF ? 0 :
                                   at_get(&svc->srv_at_estimate)) *
                                   svc->srv_watchdog_factor, NULL, NULL);

        spin_lock(&svc->srv_lock);
        svc->srv_threads_running++;
        list_add(&rs->rs_list, &svc->srv_free_rs_list);
        spin_unlock(&svc->srv_lock);
        cfs_waitq_signal(&svc->srv_free_rs_waitq);

        CDEBUG(D_NET, "service thread %d (#%d) started\n", thread->t_id,
               svc->srv_threads_running);

        /* XXX maintain a list of all managed devices: insert here */

        while ((thread->t_flags & SVC_STOPPING) == 0 ||
               svc->srv_n_difficult_replies != 0) {
                /* Don't exit while there are replies to be handled */
                struct l_wait_info lwi = LWI_TIMEOUT(svc->srv_rqbd_timeout,
                                                     ptlrpc_retry_rqbds, svc);

                lc_watchdog_disable(watchdog);

                cond_resched();

                l_wait_event_exclusive (svc->srv_waitq,
                              ((thread->t_flags & SVC_STOPPING) != 0 &&
                               svc->srv_n_difficult_replies == 0) ||
                              (!list_empty(&svc->srv_idle_rqbds) &&
                               svc->srv_rqbd_timeout == 0) ||
                              !list_empty(&svc->srv_req_in_queue) ||
                              !list_empty(&svc->srv_reply_queue) ||
                              (!list_empty(&svc->srv_request_queue) &&
                               (svc->srv_n_active_reqs <
                                (svc->srv_threads_running - 1))) ||
                              svc->srv_at_check,
                              &lwi);

                lc_watchdog_touch_ms(watchdog, max_t(int, obd_timeout,
                                     AT_OFF ? 0 :
                                     at_get(&svc->srv_at_estimate)) *
                                     svc->srv_watchdog_factor);

                ptlrpc_check_rqbd_pool(svc);

                if ((svc->srv_threads_started < svc->srv_threads_max) &&
                    (svc->srv_n_active_reqs >= (svc->srv_threads_started - 1))){
                        /* Ignore return code - we tried... */
                        ptlrpc_start_thread(dev, svc);
                }

                if (!list_empty(&svc->srv_reply_queue))
                        ptlrpc_server_handle_reply (svc);

                if (!list_empty(&svc->srv_req_in_queue)) {
                        /* Process all incoming reqs before handling any */
                        ptlrpc_server_handle_req_in(svc);
                        /* but limit ourselves in case of flood */
                        if (counter++ < 1000)
                                continue;
                        counter = 0;
                }

                if (svc->srv_at_check)
                        ptlrpc_at_check_timed(svc);

                /* don't handle requests in the last thread */
                if (!list_empty (&svc->srv_request_queue) &&
                    (svc->srv_n_active_reqs < (svc->srv_threads_running - 1)))
                        ptlrpc_server_handle_request(svc, thread);

                if (!list_empty(&svc->srv_idle_rqbds) &&
                    ptlrpc_server_post_idle_rqbds(svc) < 0) {
                        /* I just failed to repost request buffers.  Wait
                         * for a timeout (unless something else happens)
                         * before I try again */
                        svc->srv_rqbd_timeout = cfs_time_seconds(1)/10;
                        CDEBUG(D_RPCTRACE,"Posted buffers: %d\n",
                               svc->srv_nrqbd_receiving);
                }
        }

        lc_watchdog_delete(watchdog);

out_srv_init:
        /*
         * deconstruct service specific state created by ptlrpc_start_thread()
         */
        if (svc->srv_done != NULL)
                svc->srv_done(thread);

out:
        CDEBUG(D_NET, "service thread %d exiting: rc %d\n", thread->t_id, rc);

        spin_lock(&svc->srv_lock);
        svc->srv_threads_running--;              /* must know immediately */
        thread->t_id = rc;
        thread->t_flags = SVC_STOPPED;

        cfs_waitq_signal(&thread->t_ctl_waitq);
        spin_unlock(&svc->srv_lock);

        return rc;
}

static void ptlrpc_stop_thread(struct ptlrpc_service *svc,
                               struct ptlrpc_thread *thread)
{
        struct l_wait_info lwi = { 0 };

        spin_lock(&svc->srv_lock);
        thread->t_flags = SVC_STOPPING;
        spin_unlock(&svc->srv_lock);

        cfs_waitq_broadcast(&svc->srv_waitq);
        l_wait_event(thread->t_ctl_waitq, (thread->t_flags & SVC_STOPPED),
                     &lwi);

        spin_lock(&svc->srv_lock);
        list_del(&thread->t_link);
        spin_unlock(&svc->srv_lock);

        OBD_FREE(thread, sizeof(*thread));
}

void ptlrpc_stop_all_threads(struct ptlrpc_service *svc)
{
        struct ptlrpc_thread *thread;

        spin_lock(&svc->srv_lock);
        while (!list_empty(&svc->srv_threads)) {
                thread = list_entry(svc->srv_threads.next,
                                    struct ptlrpc_thread, t_link);

                spin_unlock(&svc->srv_lock);
                ptlrpc_stop_thread(svc, thread);
                spin_lock(&svc->srv_lock);
        }

        spin_unlock(&svc->srv_lock);
}

int ptlrpc_start_threads(struct obd_device *dev, struct ptlrpc_service *svc)
{
        int i, rc = 0;
        ENTRY;

        /* We require 2 threads min - see note in
         * ptlrpc_server_handle_request() */

        LASSERT(svc->srv_threads_min >= 2);
        for (i = 0; i < svc->srv_threads_min; i++) {
                rc = ptlrpc_start_thread(dev, svc);
                /* We have enough threads, don't start more.  b=15759 */
                if (rc == -EMFILE)
                        break;
                if (rc) {
                        CERROR("cannot start %s thread #%d: rc %d\n",
                               svc->srv_thread_name, i, rc);
                        ptlrpc_stop_all_threads(svc);
                }
        }
        RETURN(rc);
}

int ptlrpc_start_thread(struct obd_device *dev, struct ptlrpc_service *svc)
{
        struct l_wait_info lwi = { 0 };
        struct ptlrpc_svc_data d;
        struct ptlrpc_thread *thread;
        char name[32];
        int id, rc;
        ENTRY;

        CDEBUG(D_RPCTRACE, "%s started %d min %d max %d running %d\n",
               svc->srv_name, svc->srv_threads_started, svc->srv_threads_min,
               svc->srv_threads_max, svc->srv_threads_running);
        if (unlikely(svc->srv_threads_started >= svc->srv_threads_max) ||
            (OBD_FAIL_CHECK(OBD_FAIL_TGT_TOOMANY_THREADS) &&
             svc->srv_threads_started == svc->srv_threads_min - 1))
                RETURN(-EMFILE);

        OBD_ALLOC(thread, sizeof(*thread));
        if (thread == NULL)
                RETURN(-ENOMEM);
        cfs_waitq_init(&thread->t_ctl_waitq);

        spin_lock(&svc->srv_lock);
        if (svc->srv_threads_started >= svc->srv_threads_max) {
                spin_unlock(&svc->srv_lock);
                OBD_FREE(thread, sizeof(*thread));
                RETURN(-EMFILE);
        }
        list_add(&thread->t_link, &svc->srv_threads);
        id = svc->srv_threads_started++;
        spin_unlock(&svc->srv_lock);

        thread->t_id = id;
        sprintf(name, "%s_%02d", svc->srv_thread_name, id);
        d.dev = dev;
        d.svc = svc;
        d.name = name;
        d.thread = thread;

        CDEBUG(D_RPCTRACE, "starting thread '%s'\n", name);

        /* CLONE_VM and CLONE_FILES just avoid a needless copy, because we
         * just drop the VM and FILES in ptlrpc_daemonize() right away.
         */
        rc = cfs_kernel_thread(ptlrpc_main, &d, CLONE_VM | CLONE_FILES);
        if (rc < 0) {
                CERROR("cannot start thread '%s': rc %d\n", name, rc);

                spin_lock(&svc->srv_lock);
                list_del(&thread->t_link);
                --svc->srv_threads_started;
                spin_unlock(&svc->srv_lock);

                OBD_FREE(thread, sizeof(*thread));
                RETURN(rc);
        }
        l_wait_event(thread->t_ctl_waitq,
                     thread->t_flags & (SVC_RUNNING | SVC_STOPPED), &lwi);

        rc = (thread->t_flags & SVC_STOPPED) ? thread->t_id : 0;
        RETURN(rc);
}
#endif

int ptlrpc_unregister_service(struct ptlrpc_service *service)
{
        int                   rc;
        struct l_wait_info    lwi;
        struct list_head     *tmp;
        struct ptlrpc_reply_state *rs, *t;

        cfs_timer_disarm(&service->srv_at_timer);

        ptlrpc_stop_all_threads(service);
        LASSERT(list_empty(&service->srv_threads));

        spin_lock (&ptlrpc_all_services_lock);
        list_del_init (&service->srv_list);
        spin_unlock (&ptlrpc_all_services_lock);

        ptlrpc_lprocfs_unregister_service(service);

        /* All history will be culled when the next request buffer is
         * freed */
        service->srv_max_history_rqbds = 0;

        CDEBUG(D_NET, "%s: tearing down\n", service->srv_name);

        rc = LNetClearLazyPortal(service->srv_req_portal);
        LASSERT (rc == 0);

        /* Unlink all the request buffers.  This forces a 'final' event with
         * its 'unlink' flag set for each posted rqbd */
        list_for_each(tmp, &service->srv_active_rqbds) {
                struct ptlrpc_request_buffer_desc *rqbd =
                        list_entry(tmp, struct ptlrpc_request_buffer_desc,
                                   rqbd_list);

                rc = LNetMDUnlink(rqbd->rqbd_md_h);
                LASSERT (rc == 0 || rc == -ENOENT);
        }

        /* Wait for the network to release any buffers it's currently
         * filling */
        for (;;) {
                spin_lock(&service->srv_lock);
                rc = service->srv_nrqbd_receiving;
                spin_unlock(&service->srv_lock);

                if (rc == 0)
                        break;

                /* Network access will complete in finite time but the HUGE
                 * timeout lets us CWARN for visibility of sluggish NALs */
                lwi = LWI_TIMEOUT(cfs_time_seconds(LONG_UNLINK), NULL, NULL);
                rc = l_wait_event(service->srv_waitq,
                                  service->srv_nrqbd_receiving == 0,
                                  &lwi);
                if (rc == -ETIMEDOUT)
                        CWARN("Service %s waiting for request buffers\n",
                              service->srv_name);
        }

        /* schedule all outstanding replies to terminate them */
        spin_lock(&service->srv_lock);
        while (!list_empty(&service->srv_active_replies)) {
                struct ptlrpc_reply_state *rs =
                        list_entry(service->srv_active_replies.next,
                                   struct ptlrpc_reply_state, rs_list);
                ptlrpc_schedule_difficult_reply(rs);
        }
        spin_unlock(&service->srv_lock);

        /* purge the request queue.  NB No new replies (rqbds all unlinked)
         * and no service threads, so I'm the only thread noodling the
         * request queue now */
        while (!list_empty(&service->srv_req_in_queue)) {
                struct ptlrpc_request *req =
                        list_entry(service->srv_req_in_queue.next,
                                   struct ptlrpc_request,
                                   rq_list);

                list_del(&req->rq_list);
                service->srv_n_queued_reqs--;
                service->srv_n_active_reqs++;
                ptlrpc_server_finish_request(req);
        }
        while (!list_empty(&service->srv_request_queue)) {
                struct ptlrpc_request *req =
                        list_entry(service->srv_request_queue.next,
                                   struct ptlrpc_request,
                                   rq_list);

                list_del(&req->rq_list);
                service->srv_n_queued_reqs--;
                service->srv_n_active_reqs++;
<<<<<<< HEAD
                ptlrpc_server_free_request(req);
=======

                ptlrpc_server_finish_request(req);
>>>>>>> ce18b2ca
        }
        LASSERT(service->srv_n_queued_reqs == 0);
        LASSERT(service->srv_n_active_reqs == 0);
        LASSERT(service->srv_n_history_rqbds == 0);
        LASSERT(list_empty(&service->srv_active_rqbds));

        /* Now free all the request buffers since nothing references them
         * any more... */
        while (!list_empty(&service->srv_idle_rqbds)) {
                struct ptlrpc_request_buffer_desc *rqbd =
                        list_entry(service->srv_idle_rqbds.next,
                                   struct ptlrpc_request_buffer_desc,
                                   rqbd_list);

                ptlrpc_free_rqbd(rqbd);
        }

        /* wait for all outstanding replies to complete (they were
         * scheduled having been flagged to abort above) */
        while (atomic_read(&service->srv_outstanding_replies) != 0) {
                struct l_wait_info lwi = LWI_TIMEOUT(cfs_time_seconds(10), NULL, NULL);

                rc = l_wait_event(service->srv_waitq,
                                  !list_empty(&service->srv_reply_queue), &lwi);
                LASSERT(rc == 0 || rc == -ETIMEDOUT);

                if (rc == 0) {
                        ptlrpc_server_handle_reply(service);
                        continue;
                }
                CWARN("Unexpectedly long timeout %p\n", service);
        }

        list_for_each_entry_safe(rs, t, &service->srv_free_rs_list, rs_list) {
                list_del(&rs->rs_list);
                OBD_FREE(rs, service->srv_max_reply_size);
        }

        /* In case somebody rearmed this in the meantime */
        cfs_timer_disarm(&service->srv_at_timer);

        OBD_FREE(service, sizeof(*service));
        return 0;
}

/* Returns 0 if the service is healthy.
 *
 * Right now, it just checks to make sure that requests aren't languishing
 * in the queue.  We'll use this health check to govern whether a node needs
 * to be shot, so it's intentionally non-aggressive. */
int ptlrpc_service_health_check(struct ptlrpc_service *svc)
{
        struct ptlrpc_request *request;
        struct timeval         right_now;
        long                   timediff;

        if (svc == NULL)
                return 0;

        do_gettimeofday(&right_now);

        spin_lock(&svc->srv_lock);
        if (list_empty(&svc->srv_request_queue)) {
                spin_unlock(&svc->srv_lock);
                return 0;
        }

        /* How long has the next entry been waiting? */
        request = list_entry(svc->srv_request_queue.next,
                             struct ptlrpc_request, rq_list);
        timediff = cfs_timeval_sub(&right_now, &request->rq_arrival_time, NULL);
        spin_unlock(&svc->srv_lock);

        if ((timediff / ONE_MILLION) > (AT_OFF ? obd_timeout * 3/2 :
                                        at_max)) {
                CERROR("%s: unhealthy - request has been waiting %lds\n",
                       svc->srv_name, timediff / ONE_MILLION);
                return (-1);
        }

        return 0;
}<|MERGE_RESOLUTION|>--- conflicted
+++ resolved
@@ -396,18 +396,11 @@
         LASSERT(atomic_read(&req->rq_refcount) == 0);
         LASSERT(list_empty(&req->rq_timed_list));
 
-         /* DEBUG_REQ() assumes the reply state of a request with a valid
-          * ref will not be destroyed until that reference is dropped. */
+        /* DEBUG_REQ() assumes the reply state of a request with a valid
+         * ref will not be destroyed until that reference is dropped. */
         ptlrpc_req_drop_rs(req);
 
-<<<<<<< HEAD
-        LASSERT(list_empty(&req->rq_timed_list));
-        if (req != &rqbd->rqbd_req) {
-=======
-        sptlrpc_svc_ctx_decref(req);
-
         if (req != &req->rq_rqbd->rqbd_req) {
->>>>>>> ce18b2ca
                 /* NB request buffers use an embedded
                  * req if the incoming req unlinked the
                  * MD; this isn't one of them! */
@@ -415,22 +408,11 @@
         }
 }
 
-<<<<<<< HEAD
-static void __ptlrpc_server_free_request(struct ptlrpc_request *req)
-{
-        list_del(&req->rq_list);
-        ptlrpc_req_drop_rs(req);
-        ptlrpc_server_req_decref(req);
-}
-
-static void ptlrpc_server_free_request(struct ptlrpc_request *req)
-=======
 /**
  * drop a reference count of the request. if it reaches 0, we either
  * put it into history list, or free it immediately.
  */
 static void ptlrpc_server_drop_request(struct ptlrpc_request *req)
->>>>>>> ce18b2ca
 {
         struct ptlrpc_request_buffer_desc *rqbd = req->rq_rqbd;
         struct ptlrpc_service             *svc = rqbd->rqbd_service;
@@ -497,7 +479,7 @@
 
                 spin_unlock(&svc->srv_lock);
         } else if (req->rq_reply_state && req->rq_reply_state->rs_prealloc) {
-                /* If we are low on memory, we are not interested in history */
+                 /* If we are low on memory, we are not interested in history */
                 list_del(&req->rq_list);
                 list_del_init(&req->rq_history_list);
                 spin_unlock(&svc->srv_lock);
@@ -508,9 +490,6 @@
         }
 }
 
-<<<<<<< HEAD
-        spin_unlock(&svc->srv_lock);
-=======
 /**
  * to finish a request: stop sending more early replies, and release
  * the request. should be called after we finished handling the request.
@@ -528,7 +507,6 @@
         spin_unlock(&svc->srv_at_lock);
 
         ptlrpc_server_drop_request(req);
->>>>>>> ce18b2ca
 }
 
 /* This function makes sure dead exports are evicted in a timely manner.
@@ -739,15 +717,22 @@
                 RETURN(-ENOSYS);
         }
 
-        if (extra_time) {
-                /* Fake our processing time into the future to ask the
-                   clients for some extra amount of time */
-                extra_time += cfs_time_current_sec() -
-                        req->rq_arrival_time.tv_sec;
-                at_add(&svc->srv_at_estimate, extra_time);
-        }
-
-        newdl = req->rq_arrival_time.tv_sec + at_get(&svc->srv_at_estimate);
+        if (req->rq_export && req->rq_export->exp_in_recovery) {
+                /* don't increase server estimates during recovery, and give
+                   clients the full recovery time. */
+                newdl = cfs_time_current_sec() +
+                        req->rq_export->exp_obd->obd_recovery_timeout;
+        } else {
+                if (extra_time) {
+                        /* Fake our processing time into the future to ask the
+                           clients for some extra amount of time */
+                        extra_time += cfs_time_current_sec() -
+                                      req->rq_arrival_time.tv_sec;
+                        at_add(&svc->srv_at_estimate, extra_time);
+                }
+                newdl = req->rq_arrival_time.tv_sec +
+                        at_get(&svc->srv_at_estimate);
+        }
         if (req->rq_deadline >= newdl) {
                 /* We're not adding any time, no need to send an early reply
                    (e.g. maybe at adaptive_max) */
@@ -1160,12 +1145,7 @@
                           work_end.tv_sec - request->rq_arrival_time.tv_sec);
         }
 
-<<<<<<< HEAD
-        ptlrpc_server_free_request(request);
-=======
-out_req:
         ptlrpc_server_finish_request(request);
->>>>>>> ce18b2ca
 
         RETURN(1);
 }
@@ -1356,7 +1336,6 @@
         struct ptlrpc_thread   *thread = data->thread;
         struct obd_device      *dev = data->dev;
         struct ptlrpc_reply_state *rs;
-        struct lc_watchdog     *watchdog;
 #ifdef WITH_GROUP_INFO
         struct group_info *ginfo = NULL;
 #endif
@@ -1414,9 +1393,10 @@
          */
         cfs_waitq_signal(&thread->t_ctl_waitq);
 
-        watchdog = lc_watchdog_add(max_t(int, obd_timeout, AT_OFF ? 0 :
-                                   at_get(&svc->srv_at_estimate)) *
-                                   svc->srv_watchdog_factor, NULL, NULL);
+        thread->t_watchdog = lc_watchdog_add(max_t(int, obd_timeout, AT_OFF ? 0 :
+                                                   at_get(&svc->srv_at_estimate))
+                                             *  svc->srv_watchdog_factor,
+                                             NULL, NULL);
 
         spin_lock(&svc->srv_lock);
         svc->srv_threads_running++;
@@ -1435,7 +1415,7 @@
                 struct l_wait_info lwi = LWI_TIMEOUT(svc->srv_rqbd_timeout,
                                                      ptlrpc_retry_rqbds, svc);
 
-                lc_watchdog_disable(watchdog);
+                lc_watchdog_disable(thread->t_watchdog);
 
                 cond_resched();
 
@@ -1452,7 +1432,7 @@
                               svc->srv_at_check,
                               &lwi);
 
-                lc_watchdog_touch_ms(watchdog, max_t(int, obd_timeout,
+                lc_watchdog_touch_ms(thread->t_watchdog, max_t(int, obd_timeout,
                                      AT_OFF ? 0 :
                                      at_get(&svc->srv_at_estimate)) *
                                      svc->srv_watchdog_factor);
@@ -1496,7 +1476,8 @@
                 }
         }
 
-        lc_watchdog_delete(watchdog);
+        lc_watchdog_delete(thread->t_watchdog);
+        thread->t_watchdog = NULL;
 
 out_srv_init:
         /*
@@ -1735,12 +1716,7 @@
                 list_del(&req->rq_list);
                 service->srv_n_queued_reqs--;
                 service->srv_n_active_reqs++;
-<<<<<<< HEAD
-                ptlrpc_server_free_request(req);
-=======
-
                 ptlrpc_server_finish_request(req);
->>>>>>> ce18b2ca
         }
         LASSERT(service->srv_n_queued_reqs == 0);
         LASSERT(service->srv_n_active_reqs == 0);
