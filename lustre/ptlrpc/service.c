/* -*- mode: c; c-basic-offset: 8; indent-tabs-mode: nil; -*-
 * vim:expandtab:shiftwidth=8:tabstop=8:
 *
 * GPL HEADER START
 *
 * DO NOT ALTER OR REMOVE COPYRIGHT NOTICES OR THIS FILE HEADER.
 *
 * This program is free software; you can redistribute it and/or modify
 * it under the terms of the GNU General Public License version 2 only,
 * as published by the Free Software Foundation.
 *
 * This program is distributed in the hope that it will be useful, but
 * WITHOUT ANY WARRANTY; without even the implied warranty of
 * MERCHANTABILITY or FITNESS FOR A PARTICULAR PURPOSE.  See the GNU
 * General Public License version 2 for more details (a copy is included
 * in the LICENSE file that accompanied this code).
 *
 * You should have received a copy of the GNU General Public License
 * version 2 along with this program; If not, see
 * http://www.sun.com/software/products/lustre/docs/GPLv2.pdf
 *
 * Please contact Sun Microsystems, Inc., 4150 Network Circle, Santa Clara,
 * CA 95054 USA or visit www.sun.com if you need additional information or
 * have any questions.
 *
 * GPL HEADER END
 */
/*
 * Copyright  2008 Sun Microsystems, Inc. All rights reserved
 * Use is subject to license terms.
 */
/*
 * This file is part of Lustre, http://www.lustre.org/
 * Lustre is a trademark of Sun Microsystems, Inc.
 */

#define DEBUG_SUBSYSTEM S_RPC
#ifndef __KERNEL__
#include <liblustre.h>
#include <libcfs/kp30.h>
#endif
#include <obd_support.h>
#include <obd_class.h>
#include <lustre_net.h>
#include <lnet/types.h>
#include "ptlrpc_internal.h"

/* The following are visible and mutable through /sys/module/ptlrpc */
int test_req_buffer_pressure = 0;
CFS_MODULE_PARM(test_req_buffer_pressure, "i", int, 0444,
                "set non-zero to put pressure on request buffer pools");
unsigned int at_min = 0;
CFS_MODULE_PARM(at_min, "i", int, 0644,
                "Adaptive timeout minimum (sec)");

#ifdef HAVE_AT_SUPPORT
unsigned int at_max = 600;
#else
unsigned int at_max = 0;
#endif

EXPORT_SYMBOL(at_max);
CFS_MODULE_PARM(at_max, "i", int, 0644,
                "Adaptive timeout maximum (sec)");
unsigned int at_history = 600;
CFS_MODULE_PARM(at_history, "i", int, 0644,
                "Adaptive timeouts remember the slowest event that took place "
                "within this period (sec)");
static int at_early_margin = 5;
CFS_MODULE_PARM(at_early_margin, "i", int, 0644,
                "How soon before an RPC deadline to send an early reply");
static int at_extra = 30;
CFS_MODULE_PARM(at_extra, "i", int, 0644,
                "How much extra time to give with each early reply");


/* forward ref */
static int ptlrpc_server_post_idle_rqbds (struct ptlrpc_service *svc);

static CFS_LIST_HEAD (ptlrpc_all_services);
spinlock_t ptlrpc_all_services_lock;

static char *
ptlrpc_alloc_request_buffer (int size)
{
        char *ptr;

        if (size > SVC_BUF_VMALLOC_THRESHOLD)
                OBD_VMALLOC(ptr, size);
        else
                OBD_ALLOC(ptr, size);

        return (ptr);
}

static void
ptlrpc_free_request_buffer (char *ptr, int size)
{
        if (size > SVC_BUF_VMALLOC_THRESHOLD)
                OBD_VFREE(ptr, size);
        else
                OBD_FREE(ptr, size);
}

struct ptlrpc_request_buffer_desc *
ptlrpc_alloc_rqbd (struct ptlrpc_service *svc)
{
        struct ptlrpc_request_buffer_desc *rqbd;

        OBD_ALLOC(rqbd, sizeof (*rqbd));
        if (rqbd == NULL)
                return (NULL);

        rqbd->rqbd_service = svc;
        rqbd->rqbd_refcount = 0;
        rqbd->rqbd_cbid.cbid_fn = request_in_callback;
        rqbd->rqbd_cbid.cbid_arg = rqbd;
        CFS_INIT_LIST_HEAD(&rqbd->rqbd_reqs);
        rqbd->rqbd_buffer = ptlrpc_alloc_request_buffer(svc->srv_buf_size);

        if (rqbd->rqbd_buffer == NULL) {
                OBD_FREE(rqbd, sizeof (*rqbd));
                return (NULL);
        }

        spin_lock(&svc->srv_lock);
        list_add(&rqbd->rqbd_list, &svc->srv_idle_rqbds);
        svc->srv_nbufs++;
        spin_unlock(&svc->srv_lock);

        return (rqbd);
}

void
ptlrpc_free_rqbd (struct ptlrpc_request_buffer_desc *rqbd)
{
        struct ptlrpc_service *svc = rqbd->rqbd_service;

        LASSERT (rqbd->rqbd_refcount == 0);
        LASSERT (list_empty(&rqbd->rqbd_reqs));

        spin_lock(&svc->srv_lock);
        list_del(&rqbd->rqbd_list);
        svc->srv_nbufs--;
        spin_unlock(&svc->srv_lock);

        ptlrpc_free_request_buffer (rqbd->rqbd_buffer, svc->srv_buf_size);
        OBD_FREE (rqbd, sizeof (*rqbd));
}

int
ptlrpc_grow_req_bufs(struct ptlrpc_service *svc)
{
        struct ptlrpc_request_buffer_desc *rqbd;
        int                                i;

        CDEBUG(D_RPCTRACE, "%s: allocate %d new %d-byte reqbufs (%d/%d left)\n",
               svc->srv_name, svc->srv_nbuf_per_group, svc->srv_buf_size,
               svc->srv_nrqbd_receiving, svc->srv_nbufs);
        for (i = 0; i < svc->srv_nbuf_per_group; i++) {
                rqbd = ptlrpc_alloc_rqbd(svc);

                if (rqbd == NULL) {
                        CERROR ("%s: Can't allocate request buffer\n",
                                svc->srv_name);
                        return (-ENOMEM);
                }

                if (ptlrpc_server_post_idle_rqbds(svc) < 0)
                        return (-EAGAIN);
        }

        return (0);
}

void
ptlrpc_save_lock (struct ptlrpc_request *req,
                  struct lustre_handle *lock, int mode)
{
        struct ptlrpc_reply_state *rs = req->rq_reply_state;
        int                        idx;

        LASSERT(rs != NULL);
        LASSERT(rs->rs_nlocks < RS_MAX_LOCKS);

        idx = rs->rs_nlocks++;
        rs->rs_locks[idx] = *lock;
        rs->rs_modes[idx] = mode;
        rs->rs_difficult = 1;
}

void
ptlrpc_schedule_difficult_reply (struct ptlrpc_reply_state *rs)
{
        struct ptlrpc_service *svc = rs->rs_service;

#ifdef CONFIG_SMP
        LASSERT (spin_is_locked (&svc->srv_lock));
#endif
        LASSERT (rs->rs_difficult);
        rs->rs_scheduled_ever = 1;              /* flag any notification attempt */

        if (rs->rs_scheduled)                   /* being set up or already notified */
                return;

        rs->rs_scheduled = 1;
        list_del (&rs->rs_list);
        list_add (&rs->rs_list, &svc->srv_reply_queue);
        cfs_waitq_signal (&svc->srv_waitq);
}

void
ptlrpc_commit_replies (struct obd_export *exp)
{
        struct list_head   *tmp;
        struct list_head   *nxt;

        /* Find any replies that have been committed and get their service
         * to attend to complete them. */

        /* CAVEAT EMPTOR: spinlock ordering!!! */
        spin_lock(&exp->exp_uncommitted_replies_lock);

        list_for_each_safe(tmp, nxt, &exp->exp_uncommitted_replies) {
                struct ptlrpc_reply_state *rs =
                        list_entry(tmp, struct ptlrpc_reply_state, rs_obd_list);

                LASSERT(rs->rs_difficult);
                /* VBR: per-export last_committed */
                LASSERT(rs->rs_export);
                if (rs->rs_transno <= rs->rs_export->exp_last_committed) {
                        struct ptlrpc_service *svc = rs->rs_service;

                        spin_lock (&svc->srv_lock);
                        list_del_init (&rs->rs_obd_list);
                        ptlrpc_schedule_difficult_reply (rs);
                        spin_unlock (&svc->srv_lock);
                }
        }

        spin_unlock(&exp->exp_uncommitted_replies_lock);
}

static int
ptlrpc_server_post_idle_rqbds (struct ptlrpc_service *svc)
{
        struct ptlrpc_request_buffer_desc *rqbd;
        int                                rc;
        int                                posted = 0;

        for (;;) {
                spin_lock(&svc->srv_lock);

                if (list_empty (&svc->srv_idle_rqbds)) {
                        spin_unlock(&svc->srv_lock);
                        return (posted);
                }

                rqbd = list_entry(svc->srv_idle_rqbds.next,
                                  struct ptlrpc_request_buffer_desc,
                                  rqbd_list);
                list_del (&rqbd->rqbd_list);

                /* assume we will post successfully */
                svc->srv_nrqbd_receiving++;
                list_add (&rqbd->rqbd_list, &svc->srv_active_rqbds);

                spin_unlock(&svc->srv_lock);

                rc = ptlrpc_register_rqbd(rqbd);
                if (rc != 0)
                        break;

                posted = 1;
        }

        spin_lock(&svc->srv_lock);

        svc->srv_nrqbd_receiving--;
        list_del(&rqbd->rqbd_list);
        list_add_tail(&rqbd->rqbd_list, &svc->srv_idle_rqbds);

        /* Don't complain if no request buffers are posted right now; LNET
         * won't drop requests because we set the portal lazy! */

        spin_unlock(&svc->srv_lock);

        return (-1);
}

static void ptlrpc_at_timer(unsigned long castmeharder)
{
        struct ptlrpc_service *svc = (struct ptlrpc_service *)castmeharder;
        svc->srv_at_check = 1;
        svc->srv_at_checktime = cfs_time_current();
        cfs_waitq_signal(&svc->srv_waitq);
}

/* @threadname should be 11 characters or less - 3 will be added on */
struct ptlrpc_service *
ptlrpc_init_svc(int nbufs, int bufsize, int max_req_size, int max_reply_size,
                int req_portal, int rep_portal, int watchdog_factor,
                svc_handler_t handler, char *name,
                cfs_proc_dir_entry_t *proc_entry,
                svcreq_printfn_t svcreq_printfn,
<<<<<<< HEAD
                int min_threads, int max_threads, char *threadname)
=======
                int min_threads, int max_threads, char *threadname,
                svc_hpreq_handler_t hp_handler)
>>>>>>> 03b71240
{
        int                    rc;
        struct ptlrpc_service *service;
        ENTRY;

        LASSERT (nbufs > 0);
        LASSERT (bufsize >= max_req_size);

        OBD_ALLOC(service, sizeof(*service));
        if (service == NULL)
                RETURN(NULL);

        /* First initialise enough for early teardown */

        service->srv_name = name;
        spin_lock_init(&service->srv_lock);
        CFS_INIT_LIST_HEAD(&service->srv_threads);
        cfs_waitq_init(&service->srv_waitq);

        service->srv_nbuf_per_group = test_req_buffer_pressure ? 1 : nbufs;
        service->srv_max_req_size = max_req_size;
        service->srv_buf_size = bufsize;
        service->srv_rep_portal = rep_portal;
        service->srv_req_portal = req_portal;
        service->srv_watchdog_factor = watchdog_factor;
        service->srv_handler = handler;
        service->srv_request_history_print_fn = svcreq_printfn;
        service->srv_request_seq = 1;           /* valid seq #s start at 1 */
        service->srv_request_max_cull_seq = 0;
        service->srv_threads_min = min_threads;
        service->srv_threads_max = max_threads;
        service->srv_thread_name = threadname;
<<<<<<< HEAD
=======
        service->srv_hpreq_handler = hp_handler;
        service->srv_hpreq_ratio = PTLRPC_SVC_HP_RATIO;
        service->srv_hpreq_count = 0;
        service->srv_n_hpreq = 0;
>>>>>>> 03b71240

        rc = LNetSetLazyPortal(service->srv_req_portal);
        LASSERT (rc == 0);

        CFS_INIT_LIST_HEAD(&service->srv_request_queue);
        CFS_INIT_LIST_HEAD(&service->srv_request_hpq);
        CFS_INIT_LIST_HEAD(&service->srv_idle_rqbds);
        CFS_INIT_LIST_HEAD(&service->srv_active_rqbds);
        CFS_INIT_LIST_HEAD(&service->srv_history_rqbds);
        CFS_INIT_LIST_HEAD(&service->srv_request_history);
        CFS_INIT_LIST_HEAD(&service->srv_active_replies);
        CFS_INIT_LIST_HEAD(&service->srv_reply_queue);
        CFS_INIT_LIST_HEAD(&service->srv_free_rs_list);
        cfs_waitq_init(&service->srv_free_rs_waitq);

        spin_lock_init(&service->srv_at_lock);
        CFS_INIT_LIST_HEAD(&service->srv_req_in_queue);
        CFS_INIT_LIST_HEAD(&service->srv_at_list);
        cfs_timer_init(&service->srv_at_timer, ptlrpc_at_timer, service);
        /* At SOW, service time should be quick; 10s seems generous. If client
           timeout is less than this, we'll be sending an early reply. */
        at_init(&service->srv_at_estimate, 10, 0);

        spin_lock (&ptlrpc_all_services_lock);
        list_add (&service->srv_list, &ptlrpc_all_services);
        spin_unlock (&ptlrpc_all_services_lock);

        /* Now allocate the request buffers */
        rc = ptlrpc_grow_req_bufs(service);
        /* We shouldn't be under memory pressure at startup, so
         * fail if we can't post all our buffers at this time. */
        if (rc != 0)
                GOTO(failed, NULL);

        /* Now allocate pool of reply buffers */
        /* Increase max reply size to next power of two */
        service->srv_max_reply_size = 1;
        while (service->srv_max_reply_size < max_reply_size)
                service->srv_max_reply_size <<= 1;

        if (proc_entry != NULL)
                ptlrpc_lprocfs_register_service(proc_entry, service);

        CDEBUG(D_NET, "%s: Started, listening on portal %d\n",
               service->srv_name, service->srv_req_portal);

        RETURN(service);
failed:
        ptlrpc_unregister_service(service);
        return NULL;
}

/**
 * to actually free the request, must be called without holding svc_lock.
 * note it's caller's responsibility to unlink req->rq_list.
 */
static void ptlrpc_server_free_request(struct ptlrpc_request *req)
{
        LASSERT(atomic_read(&req->rq_refcount) == 0);
        LASSERT(list_empty(&req->rq_timed_list));

<<<<<<< HEAD
        LASSERT(list_empty(&req->rq_timed_list));
        if (req != &rqbd->rqbd_req) {
=======
        /* DEBUG_REQ() assumes the reply state of a request with a valid
         * ref will not be destroyed until that reference is dropped. */
        ptlrpc_req_drop_rs(req);

        if (req != &req->rq_rqbd->rqbd_req) {
>>>>>>> 03b71240
                /* NB request buffers use an embedded
                 * req if the incoming req unlinked the
                 * MD; this isn't one of them! */
                OBD_FREE(req, sizeof(*req));
        }
}

<<<<<<< HEAD
static void __ptlrpc_server_free_request(struct ptlrpc_request *req)
{
        list_del(&req->rq_list);
        ptlrpc_req_drop_rs(req);
        ptlrpc_server_req_decref(req);
}

static void ptlrpc_server_free_request(struct ptlrpc_request *req)
=======
/**
 * drop a reference count of the request. if it reaches 0, we either
 * put it into history list, or free it immediately.
 */
static void ptlrpc_server_drop_request(struct ptlrpc_request *req)
>>>>>>> 03b71240
{
        struct ptlrpc_request_buffer_desc *rqbd = req->rq_rqbd;
        struct ptlrpc_service             *svc = rqbd->rqbd_service;
        int                                refcount;
        struct list_head                  *tmp;
        struct list_head                  *nxt;

        if (!atomic_dec_and_test(&req->rq_refcount))
                return;

        spin_lock(&svc->srv_lock);

        svc->srv_n_active_reqs--;
        list_add(&req->rq_list, &rqbd->rqbd_reqs);

        refcount = --(rqbd->rqbd_refcount);
        if (refcount == 0) {
                /* request buffer is now idle: add to history */
                list_del(&rqbd->rqbd_list);
                list_add_tail(&rqbd->rqbd_list, &svc->srv_history_rqbds);
                svc->srv_n_history_rqbds++;

                /* cull some history?
                 * I expect only about 1 or 2 rqbds need to be recycled here */
                while (svc->srv_n_history_rqbds > svc->srv_max_history_rqbds) {
                        rqbd = list_entry(svc->srv_history_rqbds.next,
                                          struct ptlrpc_request_buffer_desc,
                                          rqbd_list);

                        list_del(&rqbd->rqbd_list);
                        svc->srv_n_history_rqbds--;

                        /* remove rqbd's reqs from svc's req history while
                         * I've got the service lock */
                        list_for_each(tmp, &rqbd->rqbd_reqs) {
                                req = list_entry(tmp, struct ptlrpc_request,
                                                 rq_list);
                                /* Track the highest culled req seq */
                                if (req->rq_history_seq >
                                    svc->srv_request_max_cull_seq)
                                        svc->srv_request_max_cull_seq =
                                                req->rq_history_seq;
                                list_del(&req->rq_history_list);
                        }

                        spin_unlock(&svc->srv_lock);

                        list_for_each_safe(tmp, nxt, &rqbd->rqbd_reqs) {
                                req = list_entry(rqbd->rqbd_reqs.next,
                                                 struct ptlrpc_request,
                                                 rq_list);
                                list_del(&req->rq_list);
                                ptlrpc_server_free_request(req);
                        }

                        spin_lock(&svc->srv_lock);
                        /*
                         * now all reqs including the embedded req has been
                         * disposed, schedule request buffer for re-use.
                         */
                        LASSERT(atomic_read(&rqbd->rqbd_req.rq_refcount) == 0);
                        list_add_tail(&rqbd->rqbd_list, &svc->srv_idle_rqbds);
                }

                spin_unlock(&svc->srv_lock);
        } else if (req->rq_reply_state && req->rq_reply_state->rs_prealloc) {
                 /* If we are low on memory, we are not interested in history */
                list_del(&req->rq_list);
                list_del_init(&req->rq_history_list);
                spin_unlock(&svc->srv_lock);

                ptlrpc_server_free_request(req);
        } else {
                spin_unlock(&svc->srv_lock);
        }
}

<<<<<<< HEAD
        spin_unlock(&svc->srv_lock);
=======
/**
 * to finish a request: stop sending more early replies, and release
 * the request. should be called after we finished handling the request.
 */
static void ptlrpc_server_finish_request(struct ptlrpc_request *req)
{
        struct ptlrpc_service  *svc = req->rq_rqbd->rqbd_service;

        if (req->rq_export) {
                class_export_put(req->rq_export);
                req->rq_export = NULL;
        }

        if (req->rq_phase != RQ_PHASE_NEW) /* incorrect message magic */
                DEBUG_REQ(D_INFO, req, "free req");

        spin_lock(&svc->srv_at_lock);
        req->rq_sent_final = 1;
        list_del_init(&req->rq_timed_list);
        spin_unlock(&svc->srv_at_lock);

        ptlrpc_server_drop_request(req);
>>>>>>> 03b71240
}

/* This function makes sure dead exports are evicted in a timely manner.
   This function is only called when some export receives a message (i.e.,
   the network is up.) */
static void ptlrpc_update_export_timer(struct obd_export *exp, long extra_delay)
{
        struct obd_export *oldest_exp;
        time_t oldest_time, new_time;

        ENTRY;

        LASSERT(exp);

        /* Compensate for slow machines, etc, by faking our request time
           into the future.  Although this can break the strict time-ordering
           of the list, we can be really lazy here - we don't have to evict
           at the exact right moment.  Eventually, all silent exports
           will make it to the top of the list. */

<<<<<<< HEAD
=======
        /* Do not pay attention on 1sec or smaller renewals. */
        new_time = cfs_time_current_sec() + extra_delay;
        if (exp->exp_last_request_time + 1 /*second */ >= new_time)
                RETURN_EXIT;

        exp->exp_last_request_time = new_time;
>>>>>>> 03b71240
        CDEBUG(D_INFO, "updating export %s at %ld\n",
               exp->exp_client_uuid.uuid,
               exp->exp_last_request_time);

        /* exports may get disconnected from the chain even though the
           export has references, so we must keep the spin lock while
           manipulating the lists */
        spin_lock(&exp->exp_obd->obd_dev_lock);

        if (list_empty(&exp->exp_obd_chain_timed)) {
                /* this one is not timed */
                spin_unlock(&exp->exp_obd->obd_dev_lock);
                RETURN_EXIT;
        }

        list_move_tail(&exp->exp_obd_chain_timed,
                       &exp->exp_obd->obd_exports_timed);

        oldest_exp = list_entry(exp->exp_obd->obd_exports_timed.next,
                                struct obd_export, exp_obd_chain_timed);
        oldest_time = oldest_exp->exp_last_request_time;
        spin_unlock(&exp->exp_obd->obd_dev_lock);

        if (exp->exp_obd->obd_recovering) {
                /* be nice to everyone during recovery */
                EXIT;
                return;
        }

        /* Note - racing to start/reset the obd_eviction timer is safe */
        if (exp->exp_obd->obd_eviction_timer == 0) {
                /* Check if the oldest entry is expired. */
                if (cfs_time_current_sec() > (oldest_time + PING_EVICT_TIMEOUT +
                                              extra_delay)) {
                        /* We need a second timer, in case the net was down and
                         * it just came back. Since the pinger may skip every
                         * other PING_INTERVAL (see note in ptlrpc_pinger_main),
                         * we better wait for 3. */
                        exp->exp_obd->obd_eviction_timer =
                                cfs_time_current_sec() + 3 * PING_INTERVAL;
                        CDEBUG(D_HA, "%s: Think about evicting %s from %ld\n",
                               exp->exp_obd->obd_name, obd_export_nid2str(exp),
                               oldest_time);
                }
        } else {
                if (cfs_time_current_sec() >
                    (exp->exp_obd->obd_eviction_timer + extra_delay)) {
                        /* The evictor won't evict anyone who we've heard from
                         * recently, so we don't have to check before we start
                         * it. */
                        if (!ping_evictor_wake(exp))
                                exp->exp_obd->obd_eviction_timer = 0;
                }
        }

        EXIT;
}

static int ptlrpc_check_req(struct ptlrpc_request *req)
{
        if (lustre_msg_get_conn_cnt(req->rq_reqmsg) <
            req->rq_export->exp_conn_cnt) {
                DEBUG_REQ(D_ERROR, req,
                          "DROPPING req from old connection %d < %d",
                          lustre_msg_get_conn_cnt(req->rq_reqmsg),
                          req->rq_export->exp_conn_cnt);
                return -EEXIST;
        }
        if (req->rq_export->exp_obd && req->rq_export->exp_obd->obd_fail) {
             /* Failing over, don't handle any more reqs, send
                error response instead. */
                CDEBUG(D_RPCTRACE, "Dropping req %p for failed obd %s\n",
                       req, req->rq_export->exp_obd->obd_name);
                req->rq_status = -ENODEV;
                ptlrpc_error(req);
                return -ENODEV;
        }
        return 0;
}

static void ptlrpc_at_set_timer(struct ptlrpc_service *svc)
{
        struct ptlrpc_request *rq;
        __s32 next;

        spin_lock(&svc->srv_at_lock);
        if (list_empty(&svc->srv_at_list)) {
                cfs_timer_disarm(&svc->srv_at_timer);
                spin_unlock(&svc->srv_at_lock);
                return;
        }

        /* Set timer for closest deadline */
        rq = list_entry(svc->srv_at_list.next, struct ptlrpc_request,
                        rq_timed_list);
        next = (__s32)(rq->rq_deadline - cfs_time_current_sec() -
                       at_early_margin);
        if (next <= 0)
                ptlrpc_at_timer((unsigned long)svc);
        else
                cfs_timer_arm(&svc->srv_at_timer, cfs_time_shift(next));
        spin_unlock(&svc->srv_at_lock);
        CDEBUG(D_INFO, "armed %s at %+ds\n", svc->srv_name, next);
}

/* Add rpc to early reply check list */
static int ptlrpc_at_add_timed(struct ptlrpc_request *req)
{
        struct ptlrpc_service *svc = req->rq_rqbd->rqbd_service;
        struct ptlrpc_request *rq;
        int found = 0;

        if (AT_OFF)
                return(0);

        if ((lustre_msghdr_get_flags(req->rq_reqmsg) & MSGHDR_AT_SUPPORT) == 0)
                return(-ENOSYS);

        spin_lock(&svc->srv_at_lock);

        if (unlikely(req->rq_sent_final)) {
                spin_unlock(&svc->srv_at_lock);
                return 0;
        }

        LASSERT(list_empty(&req->rq_timed_list));
        /* Add to sorted list.  Presumably latest rpcs will have the latest
           deadlines, so search backward. */
        list_for_each_entry_reverse(rq, &svc->srv_at_list, rq_timed_list) {
                if (req->rq_deadline >= rq->rq_deadline) {
                        list_add(&req->rq_timed_list, &rq->rq_timed_list);
                        found++;
                        break;
                }
        }
        if (!found)
                /* Add to front if shortest deadline or list empty */
                list_add(&req->rq_timed_list, &svc->srv_at_list);

        /* Check if we're the head of the list */
        found = (svc->srv_at_list.next == &req->rq_timed_list);

        spin_unlock(&svc->srv_at_lock);

        if (found)
                ptlrpc_at_set_timer(svc);

        return 0;
}

static int ptlrpc_at_send_early_reply(struct ptlrpc_request *req,
                                      int extra_time)
{
        struct ptlrpc_service *svc = req->rq_rqbd->rqbd_service;
        struct ptlrpc_request *reqcopy;
        struct lustre_msg *reqmsg;
        long olddl = req->rq_deadline - cfs_time_current_sec();
        time_t newdl;
        int rc;
        ENTRY;

        /* deadline is when the client expects us to reply, margin is the
           difference between clients' and servers' expectations */
        DEBUG_REQ(D_ADAPTTO, req,
                  "%ssending early reply (deadline %+lds, margin %+lds) for "
                  "%d+%d", AT_OFF ? "AT off - not " : "",
                  olddl, olddl - at_get(&svc->srv_at_estimate),
                  at_get(&svc->srv_at_estimate), extra_time);

        if (AT_OFF)
                RETURN(0);

        if (olddl < 0) {
                DEBUG_REQ(D_WARNING, req, "Already past deadline (%+lds), "
                          "not sending early reply. Consider increasing "
                          "at_early_margin (%d)?", olddl, at_early_margin);

                /* Return an error so we're not re-added to the timed list. */
                RETURN(-ETIMEDOUT);
        }

        if ((lustre_msghdr_get_flags(req->rq_reqmsg) & MSGHDR_AT_SUPPORT) == 0){
                DEBUG_REQ(D_INFO, req, "Wanted to ask client for more time, "
                          "but no AT support");
                RETURN(-ENOSYS);
        }

        if (req->rq_export && req->rq_export->exp_obd->obd_recovering) {
                newdl = cfs_time_current_sec() +
                        req->rq_export->exp_obd->obd_recovery_timeout;
        } else {
                if (extra_time) {
                        /* Fake our processing time into the future to ask the
                         * clients for some extra amount of time */
                        extra_time += cfs_time_current_sec() -
                                      req->rq_arrival_time.tv_sec;
                        at_add(&svc->srv_at_estimate, extra_time);
                }
                newdl = req->rq_arrival_time.tv_sec +
                        at_get(&svc->srv_at_estimate);
        }

        if (req->rq_deadline >= newdl) {
                /* We're not adding any time, no need to send an early reply
                   (e.g. maybe at adaptive_max) */
                DEBUG_REQ(D_WARNING, req, "Couldn't add any time "
                          "(%ld/%ld), not sending early reply\n",
                          olddl, newdl - cfs_time_current_sec());
                RETURN(-ETIMEDOUT);
        }

        OBD_ALLOC(reqcopy, sizeof *reqcopy);
        if (reqcopy == NULL)
                RETURN(-ENOMEM);
        OBD_ALLOC(reqmsg, req->rq_reqlen);
        if (!reqmsg) {
                OBD_FREE(reqcopy, sizeof *reqcopy);
                RETURN(-ENOMEM);
        }

        *reqcopy = *req;
        reqcopy->rq_reply_state = NULL;
        reqcopy->rq_rep_swab_mask = 0;
        /* We only need the reqmsg for the magic */
        reqcopy->rq_reqmsg = reqmsg;
        memcpy(reqmsg, req->rq_reqmsg, req->rq_reqlen);

        if (req->rq_sent_final) {
                DEBUG_REQ(D_ADAPTTO, reqcopy, "Normal reply already sent out, "
                          "abort sending early reply\n");
                GOTO(out, rc = 0);
        }

        /* Connection ref */
        reqcopy->rq_export = class_conn2export(
                                     lustre_msg_get_handle(reqcopy->rq_reqmsg));
        if (reqcopy->rq_export == NULL)
                GOTO(out, rc = -ENODEV);

        /* RPC ref */
        class_export_rpc_get(reqcopy->rq_export);
        if (reqcopy->rq_export->exp_obd &&
            reqcopy->rq_export->exp_obd->obd_fail)
                GOTO(out_put, rc = -ENODEV);

        rc = lustre_pack_reply_flags(reqcopy, 1, NULL, NULL, LPRFL_EARLY_REPLY);
        if (rc)
                GOTO(out_put, rc);

        rc = ptlrpc_send_reply(reqcopy, PTLRPC_REPLY_EARLY);

        if (!rc) {
                /* Adjust our own deadline to what we told the client */
                req->rq_deadline = newdl;
                req->rq_early_count++; /* number sent, server side */
        } else {
                DEBUG_REQ(D_ERROR, req, "Early reply send failed %d", rc);
        }

        /* Free the (early) reply state from lustre_pack_reply.
           (ptlrpc_send_reply takes it's own rs ref, so this is safe here) */
        ptlrpc_req_drop_rs(reqcopy);

out_put:
        class_export_rpc_put(reqcopy->rq_export);
        class_export_put(reqcopy->rq_export);
out:
        OBD_FREE(reqmsg, req->rq_reqlen);
        OBD_FREE(reqcopy, sizeof *reqcopy);
        RETURN(rc);
}

/* Send early replies to everybody expiring within at_early_margin
   asking for at_extra time */
static int ptlrpc_at_check_timed(struct ptlrpc_service *svc)
{
        struct ptlrpc_request *rq, *n;
        struct list_head work_list;
        time_t now = cfs_time_current_sec();
        cfs_duration_t delay;
        int first, counter = 0;
        ENTRY;

        spin_lock(&svc->srv_at_lock);
        if (svc->srv_at_check == 0) {
                spin_unlock(&svc->srv_at_lock);
                RETURN(0);
        }
        delay = cfs_time_sub(cfs_time_current(), svc->srv_at_checktime);
        svc->srv_at_check = 0;

        if (list_empty(&svc->srv_at_list)) {
                spin_unlock(&svc->srv_at_lock);
                RETURN(0);
        }

        /* The timer went off, but maybe the nearest rpc already completed. */
        rq = list_entry(svc->srv_at_list.next, struct ptlrpc_request,
                        rq_timed_list);
        first = (int)(rq->rq_deadline - now);
        if (first > at_early_margin) {
                /* We've still got plenty of time.  Reset the timer. */
                spin_unlock(&svc->srv_at_lock);
                ptlrpc_at_set_timer(svc);
                RETURN(0);
        }

        /* We're close to a timeout, and we don't know how much longer the
           server will take. Send early replies to everyone expiring soon. */
        CFS_INIT_LIST_HEAD(&work_list);
        list_for_each_entry_safe(rq, n, &svc->srv_at_list, rq_timed_list) {
                if (rq->rq_deadline <= now + at_early_margin) {
                        list_move(&rq->rq_timed_list, &work_list);
                        counter++;
                } else {
                        break;
                }
        }

        spin_unlock(&svc->srv_at_lock);

        /* we have a new earliest deadline, restart the timer */
        ptlrpc_at_set_timer(svc);

        CDEBUG(D_ADAPTTO, "timeout in %+ds, asking for %d secs on %d early "
               "replies\n", first, at_extra, counter);

        if (first < 0) {
                /* We're already past request deadlines before we even get a
                   chance to send early replies */
                LCONSOLE_WARN("%s: This server is not able to keep up with "
                              "request traffic (cpu-bound).\n",  svc->srv_name);
                CWARN("earlyQ=%d reqQ=%d recA=%d, svcEst=%d, "
                      "delay="CFS_DURATION_T"(jiff)\n",
                      counter, svc->srv_n_queued_reqs, svc->srv_n_active_reqs,
                      at_get(&svc->srv_at_estimate), delay);
        }

        /* ptlrpc_server_finish_request may delete an entry out of
         * the work list */
        spin_lock(&svc->srv_at_lock);
        while (!list_empty(&work_list)) {
                rq = list_entry(work_list.next, struct ptlrpc_request,
                                rq_timed_list);
                list_del_init(&rq->rq_timed_list);
                /* if the entry is still in the worklist, it hasn't been
                   deleted, and is safe to take a ref to keep the req around */
                atomic_inc(&rq->rq_refcount);
                spin_unlock(&svc->srv_at_lock);

                if (ptlrpc_at_send_early_reply(rq, at_extra) == 0)
                        ptlrpc_at_add_timed(rq);

                ptlrpc_server_drop_request(rq);
                spin_lock(&svc->srv_at_lock);
        }
        spin_unlock(&svc->srv_at_lock);

        RETURN(0);
}

/**
 * Put the request to the export list if the request may become
 * a high priority one.
 */
static int ptlrpc_hpreq_init(struct ptlrpc_service *svc,
                             struct ptlrpc_request *req)
{
        int rc;
        ENTRY;

        if (svc->srv_hpreq_handler) {
                rc = svc->srv_hpreq_handler(req);
                if (rc)
                        RETURN(rc);
        }
        if (req->rq_export && req->rq_ops) {
                spin_lock(&req->rq_export->exp_lock);
                list_add(&req->rq_exp_list, &req->rq_export->exp_queued_rpc);
                spin_unlock(&req->rq_export->exp_lock);
        }

        RETURN(0);
}

/** Remove the request from the export list. */
static void ptlrpc_hpreq_fini(struct ptlrpc_request *req)
{
        ENTRY;
        if (req->rq_export && req->rq_ops) {
                spin_lock(&req->rq_export->exp_lock);
                list_del_init(&req->rq_exp_list);
                spin_unlock(&req->rq_export->exp_lock);
        }
        EXIT;
}

/**
 * Make the request a high priority one.
 *
 * All the high priority requests are queued in a separate FIFO
 * ptlrpc_service::srv_request_hpq list which is parallel to
 * ptlrpc_service::srv_request_queue list but has a higher priority
 * for handling.
 *
 * \see ptlrpc_server_handle_request().
 */
static void ptlrpc_hpreq_reorder_nolock(struct ptlrpc_service *svc,
                                        struct ptlrpc_request *req)
{
        ENTRY;
        LASSERT(svc != NULL);
        spin_lock(&req->rq_lock);
        if (req->rq_hp == 0) {
                int opc = lustre_msg_get_opc(req->rq_reqmsg);

                /* Add to the high priority queue. */
                list_move_tail(&req->rq_list, &svc->srv_request_hpq);
                req->rq_hp = 1;
                if (opc != OBD_PING)
                        DEBUG_REQ(D_NET, req, "high priority req");
        }
        spin_unlock(&req->rq_lock);
        EXIT;
}

void ptlrpc_hpreq_reorder(struct ptlrpc_request *req)
{
        struct ptlrpc_service *svc = req->rq_rqbd->rqbd_service;
        ENTRY;

        spin_lock(&svc->srv_lock);
        /* It may happen that the request is already taken for the processing
         * but still in the export list, do not re-add it into the HP list. */
        if (req->rq_phase == RQ_PHASE_NEW)
                ptlrpc_hpreq_reorder_nolock(svc, req);
        spin_unlock(&svc->srv_lock);
        EXIT;
}

/** Check if the request if a high priority one. */
static int ptlrpc_server_hpreq_check(struct ptlrpc_request *req)
{
        int opc, rc = 0;
        ENTRY;

        /* Check by request opc. */
        opc = lustre_msg_get_opc(req->rq_reqmsg);
        if (opc == OBD_PING)
                RETURN(1);

        /* Perform request specific check. */
        if (req->rq_ops && req->rq_ops->hpreq_check)
                rc = req->rq_ops->hpreq_check(req);
        RETURN(rc);
}

/** Check if a request is a high priority one. */
static int ptlrpc_server_request_add(struct ptlrpc_service *svc,
                                     struct ptlrpc_request *req)
{
        int rc;
        ENTRY;

        rc = ptlrpc_server_hpreq_check(req);
        if (rc < 0)
                RETURN(rc);

        spin_lock(&svc->srv_lock);
        /* Before inserting the request into the queue, check if it is not
         * inserted yet, or even already handled -- it may happen due to
         * a racing ldlm_server_blocking_ast(). */
        if (req->rq_phase == RQ_PHASE_NEW && list_empty(&req->rq_list)) {
                if (rc)
                        ptlrpc_hpreq_reorder_nolock(svc, req);
                else
                        list_add_tail(&req->rq_list, &svc->srv_request_queue);
        }
        spin_unlock(&svc->srv_lock);

        RETURN(0);
}

/* Only allow normal priority requests on a service that has a high-priority
 * queue if forced (i.e. cleanup), if there are other high priority requests
 * already being processed (i.e. those threads can service more high-priority
 * requests), or if there are enough idle threads that a later thread can do
 * a high priority request. */
static int ptlrpc_server_allow_normal(struct ptlrpc_service *svc, int force)
{
        return force || !svc->srv_hpreq_handler || svc->srv_n_hpreq > 0 ||
               svc->srv_n_active_reqs < svc->srv_threads_running - 2;
}

static struct ptlrpc_request *
ptlrpc_server_request_get(struct ptlrpc_service *svc, int force)
{
        struct ptlrpc_request *req = NULL;
        ENTRY;

        if (ptlrpc_server_allow_normal(svc, force) &&
            !list_empty(&svc->srv_request_queue) &&
            (list_empty(&svc->srv_request_hpq) ||
             svc->srv_hpreq_count >= svc->srv_hpreq_ratio)) {
                req = list_entry(svc->srv_request_queue.next,
                                 struct ptlrpc_request, rq_list);
                svc->srv_hpreq_count = 0;
        } else if (!list_empty(&svc->srv_request_hpq)) {
                req = list_entry(svc->srv_request_hpq.next,
                                 struct ptlrpc_request, rq_list);
                svc->srv_hpreq_count++;
        }
        RETURN(req);
}

static int ptlrpc_server_request_pending(struct ptlrpc_service *svc, int force)
{
        return ((ptlrpc_server_allow_normal(svc, force) &&
                 !list_empty(&svc->srv_request_queue)) ||
                !list_empty(&svc->srv_request_hpq));
}

/* Handle freshly incoming reqs, add to timed early reply list,
   pass on to regular request queue */
static int
ptlrpc_server_handle_req_in(struct ptlrpc_service *svc)
{
        struct ptlrpc_request *req;
        __u32                  deadline;
        int                    rc;
        ENTRY;

        LASSERT(svc);

        spin_lock(&svc->srv_lock);
        if (list_empty(&svc->srv_req_in_queue)) {
                spin_unlock(&svc->srv_lock);
                RETURN(0);
        }

        req = list_entry(svc->srv_req_in_queue.next,
                         struct ptlrpc_request, rq_list);
        list_del_init (&req->rq_list);
        /* Consider this still a "queued" request as far as stats are
           concerned */
        spin_unlock(&svc->srv_lock);

        /* Clear request swab mask; this is a new request */
        req->rq_req_swab_mask = 0;

        rc = lustre_unpack_msg(req->rq_reqmsg, req->rq_reqlen);
        if (rc < 0) {
                CERROR ("error unpacking request: ptl %d from %s"
                        " xid "LPU64"\n", svc->srv_req_portal,
                        libcfs_id2str(req->rq_peer), req->rq_xid);
                goto err_req;
        }

        if (rc > 0)
                lustre_set_req_swabbed(req, MSG_PTLRPC_HEADER_OFF);

        rc = lustre_unpack_req_ptlrpc_body(req, MSG_PTLRPC_BODY_OFF);
        if (rc) {
                CERROR ("error unpacking ptlrpc body: ptl %d from %s"
                        " xid "LPU64"\n", svc->srv_req_portal,
                        libcfs_id2str(req->rq_peer), req->rq_xid);
                goto err_req;
        }

        rc = -EINVAL;
        if (lustre_msg_get_type(req->rq_reqmsg) != PTL_RPC_MSG_REQUEST) {
                CERROR("wrong packet type received (type=%u) from %s\n",
                       lustre_msg_get_type(req->rq_reqmsg),
                       libcfs_id2str(req->rq_peer));
                goto err_req;
        }

        CDEBUG(D_NET, "got req "LPD64"\n", req->rq_xid);

        req->rq_export = class_conn2export(
                lustre_msg_get_handle(req->rq_reqmsg));
        if (req->rq_export) {
                rc = ptlrpc_check_req(req);
<<<<<<< HEAD
                class_export_put(req->rq_export);
                req->rq_export = NULL;
=======
>>>>>>> 03b71240
                if (rc)
                        goto err_req;
                ptlrpc_update_export_timer(req->rq_export, 0);
        }

        /* req_in handling should/must be fast */
        if (cfs_time_current_sec() - req->rq_arrival_time.tv_sec > 5)
                DEBUG_REQ(D_WARNING, req, "Slow req_in handling %lus",
                          cfs_time_current_sec() - req->rq_arrival_time.tv_sec);

        /* Set rpc server deadline and add it to the timed list */
        deadline = (lustre_msghdr_get_flags(req->rq_reqmsg) &
                    MSGHDR_AT_SUPPORT) ?
                   /* The max time the client expects us to take */
                   lustre_msg_get_timeout(req->rq_reqmsg) : obd_timeout;
        req->rq_deadline = req->rq_arrival_time.tv_sec + deadline;
        if (unlikely(deadline == 0)) {
                DEBUG_REQ(D_ERROR, req, "Dropping request with 0 timeout");
                goto err_req;
        }

        ptlrpc_at_add_timed(req);
        rc = ptlrpc_hpreq_init(svc, req);
        if (rc)
                GOTO(err_req, rc);

        /* Move it over to the request processing queue */
        rc = ptlrpc_server_request_add(svc, req);
        if (rc)
                GOTO(err_req, rc);
        cfs_waitq_signal(&svc->srv_waitq);
        RETURN(1);

err_req:
        spin_lock(&svc->srv_lock);
        svc->srv_n_queued_reqs--;
        svc->srv_n_active_reqs++;
        spin_unlock(&svc->srv_lock);
        ptlrpc_server_finish_request(req);

        RETURN(1);
}

static int
ptlrpc_server_handle_request(struct ptlrpc_service *svc,
                             struct ptlrpc_thread *thread)
{
        struct obd_export     *export = NULL;
        struct ptlrpc_request *request;
        struct timeval         work_start;
        struct timeval         work_end;
        long                   timediff;
        int                    opc, rc;
        int                    fail_opc = 0;
        ENTRY;

        LASSERT(svc);

        spin_lock(&svc->srv_lock);
<<<<<<< HEAD
        if (list_empty (&svc->srv_request_queue) ||
=======
        if (!ptlrpc_server_request_pending(svc, 0) ||
>>>>>>> 03b71240
            (
#ifndef __KERNEL__
             /* !@%$# liblustre only has 1 thread */
             svc->srv_n_difficult_replies != 0 &&
#endif
             svc->srv_n_active_reqs >= (svc->srv_threads_running - 1))) {
<<<<<<< HEAD
                /* Don't handle regular requests in the last thread, in order
=======
                /* Don't handle regular requests in the last thread, in order               * remain free to handle any 'difficult' replies (that might
>>>>>>> 03b71240
                 * to handle difficult replies (which might block other threads)
                 * as well as handle any incoming reqs, early replies, etc.
                 * That means we always need at least 2 service threads. */
                spin_unlock(&svc->srv_lock);
                RETURN(0);
        }

<<<<<<< HEAD
        request = list_entry(svc->srv_request_queue.next,
                             struct ptlrpc_request, rq_list);
        list_del_init (&request->rq_list);
=======
        request = ptlrpc_server_request_get(svc, 0);
        if  (request == NULL) {
                spin_unlock(&svc->srv_lock);
                RETURN(0);
        }

        opc = lustre_msg_get_opc(request->rq_reqmsg);
        if (OBD_FAIL_CHECK(OBD_FAIL_PTLRPC_HPREQ_NOTIMEOUT))
                fail_opc = OBD_FAIL_PTLRPC_HPREQ_NOTIMEOUT;
        else if (OBD_FAIL_CHECK(OBD_FAIL_PTLRPC_HPREQ_TIMEOUT))
                fail_opc = OBD_FAIL_PTLRPC_HPREQ_TIMEOUT;

        if (unlikely(fail_opc)) {
                if (request->rq_export && request->rq_ops) {
                        spin_unlock(&svc->srv_lock);
                        OBD_FAIL_TIMEOUT(fail_opc, 4);
                        spin_lock(&svc->srv_lock);
                        request = ptlrpc_server_request_get(svc, 0);
                        if  (request == NULL) {
                                spin_unlock(&svc->srv_lock);
                                RETURN(0);
                        }
                        LASSERT(ptlrpc_server_request_pending(svc, 0));
                }
        }

        list_del_init(&request->rq_list);
>>>>>>> 03b71240
        svc->srv_n_queued_reqs--;
        svc->srv_n_active_reqs++;

        if (request->rq_hp)
                svc->srv_n_hpreq++;

        /* The phase is changed under the lock here because we need to know
         * the request is under processing (see ptlrpc_hpreq_reorder()). */
        ptlrpc_rqphase_move(request, RQ_PHASE_INTERPRET);
        spin_unlock(&svc->srv_lock);

        ptlrpc_hpreq_fini(request);

        if(OBD_FAIL_CHECK(OBD_FAIL_PTLRPC_DUMP_LOG))
                libcfs_debug_dumplog();

        do_gettimeofday(&work_start);
        timediff = cfs_timeval_sub(&work_start, &request->rq_arrival_time,NULL);
        if (svc->srv_stats != NULL) {
                lprocfs_counter_add(svc->srv_stats, PTLRPC_REQWAIT_CNTR,
                                    timediff);
                lprocfs_counter_add(svc->srv_stats, PTLRPC_REQQDEPTH_CNTR,
                                    svc->srv_n_queued_reqs);
                lprocfs_counter_add(svc->srv_stats, PTLRPC_REQACTIVE_CNTR,
                                    svc->srv_n_active_reqs);
                lprocfs_counter_add(svc->srv_stats, PTLRPC_TIMEOUT,
                                    at_get(&svc->srv_at_estimate));
        }

        CDEBUG(D_NET, "got req "LPD64"\n", request->rq_xid);

        request->rq_svc_thread = thread;
<<<<<<< HEAD
        request->rq_export = class_conn2export(
                                     lustre_msg_get_handle(request->rq_reqmsg));

=======
>>>>>>> 03b71240
        if (request->rq_export) {
                if (ptlrpc_check_req(request))
                        goto put_conn;
                ptlrpc_update_export_timer(request->rq_export, timediff >> 19);
                export = class_export_rpc_get(request->rq_export);
        }

        /* Discard requests queued for longer than the deadline.
           The deadline is increased if we send an early reply. */
        if (cfs_time_current_sec() > request->rq_deadline) {
                DEBUG_REQ(D_ERROR, request, "Dropping timed-out request from %s"
                          ": deadline %ld%+lds ago\n",
                          libcfs_id2str(request->rq_peer),
                          request->rq_deadline -
                          request->rq_arrival_time.tv_sec,
                          cfs_time_current_sec() - request->rq_deadline);
                goto put_rpc_export;
        }

        CDEBUG(D_RPCTRACE, "Handling RPC pname:cluuid+ref:pid:xid:nid:opc "
               "%s:%s+%d:%d:x"LPU64":%s:%d\n", cfs_curproc_comm(),
               (request->rq_export ?
                (char *)request->rq_export->exp_client_uuid.uuid : "0"),
               (request->rq_export ?
                atomic_read(&request->rq_export->exp_refcount) : -99),
               lustre_msg_get_status(request->rq_reqmsg), request->rq_xid,
               libcfs_id2str(request->rq_peer),
               lustre_msg_get_opc(request->rq_reqmsg));

        OBD_FAIL_TIMEOUT_MS(OBD_FAIL_PTLRPC_PAUSE_REQ, obd_fail_val);

        rc = svc->srv_handler(request);

        ptlrpc_rqphase_move(request, RQ_PHASE_COMPLETE);

        CDEBUG(D_RPCTRACE, "Handled RPC pname:cluuid+ref:pid:xid:nid:opc "
               "%s:%s+%d:%d:x"LPU64":%s:%d\n", cfs_curproc_comm(),
               (request->rq_export ?
                (char *)request->rq_export->exp_client_uuid.uuid : "0"),
               (request->rq_export ?
                atomic_read(&request->rq_export->exp_refcount) : -99),
               lustre_msg_get_status(request->rq_reqmsg), request->rq_xid,
               libcfs_id2str(request->rq_peer),
               lustre_msg_get_opc(request->rq_reqmsg));

put_rpc_export:
        if (export != NULL)
                class_export_rpc_put(export);

put_conn:
<<<<<<< HEAD
        if (request->rq_export != NULL)
                class_export_put(request->rq_export);

=======
>>>>>>> 03b71240
        if (cfs_time_current_sec() > request->rq_deadline) {
                DEBUG_REQ(D_WARNING, request, "Request x"LPU64" took longer "
                          "than estimated (%ld%+lds); client may timeout.",
                          request->rq_xid, request->rq_deadline -
                          request->rq_arrival_time.tv_sec,
                          cfs_time_current_sec() - request->rq_deadline);
        }

        do_gettimeofday(&work_end);
        timediff = cfs_timeval_sub(&work_end, &work_start, NULL);
        CDEBUG(D_RPCTRACE, "request x"LPU64" opc %u from %s processed in "
               "%ldus (%ldus total) trans "LPU64" rc %d/%d\n",
               request->rq_xid, lustre_msg_get_opc(request->rq_reqmsg),
               libcfs_id2str(request->rq_peer), timediff,
               cfs_timeval_sub(&work_end, &request->rq_arrival_time, NULL),
               request->rq_repmsg ? lustre_msg_get_transno(request->rq_repmsg) :
               request->rq_transno, request->rq_status,
               request->rq_repmsg ? lustre_msg_get_status(request->rq_repmsg):
               -999);
        if (svc->srv_stats != NULL) {
                __u32 op = lustre_msg_get_opc(request->rq_reqmsg);
                int opc = opcode_offset(op);
                if (opc > 0 && !(op == LDLM_ENQUEUE || op == MDS_REINT)) {
                        LASSERT(opc < LUSTRE_MAX_OPCODES);
                        lprocfs_counter_add(svc->srv_stats,
                                            opc + EXTRA_MAX_OPCODES,
                                            timediff);
                }
        }
        if (request->rq_early_count) {
                DEBUG_REQ(D_ADAPTTO, request,
                          "sent %d early replies before finishing in %lds",
                          request->rq_early_count,
                          work_end.tv_sec - request->rq_arrival_time.tv_sec);
        }

<<<<<<< HEAD
        ptlrpc_server_free_request(request);
=======
        spin_lock(&svc->srv_lock);
        if (request->rq_hp)
                svc->srv_n_hpreq--;
        spin_unlock(&svc->srv_lock);
        ptlrpc_server_finish_request(request);
>>>>>>> 03b71240

        RETURN(1);
}

static int
ptlrpc_server_handle_reply (struct ptlrpc_service *svc)
{
        struct ptlrpc_reply_state *rs;
        struct obd_export         *exp;
        struct obd_device         *obd;
        int                        nlocks;
        int                        been_handled;
        ENTRY;

        spin_lock(&svc->srv_lock);
        if (list_empty (&svc->srv_reply_queue)) {
                spin_unlock(&svc->srv_lock);
                RETURN(0);
        }

        rs = list_entry (svc->srv_reply_queue.next,
                         struct ptlrpc_reply_state, rs_list);

        exp = rs->rs_export;
        obd = exp->exp_obd;

        LASSERT (rs->rs_difficult);
        LASSERT (rs->rs_scheduled);

        list_del_init (&rs->rs_list);

        /* Disengage from notifiers carefully (lock order - irqrestore below!)*/
        spin_unlock(&svc->srv_lock);

        spin_lock (&exp->exp_uncommitted_replies_lock);
        /* Noop if removed already */
        list_del_init (&rs->rs_obd_list);
        spin_unlock (&exp->exp_uncommitted_replies_lock);

        spin_lock (&exp->exp_lock);
        /* Noop if removed already */
        list_del_init (&rs->rs_exp_list);
        spin_unlock (&exp->exp_lock);

        spin_lock(&svc->srv_lock);

        been_handled = rs->rs_handled;
        rs->rs_handled = 1;

        nlocks = rs->rs_nlocks;                 /* atomic "steal", but */
        rs->rs_nlocks = 0;                      /* locks still on rs_locks! */

        if (nlocks == 0 && !been_handled) {
                /* If we see this, we should already have seen the warning
                 * in mds_steal_ack_locks()  */
                CWARN("All locks stolen from rs %p x"LPD64".t"LPD64
                      " o%d NID %s\n", rs, rs->rs_xid, rs->rs_transno,
                      lustre_msg_get_opc(rs->rs_msg),
                      libcfs_nid2str(exp->exp_connection->c_peer.nid));
        }

        if ((!been_handled && rs->rs_on_net) || nlocks > 0) {
                spin_unlock(&svc->srv_lock);

                if (!been_handled && rs->rs_on_net) {
                        LNetMDUnlink(rs->rs_md_h);
                        /* Ignore return code; we're racing with
                         * completion... */
                }

                while (nlocks-- > 0)
                        ldlm_lock_decref(&rs->rs_locks[nlocks],
                                         rs->rs_modes[nlocks]);

                spin_lock(&svc->srv_lock);
        }

        rs->rs_scheduled = 0;

        if (!rs->rs_on_net) {
                /* Off the net */
                svc->srv_n_difficult_replies--;
                spin_unlock(&svc->srv_lock);

                class_export_put (exp);
                rs->rs_export = NULL;
                ptlrpc_rs_decref (rs);
                atomic_dec (&svc->srv_outstanding_replies);
                RETURN(1);
        }

        /* still on the net; callback will schedule */
        spin_unlock(&svc->srv_lock);
        RETURN(1);
}

#ifndef __KERNEL__
/* FIXME make use of timeout later */
int
liblustre_check_services (void *arg)
{
        int  did_something = 0;
        int  rc;
        struct list_head *tmp, *nxt;
        ENTRY;

        /* I'm relying on being single threaded, not to have to lock
         * ptlrpc_all_services etc */
        list_for_each_safe (tmp, nxt, &ptlrpc_all_services) {
                struct ptlrpc_service *svc =
                        list_entry (tmp, struct ptlrpc_service, srv_list);

                if (svc->srv_threads_running != 0)     /* I've recursed */
                        continue;

                /* service threads can block for bulk, so this limits us
                 * (arbitrarily) to recursing 1 stack frame per service.
                 * Note that the problem with recursion is that we have to
                 * unwind completely before our caller can resume. */

                svc->srv_threads_running++;

                do {
                        rc = ptlrpc_server_handle_req_in(svc);
                        rc |= ptlrpc_server_handle_reply(svc);
                        rc |= ptlrpc_at_check_timed(svc);
                        rc |= ptlrpc_server_handle_request(svc, NULL);
                        rc |= (ptlrpc_server_post_idle_rqbds(svc) > 0);
                        did_something |= rc;
                } while (rc);

                svc->srv_threads_running--;
        }

        RETURN(did_something);
}
#define ptlrpc_stop_all_threads(s) do {} while (0)

#else /* __KERNEL__ */

/* Don't use daemonize, it removes fs struct from new thread (bug 418) */
void ptlrpc_daemonize(char *name)
{
        struct fs_struct *fs = current->fs;

        atomic_inc(&fs->count);
        cfs_daemonize(name);
        exit_fs(cfs_current());
        current->fs = fs;
        ll_set_fs_pwd(current->fs, init_task.fs->pwdmnt, init_task.fs->pwd);
}

static void
ptlrpc_check_rqbd_pool(struct ptlrpc_service *svc)
{
        int avail = svc->srv_nrqbd_receiving;
        int low_water = test_req_buffer_pressure ? 0 :
                        svc->srv_nbuf_per_group/2;

        /* NB I'm not locking; just looking. */

        /* CAVEAT EMPTOR: We might be allocating buffers here because we've
         * allowed the request history to grow out of control.  We could put a
         * sanity check on that here and cull some history if we need the
         * space. */

        if (avail <= low_water)
                ptlrpc_grow_req_bufs(svc);

        if (svc->srv_stats)
                lprocfs_counter_add(svc->srv_stats, PTLRPC_REQBUF_AVAIL_CNTR,
                                    avail);
}

static int
ptlrpc_retry_rqbds(void *arg)
{
        struct ptlrpc_service *svc = (struct ptlrpc_service *)arg;

        svc->srv_rqbd_timeout = 0;
        return (-ETIMEDOUT);
}

static int ptlrpc_main(void *arg)
{
        struct ptlrpc_svc_data *data = (struct ptlrpc_svc_data *)arg;
        struct ptlrpc_service  *svc = data->svc;
        struct ptlrpc_thread   *thread = data->thread;
        struct obd_device      *dev = data->dev;
        struct ptlrpc_reply_state *rs;
#ifdef WITH_GROUP_INFO
        struct group_info *ginfo = NULL;
#endif
        int counter = 0, rc = 0;
        ENTRY;

        ptlrpc_daemonize(data->name);

#if defined(HAVE_NODE_TO_CPUMASK) && defined(CONFIG_NUMA)
        /* we need to do this before any per-thread allocation is done so that
         * we get the per-thread allocations on local node.  bug 7342 */
        if (svc->srv_cpu_affinity) {
                int cpu, num_cpu;

                for (cpu = 0, num_cpu = 0; cpu < num_possible_cpus(); cpu++) {
                        if (!cpu_online(cpu))
                                continue;
                        if (num_cpu == thread->t_id % num_online_cpus())
                                break;
                        num_cpu++;
                }
                set_cpus_allowed(cfs_current(), node_to_cpumask(cpu_to_node(cpu)));
        }
#endif

#ifdef WITH_GROUP_INFO
        ginfo = groups_alloc(0);
        if (!ginfo) {
                rc = -ENOMEM;
                goto out;
        }

        set_current_groups(ginfo);
        put_group_info(ginfo);
#endif

        if (svc->srv_init != NULL) {
                rc = svc->srv_init(thread);
                if (rc)
                        goto out;
        }

        /* Alloc reply state structure for this one */
        OBD_ALLOC_GFP(rs, svc->srv_max_reply_size, CFS_ALLOC_STD);
        if (!rs) {
                rc = -ENOMEM;
                goto out_srv_init;
        }

        /* Record that the thread is running */
        thread->t_flags = SVC_RUNNING;
        /*
         * wake up our creator. Note: @data is invalid after this point,
         * because it's allocated on ptlrpc_start_thread() stack.
         */
        cfs_waitq_signal(&thread->t_ctl_waitq);

        thread->t_watchdog = lc_watchdog_add(max_t(int, obd_timeout, AT_OFF ? 0 :
                                                   at_get(&svc->srv_at_estimate))
                                             *  svc->srv_watchdog_factor,
                                             NULL, NULL);

        spin_lock(&svc->srv_lock);
        svc->srv_threads_running++;
        list_add(&rs->rs_list, &svc->srv_free_rs_list);
        spin_unlock(&svc->srv_lock);
        cfs_waitq_signal(&svc->srv_free_rs_waitq);

        CDEBUG(D_NET, "service thread %d (#%d) started\n", thread->t_id,
               svc->srv_threads_running);

        /* XXX maintain a list of all managed devices: insert here */

        while ((thread->t_flags & SVC_STOPPING) == 0 ||
               svc->srv_n_difficult_replies != 0) {
                /* Don't exit while there are replies to be handled */
                struct l_wait_info lwi = LWI_TIMEOUT(svc->srv_rqbd_timeout,
                                                     ptlrpc_retry_rqbds, svc);

                lc_watchdog_disable(thread->t_watchdog);

                cond_resched();

                l_wait_event_exclusive (svc->srv_waitq,
                              ((thread->t_flags & SVC_STOPPING) != 0 &&
                               svc->srv_n_difficult_replies == 0) ||
                              (!list_empty(&svc->srv_idle_rqbds) &&
                               svc->srv_rqbd_timeout == 0) ||
                              !list_empty(&svc->srv_req_in_queue) ||
                              !list_empty(&svc->srv_reply_queue) ||
                              (ptlrpc_server_request_pending(svc, 0) &&
                               (svc->srv_n_active_reqs <
                                (svc->srv_threads_running - 1))) ||
                              svc->srv_at_check,
                              &lwi);

                lc_watchdog_touch_ms(thread->t_watchdog, max_t(int, obd_timeout,
                                     AT_OFF ? 0 :
                                     at_get(&svc->srv_at_estimate)) *
                                     svc->srv_watchdog_factor);

                ptlrpc_check_rqbd_pool(svc);

                if ((svc->srv_threads_started < svc->srv_threads_max) &&
                    (svc->srv_n_active_reqs >= (svc->srv_threads_started - 1))){
                        /* Ignore return code - we tried... */
                        ptlrpc_start_thread(dev, svc);
                }

                if (!list_empty(&svc->srv_reply_queue))
                        ptlrpc_server_handle_reply (svc);

                if (!list_empty(&svc->srv_req_in_queue)) {
                        /* Process all incoming reqs before handling any */
                        ptlrpc_server_handle_req_in(svc);
                        /* but limit ourselves in case of flood */
                        if (counter++ < 1000)
                                continue;
                        counter = 0;
                }

                if (svc->srv_at_check)
                        ptlrpc_at_check_timed(svc);

                /* don't handle requests in the last thread */
<<<<<<< HEAD
                if (!list_empty (&svc->srv_request_queue) &&
=======
                if (ptlrpc_server_request_pending(svc, 0) &&
>>>>>>> 03b71240
                    (svc->srv_n_active_reqs < (svc->srv_threads_running - 1)))
                        ptlrpc_server_handle_request(svc, thread);

                if (!list_empty(&svc->srv_idle_rqbds) &&
                    ptlrpc_server_post_idle_rqbds(svc) < 0) {
                        /* I just failed to repost request buffers.  Wait
                         * for a timeout (unless something else happens)
                         * before I try again */
                        svc->srv_rqbd_timeout = cfs_time_seconds(1)/10;
                        CDEBUG(D_RPCTRACE,"Posted buffers: %d\n",
                               svc->srv_nrqbd_receiving);
                }
        }

        lc_watchdog_delete(thread->t_watchdog);
        thread->t_watchdog = NULL;

out_srv_init:
        /*
         * deconstruct service specific state created by ptlrpc_start_thread()
         */
        if (svc->srv_done != NULL)
                svc->srv_done(thread);

out:
        CDEBUG(D_NET, "service thread %d exiting: rc %d\n", thread->t_id, rc);

        spin_lock(&svc->srv_lock);
        svc->srv_threads_running--;              /* must know immediately */
        thread->t_id = rc;
        thread->t_flags = SVC_STOPPED;

        cfs_waitq_signal(&thread->t_ctl_waitq);
        spin_unlock(&svc->srv_lock);

        return rc;
}

static void ptlrpc_stop_thread(struct ptlrpc_service *svc,
                               struct ptlrpc_thread *thread)
{
        struct l_wait_info lwi = { 0 };

        spin_lock(&svc->srv_lock);
        thread->t_flags = SVC_STOPPING;
        spin_unlock(&svc->srv_lock);

        cfs_waitq_broadcast(&svc->srv_waitq);
        l_wait_event(thread->t_ctl_waitq, (thread->t_flags & SVC_STOPPED),
                     &lwi);

        spin_lock(&svc->srv_lock);
        list_del(&thread->t_link);
        spin_unlock(&svc->srv_lock);

        OBD_FREE(thread, sizeof(*thread));
}

void ptlrpc_stop_all_threads(struct ptlrpc_service *svc)
{
        struct ptlrpc_thread *thread;

        spin_lock(&svc->srv_lock);
        while (!list_empty(&svc->srv_threads)) {
                thread = list_entry(svc->srv_threads.next,
                                    struct ptlrpc_thread, t_link);

                spin_unlock(&svc->srv_lock);
                ptlrpc_stop_thread(svc, thread);
                spin_lock(&svc->srv_lock);
        }

        spin_unlock(&svc->srv_lock);
}

int ptlrpc_start_threads(struct obd_device *dev, struct ptlrpc_service *svc)
{
        int i, rc = 0;
        ENTRY;

        /* We require 2 threads min - see note in
         * ptlrpc_server_handle_request() */
<<<<<<< HEAD

=======
>>>>>>> 03b71240
        LASSERT(svc->srv_threads_min >= 2);
        for (i = 0; i < svc->srv_threads_min; i++) {
                rc = ptlrpc_start_thread(dev, svc);
                /* We have enough threads, don't start more.  b=15759 */
                if (rc == -EMFILE)
                        break;
                if (rc) {
                        CERROR("cannot start %s thread #%d: rc %d\n",
                               svc->srv_thread_name, i, rc);
                        ptlrpc_stop_all_threads(svc);
                }
        }
        RETURN(rc);
}

int ptlrpc_start_thread(struct obd_device *dev, struct ptlrpc_service *svc)
{
        struct l_wait_info lwi = { 0 };
        struct ptlrpc_svc_data d;
        struct ptlrpc_thread *thread;
        char name[32];
        int id, rc;
        ENTRY;

        CDEBUG(D_RPCTRACE, "%s started %d min %d max %d running %d\n",
               svc->srv_name, svc->srv_threads_started, svc->srv_threads_min,
               svc->srv_threads_max, svc->srv_threads_running);
        if (unlikely(svc->srv_threads_started >= svc->srv_threads_max) ||
            (OBD_FAIL_CHECK(OBD_FAIL_TGT_TOOMANY_THREADS) &&
             svc->srv_threads_started == svc->srv_threads_min - 1))
                RETURN(-EMFILE);

        OBD_ALLOC(thread, sizeof(*thread));
        if (thread == NULL)
                RETURN(-ENOMEM);
        cfs_waitq_init(&thread->t_ctl_waitq);

        spin_lock(&svc->srv_lock);
        if (svc->srv_threads_started >= svc->srv_threads_max) {
                spin_unlock(&svc->srv_lock);
                OBD_FREE(thread, sizeof(*thread));
                RETURN(-EMFILE);
        }
        list_add(&thread->t_link, &svc->srv_threads);
        id = svc->srv_threads_started++;
        spin_unlock(&svc->srv_lock);

        thread->t_id = id;
        sprintf(name, "%s_%02d", svc->srv_thread_name, id);
        d.dev = dev;
        d.svc = svc;
        d.name = name;
        d.thread = thread;

        CDEBUG(D_RPCTRACE, "starting thread '%s'\n", name);

        /* CLONE_VM and CLONE_FILES just avoid a needless copy, because we
         * just drop the VM and FILES in ptlrpc_daemonize() right away.
         */
        rc = cfs_kernel_thread(ptlrpc_main, &d, CLONE_VM | CLONE_FILES);
        if (rc < 0) {
                CERROR("cannot start thread '%s': rc %d\n", name, rc);

                spin_lock(&svc->srv_lock);
                list_del(&thread->t_link);
                --svc->srv_threads_started;
                spin_unlock(&svc->srv_lock);

                OBD_FREE(thread, sizeof(*thread));
                RETURN(rc);
        }
        l_wait_event(thread->t_ctl_waitq,
                     thread->t_flags & (SVC_RUNNING | SVC_STOPPED), &lwi);

        rc = (thread->t_flags & SVC_STOPPED) ? thread->t_id : 0;
        RETURN(rc);
}
#endif

int ptlrpc_unregister_service(struct ptlrpc_service *service)
{
        int                   rc;
        struct l_wait_info    lwi;
        struct list_head     *tmp;
        struct ptlrpc_reply_state *rs, *t;

        cfs_timer_disarm(&service->srv_at_timer);

        ptlrpc_stop_all_threads(service);
        LASSERT(list_empty(&service->srv_threads));

        spin_lock (&ptlrpc_all_services_lock);
        list_del_init (&service->srv_list);
        spin_unlock (&ptlrpc_all_services_lock);

        ptlrpc_lprocfs_unregister_service(service);

        /* All history will be culled when the next request buffer is
         * freed */
        service->srv_max_history_rqbds = 0;

        CDEBUG(D_NET, "%s: tearing down\n", service->srv_name);

        rc = LNetClearLazyPortal(service->srv_req_portal);
        LASSERT (rc == 0);

        /* Unlink all the request buffers.  This forces a 'final' event with
         * its 'unlink' flag set for each posted rqbd */
        list_for_each(tmp, &service->srv_active_rqbds) {
                struct ptlrpc_request_buffer_desc *rqbd =
                        list_entry(tmp, struct ptlrpc_request_buffer_desc,
                                   rqbd_list);

                rc = LNetMDUnlink(rqbd->rqbd_md_h);
                LASSERT (rc == 0 || rc == -ENOENT);
        }

        /* Wait for the network to release any buffers it's currently
         * filling */
        for (;;) {
                spin_lock(&service->srv_lock);
                rc = service->srv_nrqbd_receiving;
                spin_unlock(&service->srv_lock);

                if (rc == 0)
                        break;

                /* Network access will complete in finite time but the HUGE
                 * timeout lets us CWARN for visibility of sluggish NALs */
                lwi = LWI_TIMEOUT_INTERVAL(cfs_time_seconds(LONG_UNLINK),
                                           cfs_time_seconds(1), NULL, NULL);
                rc = l_wait_event(service->srv_waitq,
                                  service->srv_nrqbd_receiving == 0,
                                  &lwi);
                if (rc == -ETIMEDOUT)
                        CWARN("Service %s waiting for request buffers\n",
                              service->srv_name);
        }

        /* schedule all outstanding replies to terminate them */
        spin_lock(&service->srv_lock);
        while (!list_empty(&service->srv_active_replies)) {
                struct ptlrpc_reply_state *rs =
                        list_entry(service->srv_active_replies.next,
                                   struct ptlrpc_reply_state, rs_list);
                ptlrpc_schedule_difficult_reply(rs);
        }
        spin_unlock(&service->srv_lock);

        /* purge the request queue.  NB No new replies (rqbds all unlinked)
         * and no service threads, so I'm the only thread noodling the
         * request queue now */
        while (!list_empty(&service->srv_req_in_queue)) {
                struct ptlrpc_request *req =
                        list_entry(service->srv_req_in_queue.next,
                                   struct ptlrpc_request,
                                   rq_list);

                list_del(&req->rq_list);
                service->srv_n_queued_reqs--;
                service->srv_n_active_reqs++;
                ptlrpc_server_finish_request(req);
        }
        while (ptlrpc_server_request_pending(service, 1)) {
                struct ptlrpc_request *req;

                req = ptlrpc_server_request_get(service, 1);
                list_del(&req->rq_list);
                service->srv_n_queued_reqs--;
                service->srv_n_active_reqs++;
<<<<<<< HEAD
                ptlrpc_server_free_request(req);
=======
                ptlrpc_hpreq_fini(req);
                ptlrpc_server_finish_request(req);
>>>>>>> 03b71240
        }
        LASSERT(service->srv_n_queued_reqs == 0);
        LASSERT(service->srv_n_active_reqs == 0);
        LASSERT(service->srv_n_history_rqbds == 0);
        LASSERT(list_empty(&service->srv_active_rqbds));

        /* Now free all the request buffers since nothing references them
         * any more... */
        while (!list_empty(&service->srv_idle_rqbds)) {
                struct ptlrpc_request_buffer_desc *rqbd =
                        list_entry(service->srv_idle_rqbds.next,
                                   struct ptlrpc_request_buffer_desc,
                                   rqbd_list);

                ptlrpc_free_rqbd(rqbd);
        }

        /* wait for all outstanding replies to complete (they were
         * scheduled having been flagged to abort above) */
        while (atomic_read(&service->srv_outstanding_replies) != 0) {
                struct l_wait_info lwi = LWI_TIMEOUT(cfs_time_seconds(10), NULL, NULL);

                rc = l_wait_event(service->srv_waitq,
                                  !list_empty(&service->srv_reply_queue), &lwi);
                LASSERT(rc == 0 || rc == -ETIMEDOUT);

                if (rc == 0) {
                        ptlrpc_server_handle_reply(service);
                        continue;
                }
                CWARN("Unexpectedly long timeout %p\n", service);
        }

        list_for_each_entry_safe(rs, t, &service->srv_free_rs_list, rs_list) {
                list_del(&rs->rs_list);
                OBD_FREE(rs, service->srv_max_reply_size);
        }

        /* In case somebody rearmed this in the meantime */
        cfs_timer_disarm(&service->srv_at_timer);

        OBD_FREE(service, sizeof(*service));
        return 0;
}

/* Returns 0 if the service is healthy.
 *
 * Right now, it just checks to make sure that requests aren't languishing
 * in the queue.  We'll use this health check to govern whether a node needs
 * to be shot, so it's intentionally non-aggressive. */
int ptlrpc_service_health_check(struct ptlrpc_service *svc)
{
        struct ptlrpc_request *request;
        struct timeval         right_now;
        long                   timediff;

        if (svc == NULL)
                return 0;

        do_gettimeofday(&right_now);

        spin_lock(&svc->srv_lock);
        if (!ptlrpc_server_request_pending(svc, 1)) {
                spin_unlock(&svc->srv_lock);
                return 0;
        }

        /* How long has the next entry been waiting? */
        if (list_empty(&svc->srv_request_queue))
                request = list_entry(svc->srv_request_hpq.next,
                                     struct ptlrpc_request, rq_list);
        else
                request = list_entry(svc->srv_request_queue.next,
                                     struct ptlrpc_request, rq_list);
        timediff = cfs_timeval_sub(&right_now, &request->rq_arrival_time, NULL);
        spin_unlock(&svc->srv_lock);

        if ((timediff / ONE_MILLION) > (AT_OFF ? obd_timeout * 3/2 :
                                        at_max)) {
                CERROR("%s: unhealthy - request has been waiting %lds\n",
                       svc->srv_name, timediff / ONE_MILLION);
                return (-1);
        }

        return 0;
}<|MERGE_RESOLUTION|>--- conflicted
+++ resolved
@@ -210,7 +210,7 @@
 }
 
 void
-ptlrpc_commit_replies (struct obd_export *exp)
+ptlrpc_commit_replies (struct obd_device *obd)
 {
         struct list_head   *tmp;
         struct list_head   *nxt;
@@ -219,16 +219,15 @@
          * to attend to complete them. */
 
         /* CAVEAT EMPTOR: spinlock ordering!!! */
-        spin_lock(&exp->exp_uncommitted_replies_lock);
-
-        list_for_each_safe(tmp, nxt, &exp->exp_uncommitted_replies) {
+        spin_lock(&obd->obd_uncommitted_replies_lock);
+
+        list_for_each_safe (tmp, nxt, &obd->obd_uncommitted_replies) {
                 struct ptlrpc_reply_state *rs =
                         list_entry(tmp, struct ptlrpc_reply_state, rs_obd_list);
 
-                LASSERT(rs->rs_difficult);
-                /* VBR: per-export last_committed */
-                LASSERT(rs->rs_export);
-                if (rs->rs_transno <= rs->rs_export->exp_last_committed) {
+                LASSERT (rs->rs_difficult);
+
+                if (rs->rs_transno <= obd->obd_last_committed) {
                         struct ptlrpc_service *svc = rs->rs_service;
 
                         spin_lock (&svc->srv_lock);
@@ -238,7 +237,7 @@
                 }
         }
 
-        spin_unlock(&exp->exp_uncommitted_replies_lock);
+        spin_unlock(&obd->obd_uncommitted_replies_lock);
 }
 
 static int
@@ -303,12 +302,8 @@
                 svc_handler_t handler, char *name,
                 cfs_proc_dir_entry_t *proc_entry,
                 svcreq_printfn_t svcreq_printfn,
-<<<<<<< HEAD
-                int min_threads, int max_threads, char *threadname)
-=======
                 int min_threads, int max_threads, char *threadname,
                 svc_hpreq_handler_t hp_handler)
->>>>>>> 03b71240
 {
         int                    rc;
         struct ptlrpc_service *service;
@@ -341,13 +336,10 @@
         service->srv_threads_min = min_threads;
         service->srv_threads_max = max_threads;
         service->srv_thread_name = threadname;
-<<<<<<< HEAD
-=======
         service->srv_hpreq_handler = hp_handler;
         service->srv_hpreq_ratio = PTLRPC_SVC_HP_RATIO;
         service->srv_hpreq_count = 0;
         service->srv_n_hpreq = 0;
->>>>>>> 03b71240
 
         rc = LNetSetLazyPortal(service->srv_req_portal);
         LASSERT (rc == 0);
@@ -409,16 +401,11 @@
         LASSERT(atomic_read(&req->rq_refcount) == 0);
         LASSERT(list_empty(&req->rq_timed_list));
 
-<<<<<<< HEAD
-        LASSERT(list_empty(&req->rq_timed_list));
-        if (req != &rqbd->rqbd_req) {
-=======
         /* DEBUG_REQ() assumes the reply state of a request with a valid
          * ref will not be destroyed until that reference is dropped. */
         ptlrpc_req_drop_rs(req);
 
         if (req != &req->rq_rqbd->rqbd_req) {
->>>>>>> 03b71240
                 /* NB request buffers use an embedded
                  * req if the incoming req unlinked the
                  * MD; this isn't one of them! */
@@ -426,22 +413,11 @@
         }
 }
 
-<<<<<<< HEAD
-static void __ptlrpc_server_free_request(struct ptlrpc_request *req)
-{
-        list_del(&req->rq_list);
-        ptlrpc_req_drop_rs(req);
-        ptlrpc_server_req_decref(req);
-}
-
-static void ptlrpc_server_free_request(struct ptlrpc_request *req)
-=======
 /**
  * drop a reference count of the request. if it reaches 0, we either
  * put it into history list, or free it immediately.
  */
 static void ptlrpc_server_drop_request(struct ptlrpc_request *req)
->>>>>>> 03b71240
 {
         struct ptlrpc_request_buffer_desc *rqbd = req->rq_rqbd;
         struct ptlrpc_service             *svc = rqbd->rqbd_service;
@@ -519,9 +495,6 @@
         }
 }
 
-<<<<<<< HEAD
-        spin_unlock(&svc->srv_lock);
-=======
 /**
  * to finish a request: stop sending more early replies, and release
  * the request. should be called after we finished handling the request.
@@ -544,7 +517,6 @@
         spin_unlock(&svc->srv_at_lock);
 
         ptlrpc_server_drop_request(req);
->>>>>>> 03b71240
 }
 
 /* This function makes sure dead exports are evicted in a timely manner.
@@ -565,15 +537,12 @@
            at the exact right moment.  Eventually, all silent exports
            will make it to the top of the list. */
 
-<<<<<<< HEAD
-=======
         /* Do not pay attention on 1sec or smaller renewals. */
         new_time = cfs_time_current_sec() + extra_delay;
         if (exp->exp_last_request_time + 1 /*second */ >= new_time)
                 RETURN_EXIT;
 
         exp->exp_last_request_time = new_time;
->>>>>>> 03b71240
         CDEBUG(D_INFO, "updating export %s at %ld\n",
                exp->exp_client_uuid.uuid,
                exp->exp_last_request_time);
@@ -1157,11 +1126,6 @@
                 lustre_msg_get_handle(req->rq_reqmsg));
         if (req->rq_export) {
                 rc = ptlrpc_check_req(req);
-<<<<<<< HEAD
-                class_export_put(req->rq_export);
-                req->rq_export = NULL;
-=======
->>>>>>> 03b71240
                 if (rc)
                         goto err_req;
                 ptlrpc_update_export_timer(req->rq_export, 0);
@@ -1221,22 +1185,14 @@
         LASSERT(svc);
 
         spin_lock(&svc->srv_lock);
-<<<<<<< HEAD
-        if (list_empty (&svc->srv_request_queue) ||
-=======
         if (!ptlrpc_server_request_pending(svc, 0) ||
->>>>>>> 03b71240
             (
 #ifndef __KERNEL__
              /* !@%$# liblustre only has 1 thread */
              svc->srv_n_difficult_replies != 0 &&
 #endif
              svc->srv_n_active_reqs >= (svc->srv_threads_running - 1))) {
-<<<<<<< HEAD
-                /* Don't handle regular requests in the last thread, in order
-=======
                 /* Don't handle regular requests in the last thread, in order               * remain free to handle any 'difficult' replies (that might
->>>>>>> 03b71240
                  * to handle difficult replies (which might block other threads)
                  * as well as handle any incoming reqs, early replies, etc.
                  * That means we always need at least 2 service threads. */
@@ -1244,11 +1200,6 @@
                 RETURN(0);
         }
 
-<<<<<<< HEAD
-        request = list_entry(svc->srv_request_queue.next,
-                             struct ptlrpc_request, rq_list);
-        list_del_init (&request->rq_list);
-=======
         request = ptlrpc_server_request_get(svc, 0);
         if  (request == NULL) {
                 spin_unlock(&svc->srv_lock);
@@ -1276,7 +1227,6 @@
         }
 
         list_del_init(&request->rq_list);
->>>>>>> 03b71240
         svc->srv_n_queued_reqs--;
         svc->srv_n_active_reqs++;
 
@@ -1309,12 +1259,6 @@
         CDEBUG(D_NET, "got req "LPD64"\n", request->rq_xid);
 
         request->rq_svc_thread = thread;
-<<<<<<< HEAD
-        request->rq_export = class_conn2export(
-                                     lustre_msg_get_handle(request->rq_reqmsg));
-
-=======
->>>>>>> 03b71240
         if (request->rq_export) {
                 if (ptlrpc_check_req(request))
                         goto put_conn;
@@ -1365,12 +1309,6 @@
                 class_export_rpc_put(export);
 
 put_conn:
-<<<<<<< HEAD
-        if (request->rq_export != NULL)
-                class_export_put(request->rq_export);
-
-=======
->>>>>>> 03b71240
         if (cfs_time_current_sec() > request->rq_deadline) {
                 DEBUG_REQ(D_WARNING, request, "Request x"LPU64" took longer "
                           "than estimated (%ld%+lds); client may timeout.",
@@ -1407,15 +1345,11 @@
                           work_end.tv_sec - request->rq_arrival_time.tv_sec);
         }
 
-<<<<<<< HEAD
-        ptlrpc_server_free_request(request);
-=======
         spin_lock(&svc->srv_lock);
         if (request->rq_hp)
                 svc->srv_n_hpreq--;
         spin_unlock(&svc->srv_lock);
         ptlrpc_server_finish_request(request);
->>>>>>> 03b71240
 
         RETURN(1);
 }
@@ -1450,10 +1384,10 @@
         /* Disengage from notifiers carefully (lock order - irqrestore below!)*/
         spin_unlock(&svc->srv_lock);
 
-        spin_lock (&exp->exp_uncommitted_replies_lock);
+        spin_lock (&obd->obd_uncommitted_replies_lock);
         /* Noop if removed already */
         list_del_init (&rs->rs_obd_list);
-        spin_unlock (&exp->exp_uncommitted_replies_lock);
+        spin_unlock (&obd->obd_uncommitted_replies_lock);
 
         spin_lock (&exp->exp_lock);
         /* Noop if removed already */
@@ -1472,7 +1406,9 @@
                 /* If we see this, we should already have seen the warning
                  * in mds_steal_ack_locks()  */
                 CWARN("All locks stolen from rs %p x"LPD64".t"LPD64
-                      " o%d NID %s\n", rs, rs->rs_xid, rs->rs_transno,
+                      " o%d NID %s\n",
+                      rs,
+                      rs->rs_xid, rs->rs_transno,
                       lustre_msg_get_opc(rs->rs_msg),
                       libcfs_nid2str(exp->exp_connection->c_peer.nid));
         }
@@ -1731,11 +1667,7 @@
                         ptlrpc_at_check_timed(svc);
 
                 /* don't handle requests in the last thread */
-<<<<<<< HEAD
-                if (!list_empty (&svc->srv_request_queue) &&
-=======
                 if (ptlrpc_server_request_pending(svc, 0) &&
->>>>>>> 03b71240
                     (svc->srv_n_active_reqs < (svc->srv_threads_running - 1)))
                         ptlrpc_server_handle_request(svc, thread);
 
@@ -1818,10 +1750,6 @@
 
         /* We require 2 threads min - see note in
          * ptlrpc_server_handle_request() */
-<<<<<<< HEAD
-
-=======
->>>>>>> 03b71240
         LASSERT(svc->srv_threads_min >= 2);
         for (i = 0; i < svc->srv_threads_min; i++) {
                 rc = ptlrpc_start_thread(dev, svc);
@@ -1992,12 +1920,8 @@
                 list_del(&req->rq_list);
                 service->srv_n_queued_reqs--;
                 service->srv_n_active_reqs++;
-<<<<<<< HEAD
-                ptlrpc_server_free_request(req);
-=======
                 ptlrpc_hpreq_fini(req);
                 ptlrpc_server_finish_request(req);
->>>>>>> 03b71240
         }
         LASSERT(service->srv_n_queued_reqs == 0);
         LASSERT(service->srv_n_active_reqs == 0);
