--- conflicted
+++ resolved
@@ -175,7 +175,7 @@
 
 void
 ptlrpc_save_lock (struct ptlrpc_request *req,
-                  struct lustre_handle *lock, int mode, int no_ack)
+                  struct lustre_handle *lock, int mode)
 {
         struct ptlrpc_reply_state *rs = req->rq_reply_state;
         int                        idx;
@@ -187,14 +187,12 @@
         rs->rs_locks[idx] = *lock;
         rs->rs_modes[idx] = mode;
         rs->rs_difficult = 1;
-        rs->rs_no_ack = !!no_ack;
 }
 
 void
 ptlrpc_schedule_difficult_reply (struct ptlrpc_reply_state *rs)
 {
         struct ptlrpc_service *svc = rs->rs_service;
-        ENTRY;
 
 #ifdef CONFIG_SMP
         LASSERT (spin_is_locked (&svc->srv_lock));
@@ -202,16 +200,13 @@
         LASSERT (rs->rs_difficult);
         rs->rs_scheduled_ever = 1;              /* flag any notification attempt */
 
-        if (rs->rs_scheduled) {                  /* being set up or already notified */
-                EXIT;
+        if (rs->rs_scheduled)                   /* being set up or already notified */
                 return;
-        }
 
         rs->rs_scheduled = 1;
         list_del (&rs->rs_list);
         list_add (&rs->rs_list, &svc->srv_reply_queue);
         cfs_waitq_signal (&svc->srv_waitq);
-        EXIT;
 }
 
 void
@@ -219,7 +214,6 @@
 {
         struct list_head   *tmp;
         struct list_head   *nxt;
-        ENTRY;
 
         /* Find any replies that have been committed and get their service
          * to attend to complete them. */
@@ -244,12 +238,7 @@
                 }
         }
 
-<<<<<<< HEAD
         spin_unlock(&exp->exp_uncommitted_replies_lock);
-=======
-        spin_unlock(&obd->obd_uncommitted_replies_lock);
-        EXIT;
->>>>>>> 7df8d1be
 }
 
 static int
@@ -407,18 +396,11 @@
         LASSERT(atomic_read(&req->rq_refcount) == 0);
         LASSERT(list_empty(&req->rq_timed_list));
 
-         /* DEBUG_REQ() assumes the reply state of a request with a valid
-          * ref will not be destroyed until that reference is dropped. */
+        /* DEBUG_REQ() assumes the reply state of a request with a valid
+         * ref will not be destroyed until that reference is dropped. */
         ptlrpc_req_drop_rs(req);
 
-<<<<<<< HEAD
-        LASSERT(list_empty(&req->rq_timed_list));
-        if (req != &rqbd->rqbd_req) {
-=======
-        sptlrpc_svc_ctx_decref(req);
-
         if (req != &req->rq_rqbd->rqbd_req) {
->>>>>>> 7df8d1be
                 /* NB request buffers use an embedded
                  * req if the incoming req unlinked the
                  * MD; this isn't one of them! */
@@ -426,22 +408,11 @@
         }
 }
 
-<<<<<<< HEAD
-static void __ptlrpc_server_free_request(struct ptlrpc_request *req)
-{
-        list_del(&req->rq_list);
-        ptlrpc_req_drop_rs(req);
-        ptlrpc_server_req_decref(req);
-}
-
-static void ptlrpc_server_free_request(struct ptlrpc_request *req)
-=======
 /**
  * drop a reference count of the request. if it reaches 0, we either
  * put it into history list, or free it immediately.
  */
 static void ptlrpc_server_drop_request(struct ptlrpc_request *req)
->>>>>>> 7df8d1be
 {
         struct ptlrpc_request_buffer_desc *rqbd = req->rq_rqbd;
         struct ptlrpc_service             *svc = rqbd->rqbd_service;
@@ -508,7 +479,7 @@
 
                 spin_unlock(&svc->srv_lock);
         } else if (req->rq_reply_state && req->rq_reply_state->rs_prealloc) {
-                /* If we are low on memory, we are not interested in history */
+                 /* If we are low on memory, we are not interested in history */
                 list_del(&req->rq_list);
                 list_del_init(&req->rq_history_list);
                 spin_unlock(&svc->srv_lock);
@@ -519,9 +490,6 @@
         }
 }
 
-<<<<<<< HEAD
-        spin_unlock(&svc->srv_lock);
-=======
 /**
  * to finish a request: stop sending more early replies, and release
  * the request. should be called after we finished handling the request.
@@ -539,7 +507,6 @@
         spin_unlock(&svc->srv_at_lock);
 
         ptlrpc_server_drop_request(req);
->>>>>>> 7df8d1be
 }
 
 /* This function makes sure dead exports are evicted in a timely manner.
@@ -760,7 +727,7 @@
                         /* Fake our processing time into the future to ask the
                            clients for some extra amount of time */
                         extra_time += cfs_time_current_sec() -
-                                req->rq_arrival_time.tv_sec;
+                                      req->rq_arrival_time.tv_sec;
                         at_add(&svc->srv_at_estimate, extra_time);
                 }
                 newdl = req->rq_arrival_time.tv_sec +
@@ -1081,21 +1048,7 @@
                                     at_get(&svc->srv_at_estimate));
         }
 
-<<<<<<< HEAD
         CDEBUG(D_NET, "got req "LPD64"\n", request->rq_xid);
-=======
-        rc = lu_context_init(&request->rq_session,
-                             LCT_SESSION|LCT_REMEMBER|LCT_NOREF);
-        if (rc) {
-                CERROR("Failure to initialize session: %d\n", rc);
-                goto out_req;
-        }
-        request->rq_session.lc_thread = thread;
-        request->rq_session.lc_cookie = 0x5;
-        lu_context_enter(&request->rq_session);
-
-        CDEBUG(D_NET, "got req "LPU64"\n", request->rq_xid);
->>>>>>> 7df8d1be
 
         request->rq_svc_thread = thread;
         request->rq_export = class_conn2export(
@@ -1192,12 +1145,7 @@
                           work_end.tv_sec - request->rq_arrival_time.tv_sec);
         }
 
-<<<<<<< HEAD
-        ptlrpc_server_free_request(request);
-=======
-out_req:
         ptlrpc_server_finish_request(request);
->>>>>>> 7df8d1be
 
         RETURN(1);
 }
@@ -1280,11 +1228,6 @@
         if (!rs->rs_on_net) {
                 /* Off the net */
                 svc->srv_n_difficult_replies--;
-                if (svc->srv_n_difficult_replies == 0 && svc->srv_is_stopping)
-                        /* wake up threads that are being stopped by
-                           ptlrpc_unregister_service/ptlrpc_stop_threads
-                           and sleep waiting svr_n_difficult_replies == 0 */
-                        cfs_waitq_broadcast(&svc->srv_waitq);
                 spin_unlock(&svc->srv_lock);
 
                 class_export_put (exp);
@@ -1393,7 +1336,6 @@
         struct ptlrpc_thread   *thread = data->thread;
         struct obd_device      *dev = data->dev;
         struct ptlrpc_reply_state *rs;
-        struct lc_watchdog     *watchdog;
 #ifdef WITH_GROUP_INFO
         struct group_info *ginfo = NULL;
 #endif
@@ -1436,18 +1378,6 @@
                         goto out;
         }
 
-<<<<<<< HEAD
-=======
-        rc = lu_context_init(&env.le_ctx,
-                             svc->srv_ctx_tags|LCT_REMEMBER|LCT_NOREF);
-        if (rc)
-                goto out_srv_fini;
-
-        thread->t_env = &env;
-        env.le_ctx.lc_thread = thread;
-        env.le_ctx.lc_cookie = 0x6;
-
->>>>>>> 7df8d1be
         /* Alloc reply state structure for this one */
         OBD_ALLOC_GFP(rs, svc->srv_max_reply_size, CFS_ALLOC_STD);
         if (!rs) {
@@ -1463,9 +1393,10 @@
          */
         cfs_waitq_signal(&thread->t_ctl_waitq);
 
-        watchdog = lc_watchdog_add(max_t(int, obd_timeout, AT_OFF ? 0 :
-                                   at_get(&svc->srv_at_estimate)) *
-                                   svc->srv_watchdog_factor, NULL, NULL);
+        thread->t_watchdog = lc_watchdog_add(max_t(int, obd_timeout, AT_OFF ? 0 :
+                                                   at_get(&svc->srv_at_estimate))
+                                             *  svc->srv_watchdog_factor,
+                                             NULL, NULL);
 
         spin_lock(&svc->srv_lock);
         svc->srv_threads_running++;
@@ -1484,7 +1415,7 @@
                 struct l_wait_info lwi = LWI_TIMEOUT(svc->srv_rqbd_timeout,
                                                      ptlrpc_retry_rqbds, svc);
 
-                lc_watchdog_disable(watchdog);
+                lc_watchdog_disable(thread->t_watchdog);
 
                 cond_resched();
 
@@ -1501,7 +1432,7 @@
                               svc->srv_at_check,
                               &lwi);
 
-                lc_watchdog_touch_ms(watchdog, max_t(int, obd_timeout,
+                lc_watchdog_touch_ms(thread->t_watchdog, max_t(int, obd_timeout,
                                      AT_OFF ? 0 :
                                      at_get(&svc->srv_at_estimate)) *
                                      svc->srv_watchdog_factor);
@@ -1545,7 +1476,8 @@
                 }
         }
 
-        lc_watchdog_delete(watchdog);
+        lc_watchdog_delete(thread->t_watchdog);
+        thread->t_watchdog = NULL;
 
 out_srv_init:
         /*
@@ -1572,9 +1504,7 @@
                                struct ptlrpc_thread *thread)
 {
         struct l_wait_info lwi = { 0 };
-        ENTRY;
-
-        CDEBUG(D_RPCTRACE, "Stopping thread %p\n", thread);
+
         spin_lock(&svc->srv_lock);
         thread->t_flags = SVC_STOPPING;
         spin_unlock(&svc->srv_lock);
@@ -1587,18 +1517,12 @@
         list_del(&thread->t_link);
         spin_unlock(&svc->srv_lock);
 
-<<<<<<< HEAD
         OBD_FREE(thread, sizeof(*thread));
-=======
-        OBD_FREE_PTR(thread);
-        EXIT;
->>>>>>> 7df8d1be
 }
 
 void ptlrpc_stop_all_threads(struct ptlrpc_service *svc)
 {
         struct ptlrpc_thread *thread;
-        ENTRY;
 
         spin_lock(&svc->srv_lock);
         while (!list_empty(&svc->srv_threads)) {
@@ -1611,7 +1535,6 @@
         }
 
         spin_unlock(&svc->srv_lock);
-        EXIT;
 }
 
 int ptlrpc_start_threads(struct obd_device *dev, struct ptlrpc_service *svc)
@@ -1707,9 +1630,7 @@
         struct l_wait_info    lwi;
         struct list_head     *tmp;
         struct ptlrpc_reply_state *rs, *t;
-        ENTRY;
-
-        service->srv_is_stopping = 1;
+
         cfs_timer_disarm(&service->srv_at_timer);
 
         ptlrpc_stop_all_threads(service);
@@ -1795,12 +1716,7 @@
                 list_del(&req->rq_list);
                 service->srv_n_queued_reqs--;
                 service->srv_n_active_reqs++;
-<<<<<<< HEAD
-                ptlrpc_server_free_request(req);
-=======
-
                 ptlrpc_server_finish_request(req);
->>>>>>> 7df8d1be
         }
         LASSERT(service->srv_n_queued_reqs == 0);
         LASSERT(service->srv_n_active_reqs == 0);
@@ -1842,13 +1758,8 @@
         /* In case somebody rearmed this in the meantime */
         cfs_timer_disarm(&service->srv_at_timer);
 
-<<<<<<< HEAD
         OBD_FREE(service, sizeof(*service));
         return 0;
-=======
-        OBD_FREE_PTR(service);
-        RETURN(0);
->>>>>>> 7df8d1be
 }
 
 /* Returns 0 if the service is healthy.
