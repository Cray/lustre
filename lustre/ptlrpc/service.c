--- conflicted
+++ resolved
@@ -66,7 +66,7 @@
 /* forward ref */
 static int ptlrpc_server_post_idle_rqbds (struct ptlrpc_service *svc);
 
-static CFS_LIST_HEAD(ptlrpc_all_services);
+static CFS_LIST_HEAD (ptlrpc_all_services);
 spinlock_t ptlrpc_all_services_lock;
 
 static char *
@@ -283,6 +283,7 @@
                svc->srv_name, cfs_time_current_sec(), 
                list_empty(&svc->srv_at_list) ? ", empty" : ""); 
         svc->srv_at_check = 1;
+        svc->srv_at_checktime = cfs_time_current();
         cfs_waitq_signal(&svc->srv_waitq);
 }
 
@@ -499,11 +500,7 @@
         exp->exp_last_request_time = max(exp->exp_last_request_time,
                                          cfs_time_current_sec() + extra_delay);
 
-<<<<<<< HEAD
         CDEBUG(D_INFO, "updating export %s at %ld\n",
-=======
-        CDEBUG(D_HA, "updating export %s at "CFS_TIME_T" exp %p\n",
->>>>>>> 7bbcc3c5
                exp->exp_client_uuid.uuid,
                exp->exp_last_request_time);
 
@@ -536,37 +533,21 @@
         /* Note - racing to start/reset the obd_eviction timer is safe */
         if (exp->exp_obd->obd_eviction_timer == 0) {
                 /* Check if the oldest entry is expired. */
-<<<<<<< HEAD
                 if (cfs_time_current_sec() > (oldest_time + PING_EVICT_TIMEOUT +
                                               extra_delay)) {
-=======
-                if (cfs_time_current_sec() > (oldest_time +
-                                       (3 * obd_timeout / 2) + extra_delay)) {
->>>>>>> 7bbcc3c5
                         /* We need a second timer, in case the net was down and
                          * it just came back. Since the pinger may skip every
                          * other PING_INTERVAL (see note in ptlrpc_pinger_main),
                          * we better wait for 3. */
-<<<<<<< HEAD
                         exp->exp_obd->obd_eviction_timer =
                                 cfs_time_current_sec() + 3 * PING_INTERVAL;
                         CDEBUG(D_HA, "%s: Think about evicting %s from %ld\n",
-=======
-                        exp->exp_obd->obd_eviction_timer = cfs_time_current_sec() +
-                                3 * PING_INTERVAL;
-                        CDEBUG(D_HA, "%s: Think about evicting %s from "CFS_TIME_T"\n",
->>>>>>> 7bbcc3c5
                                exp->exp_obd->obd_name, obd_export_nid2str(exp),
                                oldest_time);
                 }
         } else {
-<<<<<<< HEAD
                 if (cfs_time_current_sec() > 
                     (exp->exp_obd->obd_eviction_timer + extra_delay)) {
-=======
-                if (cfs_time_current_sec() > (exp->exp_obd->obd_eviction_timer +
-                                       extra_delay)) {
->>>>>>> 7bbcc3c5
                         /* The evictor won't evict anyone who we've heard from
                          * recently, so we don't have to check before we start
                          * it. */
@@ -603,7 +584,7 @@
 static void ptlrpc_at_set_timer(struct ptlrpc_service *svc)
 {
         struct ptlrpc_request *rq;
-        time_t next;
+        __s32 next;
 
         spin_lock(&svc->srv_at_lock);
         if (list_empty(&svc->srv_at_list)) {
@@ -615,13 +596,14 @@
         /* Set timer for closest deadline */
         rq = list_entry(svc->srv_at_list.next, struct ptlrpc_request, 
                         rq_timed_list);
-        next = rq->rq_deadline - cfs_time_current_sec() - at_early_margin;
+        next = (__s32)(rq->rq_deadline - cfs_time_current_sec() -
+                       at_early_margin);
         if (next <= 0) 
                 ptlrpc_at_timer((unsigned long)svc);
         else
                 cfs_timer_arm(&svc->srv_at_timer, cfs_time_shift(next));
         spin_unlock(&svc->srv_at_lock);
-        CDEBUG(D_INFO, "armed %s at %+lds\n", svc->srv_name, next);
+        CDEBUG(D_INFO, "armed %s at %+ds\n", svc->srv_name, next);
 }
 
 /* Add rpc to early reply check list */
@@ -794,6 +776,7 @@
         struct ptlrpc_request *rq, *n;
         struct list_head work_list;
         time_t now = cfs_time_current_sec();
+        cfs_duration_t delay;
         int first, counter = 0;
         ENTRY;
 
@@ -802,6 +785,7 @@
                 spin_unlock(&svc->srv_at_lock);
                 RETURN(0);
         }
+        delay = cfs_time_sub(cfs_time_current(), svc->srv_at_checktime);
         svc->srv_at_check = 0;
         
         if (list_empty(&svc->srv_at_list)) {
@@ -839,11 +823,17 @@
 
         CDEBUG(D_ADAPTTO, "timeout in %+ds, asking for %d secs on %d early "
                "replies\n", first, at_extra, counter);
-        if (first < 0)
+        
+        if (first < 0) {
                 /* We're already past request deadlines before we even get a 
                    chance to send early replies */
                 LCONSOLE_WARN("%s: This server is not able to keep up with "
-                              "request traffic (cpu-bound).\n", svc->srv_name);
+                              "request traffic (cpu-bound).\n",  svc->srv_name);
+                CWARN("earlyQ=%d reqQ=%d recA=%d, svcEst=%d, "
+                      "delay="CFS_DURATION_T"(jiff)\n",
+                      counter, svc->srv_n_queued_reqs, svc->srv_n_active_reqs,
+                      at_get(&svc->srv_at_estimate), delay);
+        }
 
         /* ptlrpc_server_free_request may delete an entry out of the work
            list */
@@ -865,7 +855,7 @@
         }
         spin_unlock(&svc->srv_at_lock);
 
-        RETURN(0);      
+        RETURN(0);
 }
 
 /* Handle freshly incoming reqs, add to timed early reply list,
@@ -892,17 +882,20 @@
         /* Consider this still a "queued" request as far as stats are
            concerned */
         spin_unlock(&svc->srv_lock);
-        
+
         /* Clear request swab mask; this is a new request */
         req->rq_req_swab_mask = 0;
 
         rc = lustre_unpack_msg(req->rq_reqmsg, req->rq_reqlen);
-        if (rc != 0) {
+        if (rc < 0) {
                 CERROR ("error unpacking request: ptl %d from %s"
                         " xid "LPU64"\n", svc->srv_req_portal,
                         libcfs_id2str(req->rq_peer), req->rq_xid);
                 goto err_req;
         }
+
+        if (rc > 0)
+                lustre_set_req_swabbed(req, MSG_PTLRPC_HEADER_OFF);
 
         rc = lustre_unpack_req_ptlrpc_body(req, MSG_PTLRPC_BODY_OFF);
         if (rc) {
@@ -921,7 +914,7 @@
         }
 
         CDEBUG(D_NET, "got req "LPD64"\n", req->rq_xid);
-        
+
         req->rq_export = class_conn2export(
                 lustre_msg_get_handle(req->rq_reqmsg));
         if (req->rq_export) {
@@ -942,8 +935,11 @@
                     MSGHDR_AT_SUPPORT) ? 
                    /* The max time the client expects us to take */
                    lustre_msg_get_timeout(req->rq_reqmsg) : obd_timeout;
-        LASSERT(deadline > 0);
         req->rq_deadline = req->rq_arrival_time.tv_sec + deadline;
+        if (unlikely(deadline == 0)) {
+                DEBUG_REQ(D_ERROR, req, "Dropping request with 0 timeout");
+                goto err_req;
+        }
         
         ptlrpc_at_add_timed(req);
 
@@ -1510,8 +1506,8 @@
         int i, rc = 0;
         ENTRY;
 
-        /* We require 2 threads min - see note in 
-           ptlrpc_server_handle_request */
+        /* We require 2 threads min - see note in
+         * ptlrpc_server_handle_request() */
         LASSERT(svc->srv_threads_min >= 2);
         for (i = 0; i < svc->srv_threads_min; i++) {
                 rc = ptlrpc_start_thread(dev, svc);
