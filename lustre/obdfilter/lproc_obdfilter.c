/* -*- mode: c; c-basic-offset: 8; indent-tabs-mode: nil; -*-
 * vim:expandtab:shiftwidth=8:tabstop=8:
 *
 * GPL HEADER START
 *
 * DO NOT ALTER OR REMOVE COPYRIGHT NOTICES OR THIS FILE HEADER.
 *
 * This program is free software; you can redistribute it and/or modify
 * it under the terms of the GNU General Public License version 2 only,
 * as published by the Free Software Foundation.
 *
 * This program is distributed in the hope that it will be useful, but
 * WITHOUT ANY WARRANTY; without even the implied warranty of
 * MERCHANTABILITY or FITNESS FOR A PARTICULAR PURPOSE.  See the GNU
 * General Public License version 2 for more details (a copy is included
 * in the LICENSE file that accompanied this code).
 *
 * You should have received a copy of the GNU General Public License
 * version 2 along with this program; If not, see
 * http://www.sun.com/software/products/lustre/docs/GPLv2.pdf
 *
 * Please contact Sun Microsystems, Inc., 4150 Network Circle, Santa Clara,
 * CA 95054 USA or visit www.sun.com if you need additional information or
 * have any questions.
 *
 * GPL HEADER END
 */
/*
 * Copyright  2008 Sun Microsystems, Inc. All rights reserved
 * Use is subject to license terms.
 */
/*
 * This file is part of Lustre, http://www.lustre.org/
 * Lustre is a trademark of Sun Microsystems, Inc.
 */
#define DEBUG_SUBSYSTEM S_CLASS

#include <linux/version.h>
#include <lprocfs_status.h>
#include <obd.h>
#include <linux/seq_file.h>
#include <linux/version.h>

#include "filter_internal.h"

#ifdef LPROCFS
static int lprocfs_filter_rd_groups(char *page, char **start, off_t off,
                                    int count, int *eof, void *data)
{
        *eof = 1;
        return snprintf(page, count, "%u\n", FILTER_GROUPS);
}

static int lprocfs_filter_rd_tot_dirty(char *page, char **start, off_t off,
                                       int count, int *eof, void *data)
{
        struct obd_device *obd = (struct obd_device *)data;

        LASSERT(obd != NULL);
        *eof = 1;
        return snprintf(page, count, LPU64"\n", obd->u.filter.fo_tot_dirty);
}

static int lprocfs_filter_rd_tot_granted(char *page, char **start, off_t off,
                                         int count, int *eof, void *data)
{
        struct obd_device *obd = (struct obd_device *)data;

        LASSERT(obd != NULL);
        *eof = 1;
        return snprintf(page, count, LPU64"\n", obd->u.filter.fo_tot_granted);
}

static int lprocfs_filter_rd_tot_pending(char *page, char **start, off_t off,
                                         int count, int *eof, void *data)
{
        struct obd_device *obd = (struct obd_device *)data;

        LASSERT(obd != NULL);
        *eof = 1;
        return snprintf(page, count, LPU64"\n", obd->u.filter.fo_tot_pending);
}

static int lprocfs_filter_rd_mntdev(char *page, char **start, off_t off,
                                    int count, int *eof, void *data)
{
        struct obd_device *obd = (struct obd_device *)data;

        LASSERT(obd != NULL);
        LASSERT(obd->u.filter.fo_vfsmnt->mnt_devname);
        *eof = 1;
        return snprintf(page, count, "%s\n",
                        obd->u.filter.fo_vfsmnt->mnt_devname);
}

static int lprocfs_filter_rd_last_id(char *page, char **start, off_t off,
                                     int count, int *eof, void *data)
{
        struct obd_device *obd = data;

        if (obd == NULL)
                return 0;

        return snprintf(page, count, LPU64"\n",
                        filter_last_id(&obd->u.filter, 0));
}

int lprocfs_filter_rd_readcache(char *page, char **start, off_t off, int count,
                                int *eof, void *data)
{
        struct obd_device *obd = data;
        int rc;

        rc = snprintf(page, count, LPU64"\n",
                      obd->u.filter.fo_readcache_max_filesize);
        return rc;
}

int lprocfs_filter_wr_readcache(struct file *file, const char *buffer,
                                unsigned long count, void *data)
{
        struct obd_device *obd = data;
        __u64 val;
        int rc;

        rc = lprocfs_write_u64_helper(buffer, count, &val);
        if (rc)
                return rc;

        obd->u.filter.fo_readcache_max_filesize = val;
        return count;
}

int lprocfs_filter_rd_fmd_max_num(char *page, char **start, off_t off,
                                  int count, int *eof, void *data)
{
        struct obd_device *obd = data;
        int rc;

        rc = snprintf(page, count, "%u\n", obd->u.filter.fo_fmd_max_num);
        return rc;
}

int lprocfs_filter_wr_fmd_max_num(struct file *file, const char *buffer,
                                  unsigned long count, void *data)
{
        struct obd_device *obd = data;
        int val;
        int rc;

        rc = lprocfs_write_helper(buffer, count, &val);
        if (rc)
                return rc;

        if (val > 65536 || val < 1)
                return -EINVAL;

        obd->u.filter.fo_fmd_max_num = val;
        return count;
}

int lprocfs_filter_rd_fmd_max_age(char *page, char **start, off_t off,
                                  int count, int *eof, void *data)
{
        struct obd_device *obd = data;
        int rc;

        rc = snprintf(page, count, "%u\n", obd->u.filter.fo_fmd_max_age / HZ);
        return rc;
}

int lprocfs_filter_wr_fmd_max_age(struct file *file, const char *buffer,
                                  unsigned long count, void *data)
{
        struct obd_device *obd = data;
        int val;
        int rc;

        rc = lprocfs_write_helper(buffer, count, &val);
        if (rc)
                return rc;

        if (val > 65536 || val < 1)
                return -EINVAL;

        obd->u.filter.fo_fmd_max_age = val * HZ;
        return count;
}

static int lprocfs_filter_rd_cache(char *page, char **start, off_t off,
                                   int count, int *eof, void *data)
{
        struct obd_device *obd = (struct obd_device *)data;
        LASSERT(obd != NULL);

        return snprintf(page, count, "%u\n", obd->u.filter.fo_read_cache);
}

static int lprocfs_filter_wr_cache(struct file *file, const char *buffer,
                     unsigned long count, void *data)
{
        struct obd_device *obd = (struct obd_device *)data;
        int val, rc;
        LASSERT(obd != NULL);

        rc = lprocfs_write_helper(buffer, count, &val);

        if (rc)
                return rc;

        obd->u.filter.fo_read_cache = val;
        return count;
}

static int lprocfs_filter_rd_wcache(char *page, char **start, off_t off,
                                   int count, int *eof, void *data)
{
        struct obd_device *obd = (struct obd_device *)data;
        LASSERT(obd != NULL);

        return snprintf(page, count, "%u\n", obd->u.filter.fo_writethrough_cache);
}

static int lprocfs_filter_wr_wcache(struct file *file, const char *buffer,
                     unsigned long count, void *data)
{
        struct obd_device *obd = (struct obd_device *)data;
        int val, rc;
        LASSERT(obd != NULL);

        rc = lprocfs_write_helper(buffer, count, &val);

        if (rc)
                return rc;

        obd->u.filter.fo_writethrough_cache = val;
        return count;
}

static int lprocfs_filter_rd_cache(char *page, char **start, off_t off,
                                   int count, int *eof, void *data)
{
        struct obd_device *obd = (struct obd_device *)data;
        LASSERT(obd != NULL);

        return snprintf(page, count, "%u\n", obd->u.filter.fo_read_cache);
}

static int lprocfs_filter_wr_cache(struct file *file, const char *buffer,
                     unsigned long count, void *data)
{
        struct obd_device *obd = (struct obd_device *)data;
        int val, rc;
        LASSERT(obd != NULL);

        rc = lprocfs_write_helper(buffer, count, &val);

        if (rc)
                return rc;

        obd->u.filter.fo_read_cache = val;
        return count;
}

static int lprocfs_filter_rd_wcache(char *page, char **start, off_t off,
                                   int count, int *eof, void *data)
{
        struct obd_device *obd = (struct obd_device *)data;
        LASSERT(obd != NULL);

        return snprintf(page, count, "%u\n", obd->u.filter.fo_writethrough_cache);
}

static int lprocfs_filter_wr_wcache(struct file *file, const char *buffer,
                     unsigned long count, void *data)
{
        struct obd_device *obd = (struct obd_device *)data;
        int val, rc;
        LASSERT(obd != NULL);

        rc = lprocfs_write_helper(buffer, count, &val);

        if (rc)
                return rc;

        obd->u.filter.fo_writethrough_cache = val;
        return count;
}

static struct lprocfs_vars lprocfs_filter_obd_vars[] = {
        { "uuid",         lprocfs_rd_uuid,          0, 0 },
        { "blocksize",    lprocfs_rd_blksize,       0, 0 },
        { "kbytestotal",  lprocfs_rd_kbytestotal,   0, 0 },
        { "kbytesfree",   lprocfs_rd_kbytesfree,    0, 0 },
        { "kbytesavail",  lprocfs_rd_kbytesavail,   0, 0 },
        { "filestotal",   lprocfs_rd_filestotal,    0, 0 },
        { "filesfree",    lprocfs_rd_filesfree,     0, 0 },
        { "filegroups",   lprocfs_filter_rd_groups, 0, 0 },
        { "fstype",       lprocfs_rd_fstype,        0, 0 },
        { "mntdev",       lprocfs_filter_rd_mntdev, 0, 0 },
        { "last_id",      lprocfs_filter_rd_last_id,0, 0 },
        { "tot_dirty",    lprocfs_filter_rd_tot_dirty,   0, 0 },
        { "tot_pending",  lprocfs_filter_rd_tot_pending, 0, 0 },
        { "tot_granted",  lprocfs_filter_rd_tot_granted, 0, 0 },
        { "recovery_status", lprocfs_obd_rd_recovery_status, 0, 0 },
        { "hash_stats",   lprocfs_obd_rd_hash,      0, 0 },
#ifdef CRAY_XT3
        { "recovery_maxtime", lprocfs_obd_rd_recovery_maxtime,
                              lprocfs_obd_wr_recovery_maxtime, 0},
#endif
        { "evict_client", 0, lprocfs_wr_evict_client, 0,
                                &lprocfs_evict_client_fops},
        { "num_exports",  lprocfs_rd_num_exports,   0, 0 },
        { "readcache_max_filesize",
                          lprocfs_filter_rd_readcache,
                          lprocfs_filter_wr_readcache, 0 },
#ifdef HAVE_QUOTA_SUPPORT
        { "quota_bunit_sz", lprocfs_quota_rd_bunit,
                            lprocfs_quota_wr_bunit, 0},
        { "quota_btune_sz", lprocfs_quota_rd_btune,
                            lprocfs_quota_wr_btune, 0},
        { "quota_iunit_sz", lprocfs_quota_rd_iunit,
                            lprocfs_quota_wr_iunit, 0},
        { "quota_itune_sz", lprocfs_quota_rd_itune,
                            lprocfs_quota_wr_itune, 0},
        { "quota_type",     lprocfs_quota_rd_type,
                            lprocfs_quota_wr_type, 0},
        { "quota_switch_seconds",  lprocfs_quota_rd_switch_seconds,
                                   lprocfs_quota_wr_switch_seconds, 0 },
#endif
        { "client_cache_count", lprocfs_filter_rd_fmd_max_num,
                          lprocfs_filter_wr_fmd_max_num, 0 },
        { "client_cache_seconds", lprocfs_filter_rd_fmd_max_age,
                          lprocfs_filter_wr_fmd_max_age, 0 },
<<<<<<< HEAD
        { "read_cache_enable", lprocfs_filter_rd_cache, lprocfs_filter_wr_cache, 0},
        { "writethrough_cache_enable", lprocfs_filter_rd_wcache,
                          lprocfs_filter_wr_wcache, 0},
        { "stale_export_age", lprocfs_obd_rd_stale_export_age,
                              lprocfs_obd_wr_stale_export_age, 0},
        { "flush_stale_exports", 0, lprocfs_obd_wr_flush_stale_exports, 0 },
=======
        { "capa",         lprocfs_filter_rd_capa,
                          lprocfs_filter_wr_capa, 0 },
        { "capa_count",   lprocfs_filter_rd_capa_count, 0, 0 },
        { "read_cache_enable", lprocfs_filter_rd_cache, lprocfs_filter_wr_cache, 0},
        { "writethrough_cache_enable", lprocfs_filter_rd_wcache,
                          lprocfs_filter_wr_wcache, 0},
>>>>>>> 7df8d1be
        { 0 }
};

static struct lprocfs_vars lprocfs_filter_module_vars[] = {
        { "num_refs",     lprocfs_rd_numrefs,       0, 0 },
        { 0 }
};

void filter_tally(struct obd_export *exp, struct page **pages, int nr_pages,
                  unsigned long *blocks, int blocks_per_page, int wr)
{
        struct filter_obd *filter = &exp->exp_obd->u.filter;
        struct filter_export_data *fed = &exp->exp_filter_data;
        struct page *last_page = NULL;
        unsigned long *last_block = NULL;
        unsigned long discont_pages = 0;
        unsigned long discont_blocks = 0;
        int i;

        if (nr_pages == 0)
                return;

        lprocfs_oh_tally_log2(&filter->fo_filter_stats.hist[BRW_R_PAGES + wr],
                              nr_pages);
        lprocfs_oh_tally_log2(&fed->fed_brw_stats.hist[BRW_R_PAGES + wr],
                              nr_pages);
        if (exp->exp_nid_stats && exp->exp_nid_stats->nid_brw_stats)
                lprocfs_oh_tally_log2(&exp->exp_nid_stats->nid_brw_stats->
                                        hist[BRW_R_PAGES + wr], nr_pages);

        while (nr_pages-- > 0) {
                if (last_page && (*pages)->index != (last_page->index + 1))
                        discont_pages++;
                last_page = *pages;
                pages++;
                for (i = 0; i < blocks_per_page; i++) {
                        if (last_block && *blocks != (*last_block + 1))
                                discont_blocks++;
                        last_block = blocks++;
                }
        }

        lprocfs_oh_tally(&filter->fo_filter_stats.hist[BRW_R_DISCONT_PAGES +wr],
                         discont_pages);
        lprocfs_oh_tally(&fed->fed_brw_stats.hist[BRW_R_DISCONT_PAGES + wr],
                         discont_pages);
        lprocfs_oh_tally(&filter->fo_filter_stats.hist[BRW_R_DISCONT_BLOCKS+wr],
                         discont_blocks);
        lprocfs_oh_tally(&fed->fed_brw_stats.hist[BRW_R_DISCONT_BLOCKS + wr],
                         discont_blocks);

        if (exp->exp_nid_stats && exp->exp_nid_stats->nid_brw_stats) {
                lprocfs_oh_tally_log2(&exp->exp_nid_stats->nid_brw_stats->
                                        hist[BRW_R_DISCONT_PAGES + wr],
                                      discont_pages);
                lprocfs_oh_tally_log2(&exp->exp_nid_stats->nid_brw_stats->
                                        hist[BRW_R_DISCONT_BLOCKS + wr],
                                      discont_blocks);
        }
}

#define pct(a,b) (b ? a * 100 / b : 0)

static void display_brw_stats(struct seq_file *seq, char *name, char *units,
        struct obd_histogram *read, struct obd_histogram *write, int log2)
{
        unsigned long read_tot, write_tot, r, w, read_cum = 0, write_cum = 0;
        int i;

        seq_printf(seq, "\n%26s read      |     write\n", " ");
        seq_printf(seq, "%-22s %-5s %% cum %% |  %-5s %% cum %%\n",
                   name, units, units);

        read_tot = lprocfs_oh_sum(read);
        write_tot = lprocfs_oh_sum(write);
        for (i = 0; i < OBD_HIST_MAX; i++) {
                r = read->oh_buckets[i];
                w = write->oh_buckets[i];
                read_cum += r;
                write_cum += w;
                if (read_cum == 0 && write_cum == 0)
                        continue;

                if (!log2)
                        seq_printf(seq, "%u", i);
                else if (i < 10)
                        seq_printf(seq, "%u", 1<<i);
                else if (i < 20)
                        seq_printf(seq, "%uK", 1<<(i-10));
                else
                        seq_printf(seq, "%uM", 1<<(i-20));

                seq_printf(seq, ":\t\t%10lu %3lu %3lu   | %4lu %3lu %3lu\n",
                           r, pct(r, read_tot), pct(read_cum, read_tot),
                           w, pct(w, write_tot), pct(write_cum, write_tot));

                if (read_cum == read_tot && write_cum == write_tot)
                        break;
        }
}

static void brw_stats_show(struct seq_file *seq, struct brw_stats *brw_stats)
{
        struct timeval now;

        /* this sampling races with updates */
        do_gettimeofday(&now);
        seq_printf(seq, "snapshot_time:         %lu.%lu (secs.usecs)\n",
                   now.tv_sec, now.tv_usec);

        display_brw_stats(seq, "pages per bulk r/w", "rpcs",
                          &brw_stats->hist[BRW_R_PAGES],
                          &brw_stats->hist[BRW_W_PAGES], 1);

        display_brw_stats(seq, "discontiguous pages", "rpcs",
                          &brw_stats->hist[BRW_R_DISCONT_PAGES],
                          &brw_stats->hist[BRW_W_DISCONT_PAGES], 0);

        display_brw_stats(seq, "discontiguous blocks", "rpcs",
                          &brw_stats->hist[BRW_R_DISCONT_BLOCKS],
                          &brw_stats->hist[BRW_W_DISCONT_BLOCKS], 0);

        display_brw_stats(seq, "disk fragmented I/Os", "ios",
                          &brw_stats->hist[BRW_R_DIO_FRAGS],
                          &brw_stats->hist[BRW_W_DIO_FRAGS], 0);

#if (LINUX_VERSION_CODE > KERNEL_VERSION(2,5,0))
        display_brw_stats(seq, "disk I/Os in flight", "ios",
                          &brw_stats->hist[BRW_R_RPC_HIST],
                          &brw_stats->hist[BRW_W_RPC_HIST], 0);

        {
                char title[24];
                sprintf(title, "I/O time (1/%ds)", HZ);
                display_brw_stats(seq, title, "ios",
                                  &brw_stats->hist[BRW_R_IO_TIME],
                                  &brw_stats->hist[BRW_W_IO_TIME], 1);
        }

        display_brw_stats(seq, "disk I/O size", "ios",
                          &brw_stats->hist[BRW_R_DISK_IOSIZE],
                          &brw_stats->hist[BRW_W_DISK_IOSIZE], 1);
#endif
}

#undef pct

static int filter_brw_stats_seq_show(struct seq_file *seq, void *v)
{
        struct obd_device *dev = seq->private;
        struct filter_obd *filter = &dev->u.filter;

        brw_stats_show(seq, &filter->fo_filter_stats);

        return 0;
}

static ssize_t filter_brw_stats_seq_write(struct file *file, const char *buf,
                                       size_t len, loff_t *off)
{
        struct seq_file *seq = file->private_data;
        struct obd_device *dev = seq->private;
        struct filter_obd *filter = &dev->u.filter;
        int i;

        for (i = 0; i < BRW_LAST; i++)
                lprocfs_oh_clear(&filter->fo_filter_stats.hist[i]);

        return len;
}

LPROC_SEQ_FOPS(filter_brw_stats);

int lproc_filter_attach_seqstat(struct obd_device *dev)
{
        return lprocfs_obd_seq_create(dev, "brw_stats", 0444,
                                      &filter_brw_stats_fops, dev);
}

static int filter_per_export_stats_seq_show(struct seq_file *seq, void *v)
{
        struct filter_export_data *fed = seq->private;

        brw_stats_show(seq, &fed->fed_brw_stats);

        return 0;
}

static ssize_t filter_per_export_stats_seq_write(struct file *file,
                                       const char *buf, size_t len, loff_t *off)
{
        struct seq_file *seq = file->private_data;
        struct filter_export_data *fed = seq->private;
        int i;

        for (i = 0; i < BRW_LAST; i++)
                lprocfs_oh_clear(&fed->fed_brw_stats.hist[i]);

        return len;
}

LPROC_SEQ_FOPS(filter_per_export_stats);

void lprocfs_filter_init_vars(struct lprocfs_static_vars *lvars)
{
    lvars->module_vars  = lprocfs_filter_module_vars;
    lvars->obd_vars     = lprocfs_filter_obd_vars;
}

static int filter_per_nid_stats_seq_show(struct seq_file *seq, void *v)
{
        nid_stat_t *tmp = seq->private;

        if (tmp->nid_brw_stats)
                brw_stats_show(seq, tmp->nid_brw_stats);

        return 0;
}

static ssize_t filter_per_nid_stats_seq_write(struct file *file,
                                              const char *buf, size_t len,
                                              loff_t *off)
{
        struct seq_file *seq = file->private_data;
        nid_stat_t *tmp = seq->private;
        int i;

        if (tmp->nid_brw_stats)
                for (i = 0; i < BRW_LAST; i++)
                        lprocfs_oh_clear(&tmp->nid_brw_stats->hist[i]);

        return len;
}

LPROC_SEQ_FOPS(filter_per_nid_stats);

#endif /* LPROCFS */<|MERGE_RESOLUTION|>--- conflicted
+++ resolved
@@ -184,56 +184,6 @@
                 return -EINVAL;
 
         obd->u.filter.fo_fmd_max_age = val * HZ;
-        return count;
-}
-
-static int lprocfs_filter_rd_cache(char *page, char **start, off_t off,
-                                   int count, int *eof, void *data)
-{
-        struct obd_device *obd = (struct obd_device *)data;
-        LASSERT(obd != NULL);
-
-        return snprintf(page, count, "%u\n", obd->u.filter.fo_read_cache);
-}
-
-static int lprocfs_filter_wr_cache(struct file *file, const char *buffer,
-                     unsigned long count, void *data)
-{
-        struct obd_device *obd = (struct obd_device *)data;
-        int val, rc;
-        LASSERT(obd != NULL);
-
-        rc = lprocfs_write_helper(buffer, count, &val);
-
-        if (rc)
-                return rc;
-
-        obd->u.filter.fo_read_cache = val;
-        return count;
-}
-
-static int lprocfs_filter_rd_wcache(char *page, char **start, off_t off,
-                                   int count, int *eof, void *data)
-{
-        struct obd_device *obd = (struct obd_device *)data;
-        LASSERT(obd != NULL);
-
-        return snprintf(page, count, "%u\n", obd->u.filter.fo_writethrough_cache);
-}
-
-static int lprocfs_filter_wr_wcache(struct file *file, const char *buffer,
-                     unsigned long count, void *data)
-{
-        struct obd_device *obd = (struct obd_device *)data;
-        int val, rc;
-        LASSERT(obd != NULL);
-
-        rc = lprocfs_write_helper(buffer, count, &val);
-
-        if (rc)
-                return rc;
-
-        obd->u.filter.fo_writethrough_cache = val;
         return count;
 }
 
@@ -332,21 +282,12 @@
                           lprocfs_filter_wr_fmd_max_num, 0 },
         { "client_cache_seconds", lprocfs_filter_rd_fmd_max_age,
                           lprocfs_filter_wr_fmd_max_age, 0 },
-<<<<<<< HEAD
         { "read_cache_enable", lprocfs_filter_rd_cache, lprocfs_filter_wr_cache, 0},
         { "writethrough_cache_enable", lprocfs_filter_rd_wcache,
                           lprocfs_filter_wr_wcache, 0},
         { "stale_export_age", lprocfs_obd_rd_stale_export_age,
                               lprocfs_obd_wr_stale_export_age, 0},
         { "flush_stale_exports", 0, lprocfs_obd_wr_flush_stale_exports, 0 },
-=======
-        { "capa",         lprocfs_filter_rd_capa,
-                          lprocfs_filter_wr_capa, 0 },
-        { "capa_count",   lprocfs_filter_rd_capa_count, 0, 0 },
-        { "read_cache_enable", lprocfs_filter_rd_cache, lprocfs_filter_wr_cache, 0},
-        { "writethrough_cache_enable", lprocfs_filter_rd_wcache,
-                          lprocfs_filter_wr_wcache, 0},
->>>>>>> 7df8d1be
         { 0 }
 };
 
@@ -473,7 +414,6 @@
                           &brw_stats->hist[BRW_R_DIO_FRAGS],
                           &brw_stats->hist[BRW_W_DIO_FRAGS], 0);
 
-#if (LINUX_VERSION_CODE > KERNEL_VERSION(2,5,0))
         display_brw_stats(seq, "disk I/Os in flight", "ios",
                           &brw_stats->hist[BRW_R_RPC_HIST],
                           &brw_stats->hist[BRW_W_RPC_HIST], 0);
@@ -489,7 +429,6 @@
         display_brw_stats(seq, "disk I/O size", "ios",
                           &brw_stats->hist[BRW_R_DISK_IOSIZE],
                           &brw_stats->hist[BRW_W_DISK_IOSIZE], 1);
-#endif
 }
 
 #undef pct
