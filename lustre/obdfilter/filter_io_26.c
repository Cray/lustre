/* -*- mode: c; c-basic-offset: 8; indent-tabs-mode: nil; -*-
 * vim:expandtab:shiftwidth=8:tabstop=8:
 *
 * GPL HEADER START
 *
 * DO NOT ALTER OR REMOVE COPYRIGHT NOTICES OR THIS FILE HEADER.
 *
 * This program is free software; you can redistribute it and/or modify
 * it under the terms of the GNU General Public License version 2 only,
 * as published by the Free Software Foundation.
 *
 * This program is distributed in the hope that it will be useful, but
 * WITHOUT ANY WARRANTY; without even the implied warranty of
 * MERCHANTABILITY or FITNESS FOR A PARTICULAR PURPOSE.  See the GNU
 * General Public License version 2 for more details (a copy is included
 * in the LICENSE file that accompanied this code).
 *
 * You should have received a copy of the GNU General Public License
 * version 2 along with this program; If not, see
 * http://www.sun.com/software/products/lustre/docs/GPLv2.pdf
 *
 * Please contact Sun Microsystems, Inc., 4150 Network Circle, Santa Clara,
 * CA 95054 USA or visit www.sun.com if you need additional information or
 * have any questions.
 *
 * GPL HEADER END
 */
/*
 * Copyright  2008 Sun Microsystems, Inc. All rights reserved
 * Use is subject to license terms.
 */
/*
 * This file is part of Lustre, http://www.lustre.org/
 * Lustre is a trademark of Sun Microsystems, Inc.
 *
 * lustre/obdfilter/filter_io_26.c
 *
 * Author: Peter Braam <braam@clusterfs.com>
 * Author: Andreas Dilger <adilger@clusterfs.com>
 * Author: Phil Schwan <phil@clusterfs.com>
 */

#ifndef AUTOCONF_INCLUDED
#include <linux/config.h>
#endif
#include <linux/module.h>
#include <linux/pagemap.h> // XXX kill me soon
#include <linux/version.h>
#include <linux/buffer_head.h>

#define DEBUG_SUBSYSTEM S_FILTER

#include <obd_class.h>
#include <lustre_fsfilt.h>
#include <lustre_quota.h>
#include "filter_internal.h"

/* 512byte block min */
#define MAX_BLOCKS_PER_PAGE (CFS_PAGE_SIZE / 512)
struct filter_iobuf {
        atomic_t          dr_numreqs;  /* number of reqs being processed */
        wait_queue_head_t dr_wait;
        int               dr_max_pages;
        int               dr_npages;
        int               dr_error;
        struct page     **dr_pages;
        unsigned long    *dr_blocks;
        unsigned int      dr_ignore_quota:1;
        struct filter_obd *dr_filter;
};

static void record_start_io(struct filter_iobuf *iobuf, int rw, int size,
                            struct obd_export *exp)
{
        struct filter_obd *filter = iobuf->dr_filter;

        atomic_inc(&iobuf->dr_numreqs);

        if (rw == OBD_BRW_READ) {
                atomic_inc(&filter->fo_r_in_flight);
                lprocfs_oh_tally(&filter->fo_filter_stats.hist[BRW_R_RPC_HIST],
                                 atomic_read(&filter->fo_r_in_flight));
                lprocfs_oh_tally_log2(&filter->
                                       fo_filter_stats.hist[BRW_R_DISK_IOSIZE],
                                      size);
                if (exp->exp_nid_stats && exp->exp_nid_stats->nid_brw_stats) {
                        lprocfs_oh_tally(&exp->exp_nid_stats->nid_brw_stats->
                                          hist[BRW_R_RPC_HIST],
                                         atomic_read(&filter->fo_r_in_flight));
                        lprocfs_oh_tally_log2(&exp->exp_nid_stats->
                                         nid_brw_stats->hist[BRW_R_DISK_IOSIZE],
                                              size);
                }
        } else {
                atomic_inc(&filter->fo_w_in_flight);
                lprocfs_oh_tally(&filter->fo_filter_stats.hist[BRW_W_RPC_HIST],
                                 atomic_read(&filter->fo_w_in_flight));
                lprocfs_oh_tally_log2(&filter->
                                       fo_filter_stats.hist[BRW_W_DISK_IOSIZE],
                                      size);
                if (exp->exp_nid_stats && exp->exp_nid_stats->nid_brw_stats) {
                        lprocfs_oh_tally(&exp->exp_nid_stats->nid_brw_stats->
                                          hist[BRW_W_RPC_HIST],
                                         atomic_read(&filter->fo_r_in_flight));
                        lprocfs_oh_tally_log2(&exp->exp_nid_stats->
                                        nid_brw_stats->hist[BRW_W_DISK_IOSIZE],
                                              size);
                }
        }
}

static void record_finish_io(struct filter_iobuf *iobuf, int rw, int rc)
{
        struct filter_obd *filter = iobuf->dr_filter;

        /* CAVEAT EMPTOR: possibly in IRQ context
         * DO NOT record procfs stats here!!! */

        if (rw == OBD_BRW_READ)
                atomic_dec(&filter->fo_r_in_flight);
        else
                atomic_dec(&filter->fo_w_in_flight);

        if (atomic_dec_and_test(&iobuf->dr_numreqs))
                wake_up(&iobuf->dr_wait);
}

#ifdef HAVE_BIO_ENDIO_2ARG
#define DIO_RETURN(a)
static void dio_complete_routine(struct bio *bio, int error)
#else
<<<<<<< HEAD
#define DIO_RETURN(a)   a
=======
#define DIO_RETURN(a)   (a)
>>>>>>> 979784ac
static int dio_complete_routine(struct bio *bio, unsigned int done, int error)
#endif
{
        struct filter_iobuf *iobuf = bio->bi_private;
        struct bio_vec *bvl;
        int i;

        /* CAVEAT EMPTOR: possibly in IRQ context
         * DO NOT record procfs stats here!!! */

#ifndef HAVE_BIO_ENDIO_2ARG
	/* The "bi_size" check was needed for kernels < 2.6.24 in order to
	 * handle the case where a SCSI request error caused this callback
	 * to be called before all of the biovecs had been processed.
	 * Without this check the server thread will hang.  In newer kernels
	 * the bio_end_io routine is never called for partial completions,
	 * so this check is no longer needed. */
	if (bio->bi_size)		       /* Not complete */
<<<<<<< HEAD
                return DIO_RETURN(1);
=======
		return DIO_RETURN(1);
>>>>>>> 979784ac
#endif

        if (unlikely(iobuf == NULL)) {
                LCONSOLE_ERROR("bio->bi_private is NULL!  This should never "
                       "happen.  Normally, I would crash here, but instead I "
                       "will dump the bio contents to the console.  Please "
                       "report this to <http://bugzilla.lustre.org/> , along "
                       "with any interesting messages leading up to this point "
                       "(like SCSI errors, perhaps).  Because bi_private is "
                       "NULL, I can't wake up the thread that initiated this "
                       "IO - you will probably have to reboot this node.\n");
                CERROR("bi_next: %p, bi_flags: %lx, bi_rw: %lu, bi_vcnt: %d, "
                       "bi_idx: %d, bi->size: %d, bi_end_io: %p, bi_cnt: %d, "
                       "bi_private: %p, error: %d\n",
                       bio->bi_next, bio->bi_flags,
                       bio->bi_rw, bio->bi_vcnt, bio->bi_idx, bio->bi_size,
                       bio->bi_end_io, atomic_read(&bio->bi_cnt),
<<<<<<< HEAD
                       bio->bi_private, error);
=======
                       bio->bi_private);
>>>>>>> 979784ac
                return DIO_RETURN(0);
        }

        /* the check is outside of the cycle for performance reason -bzzz */
        if (!test_bit(BIO_RW, &bio->bi_rw)) {
                bio_for_each_segment(bvl, bio, i) {
                        if (likely(error == 0))
                                SetPageUptodate(bvl->bv_page);
                        LASSERT(PageLocked(bvl->bv_page));
                        ClearPageConstant(bvl->bv_page);
                }
                record_finish_io(iobuf, OBD_BRW_READ, error);
        } else {
                if (mapping_cap_page_constant_write(iobuf->dr_pages[0]->mapping)){
                        bio_for_each_segment(bvl, bio, i) {
                                ClearPageConstant(bvl->bv_page);
                        }
                }
                record_finish_io(iobuf, OBD_BRW_WRITE, error);
        }

        /* any real error is good enough -bzzz */
        if (error != 0 && iobuf->dr_error == 0)
                iobuf->dr_error = error;

        /* Completed bios used to be chained off iobuf->dr_bios and freed in
         * filter_clear_dreq().  It was then possible to exhaust the biovec-256
         * mempool when serious on-disk fragmentation was encountered,
         * deadlocking the OST.  The bios are now released as soon as complete
         * so the pool cannot be exhausted while IOs are competing. bug 10076 */
        bio_put(bio);
        return DIO_RETURN(0);
}

static int can_be_merged(struct bio *bio, sector_t sector)
{
        unsigned int size;

        if (!bio)
                return 0;

        size = bio->bi_size >> 9;
        return bio->bi_sector + size == sector ? 1 : 0;
}

struct filter_iobuf *filter_alloc_iobuf(struct filter_obd *filter,
                                        int rw, int num_pages)
{
        struct filter_iobuf *iobuf;

        LASSERTF(rw == OBD_BRW_WRITE || rw == OBD_BRW_READ, "%x\n", rw);

        OBD_ALLOC(iobuf, sizeof(*iobuf));
        if (iobuf == NULL)
                goto failed_0;

        OBD_ALLOC(iobuf->dr_pages, num_pages * sizeof(*iobuf->dr_pages));
        if (iobuf->dr_pages == NULL)
                goto failed_1;

        OBD_ALLOC(iobuf->dr_blocks,
                  MAX_BLOCKS_PER_PAGE * num_pages * sizeof(*iobuf->dr_blocks));
        if (iobuf->dr_blocks == NULL)
                goto failed_2;

        iobuf->dr_filter = filter;
        init_waitqueue_head(&iobuf->dr_wait);
        atomic_set(&iobuf->dr_numreqs, 0);
        iobuf->dr_max_pages = num_pages;
        iobuf->dr_npages = 0;
        iobuf->dr_error = 0;

        RETURN(iobuf);

 failed_2:
        OBD_FREE(iobuf->dr_pages,
                 num_pages * sizeof(*iobuf->dr_pages));
 failed_1:
        OBD_FREE(iobuf, sizeof(*iobuf));
 failed_0:
        RETURN(ERR_PTR(-ENOMEM));
}

static void filter_clear_iobuf(struct filter_iobuf *iobuf)
{
        iobuf->dr_npages = 0;
        iobuf->dr_error = 0;
        atomic_set(&iobuf->dr_numreqs, 0);
}

void filter_free_iobuf(struct filter_iobuf *iobuf)
{
        int num_pages = iobuf->dr_max_pages;

        filter_clear_iobuf(iobuf);

        OBD_FREE(iobuf->dr_blocks,
                 MAX_BLOCKS_PER_PAGE * num_pages * sizeof(*iobuf->dr_blocks));
        OBD_FREE(iobuf->dr_pages,
                 num_pages * sizeof(*iobuf->dr_pages));
        OBD_FREE_PTR(iobuf);
}

void filter_iobuf_put(struct filter_obd *filter, struct filter_iobuf *iobuf,
                      struct obd_trans_info *oti)
{
        int thread_id = (oti && oti->oti_thread) ?
                        oti->oti_thread->t_id : -1;

        if (unlikely(thread_id < 0)) {
                filter_free_iobuf(iobuf);
                return;
        }

        LASSERTF(filter->fo_iobuf_pool[thread_id] == iobuf,
                 "iobuf mismatch for thread %d: pool %p iobuf %p\n",
                 thread_id, filter->fo_iobuf_pool[thread_id], iobuf);
        filter_clear_iobuf(iobuf);
}

int filter_iobuf_add_page(struct obd_device *obd, struct filter_iobuf *iobuf,
                          struct inode *inode, struct page *page)
{
        LASSERT(iobuf->dr_npages < iobuf->dr_max_pages);
        iobuf->dr_pages[iobuf->dr_npages++] = page;

        return 0;
}

int filter_do_bio(struct obd_export *exp, struct inode *inode,
                  struct filter_iobuf *iobuf, int rw)
{
        struct obd_device *obd = exp->exp_obd;
        int            blocks_per_page = CFS_PAGE_SIZE >> inode->i_blkbits;
        struct page  **pages = iobuf->dr_pages;
        int            npages = iobuf->dr_npages;
        unsigned long *blocks = iobuf->dr_blocks;
        int            total_blocks = npages * blocks_per_page;
        int            sector_bits = inode->i_sb->s_blocksize_bits - 9;
        unsigned int   blocksize = inode->i_sb->s_blocksize;
        struct bio    *bio = NULL;
        int            frags = 0;
        unsigned long  start_time = jiffies;
        struct page   *page;
        unsigned int   page_offset;
        sector_t       sector;
        int            nblocks;
        int            block_idx;
        int            page_idx;
        int            i;
        int            rc = 0;
        ENTRY;

        LASSERT(iobuf->dr_npages == npages);
        LASSERT(total_blocks <= OBDFILTER_CREATED_SCRATCHPAD_ENTRIES);

        for (page_idx = 0, block_idx = 0;
             page_idx < npages;
             page_idx++, block_idx += blocks_per_page) {

                page = pages[page_idx];
                LASSERT (block_idx + blocks_per_page <= total_blocks);

                for (i = 0, page_offset = 0;
                     i < blocks_per_page;
                     i += nblocks, page_offset += blocksize * nblocks) {

                        nblocks = 1;

                        if (blocks[block_idx + i] == 0) {  /* hole */
                                LASSERT(rw == OBD_BRW_READ);
                                memset(kmap(page) + page_offset, 0, blocksize);
                                kunmap(page);
                                continue;
                        }

                        sector = (sector_t)blocks[block_idx + i] << sector_bits;

                        /* Additional contiguous file blocks? */
                        while (i + nblocks < blocks_per_page &&
                               (sector + (nblocks << sector_bits)) ==
                               ((sector_t)blocks[block_idx + i + nblocks] <<
                                sector_bits))
                                nblocks++;

                        /* I only set the page to be constant only if it
                         * is mapped to a contiguous underlying disk block(s).
                         * It will then make sure the corresponding device
                         * cache of raid5 will be overwritten by this page.
                         * - jay */
                        if ((rw == OBD_BRW_WRITE) &&
                            (nblocks == blocks_per_page) &&
                            mapping_cap_page_constant_write(inode->i_mapping))
                               SetPageConstant(page);

                        if (bio != NULL &&
                            can_be_merged(bio, sector) &&
                            bio_add_page(bio, page,
                                         blocksize * nblocks, page_offset) != 0)
                                continue;       /* added this frag OK */

                        if (bio != NULL) {
                                struct request_queue *q =
                                       bdev_get_queue(bio->bi_bdev);

                                /* Dang! I have to fragment this I/O */
                                CDEBUG(D_INODE, "bio++ sz %d vcnt %d(%d) "
                                       "sectors %d(%d) psg %d(%d) hsg %d(%d)\n",
                                       bio->bi_size,
                                       bio->bi_vcnt, bio->bi_max_vecs,
                                       bio->bi_size >> 9, q->max_sectors,
                                       bio_phys_segments(q, bio),
                                       q->max_phys_segments,
                                       bio_hw_segments(q, bio),
                                       q->max_hw_segments);

                                record_start_io(iobuf, rw, bio->bi_size, exp);
                                rc = fsfilt_send_bio(rw, obd, inode, bio);
                                if (rc < 0) {
                                        CERROR("Can't send bio: %d\n", rc);
                                        record_finish_io(iobuf, rw, rc);
                                        goto out;
                                }
                                frags++;
                        }

                        /* allocate new bio, limited by max BIO size, b=9945 */
                        bio = bio_alloc(GFP_NOIO, max(BIO_MAX_PAGES,
						      (npages - page_idx) *
						      blocks_per_page));
                        if (bio == NULL) {
                                CERROR("Can't allocate bio %u*%u = %u pages\n",
                                       (npages - page_idx), blocks_per_page,
                                       (npages - page_idx) * blocks_per_page);
                                rc = -ENOMEM;
                                goto out;
                        }

                        bio->bi_bdev = inode->i_sb->s_bdev;
                        bio->bi_sector = sector;
                        bio->bi_end_io = dio_complete_routine;
                        bio->bi_private = iobuf;

                        rc = bio_add_page(bio, page,
                                          blocksize * nblocks, page_offset);
                        LASSERT (rc != 0);
                }
        }

        if (bio != NULL) {
                record_start_io(iobuf, rw, bio->bi_size, exp);
                rc = fsfilt_send_bio(rw, obd, inode, bio);
                if (rc >= 0) {
                        frags++;
                        rc = 0;
                } else {
                        CERROR("Can't send bio: %d\n", rc);
                        record_finish_io(iobuf, rw, rc);
                }
        }

 out:
        wait_event(iobuf->dr_wait, atomic_read(&iobuf->dr_numreqs) == 0);

        if (rw == OBD_BRW_READ) {
                lprocfs_oh_tally(&obd->u.filter.fo_filter_stats.
                                  hist[BRW_R_DIO_FRAGS],
                                 frags);
                lprocfs_oh_tally_log2(&obd->u.filter.
                                       fo_filter_stats.hist[BRW_R_IO_TIME],
                                      jiffies - start_time);
                if (exp->exp_nid_stats && exp->exp_nid_stats->nid_brw_stats) {
                        lprocfs_oh_tally(&exp->exp_nid_stats->nid_brw_stats->
                                          hist[BRW_R_DIO_FRAGS],
                                         frags);
                        lprocfs_oh_tally_log2(&exp->exp_nid_stats->
                                             nid_brw_stats->hist[BRW_R_IO_TIME],
                                              jiffies - start_time);
                }
        } else {
                lprocfs_oh_tally(&obd->u.filter.fo_filter_stats.
                                  hist[BRW_W_DIO_FRAGS], frags);
                lprocfs_oh_tally_log2(&obd->u.filter.fo_filter_stats.
                                       hist[BRW_W_IO_TIME],
                                      jiffies - start_time);
                if (exp->exp_nid_stats && exp->exp_nid_stats->nid_brw_stats) {
                        lprocfs_oh_tally(&exp->exp_nid_stats->nid_brw_stats->
                                          hist[BRW_W_DIO_FRAGS],
                                         frags);
                        lprocfs_oh_tally_log2(&exp->exp_nid_stats->
                                             nid_brw_stats->hist[BRW_W_IO_TIME],
                                              jiffies - start_time);
                }
        }

        if (rc == 0)
                rc = iobuf->dr_error;
        RETURN(rc);
}

/* Must be called with i_mutex taken for writes; this will drop it */
int filter_direct_io(int rw, struct dentry *dchild, struct filter_iobuf *iobuf,
                     struct obd_export *exp, struct iattr *attr,
                     struct obd_trans_info *oti, void **wait_handle)
{
        struct obd_device *obd = exp->exp_obd;
        struct inode *inode = dchild->d_inode;
        int blocks_per_page = CFS_PAGE_SIZE >> inode->i_blkbits;
        int rc, rc2, create;
        struct semaphore *sem;
        ENTRY;

        LASSERTF(iobuf->dr_npages <= iobuf->dr_max_pages, "%d,%d\n",
                 iobuf->dr_npages, iobuf->dr_max_pages);
        LASSERT(iobuf->dr_npages <= OBDFILTER_CREATED_SCRATCHPAD_ENTRIES);

        if (rw == OBD_BRW_READ) {
                if (iobuf->dr_npages == 0)
                        RETURN(0);
                create = 0;
                sem = NULL;
        } else {
                LASSERTF(rw == OBD_BRW_WRITE, "%x\n", rw);
                LASSERT(iobuf->dr_npages > 0);
                create = 1;
                sem = &obd->u.filter.fo_alloc_lock;

                lquota_enforce(filter_quota_interface_ref, obd,
                               iobuf->dr_ignore_quota);
        }

        rc = fsfilt_map_inode_pages(obd, inode, iobuf->dr_pages,
                                    iobuf->dr_npages, iobuf->dr_blocks,
                                    obdfilter_created_scratchpad, create, sem);

        if (rw == OBD_BRW_WRITE) {
                if (rc == 0) {
                        filter_tally(exp, iobuf->dr_pages,
                                     iobuf->dr_npages, iobuf->dr_blocks,
                                     blocks_per_page, 1);
                        if (attr->ia_size > i_size_read(inode))
                                attr->ia_valid |= ATTR_SIZE;
                        rc = fsfilt_setattr(obd, dchild,
                                            oti->oti_handle, attr, 0);
                }

                UNLOCK_INODE_MUTEX(inode);

                rc2 = filter_finish_transno(exp, inode, oti, 0, 0);
                if (rc2 != 0) {
                        CERROR("can't close transaction: %d\n", rc2);
                        if (rc == 0)
                                rc = rc2;
                }

                if (wait_handle)
                        rc2 = fsfilt_commit_async(obd, inode, oti->oti_handle,
                                                  wait_handle);
                else
                        rc2 = fsfilt_commit(obd, inode, oti->oti_handle, 0);
                if (rc == 0)
                        rc = rc2;
                if (rc != 0)
                        RETURN(rc);
        } else if (rc == 0) {
                filter_tally(exp, iobuf->dr_pages, iobuf->dr_npages,
                             iobuf->dr_blocks, blocks_per_page, 0);
        }

        RETURN(filter_do_bio(exp, inode, iobuf, rw));
}

/* See if there are unallocated parts in given file region */
static int filter_range_is_mapped(struct inode *inode, obd_size offset, int len)
{
        sector_t (*fs_bmap)(struct address_space *, sector_t) =
                inode->i_mapping->a_ops->bmap;
        int j;

        /* We can't know if we are overwriting or not */
        if (fs_bmap == NULL)
                return 0;

        offset >>= inode->i_blkbits;
        len >>= inode->i_blkbits;

        for (j = 0; j <= len; j++)
                if (fs_bmap(inode->i_mapping, offset + j) == 0)
                        return 0;

        return 1;
}

/*
 * interesting use cases on how it interacts with VM:
 *
 * - vm writeout -- shouldn't see our pages as we don't mark them dirty
 *   though vm can find partial page left dirty by truncate. in this
 *   usual writeout is used unless our write rewrite that page - then we
 *   drop PG_dirty with PG_lock held.
 *
 * - else?
 *
 */
int filter_commitrw_write(struct obd_export *exp, struct obdo *oa,
                          int objcount, struct obd_ioobj *obj,
                          struct niobuf_remote *nb, int niocount,
                          struct niobuf_local *res, struct obd_trans_info *oti,
                          int rc)
{
        struct niobuf_local *lnb;
        struct filter_iobuf *iobuf = NULL;
        struct lvfs_run_ctxt saved;
        struct fsfilt_objinfo fso;
        struct iattr iattr = { 0 };
        struct inode *inode = res->dentry->d_inode;
        unsigned long now = jiffies;
        int i, err, cleanup_phase = 0;
        struct obd_device *obd = exp->exp_obd;
        struct filter_obd *fo = &obd->u.filter;
        void *wait_handle = NULL;
        int total_size = 0;
        int quota_pending[2] = {0, 0}, quota_pages = 0;
<<<<<<< HEAD
        unsigned int qcids[MAXQUOTAS] = {oa->o_uid, oa->o_gid};
=======
        unsigned int qcids[MAXQUOTAS] = { oa->o_uid, oa->o_gid };
>>>>>>> 979784ac
        int sync_journal_commit = obd->u.filter.fo_syncjournal;
        ENTRY;

        LASSERT(oti != NULL);
        LASSERT(objcount == 1);
        LASSERT(current->journal_info == NULL);

        if (rc != 0)
                GOTO(cleanup, rc);

        iobuf = filter_iobuf_get(&obd->u.filter, oti);
        if (IS_ERR(iobuf))
                GOTO(cleanup, rc = PTR_ERR(iobuf));
        cleanup_phase = 1;

        fso.fso_dentry = res->dentry;
        fso.fso_bufcnt = obj->ioo_bufcnt;

        iobuf->dr_ignore_quota = 0;
        for (i = 0, lnb = res; i < niocount; i++, lnb++) {
                loff_t this_size;


                if (filter_range_is_mapped(inode, lnb->offset, lnb->len)) {
                        /* If overwriting an existing block,
                         * we don't need a grant */
                        if (!(lnb->flags & OBD_BRW_GRANTED) &&
                            lnb->rc == -ENOSPC)
                                lnb->rc = 0;
                } else {
                        quota_pages++;
                }

                if (lnb->rc) { /* ENOSPC, network RPC error, etc. */
                        CDEBUG(D_INODE, "Skipping [%d] == %d\n", i, lnb->rc);
                        continue;
                }

                LASSERT(PageLocked(lnb->page));
                LASSERT(!PageWriteback(lnb->page));

                /* preceding filemap_write_and_wait() should have clean pages */
                if (fo->fo_writethrough_cache)
                        clear_page_dirty_for_io(lnb->page);
                LASSERT(!PageDirty(lnb->page));

                SetPageUptodate(lnb->page);

                err = filter_iobuf_add_page(obd, iobuf, inode, lnb->page);
                LASSERT (err == 0);

                total_size += lnb->len;

                /* we expect these pages to be in offset order, but we'll
                 * be forgiving */
                this_size = lnb->offset + lnb->len;
                if (this_size > iattr.ia_size)
                        iattr.ia_size = this_size;

                /* if one page is a write-back page from client cache and
                 * not from direct_io, or it's written by root, then mark
                 * the whole io request as ignore quota request */
                if (lnb->flags & OBD_BRW_NOQUOTA ||
                    (lnb->flags & (OBD_BRW_FROM_GRANT | OBD_BRW_SYNC)) ==
                    OBD_BRW_FROM_GRANT)
                        iobuf->dr_ignore_quota = 1;

                if (!(lnb->flags & OBD_BRW_ASYNC)) {
                        sync_journal_commit = 1;
                }
        }

        /* we try to get enough quota to write here, and let ldiskfs
         * decide if it is out of quota or not b=14783 */
<<<<<<< HEAD
        rc = lquota_chkquota(filter_quota_interface_ref, exp, qcids[0],
                             qcids[1], quota_pages, quota_pending, oti,
                             inode, obj->ioo_bufcnt);
        if (rc == -ENOTCONN)
                GOTO(cleanup, rc);
=======
        lquota_chkquota(filter_quota_interface_ref, obd, qcids[0], qcids[1],
                        quota_pages, quota_pending, oti, inode,
                        obj->ioo_bufcnt);
>>>>>>> 979784ac

        push_ctxt(&saved, &obd->obd_lvfs_ctxt, NULL);
        cleanup_phase = 2;

        DQUOT_INIT(inode);

        LOCK_INODE_MUTEX(inode);
        fsfilt_check_slow(obd, now, "i_mutex");
        oti->oti_handle = fsfilt_brw_start(obd, objcount, &fso, niocount, res,
                                           oti);
        if (IS_ERR(oti->oti_handle)) {
                UNLOCK_INODE_MUTEX(inode);
                rc = PTR_ERR(oti->oti_handle);
                CDEBUG(rc == -ENOSPC ? D_INODE : D_ERROR,
                       "error starting transaction: rc = %d\n", rc);
                oti->oti_handle = NULL;
                GOTO(cleanup, rc);
        }
        /* have to call fsfilt_commit() from this point on */

        fsfilt_check_slow(obd, now, "brw_start");

        i = OBD_MD_FLATIME | OBD_MD_FLMTIME | OBD_MD_FLCTIME;

        /* If the inode still has SUID+SGID bits set (see filter_precreate())
         * then we will accept the UID+GID if sent by the client for
         * initializing the ownership of this inode.  We only allow this to
         * happen once (so clear these bits) and later only allow setattr. */
        if (inode->i_mode & S_ISUID)
                i |= OBD_MD_FLUID;
        if (inode->i_mode & S_ISGID)
                i |= OBD_MD_FLGID;

        iattr_from_obdo(&iattr, oa, i);
        if (iattr.ia_valid & (ATTR_UID | ATTR_GID)) {
                unsigned int save;

                CDEBUG(D_INODE, "update UID/GID to %lu/%lu\n",
                       (unsigned long)oa->o_uid, (unsigned long)oa->o_gid);

                cfs_cap_raise(CFS_CAP_SYS_RESOURCE);

                iattr.ia_valid |= ATTR_MODE;
                iattr.ia_mode = inode->i_mode;
                if (iattr.ia_valid & ATTR_UID)
                        iattr.ia_mode &= ~S_ISUID;
                if (iattr.ia_valid & ATTR_GID)
                        iattr.ia_mode &= ~S_ISGID;

                rc = filter_update_fidea(exp, inode, oti->oti_handle, oa);

                /* To avoid problems with quotas, UID and GID must be set
                 * in the inode before filter_direct_io() - see bug 10357. */
                save = iattr.ia_valid;
                iattr.ia_valid &= (ATTR_UID | ATTR_GID);
                rc = fsfilt_setattr(obd, res->dentry, oti->oti_handle,&iattr,0);
                CDEBUG(D_QUOTA, "set uid(%u)/gid(%u) to ino(%lu). rc(%d)\n",
                                iattr.ia_uid, iattr.ia_gid, inode->i_ino, rc);
                iattr.ia_valid = save & ~(ATTR_UID | ATTR_GID);
        }

        /* filter_direct_io drops i_mutex */
        rc = filter_direct_io(OBD_BRW_WRITE, res->dentry, iobuf, exp, &iattr,
                              oti, sync_journal_commit ? &wait_handle : NULL);
        if (rc == 0)
                obdo_from_inode(oa, inode,
                                FILTER_VALID_FLAGS |OBD_MD_FLUID |OBD_MD_FLGID);
        else
                obdo_from_inode(oa, inode, OBD_MD_FLUID | OBD_MD_FLGID);

        lquota_getflag(filter_quota_interface_ref, obd, oa);

        fsfilt_check_slow(obd, now, "direct_io");

        if (wait_handle)
                err = fsfilt_commit_wait(obd, inode, wait_handle);
        else
                err = 0;

        if (err) {
                CERROR("Failure to commit OST transaction (%d)?\n", err);
                if (rc == 0)
                        rc = err;
        }

        if (obd->obd_replayable && !rc && wait_handle)
                LASSERTF(oti->oti_transno <= obd->obd_last_committed,
                         "oti_transno "LPU64" last_committed "LPU64"\n",
                         oti->oti_transno, obd->obd_last_committed);

        fsfilt_check_slow(obd, now, "commitrw commit");

cleanup:
        if (quota_pending[0] || quota_pending[1])
                lquota_pending_commit(filter_quota_interface_ref, obd,
                                      qcids[0], qcids[1], quota_pending);

        filter_grant_commit(exp, niocount, res);

        switch (cleanup_phase) {
        case 2:
                pop_ctxt(&saved, &obd->obd_lvfs_ctxt, NULL);
                LASSERT(current->journal_info == NULL);
        case 1:
                filter_iobuf_put(&obd->u.filter, iobuf, oti);
        case 0:
                /*
                 * lnb->page automatically returns back into per-thread page
                 * pool (bug 5137)
                 */
                 break;
        }

        /* trigger quota pre-acquire */
        err = lquota_adjust(filter_quota_interface_ref, obd, qcids, NULL, rc,
                            FSFILT_OP_CREATE);
        CDEBUG(err ? D_ERROR : D_QUOTA, "filter adjust qunit! "
               "(rc:%d, uid:%u, gid:%u)\n", err, qcids[0], qcids[1]);
        if (qcids[USRQUOTA] != oa->o_uid || qcids[GRPQUOTA] != oa->o_gid) {
                qcids[0] = oa->o_uid;
                qcids[1] = oa->o_gid;
                err = lquota_adjust(filter_quota_interface_ref, obd, qcids,
                                    NULL, rc, FSFILT_OP_CREATE);
                CDEBUG(err ? D_ERROR : D_QUOTA, "filter adjust qunit! "
                       "(rc:%d, uid:%u, gid:%u)\n", err, qcids[0], qcids[1]);
        }

        for (i = 0, lnb = res; i < niocount; i++, lnb++) {
                if (lnb->page == NULL)
                        continue;

                if (rc)
                        /* If the write has failed, the page cache may
                         * not be consitent with what is on disk, so
                         * force pages to be reread next time it is
                         * accessed */
                        ClearPageUptodate(lnb->page);

                LASSERT(PageLocked(lnb->page));
                unlock_page(lnb->page);

                page_cache_release(lnb->page);
                lnb->page = NULL;
        }

        if (inode) {
                if (fo->fo_writethrough_cache == 0 ||
                    i_size_read(inode) > fo->fo_readcache_max_filesize)
                        filter_release_cache(obd, obj, nb, inode);
                up_read(&inode->i_alloc_sem);
        }
        f_dput(res->dentry);

        RETURN(rc);
}<|MERGE_RESOLUTION|>--- conflicted
+++ resolved
@@ -129,11 +129,7 @@
 #define DIO_RETURN(a)
 static void dio_complete_routine(struct bio *bio, int error)
 #else
-<<<<<<< HEAD
-#define DIO_RETURN(a)   a
-=======
 #define DIO_RETURN(a)   (a)
->>>>>>> 979784ac
 static int dio_complete_routine(struct bio *bio, unsigned int done, int error)
 #endif
 {
@@ -152,15 +148,11 @@
 	 * the bio_end_io routine is never called for partial completions,
 	 * so this check is no longer needed. */
 	if (bio->bi_size)		       /* Not complete */
-<<<<<<< HEAD
-                return DIO_RETURN(1);
-=======
 		return DIO_RETURN(1);
->>>>>>> 979784ac
 #endif
 
         if (unlikely(iobuf == NULL)) {
-                LCONSOLE_ERROR("bio->bi_private is NULL!  This should never "
+                CERROR("***** bio->bi_private is NULL!  This should never "
                        "happen.  Normally, I would crash here, but instead I "
                        "will dump the bio contents to the console.  Please "
                        "report this to <http://bugzilla.lustre.org/> , along "
@@ -170,15 +162,10 @@
                        "IO - you will probably have to reboot this node.\n");
                 CERROR("bi_next: %p, bi_flags: %lx, bi_rw: %lu, bi_vcnt: %d, "
                        "bi_idx: %d, bi->size: %d, bi_end_io: %p, bi_cnt: %d, "
-                       "bi_private: %p, error: %d\n",
-                       bio->bi_next, bio->bi_flags,
+                       "bi_private: %p\n", bio->bi_next, bio->bi_flags,
                        bio->bi_rw, bio->bi_vcnt, bio->bi_idx, bio->bi_size,
                        bio->bi_end_io, atomic_read(&bio->bi_cnt),
-<<<<<<< HEAD
-                       bio->bi_private, error);
-=======
                        bio->bi_private);
->>>>>>> 979784ac
                 return DIO_RETURN(0);
         }
 
@@ -602,11 +589,7 @@
         void *wait_handle = NULL;
         int total_size = 0;
         int quota_pending[2] = {0, 0}, quota_pages = 0;
-<<<<<<< HEAD
-        unsigned int qcids[MAXQUOTAS] = {oa->o_uid, oa->o_gid};
-=======
         unsigned int qcids[MAXQUOTAS] = { oa->o_uid, oa->o_gid };
->>>>>>> 979784ac
         int sync_journal_commit = obd->u.filter.fo_syncjournal;
         ENTRY;
 
@@ -681,17 +664,9 @@
 
         /* we try to get enough quota to write here, and let ldiskfs
          * decide if it is out of quota or not b=14783 */
-<<<<<<< HEAD
-        rc = lquota_chkquota(filter_quota_interface_ref, exp, qcids[0],
-                             qcids[1], quota_pages, quota_pending, oti,
-                             inode, obj->ioo_bufcnt);
-        if (rc == -ENOTCONN)
-                GOTO(cleanup, rc);
-=======
         lquota_chkquota(filter_quota_interface_ref, obd, qcids[0], qcids[1],
                         quota_pages, quota_pending, oti, inode,
                         obj->ioo_bufcnt);
->>>>>>> 979784ac
 
         push_ctxt(&saved, &obd->obd_lvfs_ctxt, NULL);
         cleanup_phase = 2;
