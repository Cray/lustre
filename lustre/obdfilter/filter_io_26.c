/* -*- mode: c; c-basic-offset: 8; indent-tabs-mode: nil; -*-
 * vim:expandtab:shiftwidth=8:tabstop=8:
 *
 * GPL HEADER START
 *
 * DO NOT ALTER OR REMOVE COPYRIGHT NOTICES OR THIS FILE HEADER.
 *
 * This program is free software; you can redistribute it and/or modify
 * it under the terms of the GNU General Public License version 2 only,
 * as published by the Free Software Foundation.
 *
 * This program is distributed in the hope that it will be useful, but
 * WITHOUT ANY WARRANTY; without even the implied warranty of
 * MERCHANTABILITY or FITNESS FOR A PARTICULAR PURPOSE.  See the GNU
 * General Public License version 2 for more details (a copy is included
 * in the LICENSE file that accompanied this code).
 *
 * You should have received a copy of the GNU General Public License
 * version 2 along with this program; If not, see
 * http://www.sun.com/software/products/lustre/docs/GPLv2.pdf
 *
 * Please contact Sun Microsystems, Inc., 4150 Network Circle, Santa Clara,
 * CA 95054 USA or visit www.sun.com if you need additional information or
 * have any questions.
 *
 * GPL HEADER END
 */
/*
 * Copyright  2008 Sun Microsystems, Inc. All rights reserved
 * Use is subject to license terms.
 */
/*
 * This file is part of Lustre, http://www.lustre.org/
 * Lustre is a trademark of Sun Microsystems, Inc.
 *
 * lustre/obdfilter/filter_io_26.c
 *
 * Author: Peter Braam <braam@clusterfs.com>
 * Author: Andreas Dilger <adilger@clusterfs.com>
 * Author: Phil Schwan <phil@clusterfs.com>
 */

#ifndef AUTOCONF_INCLUDED
#include <linux/config.h>
#endif
#include <linux/module.h>
#include <linux/pagemap.h> // XXX kill me soon
#include <linux/version.h>
#include <linux/buffer_head.h>

#define DEBUG_SUBSYSTEM S_FILTER

#include <obd_class.h>
#include <lustre_fsfilt.h>
#include <lustre_quota.h>
#include "filter_internal.h"

/* 512byte block min */
#define MAX_BLOCKS_PER_PAGE (CFS_PAGE_SIZE / 512)
struct filter_iobuf {
        atomic_t          dr_numreqs;  /* number of reqs being processed */
        wait_queue_head_t dr_wait;
        int               dr_max_pages;
        int               dr_npages;
        int               dr_error;
        struct page     **dr_pages;
        unsigned long    *dr_blocks;
        unsigned int      dr_ignore_quota:1;
        struct filter_obd *dr_filter;
};

static void record_start_io(struct filter_iobuf *iobuf, int rw, int size,
                            struct obd_export *exp)
{
        struct filter_obd *filter = iobuf->dr_filter;

        atomic_inc(&iobuf->dr_numreqs);

        if (rw == OBD_BRW_READ) {
                atomic_inc(&filter->fo_r_in_flight);
                lprocfs_oh_tally(&filter->fo_filter_stats.hist[BRW_R_RPC_HIST],
                                 atomic_read(&filter->fo_r_in_flight));
                lprocfs_oh_tally_log2(&filter->fo_filter_stats.hist[BRW_R_DISK_IOSIZE], size);
                lprocfs_oh_tally(&exp->exp_filter_data.fed_brw_stats.hist[BRW_R_RPC_HIST],
                                 atomic_read(&filter->fo_r_in_flight));
                lprocfs_oh_tally_log2(&exp->exp_filter_data.fed_brw_stats.hist[BRW_R_DISK_IOSIZE], size);
        } else {
                atomic_inc(&filter->fo_w_in_flight);
                lprocfs_oh_tally(&filter->fo_filter_stats.hist[BRW_W_RPC_HIST],
                                 atomic_read(&filter->fo_w_in_flight));
                lprocfs_oh_tally_log2(&filter->fo_filter_stats.hist[BRW_W_DISK_IOSIZE], size);
                lprocfs_oh_tally(&exp->exp_filter_data.fed_brw_stats.hist[BRW_W_RPC_HIST],
                                 atomic_read(&filter->fo_w_in_flight));
                lprocfs_oh_tally_log2(&exp->exp_filter_data.fed_brw_stats.hist[BRW_W_DISK_IOSIZE], size);
        }
}

static void record_finish_io(struct filter_iobuf *iobuf, int rw, int rc)
{
        struct filter_obd *filter = iobuf->dr_filter;

        /* CAVEAT EMPTOR: possibly in IRQ context
         * DO NOT record procfs stats here!!! */

        if (rw == OBD_BRW_READ)
                atomic_dec(&filter->fo_r_in_flight);
        else
                atomic_dec(&filter->fo_w_in_flight);

        if (atomic_dec_and_test(&iobuf->dr_numreqs))
                wake_up(&iobuf->dr_wait);
}

static int dio_complete_routine(struct bio *bio, unsigned int done, int error)
{
        struct filter_iobuf *iobuf = bio->bi_private;
        struct bio_vec *bvl;
        int i;

        /* CAVEAT EMPTOR: possibly in IRQ context
         * DO NOT record procfs stats here!!! */

        if (bio->bi_size)                       /* Not complete */
                return 1;

        if (unlikely(iobuf == NULL)) {
                CERROR("***** bio->bi_private is NULL!  This should never "
                       "happen.  Normally, I would crash here, but instead I "
                       "will dump the bio contents to the console.  Please "
                       "report this to <http://bugzilla.lustre.org/> , along "
                       "with any interesting messages leading up to this point "
                       "(like SCSI errors, perhaps).  Because bi_private is "
                       "NULL, I can't wake up the thread that initiated this "
                       "IO - you will probably have to reboot this node.\n");
                CERROR("bi_next: %p, bi_flags: %lx, bi_rw: %lu, bi_vcnt: %d, "
                       "bi_idx: %d, bi->size: %d, bi_end_io: %p, bi_cnt: %d, "
                       "bi_private: %p\n", bio->bi_next, bio->bi_flags,
                       bio->bi_rw, bio->bi_vcnt, bio->bi_idx, bio->bi_size,
                       bio->bi_end_io, atomic_read(&bio->bi_cnt),
                       bio->bi_private);
                return 0;
        }

        /* the check is outside of the cycle for performance reason -bzzz */
        if (!test_bit(BIO_RW, &bio->bi_rw)) {
                bio_for_each_segment(bvl, bio, i) {
                        if (likely(error == 0))
                                SetPageUptodate(bvl->bv_page);
                        LASSERT(PageLocked(bvl->bv_page));
                        ClearPageConstant(bvl->bv_page);
                }
                record_finish_io(iobuf, OBD_BRW_READ, error);
        } else {
                if (mapping_cap_page_constant_write(iobuf->dr_pages[0]->mapping)){
                        bio_for_each_segment(bvl, bio, i) {
                                ClearPageConstant(bvl->bv_page);
                        }
                }
                record_finish_io(iobuf, OBD_BRW_WRITE, error);
        }

        /* any real error is good enough -bzzz */
        if (error != 0 && iobuf->dr_error == 0)
                iobuf->dr_error = error;

        /* Completed bios used to be chained off iobuf->dr_bios and freed in
         * filter_clear_dreq().  It was then possible to exhaust the biovec-256
         * mempool when serious on-disk fragmentation was encountered,
         * deadlocking the OST.  The bios are now released as soon as complete
         * so the pool cannot be exhausted while IOs are competing. bug 10076 */
        bio_put(bio);
        return 0;
}

static int can_be_merged(struct bio *bio, sector_t sector)
{
        unsigned int size;

        if (!bio)
                return 0;

        size = bio->bi_size >> 9;
        return bio->bi_sector + size == sector ? 1 : 0;
}

struct filter_iobuf *filter_alloc_iobuf(struct filter_obd *filter,
                                        int rw, int num_pages)
{
        struct filter_iobuf *iobuf;

        LASSERTF(rw == OBD_BRW_WRITE || rw == OBD_BRW_READ, "%x\n", rw);

        OBD_ALLOC(iobuf, sizeof(*iobuf));
        if (iobuf == NULL)
                goto failed_0;

        OBD_ALLOC(iobuf->dr_pages, num_pages * sizeof(*iobuf->dr_pages));
        if (iobuf->dr_pages == NULL)
                goto failed_1;

        OBD_ALLOC(iobuf->dr_blocks,
                  MAX_BLOCKS_PER_PAGE * num_pages * sizeof(*iobuf->dr_blocks));
        if (iobuf->dr_blocks == NULL)
                goto failed_2;

        iobuf->dr_filter = filter;
        init_waitqueue_head(&iobuf->dr_wait);
        atomic_set(&iobuf->dr_numreqs, 0);
        iobuf->dr_max_pages = num_pages;
        iobuf->dr_npages = 0;
        iobuf->dr_error = 0;

        RETURN(iobuf);

 failed_2:
        OBD_FREE(iobuf->dr_pages,
                 num_pages * sizeof(*iobuf->dr_pages));
 failed_1:
        OBD_FREE(iobuf, sizeof(*iobuf));
 failed_0:
        RETURN(ERR_PTR(-ENOMEM));
}

static void filter_clear_iobuf(struct filter_iobuf *iobuf)
{
        iobuf->dr_npages = 0;
        iobuf->dr_error = 0;
        atomic_set(&iobuf->dr_numreqs, 0);
}

void filter_free_iobuf(struct filter_iobuf *iobuf)
{
        int num_pages = iobuf->dr_max_pages;

        filter_clear_iobuf(iobuf);

        OBD_FREE(iobuf->dr_blocks,
                 MAX_BLOCKS_PER_PAGE * num_pages * sizeof(*iobuf->dr_blocks));
        OBD_FREE(iobuf->dr_pages,
                 num_pages * sizeof(*iobuf->dr_pages));
        OBD_FREE_PTR(iobuf);
}

void filter_iobuf_put(struct filter_obd *filter, struct filter_iobuf *iobuf,
                      struct obd_trans_info *oti)
{
        int thread_id = oti ? oti->oti_thread_id : -1;

        if (unlikely(thread_id < 0)) {
                filter_free_iobuf(iobuf);
                return;
        }

        LASSERTF(filter->fo_iobuf_pool[thread_id] == iobuf,
                 "iobuf mismatch for thread %d: pool %p iobuf %p\n",
                 thread_id, filter->fo_iobuf_pool[thread_id], iobuf);
        filter_clear_iobuf(iobuf);
}

int filter_iobuf_add_page(struct obd_device *obd, struct filter_iobuf *iobuf,
                          struct inode *inode, struct page *page)
{
        LASSERT(iobuf->dr_npages < iobuf->dr_max_pages);
        iobuf->dr_pages[iobuf->dr_npages++] = page;

        return 0;
}

int filter_do_bio(struct obd_export *exp, struct inode *inode,
                  struct filter_iobuf *iobuf, int rw)
{
        struct obd_device *obd = exp->exp_obd;
        int            blocks_per_page = CFS_PAGE_SIZE >> inode->i_blkbits;
        struct page  **pages = iobuf->dr_pages;
        int            npages = iobuf->dr_npages;
        unsigned long *blocks = iobuf->dr_blocks;
        int            total_blocks = npages * blocks_per_page;
        int            sector_bits = inode->i_sb->s_blocksize_bits - 9;
        unsigned int   blocksize = inode->i_sb->s_blocksize;
        struct bio    *bio = NULL;
        int            frags = 0;
        unsigned long  start_time = jiffies;
        struct page   *page;
        unsigned int   page_offset;
        sector_t       sector;
        int            nblocks;
        int            block_idx;
        int            page_idx;
        int            i;
        int            rc = 0;
        ENTRY;

        LASSERT(iobuf->dr_npages == npages);
        LASSERT(total_blocks <= OBDFILTER_CREATED_SCRATCHPAD_ENTRIES);

        for (page_idx = 0, block_idx = 0;
             page_idx < npages;
             page_idx++, block_idx += blocks_per_page) {

                page = pages[page_idx];
                LASSERT (block_idx + blocks_per_page <= total_blocks);

                for (i = 0, page_offset = 0;
                     i < blocks_per_page;
                     i += nblocks, page_offset += blocksize * nblocks) {

                        nblocks = 1;

                        if (blocks[block_idx + i] == 0) {  /* hole */
                                LASSERT(rw == OBD_BRW_READ);
                                memset(kmap(page) + page_offset, 0, blocksize);
                                kunmap(page);
                                continue;
                        }

                        sector = (sector_t)blocks[block_idx + i] << sector_bits;

                        /* Additional contiguous file blocks? */
                        while (i + nblocks < blocks_per_page &&
                               (sector + (nblocks << sector_bits)) ==
                               ((sector_t)blocks[block_idx + i + nblocks] <<
                                sector_bits))
                                nblocks++;

                        /* I only set the page to be constant only if it
                         * is mapped to a contiguous underlying disk block(s).
                         * It will then make sure the corresponding device
                         * cache of raid5 will be overwritten by this page.
                         * - jay */
                        if ((rw == OBD_BRW_WRITE) &&
                            (nblocks == blocks_per_page) &&
                            mapping_cap_page_constant_write(inode->i_mapping))
<<<<<<< HEAD
                                SetPageConstant(page);
#endif
=======
                               SetPageConstant(page);
>>>>>>> 69782ac3

                        if (bio != NULL &&
                            can_be_merged(bio, sector) &&
                            bio_add_page(bio, page,
                                         blocksize * nblocks, page_offset) != 0)
                                continue;       /* added this frag OK */

                        if (bio != NULL) {
                                request_queue_t *q =
                                        bdev_get_queue(bio->bi_bdev);

                                /* Dang! I have to fragment this I/O */
                                CDEBUG(D_INODE, "bio++ sz %d vcnt %d(%d) "
                                       "sectors %d(%d) psg %d(%d) hsg %d(%d)\n",
                                       bio->bi_size,
                                       bio->bi_vcnt, bio->bi_max_vecs,
                                       bio->bi_size >> 9, q->max_sectors,
                                       bio_phys_segments(q, bio),
                                       q->max_phys_segments,
                                       bio_hw_segments(q, bio),
                                       q->max_hw_segments);

                                record_start_io(iobuf, rw, bio->bi_size, exp);
                                rc = fsfilt_send_bio(rw, obd, inode, bio);
                                if (rc < 0) {
                                        CERROR("Can't send bio: %d\n", rc);
                                        record_finish_io(iobuf, rw, rc);
                                        goto out;
                                }
                                frags++;
                        }

                        /* allocate new bio, limited by max BIO size, b=9945 */
                        bio = bio_alloc(GFP_NOIO, max(BIO_MAX_PAGES,
                                                      (npages - page_idx) *
                                                      blocks_per_page));
                        if (bio == NULL) {
                                CERROR("Can't allocate bio %u*%u = %u pages\n",
                                       (npages - page_idx), blocks_per_page,
                                       (npages - page_idx) * blocks_per_page);
                                rc = -ENOMEM;
                                goto out;
                        }

                        bio->bi_bdev = inode->i_sb->s_bdev;
                        bio->bi_sector = sector;
                        bio->bi_end_io = dio_complete_routine;
                        bio->bi_private = iobuf;

                        rc = bio_add_page(bio, page,
                                          blocksize * nblocks, page_offset);
                        LASSERT (rc != 0);
                }
        }

        if (bio != NULL) {
                record_start_io(iobuf, rw, bio->bi_size, exp);
                rc = fsfilt_send_bio(rw, obd, inode, bio);
                if (rc >= 0) {
                        frags++;
                        rc = 0;
                } else {
                        CERROR("Can't send bio: %d\n", rc);
                        record_finish_io(iobuf, rw, rc);
                }
        }

 out:
        wait_event(iobuf->dr_wait, atomic_read(&iobuf->dr_numreqs) == 0);

        if (rw == OBD_BRW_READ) {
                lprocfs_oh_tally(&obd->u.filter.fo_filter_stats.hist[BRW_R_DIO_FRAGS], frags);
                lprocfs_oh_tally(&exp->exp_filter_data.fed_brw_stats.hist[BRW_R_DIO_FRAGS],
                                 frags);
                lprocfs_oh_tally_log2(&obd->u.filter.fo_filter_stats.hist[BRW_R_IO_TIME],
                                      jiffies - start_time);
                lprocfs_oh_tally_log2(&exp->exp_filter_data.fed_brw_stats.hist[BRW_R_IO_TIME],
                                 jiffies - start_time);
                if (exp->exp_nid_stats && exp->exp_nid_stats->nid_brw_stats) {
                        lprocfs_oh_tally(&exp->exp_nid_stats->nid_brw_stats->hist[BRW_R_DIO_FRAGS],
                                         frags);
                        lprocfs_oh_tally_log2(&exp->exp_nid_stats->nid_brw_stats->hist[BRW_R_IO_TIME],
                                              jiffies - start_time);
                }
        } else {
                lprocfs_oh_tally(&obd->u.filter.fo_filter_stats.hist[BRW_W_DIO_FRAGS], frags);
                lprocfs_oh_tally(&exp->exp_filter_data.fed_brw_stats.hist[BRW_W_DIO_FRAGS],
                                 frags);
                lprocfs_oh_tally_log2(&obd->u.filter.fo_filter_stats.hist[BRW_W_IO_TIME],
                                      jiffies - start_time);
                lprocfs_oh_tally_log2(&exp->exp_filter_data.fed_brw_stats.hist[BRW_W_IO_TIME],
                                 jiffies - start_time);
                if (exp->exp_nid_stats && exp->exp_nid_stats->nid_brw_stats) {
                        lprocfs_oh_tally(&exp->exp_nid_stats->nid_brw_stats->hist[BRW_W_DIO_FRAGS],
                                         frags);
                        lprocfs_oh_tally_log2(&exp->exp_nid_stats->nid_brw_stats->hist[BRW_W_IO_TIME],
                                              jiffies - start_time);
                }
        }

        if (rc == 0)
                rc = iobuf->dr_error;
        RETURN(rc);
}

<<<<<<< HEAD
/* These are our hacks to keep our directio/bh IO coherent with ext3's
 * page cache use.  Most notably ext3 reads file data into the page
 * cache when it is zeroing the tail of partial-block truncates and
 * leaves it there, sometimes generating io from it at later truncates.
 * This removes the partial page and its buffers from the page cache,
 * so it should only ever cause a wait in rare cases, as otherwise we
 * always do full-page IO to the OST.
 *
 * The call to truncate_complete_page() will call journal_invalidatepage()
 * to free the buffers and drop the page from cache.  The buffers should
 * not be dirty, because we already called fdatasync/fdatawait on them.
 */
static int filter_sync_inode_data(struct inode *inode, int locked)
{
        int rc = 0;

        /* This is nearly do_fsync(), without the waiting on the inode */
        /* XXX: in 2.6.16 (at least) we don't need to hold i_mutex over
         * filemap_fdatawrite() and filemap_fdatawait(), so we may no longer
         * need this lock here at all. */
        if (!locked)
                LOCK_INODE_MUTEX(inode);
        if (inode->i_mapping->nrpages) {
#ifdef PF_SYNCWRITE
                current->flags |= PF_SYNCWRITE;
#endif
                rc = filemap_fdatawrite(inode->i_mapping);
                if (rc == 0)
                        rc = filemap_fdatawait(inode->i_mapping);
#ifdef PF_SYNCWRITE
                current->flags &= ~PF_SYNCWRITE;
#endif
        }
        if (!locked)
                UNLOCK_INODE_MUTEX(inode);

        return rc;
}

/* Clear pages from the mapping before we do direct IO to that offset.
 * Now that the only source of such pages in the truncate path flushes
 * these pages to disk and then discards them, this is error condition.
 * If add back read cache this will happen again.  This could be disabled
 * until that time if we never see the below error. */
static int filter_clear_page_cache(struct inode *inode,
                                   struct filter_iobuf *iobuf)
{
        struct page *page;
        int i, rc;

        rc = filter_sync_inode_data(inode, 0);
        if (rc != 0)
                RETURN(rc);

        /* be careful to call this after fsync_inode_data_buffers has waited
         * for IO to complete before we evict it from the cache */
        for (i = 0; i < iobuf->dr_npages; i++) {
                page = find_lock_page(inode->i_mapping,
                                      iobuf->dr_pages[i]->index);
                if (page == NULL)
                        continue;
                if (page->mapping != NULL) {
                        CERROR("page %lu (%d/%d) in page cache during write!\n",
                               page->index, i, iobuf->dr_npages);
                        wait_on_page_writeback(page);
                        ll_truncate_complete_page(page);
                }

                unlock_page(page);
                page_cache_release(page);
        }

        return 0;
}

int filter_clear_truncated_page(struct inode *inode)
{
        struct page *page;
        int rc;

        /* Truncate on page boundary, so nothing to flush? */
        if (!(i_size_read(inode) & ~CFS_PAGE_MASK))
                return 0;

        rc = filter_sync_inode_data(inode, 1);
        if (rc != 0)
                RETURN(rc);

        /* be careful to call this after fsync_inode_data_buffers has waited
         * for IO to complete before we evict it from the cache */
        page = find_lock_page(inode->i_mapping,
                              i_size_read(inode) >> CFS_PAGE_SHIFT);
        if (page) {
                if (page->mapping != NULL) {
                        wait_on_page_writeback(page);
                        ll_truncate_complete_page(page);
                }
                unlock_page(page);
                page_cache_release(page);
        }

        return 0;
}

=======
>>>>>>> 69782ac3
/* Must be called with i_mutex taken for writes; this will drop it */
int filter_direct_io(int rw, struct dentry *dchild, struct filter_iobuf *iobuf,
                     struct obd_export *exp, struct iattr *attr,
                     struct obd_trans_info *oti, void **wait_handle)
{
        struct obd_device *obd = exp->exp_obd;
        struct inode *inode = dchild->d_inode;
        int blocks_per_page = CFS_PAGE_SIZE >> inode->i_blkbits;
        int rc, rc2, create;
        struct semaphore *sem;
        ENTRY;

        LASSERTF(iobuf->dr_npages <= iobuf->dr_max_pages, "%d,%d\n",
                 iobuf->dr_npages, iobuf->dr_max_pages);
        LASSERT(iobuf->dr_npages <= OBDFILTER_CREATED_SCRATCHPAD_ENTRIES);

        if (rw == OBD_BRW_READ) {
                if (iobuf->dr_npages == 0)
                        RETURN(0);
                create = 0;
                sem = NULL;
        } else {
                LASSERTF(rw == OBD_BRW_WRITE, "%x\n", rw);
                LASSERT(iobuf->dr_npages > 0);
                create = 1;
                sem = &obd->u.filter.fo_alloc_lock;

                lquota_enforce(filter_quota_interface_ref, obd,
                               iobuf->dr_ignore_quota);
        }

        rc = fsfilt_map_inode_pages(obd, inode, iobuf->dr_pages,
                                    iobuf->dr_npages, iobuf->dr_blocks,
                                    obdfilter_created_scratchpad, create, sem);

        if (rw == OBD_BRW_WRITE) {
                if (rc == 0) {
                        filter_tally(exp, iobuf->dr_pages,
                                     iobuf->dr_npages, iobuf->dr_blocks,
                                     blocks_per_page, 1);
                        if (attr->ia_size > i_size_read(inode))
                                attr->ia_valid |= ATTR_SIZE;
                        rc = fsfilt_setattr(obd, dchild,
                                            oti->oti_handle, attr, 0);
                }

                UNLOCK_INODE_MUTEX(inode);

                rc2 = filter_finish_transno(exp, inode, oti, 0, 0);
                if (rc2 != 0) {
                        CERROR("can't close transaction: %d\n", rc2);
                        if (rc == 0)
                                rc = rc2;
                }

                rc2 =fsfilt_commit_async(obd,inode,oti->oti_handle,wait_handle);
                if (rc == 0)
                        rc = rc2;
                if (rc != 0)
                        RETURN(rc);
        } else if (rc == 0) {
                filter_tally(exp, iobuf->dr_pages, iobuf->dr_npages,
                             iobuf->dr_blocks, blocks_per_page, 0);
        }

        RETURN(filter_do_bio(exp, inode, iobuf, rw));
}

/* See if there are unallocated parts in given file region */
static int filter_range_is_mapped(struct inode *inode, obd_size offset, int len)
{
        sector_t (*fs_bmap)(struct address_space *, sector_t) =
                inode->i_mapping->a_ops->bmap;
        int j;

        /* We can't know if we are overwriting or not */
        if (fs_bmap == NULL)
                return 0;

        offset >>= inode->i_blkbits;
        len >>= inode->i_blkbits;

        for (j = 0; j <= len; j++)
                if (fs_bmap(inode->i_mapping, offset + j) == 0)
                        return 0;

        return 1;
}

/*
 * interesting use cases on how it interacts with VM:
 *
 * - vm writeout -- shouldn't see our pages as we don't mark them dirty
 *   though vm can find partial page left dirty by truncate. in this
 *   usual writeout is used unless our write rewrite that page - then we
 *   drop PG_dirty with PG_lock held.
 *
 * - else?
 *
 */
int filter_commitrw_write(struct obd_export *exp, struct obdo *oa,
                          int objcount, struct obd_ioobj *obj,
                          struct niobuf_remote *nb, int niocount,
                          struct niobuf_local *res, struct obd_trans_info *oti,
                          int rc)
{
        struct niobuf_local *lnb;
        struct filter_iobuf *iobuf = NULL;
        struct lvfs_run_ctxt saved;
        struct fsfilt_objinfo fso;
        struct iattr iattr = { 0 };
        struct inode *inode = NULL;
        unsigned long now = jiffies;
        int i, err, cleanup_phase = 0;
        struct obd_device *obd = exp->exp_obd;
        struct filter_obd *fo = &obd->u.filter;
        void *wait_handle;
        int total_size = 0;
        int rec_pending = 0;
        unsigned int qcids[MAXQUOTAS] = {0, 0};
        ENTRY;

        LASSERT(oti != NULL);
        LASSERT(objcount == 1);
        LASSERT(current->journal_info == NULL);

        if (rc != 0)
                GOTO(cleanup, rc);

        /* we try to get enough quota to write here, and let ldiskfs
         * decide if it is out of quota or not b=14783 */
        lquota_chkquota(filter_quota_interface_ref, obd, oa->o_uid,
                        oa->o_gid, niocount, &rec_pending);

        iobuf = filter_iobuf_get(&obd->u.filter, oti);
        if (IS_ERR(iobuf))
                GOTO(cleanup, rc = PTR_ERR(iobuf));
        cleanup_phase = 1;

        fso.fso_dentry = res->dentry;
        fso.fso_bufcnt = obj->ioo_bufcnt;
        inode = res->dentry->d_inode;

        iobuf->dr_ignore_quota = 0;
        for (i = 0, lnb = res; i < niocount; i++, lnb++) {
                loff_t this_size;

                /* If overwriting an existing block, we don't need a grant */
                if (!(lnb->flags & OBD_BRW_GRANTED) && lnb->rc == -ENOSPC &&
                    filter_range_is_mapped(inode, lnb->offset, lnb->len))
                        lnb->rc = 0;

                if (lnb->rc) { /* ENOSPC, network RPC error, etc. */
                        CDEBUG(D_INODE, "Skipping [%d] == %d\n", i, lnb->rc);
                        continue;
                }

                LASSERT(PageLocked(lnb->page));
                LASSERT(!PageWriteback(lnb->page));

                /* truncate might leave tail dirty */
                clear_page_dirty_for_io(lnb->page);

                SetPageUptodate(lnb->page);

                err = filter_iobuf_add_page(obd, iobuf, inode, lnb->page);
                LASSERT (err == 0);

                total_size += lnb->len;

                /* we expect these pages to be in offset order, but we'll
                 * be forgiving */
                this_size = lnb->offset + lnb->len;
                if (this_size > iattr.ia_size)
                        iattr.ia_size = this_size;

                /* if one page is a write-back page from client cache and
                 * not from direct_io, or it's written by root, then mark
                 * the whole io request as ignore quota request */
                if (lnb->flags & OBD_BRW_NOQUOTA ||
                    (lnb->flags & (OBD_BRW_FROM_GRANT | OBD_BRW_SYNC)) == OBD_BRW_FROM_GRANT)
                        iobuf->dr_ignore_quota = 1;
        }

        push_ctxt(&saved, &obd->obd_lvfs_ctxt, NULL);
        cleanup_phase = 2;

        DQUOT_INIT(inode);

        LOCK_INODE_MUTEX(inode);
        fsfilt_check_slow(obd, now, "i_mutex");
        oti->oti_handle = fsfilt_brw_start(obd, objcount, &fso, niocount, res,
                                           oti);
        if (IS_ERR(oti->oti_handle)) {
                UNLOCK_INODE_MUTEX(inode);
                rc = PTR_ERR(oti->oti_handle);
                CDEBUG(rc == -ENOSPC ? D_INODE : D_ERROR,
                       "error starting transaction: rc = %d\n", rc);
                oti->oti_handle = NULL;
                GOTO(cleanup, rc);
        }
        /* have to call fsfilt_commit() from this point on */

        fsfilt_check_slow(obd, now, "brw_start");

        i = OBD_MD_FLATIME | OBD_MD_FLMTIME | OBD_MD_FLCTIME;

        /* If the inode still has SUID+SGID bits set (see filter_precreate())
         * then we will accept the UID+GID if sent by the client for
         * initializing the ownership of this inode.  We only allow this to
         * happen once (so clear these bits) and later only allow setattr. */
        if (inode->i_mode & S_ISUID)
                i |= OBD_MD_FLUID;
        if (inode->i_mode & S_ISGID)
                i |= OBD_MD_FLGID;

        iattr_from_obdo(&iattr, oa, i);
        if (iattr.ia_valid & (ATTR_UID | ATTR_GID)) {
                unsigned int save;

                CDEBUG(D_INODE, "update UID/GID to %lu/%lu\n",
                       (unsigned long)oa->o_uid, (unsigned long)oa->o_gid);

                cfs_cap_raise(CFS_CAP_SYS_RESOURCE);

                iattr.ia_valid |= ATTR_MODE;
                iattr.ia_mode = inode->i_mode;
                if (iattr.ia_valid & ATTR_UID)
                        iattr.ia_mode &= ~S_ISUID;
                if (iattr.ia_valid & ATTR_GID)
                        iattr.ia_mode &= ~S_ISGID;

                rc = filter_update_fidea(exp, inode, oti->oti_handle, oa);

                /* To avoid problems with quotas, UID and GID must be set
                 * in the inode before filter_direct_io() - see bug 10357. */
                save = iattr.ia_valid;
                iattr.ia_valid &= (ATTR_UID | ATTR_GID);
                rc = fsfilt_setattr(obd, res->dentry, oti->oti_handle,&iattr,0);
                CDEBUG(D_QUOTA, "set uid(%u)/gid(%u) to ino(%lu). rc(%d)\n",
                                iattr.ia_uid, iattr.ia_gid, inode->i_ino, rc);
                iattr.ia_valid = save & ~(ATTR_UID | ATTR_GID);
        }

        /* filter_direct_io drops i_mutex */
        rc = filter_direct_io(OBD_BRW_WRITE, res->dentry, iobuf, exp, &iattr,
                              oti, &wait_handle);
        if (rc == 0)
                obdo_from_inode(oa, inode,
                                FILTER_VALID_FLAGS |OBD_MD_FLUID |OBD_MD_FLGID);
        else
                obdo_from_inode(oa, inode, OBD_MD_FLUID | OBD_MD_FLGID);

        lquota_getflag(filter_quota_interface_ref, obd, oa);

        fsfilt_check_slow(obd, now, "direct_io");

        err = fsfilt_commit_wait(obd, inode, wait_handle);
        if (err) {
                CERROR("Failure to commit OST transaction (%d)?\n", err);
                rc = err;
        }

        if (obd->obd_replayable && !rc)
                LASSERTF(oti->oti_transno <= obd->obd_last_committed,
                         "oti_transno "LPU64" last_committed "LPU64"\n",
                         oti->oti_transno, obd->obd_last_committed);

        fsfilt_check_slow(obd, now, "commitrw commit");

cleanup:
        if (rec_pending)
                lquota_pending_commit(filter_quota_interface_ref, obd, oa->o_uid,
                                      oa->o_gid, niocount);

        filter_grant_commit(exp, niocount, res);

        switch (cleanup_phase) {
        case 2:
                pop_ctxt(&saved, &obd->obd_lvfs_ctxt, NULL);
                LASSERT(current->journal_info == NULL);
        case 1:
                filter_iobuf_put(&obd->u.filter, iobuf, oti);
        case 0:
                /*
                 * lnb->page automatically returns back into per-thread page
                 * pool (bug 5137)
                 */
                f_dput(res->dentry);
        }

        /* trigger quota pre-acquire */
        qcids[USRQUOTA] = oa->o_uid;
        qcids[GRPQUOTA] = oa->o_gid;
        err = lquota_adjust(filter_quota_interface_ref, obd, qcids, NULL, rc,
                            FSFILT_OP_CREATE);
        CDEBUG(err ? D_ERROR : D_QUOTA,
               "filter adjust qunit! (rc:%d)\n", err);

        for (i = 0, lnb = res; i < niocount; i++, lnb++) {
                if (lnb->page == NULL)
                        continue;

                LASSERT(PageLocked(lnb->page));
                unlock_page(lnb->page);

                page_cache_release(lnb->page);
                lnb->page = NULL;
        }

        if (inode && (fo->fo_writethrough_cache == 0 ||
                        i_size_read(inode) > fo->fo_readcache_max_filesize))
                filter_invalidate_cache(obd, obj, nb, inode);

        RETURN(rc);
}<|MERGE_RESOLUTION|>--- conflicted
+++ resolved
@@ -244,7 +244,8 @@
 void filter_iobuf_put(struct filter_obd *filter, struct filter_iobuf *iobuf,
                       struct obd_trans_info *oti)
 {
-        int thread_id = oti ? oti->oti_thread_id : -1;
+        int thread_id = (oti && oti->oti_thread) ?
+                        oti->oti_thread->t_id : -1;
 
         if (unlikely(thread_id < 0)) {
                 filter_free_iobuf(iobuf);
@@ -330,12 +331,7 @@
                         if ((rw == OBD_BRW_WRITE) &&
                             (nblocks == blocks_per_page) &&
                             mapping_cap_page_constant_write(inode->i_mapping))
-<<<<<<< HEAD
-                                SetPageConstant(page);
-#endif
-=======
                                SetPageConstant(page);
->>>>>>> 69782ac3
 
                         if (bio != NULL &&
                             can_be_merged(bio, sector) &&
@@ -370,8 +366,8 @@
 
                         /* allocate new bio, limited by max BIO size, b=9945 */
                         bio = bio_alloc(GFP_NOIO, max(BIO_MAX_PAGES,
-                                                      (npages - page_idx) *
-                                                      blocks_per_page));
+						      (npages - page_idx) *
+						      blocks_per_page));
                         if (bio == NULL) {
                                 CERROR("Can't allocate bio %u*%u = %u pages\n",
                                        (npages - page_idx), blocks_per_page,
@@ -441,113 +437,6 @@
         RETURN(rc);
 }
 
-<<<<<<< HEAD
-/* These are our hacks to keep our directio/bh IO coherent with ext3's
- * page cache use.  Most notably ext3 reads file data into the page
- * cache when it is zeroing the tail of partial-block truncates and
- * leaves it there, sometimes generating io from it at later truncates.
- * This removes the partial page and its buffers from the page cache,
- * so it should only ever cause a wait in rare cases, as otherwise we
- * always do full-page IO to the OST.
- *
- * The call to truncate_complete_page() will call journal_invalidatepage()
- * to free the buffers and drop the page from cache.  The buffers should
- * not be dirty, because we already called fdatasync/fdatawait on them.
- */
-static int filter_sync_inode_data(struct inode *inode, int locked)
-{
-        int rc = 0;
-
-        /* This is nearly do_fsync(), without the waiting on the inode */
-        /* XXX: in 2.6.16 (at least) we don't need to hold i_mutex over
-         * filemap_fdatawrite() and filemap_fdatawait(), so we may no longer
-         * need this lock here at all. */
-        if (!locked)
-                LOCK_INODE_MUTEX(inode);
-        if (inode->i_mapping->nrpages) {
-#ifdef PF_SYNCWRITE
-                current->flags |= PF_SYNCWRITE;
-#endif
-                rc = filemap_fdatawrite(inode->i_mapping);
-                if (rc == 0)
-                        rc = filemap_fdatawait(inode->i_mapping);
-#ifdef PF_SYNCWRITE
-                current->flags &= ~PF_SYNCWRITE;
-#endif
-        }
-        if (!locked)
-                UNLOCK_INODE_MUTEX(inode);
-
-        return rc;
-}
-
-/* Clear pages from the mapping before we do direct IO to that offset.
- * Now that the only source of such pages in the truncate path flushes
- * these pages to disk and then discards them, this is error condition.
- * If add back read cache this will happen again.  This could be disabled
- * until that time if we never see the below error. */
-static int filter_clear_page_cache(struct inode *inode,
-                                   struct filter_iobuf *iobuf)
-{
-        struct page *page;
-        int i, rc;
-
-        rc = filter_sync_inode_data(inode, 0);
-        if (rc != 0)
-                RETURN(rc);
-
-        /* be careful to call this after fsync_inode_data_buffers has waited
-         * for IO to complete before we evict it from the cache */
-        for (i = 0; i < iobuf->dr_npages; i++) {
-                page = find_lock_page(inode->i_mapping,
-                                      iobuf->dr_pages[i]->index);
-                if (page == NULL)
-                        continue;
-                if (page->mapping != NULL) {
-                        CERROR("page %lu (%d/%d) in page cache during write!\n",
-                               page->index, i, iobuf->dr_npages);
-                        wait_on_page_writeback(page);
-                        ll_truncate_complete_page(page);
-                }
-
-                unlock_page(page);
-                page_cache_release(page);
-        }
-
-        return 0;
-}
-
-int filter_clear_truncated_page(struct inode *inode)
-{
-        struct page *page;
-        int rc;
-
-        /* Truncate on page boundary, so nothing to flush? */
-        if (!(i_size_read(inode) & ~CFS_PAGE_MASK))
-                return 0;
-
-        rc = filter_sync_inode_data(inode, 1);
-        if (rc != 0)
-                RETURN(rc);
-
-        /* be careful to call this after fsync_inode_data_buffers has waited
-         * for IO to complete before we evict it from the cache */
-        page = find_lock_page(inode->i_mapping,
-                              i_size_read(inode) >> CFS_PAGE_SHIFT);
-        if (page) {
-                if (page->mapping != NULL) {
-                        wait_on_page_writeback(page);
-                        ll_truncate_complete_page(page);
-                }
-                unlock_page(page);
-                page_cache_release(page);
-        }
-
-        return 0;
-}
-
-=======
->>>>>>> 69782ac3
 /* Must be called with i_mutex taken for writes; this will drop it */
 int filter_direct_io(int rw, struct dentry *dchild, struct filter_iobuf *iobuf,
                      struct obd_export *exp, struct iattr *attr,
@@ -680,7 +569,7 @@
         /* we try to get enough quota to write here, and let ldiskfs
          * decide if it is out of quota or not b=14783 */
         lquota_chkquota(filter_quota_interface_ref, obd, oa->o_uid,
-                        oa->o_gid, niocount, &rec_pending);
+                        oa->o_gid, niocount, &rec_pending, oti);
 
         iobuf = filter_iobuf_get(&obd->u.filter, oti);
         if (IS_ERR(iobuf))
@@ -728,7 +617,8 @@
                  * not from direct_io, or it's written by root, then mark
                  * the whole io request as ignore quota request */
                 if (lnb->flags & OBD_BRW_NOQUOTA ||
-                    (lnb->flags & (OBD_BRW_FROM_GRANT | OBD_BRW_SYNC)) == OBD_BRW_FROM_GRANT)
+                    (lnb->flags & (OBD_BRW_FROM_GRANT | OBD_BRW_SYNC)) ==
+                    OBD_BRW_FROM_GRANT)
                         iobuf->dr_ignore_quota = 1;
         }
 
@@ -820,8 +710,8 @@
 
 cleanup:
         if (rec_pending)
-                lquota_pending_commit(filter_quota_interface_ref, obd, oa->o_uid,
-                                      oa->o_gid, niocount);
+                lquota_pending_commit(filter_quota_interface_ref, obd,
+                                      oa->o_uid, oa->o_gid, niocount);
 
         filter_grant_commit(exp, niocount, res);
 
