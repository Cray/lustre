/* -*- mode: c; c-basic-offset: 8; indent-tabs-mode: nil; -*-
 * vim:expandtab:shiftwidth=8:tabstop=8:
 *
 * GPL HEADER START
 *
 * DO NOT ALTER OR REMOVE COPYRIGHT NOTICES OR THIS FILE HEADER.
 *
 * This program is free software; you can redistribute it and/or modify
 * it under the terms of the GNU General Public License version 2 only,
 * as published by the Free Software Foundation.
 *
 * This program is distributed in the hope that it will be useful, but
 * WITHOUT ANY WARRANTY; without even the implied warranty of
 * MERCHANTABILITY or FITNESS FOR A PARTICULAR PURPOSE.  See the GNU
 * General Public License version 2 for more details (a copy is included
 * in the LICENSE file that accompanied this code).
 *
 * You should have received a copy of the GNU General Public License
 * version 2 along with this program; If not, see
 * http://www.sun.com/software/products/lustre/docs/GPLv2.pdf
 *
 * Please contact Sun Microsystems, Inc., 4150 Network Circle, Santa Clara,
 * CA 95054 USA or visit www.sun.com if you need additional information or
 * have any questions.
 *
 * GPL HEADER END
 */
/*
 * Copyright  2008 Sun Microsystems, Inc. All rights reserved
 * Use is subject to license terms.
 */
/*
 * This file is part of Lustre, http://www.lustre.org/
 * Lustre is a trademark of Sun Microsystems, Inc.
 *
 * lustre/obdfilter/filter_io_26.c
 *
 * Author: Peter Braam <braam@clusterfs.com>
 * Author: Andreas Dilger <adilger@clusterfs.com>
 * Author: Phil Schwan <phil@clusterfs.com>
 */

#ifndef AUTOCONF_INCLUDED
#include <linux/config.h>
#endif
#include <linux/module.h>
#include <linux/pagemap.h> // XXX kill me soon
#include <linux/version.h>
#include <linux/buffer_head.h>

#define DEBUG_SUBSYSTEM S_FILTER

#include <obd_class.h>
#include <lustre_fsfilt.h>
#include <lustre_quota.h>
#include "filter_internal.h"

/* 512byte block min */
#define MAX_BLOCKS_PER_PAGE (CFS_PAGE_SIZE / 512)
struct filter_iobuf {
        atomic_t          dr_numreqs;  /* number of reqs being processed */
        wait_queue_head_t dr_wait;
        int               dr_max_pages;
        int               dr_npages;
        int               dr_error;
        struct page     **dr_pages;
        unsigned long    *dr_blocks;
        unsigned int      dr_ignore_quota:1;
        struct filter_obd *dr_filter;
};

static void record_start_io(struct filter_iobuf *iobuf, int rw, int size,
                            struct obd_export *exp)
{
        struct filter_obd *filter = iobuf->dr_filter;

        atomic_inc(&iobuf->dr_numreqs);

        if (rw == OBD_BRW_READ) {
                atomic_inc(&filter->fo_r_in_flight);
                lprocfs_oh_tally(&filter->fo_filter_stats.hist[BRW_R_RPC_HIST],
                                 atomic_read(&filter->fo_r_in_flight));
                lprocfs_oh_tally_log2(&filter->fo_filter_stats.hist[BRW_R_DISK_IOSIZE], size);
                lprocfs_oh_tally(&exp->exp_filter_data.fed_brw_stats.hist[BRW_R_RPC_HIST],
                                 atomic_read(&filter->fo_r_in_flight));
                lprocfs_oh_tally_log2(&exp->exp_filter_data.fed_brw_stats.hist[BRW_R_DISK_IOSIZE], size);
        } else {
                atomic_inc(&filter->fo_w_in_flight);
                lprocfs_oh_tally(&filter->fo_filter_stats.hist[BRW_W_RPC_HIST],
                                 atomic_read(&filter->fo_w_in_flight));
                lprocfs_oh_tally_log2(&filter->fo_filter_stats.hist[BRW_W_DISK_IOSIZE], size);
                lprocfs_oh_tally(&exp->exp_filter_data.fed_brw_stats.hist[BRW_W_RPC_HIST],
                                 atomic_read(&filter->fo_w_in_flight));
                lprocfs_oh_tally_log2(&exp->exp_filter_data.fed_brw_stats.hist[BRW_W_DISK_IOSIZE], size);
        }
}

static void record_finish_io(struct filter_iobuf *iobuf, int rw, int rc)
{
        struct filter_obd *filter = iobuf->dr_filter;

        /* CAVEAT EMPTOR: possibly in IRQ context
         * DO NOT record procfs stats here!!! */

        if (rw == OBD_BRW_READ)
                atomic_dec(&filter->fo_r_in_flight);
        else
                atomic_dec(&filter->fo_w_in_flight);

        if (atomic_dec_and_test(&iobuf->dr_numreqs))
                wake_up(&iobuf->dr_wait);
}

static int dio_complete_routine(struct bio *bio, unsigned int done, int error)
{
        struct filter_iobuf *iobuf = bio->bi_private;
        struct bio_vec *bvl;
        int i;

        /* CAVEAT EMPTOR: possibly in IRQ context
         * DO NOT record procfs stats here!!! */

        if (bio->bi_size)                       /* Not complete */
                return 1;

        if (unlikely(iobuf == NULL)) {
                CERROR("***** bio->bi_private is NULL!  This should never "
                       "happen.  Normally, I would crash here, but instead I "
                       "will dump the bio contents to the console.  Please "
                       "report this to <http://bugzilla.lustre.org/> , along "
                       "with any interesting messages leading up to this point "
                       "(like SCSI errors, perhaps).  Because bi_private is "
                       "NULL, I can't wake up the thread that initiated this "
                       "IO - you will probably have to reboot this node.\n");
                CERROR("bi_next: %p, bi_flags: %lx, bi_rw: %lu, bi_vcnt: %d, "
                       "bi_idx: %d, bi->size: %d, bi_end_io: %p, bi_cnt: %d, "
                       "bi_private: %p\n", bio->bi_next, bio->bi_flags,
                       bio->bi_rw, bio->bi_vcnt, bio->bi_idx, bio->bi_size,
                       bio->bi_end_io, atomic_read(&bio->bi_cnt),
                       bio->bi_private);
                return 0;
        }

        /* the check is outside of the cycle for performance reason -bzzz */
        if (!test_bit(BIO_RW, &bio->bi_rw)) {
                bio_for_each_segment(bvl, bio, i) {
                        if (likely(error == 0))
                                SetPageUptodate(bvl->bv_page);
                        LASSERT(PageLocked(bvl->bv_page));
                        ClearPageConstant(bvl->bv_page);
                }
                record_finish_io(iobuf, OBD_BRW_READ, error);
        } else {
                if (mapping_cap_page_constant_write(iobuf->dr_pages[0]->mapping)){
                        bio_for_each_segment(bvl, bio, i) {
                                ClearPageConstant(bvl->bv_page);
                        }
                }
                record_finish_io(iobuf, OBD_BRW_WRITE, error);
        }

        /* any real error is good enough -bzzz */
        if (error != 0 && iobuf->dr_error == 0)
                iobuf->dr_error = error;

        /* Completed bios used to be chained off iobuf->dr_bios and freed in
         * filter_clear_dreq().  It was then possible to exhaust the biovec-256
         * mempool when serious on-disk fragmentation was encountered,
         * deadlocking the OST.  The bios are now released as soon as complete
         * so the pool cannot be exhausted while IOs are competing. bug 10076 */
        bio_put(bio);
        return 0;
}

static int can_be_merged(struct bio *bio, sector_t sector)
{
        unsigned int size;

        if (!bio)
                return 0;

        size = bio->bi_size >> 9;
        return bio->bi_sector + size == sector ? 1 : 0;
}

struct filter_iobuf *filter_alloc_iobuf(struct filter_obd *filter,
                                        int rw, int num_pages)
{
        struct filter_iobuf *iobuf;

        LASSERTF(rw == OBD_BRW_WRITE || rw == OBD_BRW_READ, "%x\n", rw);

        OBD_ALLOC(iobuf, sizeof(*iobuf));
        if (iobuf == NULL)
                goto failed_0;

        OBD_ALLOC(iobuf->dr_pages, num_pages * sizeof(*iobuf->dr_pages));
        if (iobuf->dr_pages == NULL)
                goto failed_1;

        OBD_ALLOC(iobuf->dr_blocks,
                  MAX_BLOCKS_PER_PAGE * num_pages * sizeof(*iobuf->dr_blocks));
        if (iobuf->dr_blocks == NULL)
                goto failed_2;

        iobuf->dr_filter = filter;
        init_waitqueue_head(&iobuf->dr_wait);
        atomic_set(&iobuf->dr_numreqs, 0);
        iobuf->dr_max_pages = num_pages;
        iobuf->dr_npages = 0;
        iobuf->dr_error = 0;

        RETURN(iobuf);

 failed_2:
        OBD_FREE(iobuf->dr_pages,
                 num_pages * sizeof(*iobuf->dr_pages));
 failed_1:
        OBD_FREE(iobuf, sizeof(*iobuf));
 failed_0:
        RETURN(ERR_PTR(-ENOMEM));
}

static void filter_clear_iobuf(struct filter_iobuf *iobuf)
{
        iobuf->dr_npages = 0;
        iobuf->dr_error = 0;
        atomic_set(&iobuf->dr_numreqs, 0);
}

void filter_free_iobuf(struct filter_iobuf *iobuf)
{
        int num_pages = iobuf->dr_max_pages;

        filter_clear_iobuf(iobuf);

        OBD_FREE(iobuf->dr_blocks,
                 MAX_BLOCKS_PER_PAGE * num_pages * sizeof(*iobuf->dr_blocks));
        OBD_FREE(iobuf->dr_pages,
                 num_pages * sizeof(*iobuf->dr_pages));
        OBD_FREE_PTR(iobuf);
}

void filter_iobuf_put(struct filter_obd *filter, struct filter_iobuf *iobuf,
                      struct obd_trans_info *oti)
{
        int thread_id = (oti && oti->oti_thread) ?
                        oti->oti_thread->t_id : -1;

        if (unlikely(thread_id < 0)) {
                filter_free_iobuf(iobuf);
                return;
        }

        LASSERTF(filter->fo_iobuf_pool[thread_id] == iobuf,
                 "iobuf mismatch for thread %d: pool %p iobuf %p\n",
                 thread_id, filter->fo_iobuf_pool[thread_id], iobuf);
        filter_clear_iobuf(iobuf);
}

int filter_iobuf_add_page(struct obd_device *obd, struct filter_iobuf *iobuf,
                          struct inode *inode, struct page *page)
{
        LASSERT(iobuf->dr_npages < iobuf->dr_max_pages);
        iobuf->dr_pages[iobuf->dr_npages++] = page;

        return 0;
}

int filter_do_bio(struct obd_export *exp, struct inode *inode,
                  struct filter_iobuf *iobuf, int rw)
{
        struct obd_device *obd = exp->exp_obd;
        int            blocks_per_page = CFS_PAGE_SIZE >> inode->i_blkbits;
        struct page  **pages = iobuf->dr_pages;
        int            npages = iobuf->dr_npages;
        unsigned long *blocks = iobuf->dr_blocks;
        int            total_blocks = npages * blocks_per_page;
        int            sector_bits = inode->i_sb->s_blocksize_bits - 9;
        unsigned int   blocksize = inode->i_sb->s_blocksize;
        struct bio    *bio = NULL;
        int            frags = 0;
        unsigned long  start_time = jiffies;
        struct page   *page;
        unsigned int   page_offset;
        sector_t       sector;
        int            nblocks;
        int            block_idx;
        int            page_idx;
        int            i;
        int            rc = 0;
        ENTRY;

        LASSERT(iobuf->dr_npages == npages);
        LASSERT(total_blocks <= OBDFILTER_CREATED_SCRATCHPAD_ENTRIES);

        for (page_idx = 0, block_idx = 0;
             page_idx < npages;
             page_idx++, block_idx += blocks_per_page) {

                page = pages[page_idx];
                LASSERT (block_idx + blocks_per_page <= total_blocks);

                for (i = 0, page_offset = 0;
                     i < blocks_per_page;
                     i += nblocks, page_offset += blocksize * nblocks) {

                        nblocks = 1;

                        if (blocks[block_idx + i] == 0) {  /* hole */
                                LASSERT(rw == OBD_BRW_READ);
                                memset(kmap(page) + page_offset, 0, blocksize);
                                kunmap(page);
                                continue;
                        }

                        sector = (sector_t)blocks[block_idx + i] << sector_bits;

                        /* Additional contiguous file blocks? */
                        while (i + nblocks < blocks_per_page &&
                               (sector + (nblocks << sector_bits)) ==
                               ((sector_t)blocks[block_idx + i + nblocks] <<
                                sector_bits))
                                nblocks++;

                        /* I only set the page to be constant only if it
                         * is mapped to a contiguous underlying disk block(s).
                         * It will then make sure the corresponding device
                         * cache of raid5 will be overwritten by this page.
                         * - jay */
                        if ((rw == OBD_BRW_WRITE) &&
                            (nblocks == blocks_per_page) &&
                            mapping_cap_page_constant_write(inode->i_mapping))
                               SetPageConstant(page);

                        if (bio != NULL &&
                            can_be_merged(bio, sector) &&
                            bio_add_page(bio, page,
                                         blocksize * nblocks, page_offset) != 0)
                                continue;       /* added this frag OK */

                        if (bio != NULL) {
                                request_queue_t *q =
                                        bdev_get_queue(bio->bi_bdev);

                                /* Dang! I have to fragment this I/O */
                                CDEBUG(D_INODE, "bio++ sz %d vcnt %d(%d) "
                                       "sectors %d(%d) psg %d(%d) hsg %d(%d)\n",
                                       bio->bi_size,
                                       bio->bi_vcnt, bio->bi_max_vecs,
                                       bio->bi_size >> 9, q->max_sectors,
                                       bio_phys_segments(q, bio),
                                       q->max_phys_segments,
                                       bio_hw_segments(q, bio),
                                       q->max_hw_segments);

                                record_start_io(iobuf, rw, bio->bi_size, exp);
                                rc = fsfilt_send_bio(rw, obd, inode, bio);
                                if (rc < 0) {
                                        CERROR("Can't send bio: %d\n", rc);
                                        record_finish_io(iobuf, rw, rc);
                                        goto out;
                                }
                                frags++;
                        }

                        /* allocate new bio, limited by max BIO size, b=9945 */
                        bio = bio_alloc(GFP_NOIO, max(BIO_MAX_PAGES,
<<<<<<< HEAD
						      (npages - page_idx) *
						      blocks_per_page));
=======
                                                      (npages - page_idx) *
                                                      blocks_per_page));
>>>>>>> 7df8d1be
                        if (bio == NULL) {
                                CERROR("Can't allocate bio %u*%u = %u pages\n",
                                       (npages - page_idx), blocks_per_page,
                                       (npages - page_idx) * blocks_per_page);
                                rc = -ENOMEM;
                                goto out;
                        }

                        bio->bi_bdev = inode->i_sb->s_bdev;
                        bio->bi_sector = sector;
                        bio->bi_end_io = dio_complete_routine;
                        bio->bi_private = iobuf;

                        rc = bio_add_page(bio, page,
                                          blocksize * nblocks, page_offset);
                        LASSERT (rc != 0);
                }
        }

        if (bio != NULL) {
                record_start_io(iobuf, rw, bio->bi_size, exp);
                rc = fsfilt_send_bio(rw, obd, inode, bio);
                if (rc >= 0) {
                        frags++;
                        rc = 0;
                } else {
                        CERROR("Can't send bio: %d\n", rc);
                        record_finish_io(iobuf, rw, rc);
                }
        }

 out:
        wait_event(iobuf->dr_wait, atomic_read(&iobuf->dr_numreqs) == 0);

        if (rw == OBD_BRW_READ) {
                lprocfs_oh_tally(&obd->u.filter.fo_filter_stats.hist[BRW_R_DIO_FRAGS], frags);
                lprocfs_oh_tally(&exp->exp_filter_data.fed_brw_stats.hist[BRW_R_DIO_FRAGS],
                                 frags);
                lprocfs_oh_tally_log2(&obd->u.filter.fo_filter_stats.hist[BRW_R_IO_TIME],
                                      jiffies - start_time);
                lprocfs_oh_tally_log2(&exp->exp_filter_data.fed_brw_stats.hist[BRW_R_IO_TIME],
                                 jiffies - start_time);
                if (exp->exp_nid_stats && exp->exp_nid_stats->nid_brw_stats) {
                        lprocfs_oh_tally(&exp->exp_nid_stats->nid_brw_stats->hist[BRW_R_DIO_FRAGS],
                                         frags);
                        lprocfs_oh_tally_log2(&exp->exp_nid_stats->nid_brw_stats->hist[BRW_R_IO_TIME],
                                              jiffies - start_time);
                }
        } else {
                lprocfs_oh_tally(&obd->u.filter.fo_filter_stats.hist[BRW_W_DIO_FRAGS], frags);
                lprocfs_oh_tally(&exp->exp_filter_data.fed_brw_stats.hist[BRW_W_DIO_FRAGS],
                                 frags);
                lprocfs_oh_tally_log2(&obd->u.filter.fo_filter_stats.hist[BRW_W_IO_TIME],
                                      jiffies - start_time);
                lprocfs_oh_tally_log2(&exp->exp_filter_data.fed_brw_stats.hist[BRW_W_IO_TIME],
                                 jiffies - start_time);
                if (exp->exp_nid_stats && exp->exp_nid_stats->nid_brw_stats) {
                        lprocfs_oh_tally(&exp->exp_nid_stats->nid_brw_stats->hist[BRW_W_DIO_FRAGS],
                                         frags);
                        lprocfs_oh_tally_log2(&exp->exp_nid_stats->nid_brw_stats->hist[BRW_W_IO_TIME],
                                              jiffies - start_time);
                }
        }

        if (rc == 0)
                rc = iobuf->dr_error;
        RETURN(rc);
}

/* Must be called with i_mutex taken for writes; this will drop it */
int filter_direct_io(int rw, struct dentry *dchild, struct filter_iobuf *iobuf,
                     struct obd_export *exp, struct iattr *attr,
                     struct obd_trans_info *oti, void **wait_handle)
{
        struct obd_device *obd = exp->exp_obd;
        struct inode *inode = dchild->d_inode;
        int blocks_per_page = CFS_PAGE_SIZE >> inode->i_blkbits;
        int rc, rc2, create;
        struct semaphore *sem;
        ENTRY;

        LASSERTF(iobuf->dr_npages <= iobuf->dr_max_pages, "%d,%d\n",
                 iobuf->dr_npages, iobuf->dr_max_pages);
        LASSERT(iobuf->dr_npages <= OBDFILTER_CREATED_SCRATCHPAD_ENTRIES);

        if (rw == OBD_BRW_READ) {
                if (iobuf->dr_npages == 0)
                        RETURN(0);
                create = 0;
                sem = NULL;
        } else {
                LASSERTF(rw == OBD_BRW_WRITE, "%x\n", rw);
                LASSERT(iobuf->dr_npages > 0);
                create = 1;
                sem = &obd->u.filter.fo_alloc_lock;

                lquota_enforce(filter_quota_interface_ref, obd,
                               iobuf->dr_ignore_quota);
        }

        rc = fsfilt_map_inode_pages(obd, inode, iobuf->dr_pages,
                                    iobuf->dr_npages, iobuf->dr_blocks,
                                    obdfilter_created_scratchpad, create, sem);

        if (rw == OBD_BRW_WRITE) {
                if (rc == 0) {
                        filter_tally(exp, iobuf->dr_pages,
                                     iobuf->dr_npages, iobuf->dr_blocks,
                                     blocks_per_page, 1);
                        if (attr->ia_size > i_size_read(inode))
                                attr->ia_valid |= ATTR_SIZE;
                        rc = fsfilt_setattr(obd, dchild,
                                            oti->oti_handle, attr, 0);
                }

                UNLOCK_INODE_MUTEX(inode);

                rc2 = filter_finish_transno(exp, inode, oti, 0, 0);
                if (rc2 != 0) {
                        CERROR("can't close transaction: %d\n", rc2);
                        if (rc == 0)
                                rc = rc2;
                }

                rc2 =fsfilt_commit_async(obd,inode,oti->oti_handle,wait_handle);
                if (rc == 0)
                        rc = rc2;
                if (rc != 0)
                        RETURN(rc);
        } else if (rc == 0) {
                filter_tally(exp, iobuf->dr_pages, iobuf->dr_npages,
                             iobuf->dr_blocks, blocks_per_page, 0);
        }

        RETURN(filter_do_bio(exp, inode, iobuf, rw));
}

/* See if there are unallocated parts in given file region */
static int filter_range_is_mapped(struct inode *inode, obd_size offset, int len)
{
        sector_t (*fs_bmap)(struct address_space *, sector_t) =
                inode->i_mapping->a_ops->bmap;
        int j;

        /* We can't know if we are overwriting or not */
        if (fs_bmap == NULL)
                return 0;

        offset >>= inode->i_blkbits;
        len >>= inode->i_blkbits;

        for (j = 0; j <= len; j++)
                if (fs_bmap(inode->i_mapping, offset + j) == 0)
                        return 0;

        return 1;
}

/*
 * interesting use cases on how it interacts with VM:
 *
 * - vm writeout -- shouldn't see our pages as we don't mark them dirty
 *   though vm can find partial page left dirty by truncate. in this
 *   usual writeout is used unless our write rewrite that page - then we
 *   drop PG_dirty with PG_lock held.
 *
 * - else?
 *
 */
int filter_commitrw_write(struct obd_export *exp, struct obdo *oa,
                          int objcount, struct obd_ioobj *obj,
                          struct niobuf_remote *nb, int niocount,
                          struct niobuf_local *res, struct obd_trans_info *oti,
                          int rc)
{
        struct niobuf_local *lnb;
        struct filter_iobuf *iobuf = NULL;
        struct lvfs_run_ctxt saved;
        struct fsfilt_objinfo fso;
        struct iattr iattr = { 0 };
        struct inode *inode = NULL;
        unsigned long now = jiffies;
        int i, err, cleanup_phase = 0;
        struct obd_device *obd = exp->exp_obd;
        struct filter_obd *fo = &obd->u.filter;
        void *wait_handle;
        int total_size = 0;
        int rec_pending = 0;
        unsigned int qcids[MAXQUOTAS] = {0, 0};
        ENTRY;

        LASSERT(oti != NULL);
        LASSERT(objcount == 1);
        LASSERT(current->journal_info == NULL);

        if (rc != 0)
                GOTO(cleanup, rc);

        /* we try to get enough quota to write here, and let ldiskfs
         * decide if it is out of quota or not b=14783 */
        lquota_chkquota(filter_quota_interface_ref, obd, oa->o_uid,
                        oa->o_gid, niocount, &rec_pending, oti);

        iobuf = filter_iobuf_get(&obd->u.filter, oti);
        if (IS_ERR(iobuf))
                GOTO(cleanup, rc = PTR_ERR(iobuf));
        cleanup_phase = 1;

        fso.fso_dentry = res->dentry;
        fso.fso_bufcnt = obj->ioo_bufcnt;
        inode = res->dentry->d_inode;

        iobuf->dr_ignore_quota = 0;
        for (i = 0, lnb = res; i < niocount; i++, lnb++) {
                loff_t this_size;

                /* If overwriting an existing block, we don't need a grant */
                if (!(lnb->flags & OBD_BRW_GRANTED) && lnb->rc == -ENOSPC &&
                    filter_range_is_mapped(inode, lnb->offset, lnb->len))
                        lnb->rc = 0;

                if (lnb->rc) { /* ENOSPC, network RPC error, etc. */
                        CDEBUG(D_INODE, "Skipping [%d] == %d\n", i, lnb->rc);
                        continue;
                }

                LASSERT(PageLocked(lnb->page));
                LASSERT(!PageWriteback(lnb->page));

<<<<<<< HEAD
                /* truncate might leave tail dirty */
                clear_page_dirty_for_io(lnb->page);
=======
                /* preceding filemap_write_and_wait() should have clean pages */
                if (fo->fo_writethrough_cache)
                        clear_page_dirty_for_io(lnb->page);
                LASSERT(!PageDirty(lnb->page));
>>>>>>> 7df8d1be

                SetPageUptodate(lnb->page);

                err = filter_iobuf_add_page(obd, iobuf, inode, lnb->page);
                LASSERT (err == 0);

                total_size += lnb->len;

                /* we expect these pages to be in offset order, but we'll
                 * be forgiving */
                this_size = lnb->offset + lnb->len;
                if (this_size > iattr.ia_size)
                        iattr.ia_size = this_size;

                /* if one page is a write-back page from client cache and
                 * not from direct_io, or it's written by root, then mark
                 * the whole io request as ignore quota request */
                if (lnb->flags & OBD_BRW_NOQUOTA ||
                    (lnb->flags & (OBD_BRW_FROM_GRANT | OBD_BRW_SYNC)) ==
                    OBD_BRW_FROM_GRANT)
                        iobuf->dr_ignore_quota = 1;
        }

        push_ctxt(&saved, &obd->obd_lvfs_ctxt, NULL);
        cleanup_phase = 2;

        DQUOT_INIT(inode);

        LOCK_INODE_MUTEX(inode);
        fsfilt_check_slow(obd, now, "i_mutex");
        oti->oti_handle = fsfilt_brw_start(obd, objcount, &fso, niocount, res,
                                           oti);
        if (IS_ERR(oti->oti_handle)) {
                UNLOCK_INODE_MUTEX(inode);
                rc = PTR_ERR(oti->oti_handle);
                CDEBUG(rc == -ENOSPC ? D_INODE : D_ERROR,
                       "error starting transaction: rc = %d\n", rc);
                oti->oti_handle = NULL;
                GOTO(cleanup, rc);
        }
        /* have to call fsfilt_commit() from this point on */

        fsfilt_check_slow(obd, now, "brw_start");

        i = OBD_MD_FLATIME | OBD_MD_FLMTIME | OBD_MD_FLCTIME;

        /* If the inode still has SUID+SGID bits set (see filter_precreate())
         * then we will accept the UID+GID if sent by the client for
         * initializing the ownership of this inode.  We only allow this to
         * happen once (so clear these bits) and later only allow setattr. */
        if (inode->i_mode & S_ISUID)
                i |= OBD_MD_FLUID;
        if (inode->i_mode & S_ISGID)
                i |= OBD_MD_FLGID;

        iattr_from_obdo(&iattr, oa, i);
        if (iattr.ia_valid & (ATTR_UID | ATTR_GID)) {
                unsigned int save;

                CDEBUG(D_INODE, "update UID/GID to %lu/%lu\n",
                       (unsigned long)oa->o_uid, (unsigned long)oa->o_gid);

                cfs_cap_raise(CFS_CAP_SYS_RESOURCE);

                iattr.ia_valid |= ATTR_MODE;
                iattr.ia_mode = inode->i_mode;
                if (iattr.ia_valid & ATTR_UID)
                        iattr.ia_mode &= ~S_ISUID;
                if (iattr.ia_valid & ATTR_GID)
                        iattr.ia_mode &= ~S_ISGID;

                rc = filter_update_fidea(exp, inode, oti->oti_handle, oa);

                /* To avoid problems with quotas, UID and GID must be set
                 * in the inode before filter_direct_io() - see bug 10357. */
                save = iattr.ia_valid;
                iattr.ia_valid &= (ATTR_UID | ATTR_GID);
                rc = fsfilt_setattr(obd, res->dentry, oti->oti_handle,&iattr,0);
                CDEBUG(D_QUOTA, "set uid(%u)/gid(%u) to ino(%lu). rc(%d)\n",
                                iattr.ia_uid, iattr.ia_gid, inode->i_ino, rc);
                iattr.ia_valid = save & ~(ATTR_UID | ATTR_GID);
        }

        /* filter_direct_io drops i_mutex */
        rc = filter_direct_io(OBD_BRW_WRITE, res->dentry, iobuf, exp, &iattr,
                              oti, &wait_handle);
        if (rc == 0)
                obdo_from_inode(oa, inode,
                                FILTER_VALID_FLAGS |OBD_MD_FLUID |OBD_MD_FLGID);
        else
                obdo_from_inode(oa, inode, OBD_MD_FLUID | OBD_MD_FLGID);

        lquota_getflag(filter_quota_interface_ref, obd, oa);

        fsfilt_check_slow(obd, now, "direct_io");

        err = fsfilt_commit_wait(obd, inode, wait_handle);
        if (err) {
                CERROR("Failure to commit OST transaction (%d)?\n", err);
                rc = err;
        }

        if (obd->obd_replayable && !rc)
                LASSERTF(oti->oti_transno <= obd->obd_last_committed,
                         "oti_transno "LPU64" last_committed "LPU64"\n",
                         oti->oti_transno, obd->obd_last_committed);

        fsfilt_check_slow(obd, now, "commitrw commit");

cleanup:
        if (rec_pending)
                lquota_pending_commit(filter_quota_interface_ref, obd,
                                      oa->o_uid, oa->o_gid, niocount);

        filter_grant_commit(exp, niocount, res);

        switch (cleanup_phase) {
        case 2:
                pop_ctxt(&saved, &obd->obd_lvfs_ctxt, NULL);
                LASSERT(current->journal_info == NULL);
        case 1:
                filter_iobuf_put(&obd->u.filter, iobuf, oti);
        case 0:
                /*
                 * lnb->page automatically returns back into per-thread page
                 * pool (bug 5137)
                 */
                f_dput(res->dentry);
        }

        /* trigger quota pre-acquire */
        qcids[USRQUOTA] = oa->o_uid;
        qcids[GRPQUOTA] = oa->o_gid;
        err = lquota_adjust(filter_quota_interface_ref, obd, qcids, NULL, rc,
                            FSFILT_OP_CREATE);
        CDEBUG(err ? D_ERROR : D_QUOTA,
               "filter adjust qunit! (rc:%d)\n", err);

        for (i = 0, lnb = res; i < niocount; i++, lnb++) {
                if (lnb->page == NULL)
                        continue;

                LASSERT(PageLocked(lnb->page));
                unlock_page(lnb->page);

                page_cache_release(lnb->page);
                lnb->page = NULL;
        }

        if (inode && (fo->fo_writethrough_cache == 0 ||
                        i_size_read(inode) > fo->fo_readcache_max_filesize))
                filter_invalidate_cache(obd, obj, nb, inode);

        RETURN(rc);
}<|MERGE_RESOLUTION|>--- conflicted
+++ resolved
@@ -366,13 +366,8 @@
 
                         /* allocate new bio, limited by max BIO size, b=9945 */
                         bio = bio_alloc(GFP_NOIO, max(BIO_MAX_PAGES,
-<<<<<<< HEAD
 						      (npages - page_idx) *
 						      blocks_per_page));
-=======
-                                                      (npages - page_idx) *
-                                                      blocks_per_page));
->>>>>>> 7df8d1be
                         if (bio == NULL) {
                                 CERROR("Can't allocate bio %u*%u = %u pages\n",
                                        (npages - page_idx), blocks_per_page,
@@ -602,15 +597,10 @@
                 LASSERT(PageLocked(lnb->page));
                 LASSERT(!PageWriteback(lnb->page));
 
-<<<<<<< HEAD
-                /* truncate might leave tail dirty */
-                clear_page_dirty_for_io(lnb->page);
-=======
                 /* preceding filemap_write_and_wait() should have clean pages */
                 if (fo->fo_writethrough_cache)
                         clear_page_dirty_for_io(lnb->page);
                 LASSERT(!PageDirty(lnb->page));
->>>>>>> 7df8d1be
 
                 SetPageUptodate(lnb->page);
 
