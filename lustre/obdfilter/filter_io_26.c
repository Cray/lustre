/* -*- mode: c; c-basic-offset: 8; indent-tabs-mode: nil; -*-
 * vim:expandtab:shiftwidth=8:tabstop=8:
 *
 * GPL HEADER START
 *
 * DO NOT ALTER OR REMOVE COPYRIGHT NOTICES OR THIS FILE HEADER.
 *
 * This program is free software; you can redistribute it and/or modify
 * it under the terms of the GNU General Public License version 2 only,
 * as published by the Free Software Foundation.
 *
 * This program is distributed in the hope that it will be useful, but
 * WITHOUT ANY WARRANTY; without even the implied warranty of
 * MERCHANTABILITY or FITNESS FOR A PARTICULAR PURPOSE.  See the GNU
 * General Public License version 2 for more details (a copy is included
 * in the LICENSE file that accompanied this code).
 *
 * You should have received a copy of the GNU General Public License
 * version 2 along with this program; If not, see
 * http://www.sun.com/software/products/lustre/docs/GPLv2.pdf
 *
 * Please contact Sun Microsystems, Inc., 4150 Network Circle, Santa Clara,
 * CA 95054 USA or visit www.sun.com if you need additional information or
 * have any questions.
 *
 * GPL HEADER END
 */
/*
 * Copyright  2008 Sun Microsystems, Inc. All rights reserved
 * Use is subject to license terms.
 */
/*
 * This file is part of Lustre, http://www.lustre.org/
 * Lustre is a trademark of Sun Microsystems, Inc.
 *
 * lustre/obdfilter/filter_io_26.c
 *
 * Author: Peter Braam <braam@clusterfs.com>
 * Author: Andreas Dilger <adilger@clusterfs.com>
 * Author: Phil Schwan <phil@clusterfs.com>
 */

#ifndef AUTOCONF_INCLUDED
#include <linux/config.h>
#endif
#include <linux/module.h>
#include <linux/pagemap.h> // XXX kill me soon
#include <linux/version.h>
#include <linux/buffer_head.h>

#define DEBUG_SUBSYSTEM S_FILTER

#include <obd_class.h>
#include <lustre_fsfilt.h>
#include <lustre_quota.h>
#include "filter_internal.h"

/* 512byte block min */
#define MAX_BLOCKS_PER_PAGE (CFS_PAGE_SIZE / 512)
struct filter_iobuf {
        atomic_t          dr_numreqs;  /* number of reqs being processed */
        wait_queue_head_t dr_wait;
        int               dr_max_pages;
        int               dr_npages;
        int               dr_error;
        struct page     **dr_pages;
        unsigned long    *dr_blocks;
        unsigned int      dr_ignore_quota:1;
        struct filter_obd *dr_filter;
};

static void record_start_io(struct filter_iobuf *iobuf, int rw, int size,
                            struct obd_export *exp)
{
        struct filter_obd *filter = iobuf->dr_filter;

        atomic_inc(&iobuf->dr_numreqs);

        if (rw == OBD_BRW_READ) {
                atomic_inc(&filter->fo_r_in_flight);
                lprocfs_oh_tally(&filter->fo_filter_stats.hist[BRW_R_RPC_HIST],
                                 atomic_read(&filter->fo_r_in_flight));
<<<<<<< HEAD
                lprocfs_oh_tally_log2(&filter->
                                       fo_filter_stats.hist[BRW_R_DISK_IOSIZE],
                                      size);
                if (exp->exp_nid_stats && exp->exp_nid_stats->nid_brw_stats) {
                        lprocfs_oh_tally(&exp->exp_nid_stats->nid_brw_stats->
                                          hist[BRW_R_RPC_HIST],
                                         atomic_read(&filter->fo_r_in_flight));
                        lprocfs_oh_tally_log2(&exp->exp_nid_stats->
                                         nid_brw_stats->hist[BRW_R_DISK_IOSIZE],
                                              size);
                }
=======
                lprocfs_oh_tally_log2(&filter->fo_filter_stats.hist[BRW_R_DISK_IOSIZE], size);
                lprocfs_oh_tally(&exp->exp_filter_data.fed_brw_stats.hist[BRW_R_RPC_HIST],
                                 atomic_read(&filter->fo_r_in_flight));
                lprocfs_oh_tally_log2(&exp->exp_filter_data.fed_brw_stats.hist[BRW_R_DISK_IOSIZE], size);
>>>>>>> d5360e75
        } else {
                atomic_inc(&filter->fo_w_in_flight);
                lprocfs_oh_tally(&filter->fo_filter_stats.hist[BRW_W_RPC_HIST],
                                 atomic_read(&filter->fo_w_in_flight));
<<<<<<< HEAD
                lprocfs_oh_tally_log2(&filter->
                                       fo_filter_stats.hist[BRW_W_DISK_IOSIZE],
                                      size);
                if (exp->exp_nid_stats && exp->exp_nid_stats->nid_brw_stats) {
                        lprocfs_oh_tally(&exp->exp_nid_stats->nid_brw_stats->
                                          hist[BRW_W_RPC_HIST],
                                         atomic_read(&filter->fo_r_in_flight));
                        lprocfs_oh_tally_log2(&exp->exp_nid_stats->
                                        nid_brw_stats->hist[BRW_W_DISK_IOSIZE],
                                              size);
                }
=======
                lprocfs_oh_tally_log2(&filter->fo_filter_stats.hist[BRW_W_DISK_IOSIZE], size);
                lprocfs_oh_tally(&exp->exp_filter_data.fed_brw_stats.hist[BRW_W_RPC_HIST],
                                 atomic_read(&filter->fo_w_in_flight));
                lprocfs_oh_tally_log2(&exp->exp_filter_data.fed_brw_stats.hist[BRW_W_DISK_IOSIZE], size);
>>>>>>> d5360e75
        }
}

static void record_finish_io(struct filter_iobuf *iobuf, int rw, int rc)
{
        struct filter_obd *filter = iobuf->dr_filter;

        /* CAVEAT EMPTOR: possibly in IRQ context
         * DO NOT record procfs stats here!!! */

        if (rw == OBD_BRW_READ)
                atomic_dec(&filter->fo_r_in_flight);
        else
                atomic_dec(&filter->fo_w_in_flight);

        if (atomic_dec_and_test(&iobuf->dr_numreqs))
                wake_up(&iobuf->dr_wait);
}

#ifdef HAVE_BIO_ENDIO_2ARG
#define DIO_RETURN(a)
static void dio_complete_routine(struct bio *bio, int error)
#else
#define DIO_RETURN(a)   a
static int dio_complete_routine(struct bio *bio, unsigned int done, int error)
#endif
{
        struct filter_iobuf *iobuf = bio->bi_private;
        struct bio_vec *bvl;
        int i;

        /* CAVEAT EMPTOR: possibly in IRQ context
         * DO NOT record procfs stats here!!! */

#ifndef HAVE_BIO_ENDIO_2ARG
	/* The "bi_size" check was needed for kernels < 2.6.24 in order to
	 * handle the case where a SCSI request error caused this callback
	 * to be called before all of the biovecs had been processed.
	 * Without this check the server thread will hang.  In newer kernels
	 * the bio_end_io routine is never called for partial completions,
	 * so this check is no longer needed. */
	if (bio->bi_size)		       /* Not complete */
                return DIO_RETURN(1);
#endif

        if (unlikely(iobuf == NULL)) {
                LCONSOLE_ERROR("bio->bi_private is NULL!  This should never "
                       "happen.  Normally, I would crash here, but instead I "
                       "will dump the bio contents to the console.  Please "
                       "report this to <http://bugzilla.lustre.org/> , along "
                       "with any interesting messages leading up to this point "
                       "(like SCSI errors, perhaps).  Because bi_private is "
                       "NULL, I can't wake up the thread that initiated this "
                       "IO - you will probably have to reboot this node.\n");
                CERROR("bi_next: %p, bi_flags: %lx, bi_rw: %lu, bi_vcnt: %d, "
                       "bi_idx: %d, bi->size: %d, bi_end_io: %p, bi_cnt: %d, "
                       "bi_private: %p, error: %d\n",
                       bio->bi_next, bio->bi_flags,
                       bio->bi_rw, bio->bi_vcnt, bio->bi_idx, bio->bi_size,
                       bio->bi_end_io, atomic_read(&bio->bi_cnt),
                       bio->bi_private, error);
                return DIO_RETURN(0);
        }

        /* the check is outside of the cycle for performance reason -bzzz */
        if (!test_bit(BIO_RW, &bio->bi_rw)) {
                bio_for_each_segment(bvl, bio, i) {
                        if (likely(error == 0))
                                SetPageUptodate(bvl->bv_page);
                        LASSERT(PageLocked(bvl->bv_page));
                        ClearPageConstant(bvl->bv_page);
                }
                record_finish_io(iobuf, OBD_BRW_READ, error);
        } else {
                if (mapping_cap_page_constant_write(iobuf->dr_pages[0]->mapping)){
                        bio_for_each_segment(bvl, bio, i) {
                                ClearPageConstant(bvl->bv_page);
                        }
                }
                record_finish_io(iobuf, OBD_BRW_WRITE, error);
        }

        /* any real error is good enough -bzzz */
        if (error != 0 && iobuf->dr_error == 0)
                iobuf->dr_error = error;

        /* Completed bios used to be chained off iobuf->dr_bios and freed in
         * filter_clear_dreq().  It was then possible to exhaust the biovec-256
         * mempool when serious on-disk fragmentation was encountered,
         * deadlocking the OST.  The bios are now released as soon as complete
         * so the pool cannot be exhausted while IOs are competing. bug 10076 */
        bio_put(bio);
        return DIO_RETURN(0);
}

static int can_be_merged(struct bio *bio, sector_t sector)
{
        unsigned int size;

        if (!bio)
                return 0;

        size = bio->bi_size >> 9;
        return bio->bi_sector + size == sector ? 1 : 0;
}

struct filter_iobuf *filter_alloc_iobuf(struct filter_obd *filter,
                                        int rw, int num_pages)
{
        struct filter_iobuf *iobuf;

        LASSERTF(rw == OBD_BRW_WRITE || rw == OBD_BRW_READ, "%x\n", rw);

        OBD_ALLOC(iobuf, sizeof(*iobuf));
        if (iobuf == NULL)
                goto failed_0;

        OBD_ALLOC(iobuf->dr_pages, num_pages * sizeof(*iobuf->dr_pages));
        if (iobuf->dr_pages == NULL)
                goto failed_1;

        OBD_ALLOC(iobuf->dr_blocks,
                  MAX_BLOCKS_PER_PAGE * num_pages * sizeof(*iobuf->dr_blocks));
        if (iobuf->dr_blocks == NULL)
                goto failed_2;

        iobuf->dr_filter = filter;
        init_waitqueue_head(&iobuf->dr_wait);
        atomic_set(&iobuf->dr_numreqs, 0);
        iobuf->dr_max_pages = num_pages;
        iobuf->dr_npages = 0;
        iobuf->dr_error = 0;

        RETURN(iobuf);

 failed_2:
        OBD_FREE(iobuf->dr_pages,
                 num_pages * sizeof(*iobuf->dr_pages));
 failed_1:
        OBD_FREE(iobuf, sizeof(*iobuf));
 failed_0:
        RETURN(ERR_PTR(-ENOMEM));
}

static void filter_clear_iobuf(struct filter_iobuf *iobuf)
{
        iobuf->dr_npages = 0;
        iobuf->dr_error = 0;
        atomic_set(&iobuf->dr_numreqs, 0);
}

void filter_free_iobuf(struct filter_iobuf *iobuf)
{
        int num_pages = iobuf->dr_max_pages;

        filter_clear_iobuf(iobuf);

        OBD_FREE(iobuf->dr_blocks,
                 MAX_BLOCKS_PER_PAGE * num_pages * sizeof(*iobuf->dr_blocks));
        OBD_FREE(iobuf->dr_pages,
                 num_pages * sizeof(*iobuf->dr_pages));
        OBD_FREE_PTR(iobuf);
}

void filter_iobuf_put(struct filter_obd *filter, struct filter_iobuf *iobuf,
                      struct obd_trans_info *oti)
{
        int thread_id = (oti && oti->oti_thread) ?
                        oti->oti_thread->t_id : -1;

        if (unlikely(thread_id < 0)) {
                filter_free_iobuf(iobuf);
                return;
        }

        LASSERTF(filter->fo_iobuf_pool[thread_id] == iobuf,
                 "iobuf mismatch for thread %d: pool %p iobuf %p\n",
                 thread_id, filter->fo_iobuf_pool[thread_id], iobuf);
        filter_clear_iobuf(iobuf);
}

int filter_iobuf_add_page(struct obd_device *obd, struct filter_iobuf *iobuf,
                          struct inode *inode, struct page *page)
{
        LASSERT(iobuf->dr_npages < iobuf->dr_max_pages);
        iobuf->dr_pages[iobuf->dr_npages++] = page;

        return 0;
}

int filter_do_bio(struct obd_export *exp, struct inode *inode,
                  struct filter_iobuf *iobuf, int rw)
{
        struct obd_device *obd = exp->exp_obd;
        int            blocks_per_page = CFS_PAGE_SIZE >> inode->i_blkbits;
        struct page  **pages = iobuf->dr_pages;
        int            npages = iobuf->dr_npages;
        unsigned long *blocks = iobuf->dr_blocks;
        int            total_blocks = npages * blocks_per_page;
        int            sector_bits = inode->i_sb->s_blocksize_bits - 9;
        unsigned int   blocksize = inode->i_sb->s_blocksize;
        struct bio    *bio = NULL;
        int            frags = 0;
        unsigned long  start_time = jiffies;
        struct page   *page;
        unsigned int   page_offset;
        sector_t       sector;
        int            nblocks;
        int            block_idx;
        int            page_idx;
        int            i;
        int            rc = 0;
        ENTRY;

        LASSERT(iobuf->dr_npages == npages);
        LASSERT(total_blocks <= OBDFILTER_CREATED_SCRATCHPAD_ENTRIES);

        for (page_idx = 0, block_idx = 0;
             page_idx < npages;
             page_idx++, block_idx += blocks_per_page) {

                page = pages[page_idx];
                LASSERT (block_idx + blocks_per_page <= total_blocks);

                for (i = 0, page_offset = 0;
                     i < blocks_per_page;
                     i += nblocks, page_offset += blocksize * nblocks) {

                        nblocks = 1;

                        if (blocks[block_idx + i] == 0) {  /* hole */
                                LASSERT(rw == OBD_BRW_READ);
                                memset(kmap(page) + page_offset, 0, blocksize);
                                kunmap(page);
                                continue;
                        }

                        sector = (sector_t)blocks[block_idx + i] << sector_bits;

                        /* Additional contiguous file blocks? */
                        while (i + nblocks < blocks_per_page &&
                               (sector + (nblocks << sector_bits)) ==
                               ((sector_t)blocks[block_idx + i + nblocks] <<
                                sector_bits))
                                nblocks++;

                        /* I only set the page to be constant only if it
                         * is mapped to a contiguous underlying disk block(s).
                         * It will then make sure the corresponding device
                         * cache of raid5 will be overwritten by this page.
                         * - jay */
                        if ((rw == OBD_BRW_WRITE) &&
                            (nblocks == blocks_per_page) &&
                            mapping_cap_page_constant_write(inode->i_mapping))
                               SetPageConstant(page);

                        if (bio != NULL &&
                            can_be_merged(bio, sector) &&
                            bio_add_page(bio, page,
                                         blocksize * nblocks, page_offset) != 0)
                                continue;       /* added this frag OK */

                        if (bio != NULL) {
                                struct request_queue *q =
                                       bdev_get_queue(bio->bi_bdev);

                                /* Dang! I have to fragment this I/O */
                                CDEBUG(D_INODE, "bio++ sz %d vcnt %d(%d) "
                                       "sectors %d(%d) psg %d(%d) hsg %d(%d)\n",
                                       bio->bi_size,
                                       bio->bi_vcnt, bio->bi_max_vecs,
                                       bio->bi_size >> 9, q->max_sectors,
                                       bio_phys_segments(q, bio),
                                       q->max_phys_segments,
                                       bio_hw_segments(q, bio),
                                       q->max_hw_segments);

                                record_start_io(iobuf, rw, bio->bi_size, exp);
                                rc = fsfilt_send_bio(rw, obd, inode, bio);
                                if (rc < 0) {
                                        CERROR("Can't send bio: %d\n", rc);
                                        record_finish_io(iobuf, rw, rc);
                                        goto out;
                                }
                                frags++;
                        }

                        /* allocate new bio, limited by max BIO size, b=9945 */
                        bio = bio_alloc(GFP_NOIO, max(BIO_MAX_PAGES,
						      (npages - page_idx) *
						      blocks_per_page));
                        if (bio == NULL) {
                                CERROR("Can't allocate bio %u*%u = %u pages\n",
                                       (npages - page_idx), blocks_per_page,
                                       (npages - page_idx) * blocks_per_page);
                                rc = -ENOMEM;
                                goto out;
                        }

                        bio->bi_bdev = inode->i_sb->s_bdev;
                        bio->bi_sector = sector;
                        bio->bi_end_io = dio_complete_routine;
                        bio->bi_private = iobuf;

                        rc = bio_add_page(bio, page,
                                          blocksize * nblocks, page_offset);
                        LASSERT (rc != 0);
                }
        }

        if (bio != NULL) {
                record_start_io(iobuf, rw, bio->bi_size, exp);
                rc = fsfilt_send_bio(rw, obd, inode, bio);
                if (rc >= 0) {
                        frags++;
                        rc = 0;
                } else {
                        CERROR("Can't send bio: %d\n", rc);
                        record_finish_io(iobuf, rw, rc);
                }
        }

 out:
        wait_event(iobuf->dr_wait, atomic_read(&iobuf->dr_numreqs) == 0);

        if (rw == OBD_BRW_READ) {
<<<<<<< HEAD
                lprocfs_oh_tally(&obd->u.filter.fo_filter_stats.
                                  hist[BRW_R_DIO_FRAGS],
                                 frags);
                lprocfs_oh_tally_log2(&obd->u.filter.
                                       fo_filter_stats.hist[BRW_R_IO_TIME],
                                      jiffies - start_time);
=======
                lprocfs_oh_tally(&obd->u.filter.fo_filter_stats.hist[BRW_R_DIO_FRAGS], frags);
                lprocfs_oh_tally(&exp->exp_filter_data.fed_brw_stats.hist[BRW_R_DIO_FRAGS],
                                 frags);
                lprocfs_oh_tally_log2(&obd->u.filter.fo_filter_stats.hist[BRW_R_IO_TIME],
                                      jiffies - start_time);
                lprocfs_oh_tally_log2(&exp->exp_filter_data.fed_brw_stats.hist[BRW_R_IO_TIME],
                                 jiffies - start_time);
>>>>>>> d5360e75
                if (exp->exp_nid_stats && exp->exp_nid_stats->nid_brw_stats) {
                        lprocfs_oh_tally(&exp->exp_nid_stats->nid_brw_stats->
                                          hist[BRW_R_DIO_FRAGS],
                                         frags);
                        lprocfs_oh_tally_log2(&exp->exp_nid_stats->
                                             nid_brw_stats->hist[BRW_R_IO_TIME],
                                              jiffies - start_time);
                }
        } else {
<<<<<<< HEAD
                lprocfs_oh_tally(&obd->u.filter.fo_filter_stats.
                                  hist[BRW_W_DIO_FRAGS], frags);
                lprocfs_oh_tally_log2(&obd->u.filter.fo_filter_stats.
                                       hist[BRW_W_IO_TIME],
                                      jiffies - start_time);
=======
                lprocfs_oh_tally(&obd->u.filter.fo_filter_stats.hist[BRW_W_DIO_FRAGS], frags);
                lprocfs_oh_tally(&exp->exp_filter_data.fed_brw_stats.hist[BRW_W_DIO_FRAGS],
                                 frags);
                lprocfs_oh_tally_log2(&obd->u.filter.fo_filter_stats.hist[BRW_W_IO_TIME],
                                      jiffies - start_time);
                lprocfs_oh_tally_log2(&exp->exp_filter_data.fed_brw_stats.hist[BRW_W_IO_TIME],
                                 jiffies - start_time);
>>>>>>> d5360e75
                if (exp->exp_nid_stats && exp->exp_nid_stats->nid_brw_stats) {
                        lprocfs_oh_tally(&exp->exp_nid_stats->nid_brw_stats->
                                          hist[BRW_W_DIO_FRAGS],
                                         frags);
                        lprocfs_oh_tally_log2(&exp->exp_nid_stats->
                                             nid_brw_stats->hist[BRW_W_IO_TIME],
                                              jiffies - start_time);
                }
        }

        if (rc == 0)
                rc = iobuf->dr_error;
        RETURN(rc);
}

/* Must be called with i_mutex taken for writes; this will drop it */
int filter_direct_io(int rw, struct dentry *dchild, struct filter_iobuf *iobuf,
                     struct obd_export *exp, struct iattr *attr,
                     struct obd_trans_info *oti, void **wait_handle)
{
        struct obd_device *obd = exp->exp_obd;
        struct inode *inode = dchild->d_inode;
        int blocks_per_page = CFS_PAGE_SIZE >> inode->i_blkbits;
        int rc, rc2, create;
        struct semaphore *sem;
        ENTRY;

        LASSERTF(iobuf->dr_npages <= iobuf->dr_max_pages, "%d,%d\n",
                 iobuf->dr_npages, iobuf->dr_max_pages);
        LASSERT(iobuf->dr_npages <= OBDFILTER_CREATED_SCRATCHPAD_ENTRIES);

        if (rw == OBD_BRW_READ) {
                if (iobuf->dr_npages == 0)
                        RETURN(0);
                create = 0;
                sem = NULL;
        } else {
                LASSERTF(rw == OBD_BRW_WRITE, "%x\n", rw);
                LASSERT(iobuf->dr_npages > 0);
                create = 1;
                sem = &obd->u.filter.fo_alloc_lock;

                lquota_enforce(filter_quota_interface_ref, obd,
                               iobuf->dr_ignore_quota);
        }

        rc = fsfilt_map_inode_pages(obd, inode, iobuf->dr_pages,
                                    iobuf->dr_npages, iobuf->dr_blocks,
                                    obdfilter_created_scratchpad, create, sem);

        if (rw == OBD_BRW_WRITE) {
                if (rc == 0) {
                        filter_tally(exp, iobuf->dr_pages,
                                     iobuf->dr_npages, iobuf->dr_blocks,
                                     blocks_per_page, 1);
                        if (attr->ia_size > i_size_read(inode))
                                attr->ia_valid |= ATTR_SIZE;
                        rc = fsfilt_setattr(obd, dchild,
                                            oti->oti_handle, attr, 0);
                }

                UNLOCK_INODE_MUTEX(inode);

                rc2 = filter_finish_transno(exp, inode, oti, 0, 0);
                if (rc2 != 0) {
                        CERROR("can't close transaction: %d\n", rc2);
                        if (rc == 0)
                                rc = rc2;
                }

                if (wait_handle)
                        rc2 = fsfilt_commit_async(obd, inode, oti->oti_handle,
                                                  wait_handle);
                else
                        rc2 = fsfilt_commit(obd, inode, oti->oti_handle, 0);
                if (rc == 0)
                        rc = rc2;
                if (rc != 0)
                        RETURN(rc);
        } else if (rc == 0) {
                filter_tally(exp, iobuf->dr_pages, iobuf->dr_npages,
                             iobuf->dr_blocks, blocks_per_page, 0);
        }

        RETURN(filter_do_bio(exp, inode, iobuf, rw));
}

/* See if there are unallocated parts in given file region */
static int filter_range_is_mapped(struct inode *inode, obd_size offset, int len)
{
        sector_t (*fs_bmap)(struct address_space *, sector_t) =
                inode->i_mapping->a_ops->bmap;
        int j;

        /* We can't know if we are overwriting or not */
        if (fs_bmap == NULL)
                return 0;

        offset >>= inode->i_blkbits;
        len >>= inode->i_blkbits;

        for (j = 0; j <= len; j++)
                if (fs_bmap(inode->i_mapping, offset + j) == 0)
                        return 0;

        return 1;
}

/*
 * interesting use cases on how it interacts with VM:
 *
 * - vm writeout -- shouldn't see our pages as we don't mark them dirty
 *   though vm can find partial page left dirty by truncate. in this
 *   usual writeout is used unless our write rewrite that page - then we
 *   drop PG_dirty with PG_lock held.
 *
 * - else?
 *
 */
int filter_commitrw_write(struct obd_export *exp, struct obdo *oa,
                          int objcount, struct obd_ioobj *obj,
                          struct niobuf_remote *nb, int niocount,
                          struct niobuf_local *res, struct obd_trans_info *oti,
                          int rc)
{
        struct niobuf_local *lnb;
        struct filter_iobuf *iobuf = NULL;
        struct lvfs_run_ctxt saved;
        struct fsfilt_objinfo fso;
        struct iattr iattr = { 0 };
        struct inode *inode = res->dentry->d_inode;
        unsigned long now = jiffies;
        int i, err, cleanup_phase = 0;
        struct obd_device *obd = exp->exp_obd;
        struct filter_obd *fo = &obd->u.filter;
        void *wait_handle = NULL;
        int total_size = 0;
<<<<<<< HEAD
        int quota_pending[2] = {0, 0}, quota_pages = 0;
        unsigned int qcids[MAXQUOTAS] = {oa->o_uid, oa->o_gid};
=======
        int quota_pending[2] = {0, 0};
        unsigned int qcids[MAXQUOTAS] = {0, 0};
>>>>>>> d5360e75
        int sync_journal_commit = obd->u.filter.fo_syncjournal;
        ENTRY;

        LASSERT(oti != NULL);
        LASSERT(objcount == 1);
        LASSERT(current->journal_info == NULL);

        if (rc != 0)
                GOTO(cleanup, rc);

<<<<<<< HEAD
=======
        /* we try to get enough quota to write here, and let ldiskfs
         * decide if it is out of quota or not b=14783 */
        lquota_chkquota(filter_quota_interface_ref, obd, oa->o_uid, oa->o_gid,
                        niocount, quota_pending, oti, inode, obj->ioo_bufcnt);

>>>>>>> d5360e75
        iobuf = filter_iobuf_get(&obd->u.filter, oti);
        if (IS_ERR(iobuf))
                GOTO(cleanup, rc = PTR_ERR(iobuf));
        cleanup_phase = 1;

        fso.fso_dentry = res->dentry;
        fso.fso_bufcnt = obj->ioo_bufcnt;

        iobuf->dr_ignore_quota = 0;
        for (i = 0, lnb = res; i < niocount; i++, lnb++) {
                loff_t this_size;


                if (filter_range_is_mapped(inode, lnb->offset, lnb->len)) {
                        /* If overwriting an existing block,
                         * we don't need a grant */
                        if (!(lnb->flags & OBD_BRW_GRANTED) &&
                            lnb->rc == -ENOSPC)
                                lnb->rc = 0;
                } else {
                        quota_pages++;
                }

                if (lnb->rc) { /* ENOSPC, network RPC error, etc. */
                        CDEBUG(D_INODE, "Skipping [%d] == %d\n", i, lnb->rc);
                        continue;
                }

                LASSERT(PageLocked(lnb->page));
                LASSERT(!PageWriteback(lnb->page));

                /* preceding filemap_write_and_wait() should have clean pages */
                if (fo->fo_writethrough_cache)
                        clear_page_dirty_for_io(lnb->page);
                LASSERT(!PageDirty(lnb->page));

                SetPageUptodate(lnb->page);

                err = filter_iobuf_add_page(obd, iobuf, inode, lnb->page);
                LASSERT (err == 0);

                total_size += lnb->len;

                /* we expect these pages to be in offset order, but we'll
                 * be forgiving */
                this_size = lnb->offset + lnb->len;
                if (this_size > iattr.ia_size)
                        iattr.ia_size = this_size;

                /* if one page is a write-back page from client cache and
                 * not from direct_io, or it's written by root, then mark
                 * the whole io request as ignore quota request */
                if (lnb->flags & OBD_BRW_NOQUOTA ||
                    (lnb->flags & (OBD_BRW_FROM_GRANT | OBD_BRW_SYNC)) ==
                    OBD_BRW_FROM_GRANT)
                        iobuf->dr_ignore_quota = 1;

                if (!(lnb->flags & OBD_BRW_ASYNC)) {
                        sync_journal_commit = 1;
                }
        }

        /* we try to get enough quota to write here, and let ldiskfs
         * decide if it is out of quota or not b=14783 */
        rc = lquota_chkquota(filter_quota_interface_ref, exp, qcids[0],
                             qcids[1], quota_pages, quota_pending, oti,
                             inode, obj->ioo_bufcnt);
        if (rc == -ENOTCONN)
                GOTO(cleanup, rc);

        push_ctxt(&saved, &obd->obd_lvfs_ctxt, NULL);
        cleanup_phase = 2;

        DQUOT_INIT(inode);

        LOCK_INODE_MUTEX(inode);
        fsfilt_check_slow(obd, now, "i_mutex");
        oti->oti_handle = fsfilt_brw_start(obd, objcount, &fso, niocount, res,
                                           oti);
        if (IS_ERR(oti->oti_handle)) {
                UNLOCK_INODE_MUTEX(inode);
                rc = PTR_ERR(oti->oti_handle);
                CDEBUG(rc == -ENOSPC ? D_INODE : D_ERROR,
                       "error starting transaction: rc = %d\n", rc);
                oti->oti_handle = NULL;
                GOTO(cleanup, rc);
        }
        /* have to call fsfilt_commit() from this point on */

        fsfilt_check_slow(obd, now, "brw_start");

        i = OBD_MD_FLATIME | OBD_MD_FLMTIME | OBD_MD_FLCTIME;

        /* If the inode still has SUID+SGID bits set (see filter_precreate())
         * then we will accept the UID+GID if sent by the client for
         * initializing the ownership of this inode.  We only allow this to
         * happen once (so clear these bits) and later only allow setattr. */
        if (inode->i_mode & S_ISUID)
                i |= OBD_MD_FLUID;
        if (inode->i_mode & S_ISGID)
                i |= OBD_MD_FLGID;

        iattr_from_obdo(&iattr, oa, i);
        if (iattr.ia_valid & (ATTR_UID | ATTR_GID)) {
                unsigned int save;

                CDEBUG(D_INODE, "update UID/GID to %lu/%lu\n",
                       (unsigned long)oa->o_uid, (unsigned long)oa->o_gid);

                cfs_cap_raise(CFS_CAP_SYS_RESOURCE);

                iattr.ia_valid |= ATTR_MODE;
                iattr.ia_mode = inode->i_mode;
                if (iattr.ia_valid & ATTR_UID)
                        iattr.ia_mode &= ~S_ISUID;
                if (iattr.ia_valid & ATTR_GID)
                        iattr.ia_mode &= ~S_ISGID;

                rc = filter_update_fidea(exp, inode, oti->oti_handle, oa);

                /* To avoid problems with quotas, UID and GID must be set
                 * in the inode before filter_direct_io() - see bug 10357. */
                save = iattr.ia_valid;
                iattr.ia_valid &= (ATTR_UID | ATTR_GID);
                rc = fsfilt_setattr(obd, res->dentry, oti->oti_handle,&iattr,0);
                CDEBUG(D_QUOTA, "set uid(%u)/gid(%u) to ino(%lu). rc(%d)\n",
                                iattr.ia_uid, iattr.ia_gid, inode->i_ino, rc);
                iattr.ia_valid = save & ~(ATTR_UID | ATTR_GID);
        }

        /* filter_direct_io drops i_mutex */
        rc = filter_direct_io(OBD_BRW_WRITE, res->dentry, iobuf, exp, &iattr,
                              oti, sync_journal_commit ? &wait_handle : NULL);
        if (rc == 0)
                obdo_from_inode(oa, inode,
                                FILTER_VALID_FLAGS |OBD_MD_FLUID |OBD_MD_FLGID);
        else
                obdo_from_inode(oa, inode, OBD_MD_FLUID | OBD_MD_FLGID);

        lquota_getflag(filter_quota_interface_ref, obd, oa);

        fsfilt_check_slow(obd, now, "direct_io");

        if (wait_handle)
                err = fsfilt_commit_wait(obd, inode, wait_handle);
        else
                err = 0;

        if (err) {
                CERROR("Failure to commit OST transaction (%d)?\n", err);
                if (rc == 0)
                        rc = err;
        }

        if (obd->obd_replayable && !rc && wait_handle)
                LASSERTF(oti->oti_transno <= obd->obd_last_committed,
                         "oti_transno "LPU64" last_committed "LPU64"\n",
                         oti->oti_transno, obd->obd_last_committed);

        fsfilt_check_slow(obd, now, "commitrw commit");

cleanup:
        if (quota_pending[0] || quota_pending[1])
                lquota_pending_commit(filter_quota_interface_ref, obd,
<<<<<<< HEAD
                                      qcids[0], qcids[1], quota_pending);
=======
                                      oa->o_uid, oa->o_gid, quota_pending);
>>>>>>> d5360e75

        filter_grant_commit(exp, niocount, res);

        switch (cleanup_phase) {
        case 2:
                pop_ctxt(&saved, &obd->obd_lvfs_ctxt, NULL);
                LASSERT(current->journal_info == NULL);
        case 1:
                filter_iobuf_put(&obd->u.filter, iobuf, oti);
        case 0:
                /*
                 * lnb->page automatically returns back into per-thread page
                 * pool (bug 5137)
                 */
                 break;
        }

        /* trigger quota pre-acquire */
        err = lquota_adjust(filter_quota_interface_ref, obd, qcids, NULL, rc,
                            FSFILT_OP_CREATE);
        CDEBUG(err ? D_ERROR : D_QUOTA, "filter adjust qunit! "
               "(rc:%d, uid:%u, gid:%u)\n", err, qcids[0], qcids[1]);
        if (qcids[USRQUOTA] != oa->o_uid || qcids[GRPQUOTA] != oa->o_gid) {
                qcids[0] = oa->o_uid;
                qcids[1] = oa->o_gid;
                err = lquota_adjust(filter_quota_interface_ref, obd, qcids,
                                    NULL, rc, FSFILT_OP_CREATE);
                CDEBUG(err ? D_ERROR : D_QUOTA, "filter adjust qunit! "
                       "(rc:%d, uid:%u, gid:%u)\n", err, qcids[0], qcids[1]);
        }

        for (i = 0, lnb = res; i < niocount; i++, lnb++) {
                if (lnb->page == NULL)
                        continue;

                if (rc)
                        /* If the write has failed, the page cache may
                         * not be consitent with what is on disk, so
                         * force pages to be reread next time it is
                         * accessed */
                        ClearPageUptodate(lnb->page);

                LASSERT(PageLocked(lnb->page));
                unlock_page(lnb->page);

                page_cache_release(lnb->page);
                lnb->page = NULL;
        }

        if (inode) {
                if (fo->fo_writethrough_cache == 0 ||
                    i_size_read(inode) > fo->fo_readcache_max_filesize)
                        filter_release_cache(obd, obj, nb, inode);
                up_read(&inode->i_alloc_sem);
        }
<<<<<<< HEAD
        f_dput(res->dentry);
=======
>>>>>>> d5360e75

        RETURN(rc);
}<|MERGE_RESOLUTION|>--- conflicted
+++ resolved
@@ -80,46 +80,18 @@
                 atomic_inc(&filter->fo_r_in_flight);
                 lprocfs_oh_tally(&filter->fo_filter_stats.hist[BRW_R_RPC_HIST],
                                  atomic_read(&filter->fo_r_in_flight));
-<<<<<<< HEAD
-                lprocfs_oh_tally_log2(&filter->
-                                       fo_filter_stats.hist[BRW_R_DISK_IOSIZE],
-                                      size);
-                if (exp->exp_nid_stats && exp->exp_nid_stats->nid_brw_stats) {
-                        lprocfs_oh_tally(&exp->exp_nid_stats->nid_brw_stats->
-                                          hist[BRW_R_RPC_HIST],
-                                         atomic_read(&filter->fo_r_in_flight));
-                        lprocfs_oh_tally_log2(&exp->exp_nid_stats->
-                                         nid_brw_stats->hist[BRW_R_DISK_IOSIZE],
-                                              size);
-                }
-=======
                 lprocfs_oh_tally_log2(&filter->fo_filter_stats.hist[BRW_R_DISK_IOSIZE], size);
                 lprocfs_oh_tally(&exp->exp_filter_data.fed_brw_stats.hist[BRW_R_RPC_HIST],
                                  atomic_read(&filter->fo_r_in_flight));
                 lprocfs_oh_tally_log2(&exp->exp_filter_data.fed_brw_stats.hist[BRW_R_DISK_IOSIZE], size);
->>>>>>> d5360e75
         } else {
                 atomic_inc(&filter->fo_w_in_flight);
                 lprocfs_oh_tally(&filter->fo_filter_stats.hist[BRW_W_RPC_HIST],
                                  atomic_read(&filter->fo_w_in_flight));
-<<<<<<< HEAD
-                lprocfs_oh_tally_log2(&filter->
-                                       fo_filter_stats.hist[BRW_W_DISK_IOSIZE],
-                                      size);
-                if (exp->exp_nid_stats && exp->exp_nid_stats->nid_brw_stats) {
-                        lprocfs_oh_tally(&exp->exp_nid_stats->nid_brw_stats->
-                                          hist[BRW_W_RPC_HIST],
-                                         atomic_read(&filter->fo_r_in_flight));
-                        lprocfs_oh_tally_log2(&exp->exp_nid_stats->
-                                        nid_brw_stats->hist[BRW_W_DISK_IOSIZE],
-                                              size);
-                }
-=======
                 lprocfs_oh_tally_log2(&filter->fo_filter_stats.hist[BRW_W_DISK_IOSIZE], size);
                 lprocfs_oh_tally(&exp->exp_filter_data.fed_brw_stats.hist[BRW_W_RPC_HIST],
                                  atomic_read(&filter->fo_w_in_flight));
                 lprocfs_oh_tally_log2(&exp->exp_filter_data.fed_brw_stats.hist[BRW_W_DISK_IOSIZE], size);
->>>>>>> d5360e75
         }
 }
 
@@ -139,13 +111,7 @@
                 wake_up(&iobuf->dr_wait);
 }
 
-#ifdef HAVE_BIO_ENDIO_2ARG
-#define DIO_RETURN(a)
-static void dio_complete_routine(struct bio *bio, int error)
-#else
-#define DIO_RETURN(a)   a
 static int dio_complete_routine(struct bio *bio, unsigned int done, int error)
-#endif
 {
         struct filter_iobuf *iobuf = bio->bi_private;
         struct bio_vec *bvl;
@@ -154,19 +120,11 @@
         /* CAVEAT EMPTOR: possibly in IRQ context
          * DO NOT record procfs stats here!!! */
 
-#ifndef HAVE_BIO_ENDIO_2ARG
-	/* The "bi_size" check was needed for kernels < 2.6.24 in order to
-	 * handle the case where a SCSI request error caused this callback
-	 * to be called before all of the biovecs had been processed.
-	 * Without this check the server thread will hang.  In newer kernels
-	 * the bio_end_io routine is never called for partial completions,
-	 * so this check is no longer needed. */
-	if (bio->bi_size)		       /* Not complete */
-                return DIO_RETURN(1);
-#endif
+        if (bio->bi_size)                       /* Not complete */
+                return 1;
 
         if (unlikely(iobuf == NULL)) {
-                LCONSOLE_ERROR("bio->bi_private is NULL!  This should never "
+                CERROR("***** bio->bi_private is NULL!  This should never "
                        "happen.  Normally, I would crash here, but instead I "
                        "will dump the bio contents to the console.  Please "
                        "report this to <http://bugzilla.lustre.org/> , along "
@@ -176,12 +134,11 @@
                        "IO - you will probably have to reboot this node.\n");
                 CERROR("bi_next: %p, bi_flags: %lx, bi_rw: %lu, bi_vcnt: %d, "
                        "bi_idx: %d, bi->size: %d, bi_end_io: %p, bi_cnt: %d, "
-                       "bi_private: %p, error: %d\n",
-                       bio->bi_next, bio->bi_flags,
+                       "bi_private: %p\n", bio->bi_next, bio->bi_flags,
                        bio->bi_rw, bio->bi_vcnt, bio->bi_idx, bio->bi_size,
                        bio->bi_end_io, atomic_read(&bio->bi_cnt),
-                       bio->bi_private, error);
-                return DIO_RETURN(0);
+                       bio->bi_private);
+                return 0;
         }
 
         /* the check is outside of the cycle for performance reason -bzzz */
@@ -212,7 +169,7 @@
          * deadlocking the OST.  The bios are now released as soon as complete
          * so the pool cannot be exhausted while IOs are competing. bug 10076 */
         bio_put(bio);
-        return DIO_RETURN(0);
+        return 0;
 }
 
 static int can_be_merged(struct bio *bio, sector_t sector)
@@ -383,8 +340,8 @@
                                 continue;       /* added this frag OK */
 
                         if (bio != NULL) {
-                                struct request_queue *q =
-                                       bdev_get_queue(bio->bi_bdev);
+                                request_queue_t *q =
+                                        bdev_get_queue(bio->bi_bdev);
 
                                 /* Dang! I have to fragment this I/O */
                                 CDEBUG(D_INODE, "bio++ sz %d vcnt %d(%d) "
@@ -446,14 +403,6 @@
         wait_event(iobuf->dr_wait, atomic_read(&iobuf->dr_numreqs) == 0);
 
         if (rw == OBD_BRW_READ) {
-<<<<<<< HEAD
-                lprocfs_oh_tally(&obd->u.filter.fo_filter_stats.
-                                  hist[BRW_R_DIO_FRAGS],
-                                 frags);
-                lprocfs_oh_tally_log2(&obd->u.filter.
-                                       fo_filter_stats.hist[BRW_R_IO_TIME],
-                                      jiffies - start_time);
-=======
                 lprocfs_oh_tally(&obd->u.filter.fo_filter_stats.hist[BRW_R_DIO_FRAGS], frags);
                 lprocfs_oh_tally(&exp->exp_filter_data.fed_brw_stats.hist[BRW_R_DIO_FRAGS],
                                  frags);
@@ -461,23 +410,13 @@
                                       jiffies - start_time);
                 lprocfs_oh_tally_log2(&exp->exp_filter_data.fed_brw_stats.hist[BRW_R_IO_TIME],
                                  jiffies - start_time);
->>>>>>> d5360e75
                 if (exp->exp_nid_stats && exp->exp_nid_stats->nid_brw_stats) {
-                        lprocfs_oh_tally(&exp->exp_nid_stats->nid_brw_stats->
-                                          hist[BRW_R_DIO_FRAGS],
+                        lprocfs_oh_tally(&exp->exp_nid_stats->nid_brw_stats->hist[BRW_R_DIO_FRAGS],
                                          frags);
-                        lprocfs_oh_tally_log2(&exp->exp_nid_stats->
-                                             nid_brw_stats->hist[BRW_R_IO_TIME],
+                        lprocfs_oh_tally_log2(&exp->exp_nid_stats->nid_brw_stats->hist[BRW_R_IO_TIME],
                                               jiffies - start_time);
                 }
         } else {
-<<<<<<< HEAD
-                lprocfs_oh_tally(&obd->u.filter.fo_filter_stats.
-                                  hist[BRW_W_DIO_FRAGS], frags);
-                lprocfs_oh_tally_log2(&obd->u.filter.fo_filter_stats.
-                                       hist[BRW_W_IO_TIME],
-                                      jiffies - start_time);
-=======
                 lprocfs_oh_tally(&obd->u.filter.fo_filter_stats.hist[BRW_W_DIO_FRAGS], frags);
                 lprocfs_oh_tally(&exp->exp_filter_data.fed_brw_stats.hist[BRW_W_DIO_FRAGS],
                                  frags);
@@ -485,13 +424,10 @@
                                       jiffies - start_time);
                 lprocfs_oh_tally_log2(&exp->exp_filter_data.fed_brw_stats.hist[BRW_W_IO_TIME],
                                  jiffies - start_time);
->>>>>>> d5360e75
                 if (exp->exp_nid_stats && exp->exp_nid_stats->nid_brw_stats) {
-                        lprocfs_oh_tally(&exp->exp_nid_stats->nid_brw_stats->
-                                          hist[BRW_W_DIO_FRAGS],
+                        lprocfs_oh_tally(&exp->exp_nid_stats->nid_brw_stats->hist[BRW_W_DIO_FRAGS],
                                          frags);
-                        lprocfs_oh_tally_log2(&exp->exp_nid_stats->
-                                             nid_brw_stats->hist[BRW_W_IO_TIME],
+                        lprocfs_oh_tally_log2(&exp->exp_nid_stats->nid_brw_stats->hist[BRW_W_IO_TIME],
                                               jiffies - start_time);
                 }
         }
@@ -623,13 +559,8 @@
         struct filter_obd *fo = &obd->u.filter;
         void *wait_handle = NULL;
         int total_size = 0;
-<<<<<<< HEAD
-        int quota_pending[2] = {0, 0}, quota_pages = 0;
-        unsigned int qcids[MAXQUOTAS] = {oa->o_uid, oa->o_gid};
-=======
         int quota_pending[2] = {0, 0};
         unsigned int qcids[MAXQUOTAS] = {0, 0};
->>>>>>> d5360e75
         int sync_journal_commit = obd->u.filter.fo_syncjournal;
         ENTRY;
 
@@ -640,14 +571,11 @@
         if (rc != 0)
                 GOTO(cleanup, rc);
 
-<<<<<<< HEAD
-=======
         /* we try to get enough quota to write here, and let ldiskfs
          * decide if it is out of quota or not b=14783 */
         lquota_chkquota(filter_quota_interface_ref, obd, oa->o_uid, oa->o_gid,
                         niocount, quota_pending, oti, inode, obj->ioo_bufcnt);
 
->>>>>>> d5360e75
         iobuf = filter_iobuf_get(&obd->u.filter, oti);
         if (IS_ERR(iobuf))
                 GOTO(cleanup, rc = PTR_ERR(iobuf));
@@ -660,16 +588,10 @@
         for (i = 0, lnb = res; i < niocount; i++, lnb++) {
                 loff_t this_size;
 
-
-                if (filter_range_is_mapped(inode, lnb->offset, lnb->len)) {
-                        /* If overwriting an existing block,
-                         * we don't need a grant */
-                        if (!(lnb->flags & OBD_BRW_GRANTED) &&
-                            lnb->rc == -ENOSPC)
-                                lnb->rc = 0;
-                } else {
-                        quota_pages++;
-                }
+                /* If overwriting an existing block, we don't need a grant */
+                if (!(lnb->flags & OBD_BRW_GRANTED) && lnb->rc == -ENOSPC &&
+                    filter_range_is_mapped(inode, lnb->offset, lnb->len))
+                        lnb->rc = 0;
 
                 if (lnb->rc) { /* ENOSPC, network RPC error, etc. */
                         CDEBUG(D_INODE, "Skipping [%d] == %d\n", i, lnb->rc);
@@ -709,14 +631,6 @@
                         sync_journal_commit = 1;
                 }
         }
-
-        /* we try to get enough quota to write here, and let ldiskfs
-         * decide if it is out of quota or not b=14783 */
-        rc = lquota_chkquota(filter_quota_interface_ref, exp, qcids[0],
-                             qcids[1], quota_pages, quota_pending, oti,
-                             inode, obj->ioo_bufcnt);
-        if (rc == -ENOTCONN)
-                GOTO(cleanup, rc);
 
         push_ctxt(&saved, &obd->obd_lvfs_ctxt, NULL);
         cleanup_phase = 2;
@@ -812,11 +726,7 @@
 cleanup:
         if (quota_pending[0] || quota_pending[1])
                 lquota_pending_commit(filter_quota_interface_ref, obd,
-<<<<<<< HEAD
-                                      qcids[0], qcids[1], quota_pending);
-=======
                                       oa->o_uid, oa->o_gid, quota_pending);
->>>>>>> d5360e75
 
         filter_grant_commit(exp, niocount, res);
 
@@ -831,33 +741,20 @@
                  * lnb->page automatically returns back into per-thread page
                  * pool (bug 5137)
                  */
-                 break;
+                f_dput(res->dentry);
         }
 
         /* trigger quota pre-acquire */
+        qcids[USRQUOTA] = oa->o_uid;
+        qcids[GRPQUOTA] = oa->o_gid;
         err = lquota_adjust(filter_quota_interface_ref, obd, qcids, NULL, rc,
                             FSFILT_OP_CREATE);
-        CDEBUG(err ? D_ERROR : D_QUOTA, "filter adjust qunit! "
-               "(rc:%d, uid:%u, gid:%u)\n", err, qcids[0], qcids[1]);
-        if (qcids[USRQUOTA] != oa->o_uid || qcids[GRPQUOTA] != oa->o_gid) {
-                qcids[0] = oa->o_uid;
-                qcids[1] = oa->o_gid;
-                err = lquota_adjust(filter_quota_interface_ref, obd, qcids,
-                                    NULL, rc, FSFILT_OP_CREATE);
-                CDEBUG(err ? D_ERROR : D_QUOTA, "filter adjust qunit! "
-                       "(rc:%d, uid:%u, gid:%u)\n", err, qcids[0], qcids[1]);
-        }
+        CDEBUG(err ? D_ERROR : D_QUOTA,
+               "filter adjust qunit! (rc:%d)\n", err);
 
         for (i = 0, lnb = res; i < niocount; i++, lnb++) {
                 if (lnb->page == NULL)
                         continue;
-
-                if (rc)
-                        /* If the write has failed, the page cache may
-                         * not be consitent with what is on disk, so
-                         * force pages to be reread next time it is
-                         * accessed */
-                        ClearPageUptodate(lnb->page);
 
                 LASSERT(PageLocked(lnb->page));
                 unlock_page(lnb->page);
@@ -872,10 +769,6 @@
                         filter_release_cache(obd, obj, nb, inode);
                 up_read(&inode->i_alloc_sem);
         }
-<<<<<<< HEAD
-        f_dput(res->dentry);
-=======
->>>>>>> d5360e75
 
         RETURN(rc);
 }