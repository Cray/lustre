--- conflicted
+++ resolved
@@ -213,13 +213,8 @@
         }
         if (lvb->lvb_blocks != dentry->d_inode->i_blocks) {
                 CDEBUG(D_DLMTRACE,"res: "LPU64" updating lvb blocks from disk: "
-<<<<<<< HEAD
-                       LPU64" -> "LPU64"\n", res->lr_name.name[0],
-                       lvb->lvb_blocks, (__u64)dentry->d_inode->i_blocks);
-=======
                        LPU64" -> %lu\n", res->lr_name.name[0],
                        lvb->lvb_blocks, dentry->d_inode->i_blocks);
->>>>>>> d5360e75
                 lvb->lvb_blocks = dentry->d_inode->i_blocks;
         }
 
