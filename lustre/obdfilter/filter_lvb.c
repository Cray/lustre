/* -*- mode: c; c-basic-offset: 8; indent-tabs-mode: nil; -*-
 * vim:expandtab:shiftwidth=8:tabstop=8:
 *
 * GPL HEADER START
 *
 * DO NOT ALTER OR REMOVE COPYRIGHT NOTICES OR THIS FILE HEADER.
 *
 * This program is free software; you can redistribute it and/or modify
 * it under the terms of the GNU General Public License version 2 only,
 * as published by the Free Software Foundation.
 *
 * This program is distributed in the hope that it will be useful, but
 * WITHOUT ANY WARRANTY; without even the implied warranty of
 * MERCHANTABILITY or FITNESS FOR A PARTICULAR PURPOSE.  See the GNU
 * General Public License version 2 for more details (a copy is included
 * in the LICENSE file that accompanied this code).
 *
 * You should have received a copy of the GNU General Public License
 * version 2 along with this program; If not, see
 * http://www.sun.com/software/products/lustre/docs/GPLv2.pdf
 *
 * Please contact Sun Microsystems, Inc., 4150 Network Circle, Santa Clara,
 * CA 95054 USA or visit www.sun.com if you need additional information or
 * have any questions.
 *
 * GPL HEADER END
 */
/*
 * Copyright  2008 Sun Microsystems, Inc. All rights reserved
 * Use is subject to license terms.
 */
/*
 * This file is part of Lustre, http://www.lustre.org/
 * Lustre is a trademark of Sun Microsystems, Inc.
 *
 * lustre/obdfilter/filter_lvb.c
 *
 * Author: Peter Braam <braam@clusterfs.com>
 * Author: Andreas Dilger <adilger@clusterfs.com>
 * Author: Phil Schwan <phil@clusterfs.com>
 */

#define DEBUG_SUBSYSTEM S_FILTER

#ifndef AUTOCONF_INCLUDED
#include <linux/config.h>
#endif
#include <linux/module.h>
#include <linux/version.h>

#include <libcfs/list.h>
#include <obd_class.h>
#include <lustre_dlm.h>

#include "filter_internal.h"

/* Called with res->lr_lvb_sem held */
static int filter_lvbo_init(struct ldlm_resource *res)
{
        struct ost_lvb *lvb = NULL;
        struct obd_device *obd;
        struct dentry *dentry;
        int rc = 0;
        ENTRY;

        LASSERT(res);
        LASSERT_SEM_LOCKED(&res->lr_lvb_sem);

        if (res->lr_lvb_data)
                RETURN(0);

        OBD_ALLOC(lvb, sizeof(*lvb));
        if (lvb == NULL)
                RETURN(-ENOMEM);

        res->lr_lvb_data = lvb;
        res->lr_lvb_len = sizeof(*lvb);

        obd = res->lr_namespace->ns_lvbp;
        LASSERT(obd != NULL);

<<<<<<< HEAD
        dentry = filter_fid2dentry(obd, NULL, 0, res->lr_name.name[0]);
=======
        CDEBUG(D_INODE, "%s: filter_lvbo_init(o_gr="LPU64", o_id="
               LPU64")\n", obd->obd_name, res->lr_name.name[1],
               res->lr_name.name[0]);

        dentry = filter_fid2dentry(obd, NULL, res->lr_name.name[1], 
                                              res->lr_name.name[0]);
>>>>>>> 7df8d1be
        if (IS_ERR(dentry)) {
                rc = PTR_ERR(dentry);
                CERROR("%s: bad object "LPU64"/"LPU64": rc %d\n", obd->obd_name,
                       res->lr_name.name[0], res->lr_name.name[1], rc);
                RETURN(rc);
        }

        if (dentry->d_inode == NULL)
                /* This is always true for test_brw */
                GOTO(out_dentry, rc = -ENOENT);

        inode_init_lvb(dentry->d_inode, lvb);

        CDEBUG(D_DLMTRACE, "res: "LPU64" initial lvb size: "LPU64", "
               "mtime: "LPU64", blocks: "LPU64"\n",
               res->lr_name.name[0], lvb->lvb_size,
               lvb->lvb_mtime, lvb->lvb_blocks);

        EXIT;
out_dentry:
        f_dput(dentry);

        if (rc)
                OST_LVB_SET_ERR(lvb->lvb_blocks, rc);
        /* Don't free lvb data on lookup error */
        return rc;
}

/* This will be called in two ways:
 *
 *   m != NULL : called by the DLM itself after a glimpse callback
 *   m == NULL : called by the filter after a disk write
 *
 *   If 'increase_only' is true, don't allow values to move backwards.
 */
static int filter_lvbo_update(struct ldlm_resource *res, struct ptlrpc_request *r,
                              int buf_idx, int increase_only)
{
        int rc = 0;
        struct ost_lvb *lvb;
        struct obd_device *obd;
        struct dentry *dentry;
        ENTRY;

        LASSERT(res);

        down(&res->lr_lvb_sem);
        lvb = res->lr_lvb_data;
        if (lvb == NULL) {
                CERROR("No lvb when running lvbo_update!\n");
                GOTO(out, rc = 0);
        }

        /* Update the LVB from the network message */
        if (r != NULL) {
                struct ost_lvb *new;

                /* XXX update always from reply buffer */
                new = lustre_swab_repbuf(r, buf_idx, sizeof(*new),
                                         lustre_swab_ost_lvb);
                if (new == NULL) {
                        CERROR("lustre_swab_buf failed\n");
                        goto disk_update;
                }
                if (new->lvb_size > lvb->lvb_size || !increase_only) {
                        CDEBUG(D_DLMTRACE, "res: "LPU64" updating lvb size: "
                               LPU64" -> "LPU64"\n", res->lr_name.name[0],
                               lvb->lvb_size, new->lvb_size);
                        lvb->lvb_size = new->lvb_size;
                }
                if (new->lvb_mtime > lvb->lvb_mtime || !increase_only) {
                        CDEBUG(D_DLMTRACE, "res: "LPU64" updating lvb mtime: "
                               LPU64" -> "LPU64"\n", res->lr_name.name[0],
                               lvb->lvb_mtime, new->lvb_mtime);
                        lvb->lvb_mtime = new->lvb_mtime;
                }
                if (new->lvb_atime > lvb->lvb_atime || !increase_only) {
                        CDEBUG(D_DLMTRACE, "res: "LPU64" updating lvb atime: "
                               LPU64" -> "LPU64"\n", res->lr_name.name[0],
                               lvb->lvb_atime, new->lvb_atime);
                        lvb->lvb_atime = new->lvb_atime;
                }
                if (new->lvb_ctime > lvb->lvb_ctime || !increase_only) {
                        CDEBUG(D_DLMTRACE, "res: "LPU64" updating lvb ctime: "
                               LPU64" -> "LPU64"\n", res->lr_name.name[0],
                               lvb->lvb_ctime, new->lvb_ctime);
                        lvb->lvb_ctime = new->lvb_ctime;
                }
        }

 disk_update:
        /* Update the LVB from the disk inode */
        obd = res->lr_namespace->ns_lvbp;
        LASSERT(obd);

        dentry = filter_fid2dentry(obd, NULL, 0, res->lr_name.name[0]);
        if (IS_ERR(dentry))
                GOTO(out, rc = PTR_ERR(dentry));

        if (dentry->d_inode == NULL)
                GOTO(out_dentry, rc = -ENOENT);

        if (i_size_read(dentry->d_inode) > lvb->lvb_size || !increase_only) {
                CDEBUG(D_DLMTRACE, "res: "LPU64" updating lvb size from disk: "
                       LPU64" -> %llu\n", res->lr_name.name[0],
                       lvb->lvb_size, i_size_read(dentry->d_inode));
                lvb->lvb_size = i_size_read(dentry->d_inode);
        }

        if (LTIME_S(dentry->d_inode->i_mtime) >lvb->lvb_mtime|| !increase_only){
                CDEBUG(D_DLMTRACE, "res: "LPU64" updating lvb mtime from disk: "
                       LPU64" -> %lu\n", res->lr_name.name[0],
                       lvb->lvb_mtime, LTIME_S(dentry->d_inode->i_mtime));
                lvb->lvb_mtime = LTIME_S(dentry->d_inode->i_mtime);
        }
        if (LTIME_S(dentry->d_inode->i_atime) >lvb->lvb_atime|| !increase_only){
                CDEBUG(D_DLMTRACE, "res: "LPU64" updating lvb atime from disk: "
                       LPU64" -> %lu\n", res->lr_name.name[0],
                       lvb->lvb_atime, LTIME_S(dentry->d_inode->i_atime));
                lvb->lvb_atime = LTIME_S(dentry->d_inode->i_atime);
        }
        if (LTIME_S(dentry->d_inode->i_ctime) >lvb->lvb_ctime|| !increase_only){
                CDEBUG(D_DLMTRACE, "res: "LPU64" updating lvb ctime from disk: "
                       LPU64" -> %lu\n", res->lr_name.name[0],
                       lvb->lvb_ctime, LTIME_S(dentry->d_inode->i_ctime));
                lvb->lvb_ctime = LTIME_S(dentry->d_inode->i_ctime);
        }
        if (lvb->lvb_blocks != dentry->d_inode->i_blocks) {
                CDEBUG(D_DLMTRACE,"res: "LPU64" updating lvb blocks from disk: "
                       LPU64" -> %lu\n", res->lr_name.name[0],
                       lvb->lvb_blocks, dentry->d_inode->i_blocks);
                lvb->lvb_blocks = dentry->d_inode->i_blocks;
        }

out_dentry:
        f_dput(dentry);

out:
        up(&res->lr_lvb_sem);
        return rc;
}

struct ldlm_valblock_ops filter_lvbo = {
        lvbo_init: filter_lvbo_init,
        lvbo_update: filter_lvbo_update
};<|MERGE_RESOLUTION|>--- conflicted
+++ resolved
@@ -79,16 +79,11 @@
         obd = res->lr_namespace->ns_lvbp;
         LASSERT(obd != NULL);
 
-<<<<<<< HEAD
-        dentry = filter_fid2dentry(obd, NULL, 0, res->lr_name.name[0]);
-=======
         CDEBUG(D_INODE, "%s: filter_lvbo_init(o_gr="LPU64", o_id="
                LPU64")\n", obd->obd_name, res->lr_name.name[1],
                res->lr_name.name[0]);
 
-        dentry = filter_fid2dentry(obd, NULL, res->lr_name.name[1], 
-                                              res->lr_name.name[0]);
->>>>>>> 7df8d1be
+        dentry = filter_fid2dentry(obd, NULL, 0, res->lr_name.name[0]);
         if (IS_ERR(dentry)) {
                 rc = PTR_ERR(dentry);
                 CERROR("%s: bad object "LPU64"/"LPU64": rc %d\n", obd->obd_name,
