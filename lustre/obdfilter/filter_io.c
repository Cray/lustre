--- conflicted
+++ resolved
@@ -228,7 +228,7 @@
         }
 
         CDEBUG(D_CACHE,
-               "%s: cli %s/%p wants: "LPU64" current grant "LPU64
+               "%s: cli %s/%p wants: "LPU64" current grant "LPU64 
                " granting: "LPU64"\n", obd->obd_name, exp->exp_client_uuid.uuid,
                exp, want, current_grant, grant);
         CDEBUG(D_CACHE,
@@ -330,24 +330,15 @@
                 obd_off start = rnb->offset >> CFS_PAGE_SHIFT;
                 obd_off end = (rnb->offset + rnb->len) >> CFS_PAGE_SHIFT;
                 invalidate_mapping_pages(inode->i_mapping, start, end);
-                /* just to avoid warnings */
-                start = 0;
-                end = 0;
-        }
+        }
+        
 }
 
 static int filter_preprw_read(int cmd, struct obd_export *exp, struct obdo *oa,
                               int objcount, struct obd_ioobj *obj,
-<<<<<<< HEAD
-                              int niocount, struct niobuf_remote *nb,
-                              struct niobuf_local *res,
+                              struct niobuf_remote *nb,
+                              int *pages, struct niobuf_local *res,
                               struct obd_trans_info *oti)
-=======
-                              struct niobuf_remote *nb,
-                              int *npages, struct niobuf_local *res,
-                              struct obd_trans_info *oti,
-                              struct lustre_capa *capa)
->>>>>>> 69782ac3
 {
         struct obd_device *obd = exp->exp_obd;
         struct filter_obd *fo = &obd->u.filter;
@@ -392,7 +383,7 @@
 
         obdo_to_inode(inode, oa, OBD_MD_FLATIME);
 
-        rc = filter_map_remote_to_local(objcount, obj, nb, npages, res);
+        rc = filter_map_remote_to_local(objcount, obj, nb, pages, res);
         if (rc)
                 GOTO(cleanup, rc);
 
@@ -400,7 +391,7 @@
 
         /* find pages for all segments, fill array with them */
         do_gettimeofday(&start);
-        for (i = 0, lnb = res; i < *npages; i++, lnb++) {
+        for (i = 0, lnb = res; i < *pages; i++, lnb++) {
 
                 lnb->dentry = dentry;
 
@@ -454,7 +445,7 @@
 
  cleanup:
         /* unlock pages to allow access from concurrent OST_READ */
-        for (i = 0, lnb = res; i < *npages; i++, lnb++) {
+        for (i = 0, lnb = res; i < *pages; i++, lnb++) {
                 if (lnb->page) {
                         LASSERT(PageLocked(lnb->page));
                         unlock_page(lnb->page);
@@ -492,8 +483,8 @@
  * right on through.
  *
  * Caller must hold obd_osfs_lock. */
-static int filter_grant_check(struct obd_export *exp, struct obdo *oa,
-                              int objcount, struct fsfilt_objinfo *fso,
+static int filter_grant_check(struct obd_export *exp, struct obdo *oa, 
+                              int objcount, struct fsfilt_objinfo *fso, 
                               int niocount, struct niobuf_local *lnb,
                               obd_size *left, struct inode *inode)
 {
@@ -611,7 +602,7 @@
  * bug) or ensure we get the page locks in an appropriate order. */
 static int filter_preprw_write(int cmd, struct obd_export *exp, struct obdo *oa,
                                int objcount, struct obd_ioobj *obj,
-                               struct niobuf_remote *nb, int *npages,
+                               struct niobuf_remote *nb, int *pages,
                                struct niobuf_local *res,
                                struct obd_trans_info *oti)
 {
@@ -648,7 +639,7 @@
                 GOTO(cleanup, rc = -ENOENT);
         }
 
-        rc = filter_map_remote_to_local(objcount, obj, nb, npages, res);
+        rc = filter_map_remote_to_local(objcount, obj, nb, pages, res);
         if (rc)
                 GOTO(cleanup, rc);
 
@@ -676,9 +667,9 @@
         left = filter_grant_space_left(exp);
 
         fso.fso_dentry = dentry;
-        fso.fso_bufcnt = *npages;
-
-        rc = filter_grant_check(exp, oa, objcount, &fso, *npages, res,
+        fso.fso_bufcnt = *pages;
+
+        rc = filter_grant_check(exp, oa, objcount, &fso, *pages, res,
                                 &left, dentry->d_inode);
 
         /* do not zero out oa->o_valid as it is used in filter_commitrw_write()
@@ -691,9 +682,10 @@
 
         if (rc)
                 GOTO(cleanup, rc);
+        cleanup_phase = 4;
 
         do_gettimeofday(&start);
-        for (i = 0, lnb = res; i < *npages; i++, lnb++) {
+        for (i = 0, lnb = res; i < *pages; i++, lnb++) {
 
                 /* We still set up for ungranted pages so that granted pages
                  * can be written to disk as they were promised, and portals
@@ -703,7 +695,6 @@
                 lnb->page = filter_get_page(obd, dentry->d_inode, lnb->offset);
                 if (lnb->page == NULL)
                         GOTO(cleanup, rc = -ENOMEM);
-                cleanup_phase = 4;
 
                 /* DLM locking protects us from write and truncate competing
                  * for same region, but truncate can leave dirty page in the
@@ -773,13 +764,14 @@
         switch(cleanup_phase) {
         case 4:
                 if (rc) {
-                        for (i = 0, lnb = res; i < *npages; i++, lnb++) {
+                        for (i = 0, lnb = res; i < *pages; i++, lnb++) {
                                 if (lnb->page != NULL) {
                                         unlock_page(lnb->page);
                                         page_cache_release(lnb->page);
                                         lnb->page = NULL;
                                 }
                         }
+                        filter_grant_commit(exp, *pages, res);
                 }
         case 3:
                 filter_iobuf_put(&exp->exp_obd->u.filter, iobuf, oti);
@@ -803,30 +795,16 @@
 }
 
 int filter_preprw(int cmd, struct obd_export *exp, struct obdo *oa,
-<<<<<<< HEAD
-                  int objcount, struct obd_ioobj *obj, int niocount,
-                  struct niobuf_remote *nb, struct niobuf_local *res,
-                  struct obd_trans_info *oti)
+                  int objcount, struct obd_ioobj *obj,
+                  struct niobuf_remote *nb, int *pages,
+                  struct niobuf_local *res, struct obd_trans_info *oti)
 {
         if (cmd == OBD_BRW_WRITE)
                 return filter_preprw_write(cmd, exp, oa, objcount, obj,
-                                           niocount, nb, res, oti);
+                                           nb, pages, res, oti);
         if (cmd == OBD_BRW_READ)
                 return filter_preprw_read(cmd, exp, oa, objcount, obj,
-                                          niocount, nb, res, oti);
-=======
-                  int objcount, struct obd_ioobj *obj,
-                  struct niobuf_remote *nb, int *npages,
-                  struct niobuf_local *res, struct obd_trans_info *oti,
-                  struct lustre_capa *capa)
-{
-        if (cmd == OBD_BRW_WRITE)
-                return filter_preprw_write(cmd, exp, oa, objcount, obj,
-                                           nb, npages, res, oti, capa);
-        if (cmd == OBD_BRW_READ)
-                return filter_preprw_read(cmd, exp, oa, objcount, obj,
-                                          nb, npages, res, oti, capa);
->>>>>>> 69782ac3
+                                          nb, pages, res, oti);
         LBUG();
         return -EPROTO;
 }
@@ -834,7 +812,7 @@
 static int filter_commitrw_read(struct obd_export *exp, struct obdo *oa,
                                 int objcount, struct obd_ioobj *obj,
                                 struct niobuf_remote *rnb,
-                                int npages, struct niobuf_local *res,
+                                int pages, struct niobuf_local *res,
                                 struct obd_trans_info *oti, int rc)
 {
         struct inode *inode = NULL;
@@ -860,7 +838,7 @@
         if (res->dentry != NULL)
                 inode = res->dentry->d_inode;
 
-        for (i = 0, lnb = res; i < npages; i++, lnb++) {
+        for (i = 0, lnb = res; i < pages; i++, lnb++) {
                 if (lnb->page != NULL) {
                         page_cache_release(lnb->page);
                         lnb->page = NULL;
@@ -905,16 +883,16 @@
 
 int filter_commitrw(int cmd, struct obd_export *exp, struct obdo *oa,
                     int objcount, struct obd_ioobj *obj,
-                    struct niobuf_remote *nb, int npages,
+                    struct niobuf_remote *nb, int pages,
                     struct niobuf_local *res, struct obd_trans_info *oti,
                     int rc)
 {
         if (cmd == OBD_BRW_WRITE)
                 return filter_commitrw_write(exp, oa, objcount, obj,
-                                             nb, npages, res, oti, rc);
+                                             nb, pages, res, oti, rc);
         if (cmd == OBD_BRW_READ)
                 return filter_commitrw_read(exp, oa, objcount, obj,
-                                            nb, npages, res, oti, rc);
+                                            nb, pages, res, oti, rc);
         LBUG();
         return -EPROTO;
 }
@@ -947,11 +925,7 @@
 
         npages = oa_bufs;
         ret = filter_preprw(cmd, exp, oinfo->oi_oa, 1, &ioo,
-<<<<<<< HEAD
-                            oa_bufs, rnb, lnb, oti);
-=======
-                            rnb, &npages, lnb, oti, oinfo_capa(oinfo));
->>>>>>> 69782ac3
+                            rnb, &npages, lnb, oti);
         if (ret != 0)
                 GOTO(out, ret);
         LASSERTF(oa_bufs == npages, "%u != %u\n", oa_bufs, npages);
