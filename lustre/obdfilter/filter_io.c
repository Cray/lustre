--- conflicted
+++ resolved
@@ -228,7 +228,7 @@
         }
 
         CDEBUG(D_CACHE,
-               "%s: cli %s/%p wants: "LPU64" current grant "LPU64
+               "%s: cli %s/%p wants: "LPU64" current grant "LPU64 
                " granting: "LPU64"\n", obd->obd_name, exp->exp_client_uuid.uuid,
                exp, want, current_grant, grant);
         CDEBUG(D_CACHE,
@@ -327,36 +327,21 @@
         LASSERT(inode != NULL);
 
         for (i = 0, rnb = nb; i < obj->ioo_bufcnt; i++, rnb++) {
-                obd_off start = rnb->offset >> CFS_PAGE_SHIFT;
-                obd_off end = (rnb->offset + rnb->len) >> CFS_PAGE_SHIFT;
-                invalidate_mapping_pages(inode->i_mapping, start, end);
-<<<<<<< HEAD
+                invalidate_mapping_pages(inode->i_mapping, 
+                                         rnb->offset >> CFS_PAGE_SHIFT,
+                                         (rnb->offset + rnb->len) >>
+                                         CFS_PAGE_SHIFT);
         }
         
-=======
-                /* just to avoid warnings */
-                start = 0;
-                end = 0;
-        }
->>>>>>> 7df8d1be
 }
 
 static int filter_preprw_read(int cmd, struct obd_export *exp, struct obdo *oa,
                               int objcount, struct obd_ioobj *obj,
                               struct niobuf_remote *nb,
-<<<<<<< HEAD
                               int *pages, struct niobuf_local *res,
                               struct obd_trans_info *oti)
 {
         struct obd_device *obd = exp->exp_obd;
-        struct filter_obd *fo = &obd->u.filter;
-=======
-                              int *npages, struct niobuf_local *res,
-                              struct obd_trans_info *oti,
-                              struct lustre_capa *capa)
-{
-        struct obd_device *obd = exp->exp_obd;
->>>>>>> 7df8d1be
         struct timeval start, end;
         struct lvfs_run_ctxt saved;
         struct niobuf_local *lnb;
@@ -398,11 +383,7 @@
 
         obdo_to_inode(inode, oa, OBD_MD_FLATIME);
 
-<<<<<<< HEAD
         rc = filter_map_remote_to_local(objcount, obj, nb, pages, res);
-=======
-        rc = filter_map_remote_to_local(objcount, obj, nb, npages, res);
->>>>>>> 7df8d1be
         if (rc)
                 GOTO(cleanup, rc);
 
@@ -410,11 +391,7 @@
 
         /* find pages for all segments, fill array with them */
         do_gettimeofday(&start);
-<<<<<<< HEAD
         for (i = 0, lnb = res; i < *pages; i++, lnb++) {
-=======
-        for (i = 0, lnb = res; i < *npages; i++, lnb++) {
->>>>>>> 7df8d1be
 
                 lnb->dentry = dentry;
 
@@ -468,11 +445,7 @@
 
  cleanup:
         /* unlock pages to allow access from concurrent OST_READ */
-<<<<<<< HEAD
         for (i = 0, lnb = res; i < *pages; i++, lnb++) {
-=======
-        for (i = 0, lnb = res; i < *npages; i++, lnb++) {
->>>>>>> 7df8d1be
                 if (lnb->page) {
                         LASSERT(PageLocked(lnb->page));
                         unlock_page(lnb->page);
@@ -484,13 +457,6 @@
                 }
         }
 
-<<<<<<< HEAD
-        if (inode && (fo->fo_read_cache == 0 ||
-                        i_size_read(inode) > fo->fo_readcache_max_filesize))
-                filter_invalidate_cache(obd, obj, nb, inode);
-
-=======
->>>>>>> 7df8d1be
         if (rc != 0) {
                 if (dentry != NULL)
                         f_dput(dentry);
@@ -513,13 +479,8 @@
  * right on through.
  *
  * Caller must hold obd_osfs_lock. */
-<<<<<<< HEAD
 static int filter_grant_check(struct obd_export *exp, struct obdo *oa, 
                               int objcount, struct fsfilt_objinfo *fso, 
-=======
-static int filter_grant_check(struct obd_export *exp, struct obdo *oa,
-                              int objcount, struct fsfilt_objinfo *fso,
->>>>>>> 7df8d1be
                               int niocount, struct niobuf_local *lnb,
                               obd_size *left, struct inode *inode)
 {
@@ -637,11 +598,7 @@
  * bug) or ensure we get the page locks in an appropriate order. */
 static int filter_preprw_write(int cmd, struct obd_export *exp, struct obdo *oa,
                                int objcount, struct obd_ioobj *obj,
-<<<<<<< HEAD
                                struct niobuf_remote *nb, int *pages,
-=======
-                               struct niobuf_remote *nb, int *npages,
->>>>>>> 7df8d1be
                                struct niobuf_local *res,
                                struct obd_trans_info *oti)
 {
@@ -678,11 +635,7 @@
                 GOTO(cleanup, rc = -ENOENT);
         }
 
-<<<<<<< HEAD
         rc = filter_map_remote_to_local(objcount, obj, nb, pages, res);
-=======
-        rc = filter_map_remote_to_local(objcount, obj, nb, npages, res);
->>>>>>> 7df8d1be
         if (rc)
                 GOTO(cleanup, rc);
 
@@ -710,15 +663,9 @@
         left = filter_grant_space_left(exp);
 
         fso.fso_dentry = dentry;
-<<<<<<< HEAD
         fso.fso_bufcnt = *pages;
 
         rc = filter_grant_check(exp, oa, objcount, &fso, *pages, res,
-=======
-        fso.fso_bufcnt = *npages;
-
-        rc = filter_grant_check(exp, oa, objcount, &fso, *npages, res,
->>>>>>> 7df8d1be
                                 &left, dentry->d_inode);
 
         /* do not zero out oa->o_valid as it is used in filter_commitrw_write()
@@ -736,12 +683,6 @@
         do_gettimeofday(&start);
         for (i = 0, lnb = res; i < *pages; i++, lnb++) {
 
-<<<<<<< HEAD
-=======
-        do_gettimeofday(&start);
-        for (i = 0, lnb = res; i < *npages; i++, lnb++) {
-
->>>>>>> 7df8d1be
                 /* We still set up for ungranted pages so that granted pages
                  * can be written to disk as they were promised, and portals
                  * needs to keep the pages all aligned properly. */
@@ -750,20 +691,6 @@
                 lnb->page = filter_get_page(obd, dentry->d_inode, lnb->offset);
                 if (lnb->page == NULL)
                         GOTO(cleanup, rc = -ENOMEM);
-<<<<<<< HEAD
-
-                /* DLM locking protects us from write and truncate competing
-                 * for same region, but truncate can leave dirty page in the
-                 * cache. it's possible the writeout on a such a page is in
-                 * progress when we access it. it's also possible that during
-                 * this writeout we put new (partial) data, but then won't
-                 * be able to proceed in filter_commitrw_write(). thus let's
-                 * just wait for writeout completion, should be rare enough.
-                 * -bzzz */
-                wait_on_page_writeback(lnb->page);
-=======
-                cleanup_phase = 4;
->>>>>>> 7df8d1be
 
                 /* DLM locking protects us from write and truncate competing
                  * for same region, but truncate can leave dirty page in the
@@ -815,17 +742,10 @@
         do_gettimeofday(&end);
         timediff = cfs_timeval_sub(&end, &start, NULL);
         lprocfs_counter_add(obd->obd_stats, LPROC_FILTER_GET_PAGE, timediff);
-<<<<<<< HEAD
 
         if (OBD_FAIL_CHECK(OBD_FAIL_OST_NOMEM))
                 GOTO(cleanup, rc = -ENOMEM);
 
-=======
-
-        if (OBD_FAIL_CHECK(OBD_FAIL_OST_NOMEM))
-                GOTO(cleanup, rc = -ENOMEM);
-
->>>>>>> 7df8d1be
         /* don't unlock pages to prevent any access */
         rc = filter_direct_io(OBD_BRW_READ, dentry, iobuf, exp,
                               NULL, NULL, NULL);
@@ -842,21 +762,14 @@
         switch(cleanup_phase) {
         case 4:
                 if (rc) {
-<<<<<<< HEAD
                         for (i = 0, lnb = res; i < *pages; i++, lnb++) {
-=======
-                        for (i = 0, lnb = res; i < *npages; i++, lnb++) {
->>>>>>> 7df8d1be
                                 if (lnb->page != NULL) {
                                         unlock_page(lnb->page);
                                         page_cache_release(lnb->page);
                                         lnb->page = NULL;
                                 }
                         }
-<<<<<<< HEAD
                         filter_grant_commit(exp, *pages, res);
-=======
->>>>>>> 7df8d1be
                 }
         case 3:
                 filter_iobuf_put(&exp->exp_obd->u.filter, iobuf, oti);
@@ -881,7 +794,6 @@
 
 int filter_preprw(int cmd, struct obd_export *exp, struct obdo *oa,
                   int objcount, struct obd_ioobj *obj,
-<<<<<<< HEAD
                   struct niobuf_remote *nb, int *pages,
                   struct niobuf_local *res, struct obd_trans_info *oti)
 {
@@ -891,18 +803,6 @@
         if (cmd == OBD_BRW_READ)
                 return filter_preprw_read(cmd, exp, oa, objcount, obj,
                                           nb, pages, res, oti);
-=======
-                  struct niobuf_remote *nb, int *npages,
-                  struct niobuf_local *res, struct obd_trans_info *oti,
-                  struct lustre_capa *capa)
-{
-        if (cmd == OBD_BRW_WRITE)
-                return filter_preprw_write(cmd, exp, oa, objcount, obj,
-                                           nb, npages, res, oti, capa);
-        if (cmd == OBD_BRW_READ)
-                return filter_preprw_read(cmd, exp, oa, objcount, obj,
-                                          nb, npages, res, oti, capa);
->>>>>>> 7df8d1be
         LBUG();
         return -EPROTO;
 }
@@ -910,11 +810,7 @@
 static int filter_commitrw_read(struct obd_export *exp, struct obdo *oa,
                                 int objcount, struct obd_ioobj *obj,
                                 struct niobuf_remote *rnb,
-<<<<<<< HEAD
                                 int pages, struct niobuf_local *res,
-=======
-                                int npages, struct niobuf_local *res,
->>>>>>> 7df8d1be
                                 struct obd_trans_info *oti, int rc)
 {
         struct filter_obd *fo = &exp->exp_obd->u.filter;
@@ -933,9 +829,7 @@
                 resource = ldlm_resource_get(ns, NULL, res_id, LDLM_EXTENT, 0);
 
                 if (resource != NULL) {
-                        LDLM_RESOURCE_ADDREF(resource);
                         ns->ns_lvbo->lvbo_update(resource, NULL, 0, 1);
-                        LDLM_RESOURCE_DELREF(resource);
                         ldlm_resource_putref(resource);
                 }
         }
@@ -943,23 +837,16 @@
         if (res->dentry != NULL)
                 inode = res->dentry->d_inode;
 
-<<<<<<< HEAD
         for (i = 0, lnb = res; i < pages; i++, lnb++) {
-=======
-        for (i = 0, lnb = res; i < npages; i++, lnb++) {
->>>>>>> 7df8d1be
                 if (lnb->page != NULL) {
                         page_cache_release(lnb->page);
                         lnb->page = NULL;
                 }
         }
-<<<<<<< HEAD
-=======
 
         if (inode && (fo->fo_read_cache == 0 ||
                         i_size_read(inode) > fo->fo_readcache_max_filesize))
                 filter_invalidate_cache(exp->exp_obd, obj, rnb, inode);
->>>>>>> 7df8d1be
 
         if (res->dentry != NULL)
                 f_dput(res->dentry);
@@ -999,27 +886,16 @@
 
 int filter_commitrw(int cmd, struct obd_export *exp, struct obdo *oa,
                     int objcount, struct obd_ioobj *obj,
-<<<<<<< HEAD
                     struct niobuf_remote *nb, int pages,
-=======
-                    struct niobuf_remote *nb, int npages,
->>>>>>> 7df8d1be
                     struct niobuf_local *res, struct obd_trans_info *oti,
                     int rc)
 {
         if (cmd == OBD_BRW_WRITE)
                 return filter_commitrw_write(exp, oa, objcount, obj,
-<<<<<<< HEAD
                                              nb, pages, res, oti, rc);
         if (cmd == OBD_BRW_READ)
                 return filter_commitrw_read(exp, oa, objcount, obj,
                                             nb, pages, res, oti, rc);
-=======
-                                             nb, npages, res, oti, rc);
-        if (cmd == OBD_BRW_READ)
-                return filter_commitrw_read(exp, oa, objcount, obj,
-                                            nb, npages, res, oti, rc);
->>>>>>> 7df8d1be
         LBUG();
         return -EPROTO;
 }
@@ -1052,11 +928,7 @@
 
         npages = oa_bufs;
         ret = filter_preprw(cmd, exp, oinfo->oi_oa, 1, &ioo,
-<<<<<<< HEAD
                             rnb, &npages, lnb, oti);
-=======
-                            rnb, &npages, lnb, oti, oinfo_capa(oinfo));
->>>>>>> 7df8d1be
         if (ret != 0)
                 GOTO(out, ret);
         LASSERTF(oa_bufs == npages, "%u != %u\n", oa_bufs, npages);
