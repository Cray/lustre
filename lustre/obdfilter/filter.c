--- conflicted
+++ resolved
@@ -571,62 +571,9 @@
         }
         if (filter->fo_dentry_O_sub != NULL) {
                 for (i = 0; i < filter->fo_subdir_count; i++) {
-<<<<<<< HEAD
                         dentry = filter->fo_dentry_O_sub[i];
                         if (dentry != NULL)
                                 f_dput(dentry);
-=======
-                        char dir[20];
-                        snprintf(dir, sizeof(dir), "d%u", i);
-
-                        tmp_subdirs->dentry[i] = simple_mkdir(dentry, dir, 0700, 1);
-                        if (IS_ERR(tmp_subdirs->dentry[i])) {
-                                rc = PTR_ERR(tmp_subdirs->dentry[i]);
-                                CERROR("can't lookup/create O/%d/%s: rc = %d\n",
-                                       group, dir, rc);
-                                GOTO(cleanup, rc);
-                        }
-
-                        /* turn on smfs plugins if any */
-                        fsfilt_set_fs_flags(obd, tmp_subdirs->dentry[i]->d_inode,
-                                            SM_ALL_PLG);
-
-                        CDEBUG(D_INODE, "got/created O/%d/%s: %p\n", group, dir,
-                               tmp_subdirs->dentry[i]);
-                }
-        }
-
-        /* 'group' is an index; we need an array of length 'group + 1' */
-        if (group + 1 > old_count) {
-                int len = group + 1;
-                OBD_ALLOC(new_objids, len * sizeof(*new_objids));
-                OBD_ALLOC(new_subdirs, len * sizeof(*new_subdirs));
-                OBD_ALLOC(new_groups, len * sizeof(*new_groups));
-                OBD_ALLOC(new_files, len * sizeof(*new_files));
-                stage = 4;
-                if (new_objids == NULL || new_subdirs == NULL ||
-                    new_groups == NULL || new_files == NULL)
-                        GOTO(cleanup, rc = -ENOMEM);
-
-                memcpy(new_objids, filter->fo_last_objids,
-                       old_count * sizeof(*new_objids));
-                memcpy(new_subdirs, filter->fo_subdirs,
-                       old_count * sizeof(*new_subdirs));
-                memcpy(new_groups, filter->fo_groups,
-                       old_count * sizeof(*new_groups));
-                memcpy(new_files, filter->fo_last_objid_files,
-                       old_count * sizeof(*new_files));
-
-                if (old_count) {
-                        OBD_FREE(filter->fo_last_objids,
-                                 old_count * sizeof(*new_objids));
-                        OBD_FREE(filter->fo_subdirs,
-                                 old_count * sizeof(*new_subdirs));
-                        OBD_FREE(filter->fo_groups,
-                                 old_count * sizeof(*new_groups));
-                        OBD_FREE(filter->fo_last_objid_files,
-                                 old_count * sizeof(*new_files));
->>>>>>> 5702f13f
                 }
                 OBD_FREE(filter->fo_dentry_O_sub,
                          filter->fo_subdir_count *
@@ -806,7 +753,6 @@
         return rc;
 }
 
-
 /* setup the object store with correct subdirectories */
 static int filter_prep(struct obd_device *obd)
 {
@@ -896,8 +842,6 @@
         filter_cleanup_groups(obd);
         filter_free_server_data(filter);
         pop_ctxt(&saved, &obd->obd_lvfs_ctxt, NULL);
-
-        filter_free_capa_keys(filter);
 }
 
 static void filter_set_last_id(struct filter_obd *filter, struct obdo *oa,
@@ -996,14 +940,7 @@
 struct dentry *filter_parent(struct obd_device *obd, obd_gr group, obd_id objid)
 {
         struct filter_obd *filter = &obd->u.filter;
-<<<<<<< HEAD
         LASSERT(group < FILTER_GROUPS); /* FIXME: object groups */
-=======
-        LASSERTF(group < filter->fo_group_count,
-                 "group %d < filter->fo_group_count %d failed\n",
-                 (int)group, (int)filter->fo_group_count);
-        LASSERTF(group > 0, "group %d > 0 failed\n", (int)group);
->>>>>>> 5702f13f
 
         if (group > 0 || filter->fo_subdir_count == 0)
                 return filter->fo_dentry_O_groups[group];
@@ -1237,8 +1174,6 @@
 
         if (l->l_glimpse_ast == NULL) {
                 /* We are racing with unlink(); just return -ENOENT */
-                CDEBUG(D_OTHER, "race with unlink: "LPX64"/"LPX64"\n",
-                       res->lr_name.name[0], res->lr_name.name[2]);
                 rep->lock_policy_res1 = -ENOENT;
                 goto out;
         }
@@ -1311,7 +1246,6 @@
         EXIT;
 }
 
-<<<<<<< HEAD
 /*
  * pre-allocate pool of iobuf's to be used by filter_{prep,commit}rw_write().
  */
@@ -1319,7 +1253,7 @@
 {
         void **pool;
         int i;
-        int result;
+        int result = 0;
 
         ENTRY;
 
@@ -1357,17 +1291,6 @@
         kio = filter->fo_iobuf_pool[thread->t_id];
         LASSERT(kio != NULL);
         return kio;
-=======
-static int filter_post_fs_setup(struct obd_device *obd)
-{
-        struct filter_obd *filter = &obd->u.filter;
-        int rc = 0;
-        ENTRY;
-        
-        rc = fsfilt_post_setup(obd, filter->fo_dentry_O);
-
-        RETURN(rc);
->>>>>>> 5702f13f
 }
 
 /* mount the file system (secretly).  lustre_cfg parameters are:
@@ -1382,7 +1305,6 @@
         struct lustre_cfg* lcfg = buf;
         struct filter_obd *filter = &obd->u.filter;
         struct vfsmount *mnt;
-        struct crypto_tfm *tfm;
         char *str;
         char ns_name[48];
         int rc;
@@ -1432,29 +1354,9 @@
         obd->obd_lvfs_ctxt.fs = get_ds();
         obd->obd_lvfs_ctxt.cb_ops = filter_lvfs_ops;
 
-<<<<<<< HEAD
-=======
-        ll_clear_rdonly(ll_sbdev(filter->fo_sb));
-        
-        rc = fsfilt_setup(obd, mnt->mnt_sb);
+        rc = filter_prep(obd);
         if (rc)
                 GOTO(err_mntput, rc);
-
-        sema_init(&filter->fo_init_lock, 1);
-        filter->fo_committed_group = 0;
-
-        tfm = crypto_alloc_tfm(CAPA_HMAC_ALG, 0);
-        if (!tfm)
-                GOTO(err_mntput, rc = -ENOSYS);
-
-        filter->fo_capa_hmac = tfm;
-        INIT_LIST_HEAD(&filter->fo_capa_keys);
-        spin_lock_init(&filter->fo_capa_lock);
-
->>>>>>> 5702f13f
-        rc = filter_prep(obd);
-        if (rc)
-                GOTO(err_capa, rc);
 
         filter->fo_destroy_in_progress = 0;
         sema_init(&filter->fo_create_lock, 1);
@@ -1526,8 +1428,6 @@
 
 err_post:
         filter_post(obd);
-err_capa:
-        crypto_free_tfm(filter->fo_capa_hmac);
 err_mntput:
         unlock_kernel();
         mntput(mnt);
@@ -1752,22 +1652,12 @@
                 GOTO(cleanup, rc = -ENOMEM);
         }
 
-<<<<<<< HEAD
         memcpy(fcd->fcd_uuid, cluuid, sizeof(fcd->fcd_uuid));
         fed->fed_fcd = fcd;
 
         rc = filter_client_add(obd, filter, fed, -1);
         GOTO(cleanup, rc);
 
-=======
-        push_ctxt(&saved, &obd->obd_lvfs_ctxt, NULL);
-        rc = filter_read_groups(obd, group, 1);
-        pop_ctxt(&saved, &obd->obd_lvfs_ctxt, NULL);
-        if (rc != 0) {
-                CERROR("can't read group %u\n", group);
-                GOTO(cleanup, rc);
-        }
->>>>>>> 5702f13f
 cleanup:
         if (rc) {
                 if (fcd) {
@@ -2068,53 +1958,6 @@
                 if (!rc)
                         rc = rc2;
         }
-<<<<<<< HEAD
-=======
-        EXIT;
-out_unlock:
-        if (iattr.ia_valid & ATTR_SIZE)
-                up(&dentry->d_inode->i_sem);
-        return rc;
-}
-
-/* this is called from filter_truncate() until we have filter_punch() */
-int filter_setattr(struct obd_export *exp, struct obdo *oa,
-                   struct lov_stripe_md *md, struct obd_trans_info *oti,
-                   struct lustre_capa *capa)
-{
-        struct ldlm_res_id res_id = { .name = { oa->o_id, 0, oa->o_gr, 0 } };
-        struct ldlm_valblock_ops *ns_lvbo;
-        struct lvfs_run_ctxt saved;
-        struct filter_obd *filter;
-        struct ldlm_resource *res;
-        struct dentry *dentry;
-        /*obd_uid uid;*/
-        /*obd_gid gid;*/
-        int rc;
-        ENTRY;
-
-        LASSERT(oti != NULL);
-
-        filter = &exp->exp_obd->u.filter;
-        push_ctxt(&saved, &exp->exp_obd->obd_lvfs_ctxt, NULL);
-        /* pass nid through */
-        current->user->nid = oti->oti_nid;
-        
-        /* make sure that object is allocated. */
-        dentry = filter_crow_object(exp->exp_obd, oa);
-        if (IS_ERR(dentry))
-                GOTO(out_pop, rc = PTR_ERR(dentry));
-
-        rc = filter_verify_capa(OBD_BRW_WRITE, exp, dentry->d_inode, capa);
-        if (rc)
-                RETURN(rc);
-        lock_kernel();
-
-        /* setting objects attributes (including owner/group) */
-        rc = filter_setattr_internal(exp, dentry, oa, oti);
-        if (rc)
-                GOTO(out_unlock, rc);
->>>>>>> 5702f13f
 
         res = ldlm_resource_get(exp->exp_obd->obd_namespace, NULL,
                                 res_id, LDLM_EXTENT, 0);
@@ -2291,28 +2134,12 @@
                     (group != 0 || oa->o_id == 0))
                         RETURN(1);
 
-<<<<<<< HEAD
                 LASSERTF(diff >= 0,"%s: "LPU64" - "LPU64" = %d\n",obd->obd_name,
                          oa->o_id, filter_last_id(filter, oa), diff);
                 RETURN(diff);
-=======
-        /* nobody else is touching this newly created object */
-        LASSERT(dchild->d_inode);
-        if (oa->o_valid & OBD_MD_FLIFID) {
-                rc = fsfilt_set_md(obd, dchild->d_inode, handle, obdo_id(oa),
-                                   sizeof(struct lustre_id), EA_SID);
-                if (rc) {
-                        CERROR("store fid in object failed! rc:%d\n", rc);
-                        GOTO(cleanup, rc);
-                }
-        } else {
-                CWARN("create object without lustre id!\n");
-                portals_debug_dumpstack(NULL);
->>>>>>> 5702f13f
-        }
-}
-
-<<<<<<< HEAD
+        }
+}
+
 static int filter_statfs(struct obd_device *obd, struct obd_statfs *osfs,
                          unsigned long max_age)
 {
@@ -2328,9 +2155,6 @@
         rc = fsfilt_statfs(obd, filter->fo_sb, max_age);
         memcpy(osfs, &obd->obd_osfs, sizeof(*osfs));
         spin_unlock(&obd->obd_osfs_lock);
-=======
-        fsfilt_set_fs_flags(obd, dparent->d_inode, SM_DO_REC);
->>>>>>> 5702f13f
 
         CDEBUG(D_SUPER | D_CACHE, "blocks cached "LPU64" granted "LPU64
                " pending "LPU64" free "LPU64" avail "LPU64"\n",
@@ -2359,7 +2183,6 @@
 static int filter_precreate(struct obd_device *obd, struct obdo *oa,
                             obd_gr group, int *num)
 {
-<<<<<<< HEAD
         struct dentry *dchild = NULL, *dparent = NULL;
         struct filter_obd *filter;
         struct obd_statfs *osfs;
@@ -2367,12 +2190,6 @@
         unsigned long enough_time = jiffies + (obd_timeout * HZ) / 3;
         __u64 next_id;
         void *handle = NULL;
-=======
-        struct dentry *dentry;
-        /* obd_uid uid; */
-        /* obd_gid gid; */
-        int rc = 0;
->>>>>>> 5702f13f
         ENTRY;
 
         filter = &obd->u.filter;
@@ -2397,29 +2214,12 @@
                 }
         }
 
-<<<<<<< HEAD
         CDEBUG(D_HA, "%s: precreating %d objects\n", obd->obd_name, *num);
 
         down(&filter->fo_create_lock);
 
         for (i = 0; i < *num && err == 0; i++) {
                 int cleanup_phase = 0;
-=======
-        f_dput(dentry);
-        CDEBUG(D_INODE, "OSS object "LPU64"/"LPU64
-               " does not exists - allocate it now\n",
-               oa->o_id, oa->o_gr);
-        /*
-        uid = oa->o_valid & OBD_MD_FLUID ? oa->o_uid : 0;
-        gid = oa->o_valid & OBD_MD_FLGID ? oa->o_gid : 0;
-        */
-        rc = filter_create_object(obd, oa);
-        if (rc) {
-                CERROR("cannot create OSS object "LPU64"/"LPU64
-                       ", err = %d\n", oa->o_id, oa->o_gr, rc);
-                RETURN(ERR_PTR(rc));
-        }
->>>>>>> 5702f13f
 
                 if (filter->fo_destroy_in_progress) {
                         CWARN("%s: precreate aborted by destroy\n",
@@ -2711,9 +2511,9 @@
 
 /* NB start and end are used for punch, but not truncate */
 static int filter_truncate(struct obd_export *exp, struct obdo *oa,
-                           struct lov_stripe_md *lsm, obd_off start,
-                           obd_off end, struct obd_trans_info *oti,
-                           struct lustre_capa *capa)
+                           struct lov_stripe_md *lsm,
+                           obd_off start, obd_off end,
+                           struct obd_trans_info *oti)
 {
         int error;
         ENTRY;
@@ -2722,16 +2522,10 @@
                 CERROR("PUNCH not supported, only truncate: end = "LPX64"\n",
                        end);
 
-<<<<<<< HEAD
         CDEBUG(D_INODE, "calling truncate for object "LPU64", valid = "LPX64
                ", o_size = "LPD64"\n", oa->o_id, oa->o_valid, start);
-=======
-        CDEBUG(D_INODE, "calling truncate for object "LPU64", valid = "LPU64", "
-               "o_size = "LPD64"\n", oa->o_id, oa->o_valid, start);
-
->>>>>>> 5702f13f
         oa->o_size = start;
-        error = filter_setattr(exp, oa, NULL, oti, capa);
+        error = filter_setattr(exp, oa, NULL, oti);
         RETURN(error);
 }
 
@@ -2786,58 +2580,6 @@
         RETURN(rc);
 }
 
-static int filter_set_info(struct obd_export *exp, __u32 keylen,
-                           void *key, __u32 vallen, void *val)
-{
-        struct obd_device *obd;
-        int rc = -EINVAL;
-        ENTRY;
-
-        obd = class_exp2obd(exp);
-        if (obd == NULL) {
-                CDEBUG(D_IOCTL, "invalid client cookie "LPX64"\n",
-                       exp->exp_handle.h_cookie);
-                RETURN(-EINVAL);
-        }
-
-        if (keylen == 8 && memcmp(key, "auditlog", 8) == 0) {
-                rc = fsfilt_set_info(obd, obd->u.filter.fo_sb, NULL,
-                                     8, "auditlog", vallen, val);
-                RETURN(rc);
-        } else if (keylen == 5 && strcmp(key, "audit") == 0) {
-                /* set audit for whole FS on OSS */
-                struct audit_attr_msg * msg = val;
-
-                rc = fsfilt_set_info(obd, obd->u.filter.fo_sb, NULL,
-                                     5, "audit", sizeof(msg->attr), &msg->attr);
-                RETURN(rc);
-        } else if (keylen == 9 && strcmp(key, "audit_obj") == 0) {
-                struct obdo * oa = val;
-                struct dentry * dentry;
-                __u64 mask = oa->o_fid;
-                
-                dentry = filter_crow_object(obd, oa);
-                if (IS_ERR(dentry))
-                        RETURN(PTR_ERR(dentry));
-                
-                rc = fsfilt_set_info(obd, obd->u.filter.fo_sb, dentry->d_inode,
-                                     5, "audit", sizeof(mask), &mask);
-
-                f_dput(dentry);
-
-                RETURN(rc);
-        } else if (keylen == 8 && memcmp(key, "capa_key", 8) == 0) {
-                struct lustre_capa_key *lkey = val;
-                rc = filter_update_capa_key(obd, lkey);
-                RETURN(rc);
-        }
-
-        if (rc)
-                CDEBUG(D_IOCTL, "invalid key '%s'\n", (char *)key);
-        
-        RETURN(rc);
-}
-
 static int filter_get_info(struct obd_export *exp, __u32 keylen,
                            void *key, __u32 *vallen, void *val)
 {
@@ -2873,24 +2615,6 @@
                 *last_id = filter_last_id(&obd->u.filter, 0);
                 RETURN(0);
         }
-<<<<<<< HEAD
-=======
-        if (keylen >= strlen("reint_log") && memcmp(key, "reint_log", 9) == 0) {
-                /*Get log_context handle*/
-                unsigned long *llh_handle = val;
-                *vallen = sizeof(unsigned long);
-                *llh_handle = (unsigned long)llog_get_context(&obd->obd_llogs,
-                                                       LLOG_REINT_ORIG_CTXT);
-                RETURN(0);
-        }
-        if (keylen >= strlen("cache_sb") && memcmp(key, "cache_sb", 8) == 0) {
-                unsigned long *sb = val;
-                *vallen = sizeof(unsigned long);
-                *sb = (unsigned long)obd->u.filter.fo_sb;
-                RETURN(0);
-        }
-
->>>>>>> 5702f13f
         CDEBUG(D_IOCTL, "invalid key\n");
         RETURN(-EINVAL);
 }
@@ -3013,13 +2737,8 @@
         return rc;
 }
 
-<<<<<<< HEAD
 static struct dentry *filter_lvfs_fid2dentry(__u64 id, __u32 gen, __u64 gr,
                                              void *data)
-=======
-static struct dentry *filter_lvfs_id2dentry(__u64 id, __u32 gen,
-                                            __u64 gr, void *data)
->>>>>>> 5702f13f
 {
         return filter_fid2dentry(data, NULL, gr, id);
 }
@@ -3030,12 +2749,6 @@
 
 static struct obd_ops filter_obd_ops = {
         .o_owner          = THIS_MODULE,
-<<<<<<< HEAD
-=======
-        .o_attach         = filter_attach,
-        .o_detach         = filter_detach,
-        .o_set_info       = filter_set_info,
->>>>>>> 5702f13f
         .o_get_info       = filter_get_info,
         .o_set_info       = filter_set_info,
         .o_setup          = filter_setup,
