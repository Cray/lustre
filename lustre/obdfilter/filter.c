/* -*- mode: c; c-basic-offset: 8; indent-tabs-mode: nil; -*-
 * vim:expandtab:shiftwidth=8:tabstop=8:
 *
 * GPL HEADER START
 *
 * DO NOT ALTER OR REMOVE COPYRIGHT NOTICES OR THIS FILE HEADER.
 *
 * This program is free software; you can redistribute it and/or modify
 * it under the terms of the GNU General Public License version 2 only,
 * as published by the Free Software Foundation.
 *
 * This program is distributed in the hope that it will be useful, but
 * WITHOUT ANY WARRANTY; without even the implied warranty of
 * MERCHANTABILITY or FITNESS FOR A PARTICULAR PURPOSE.  See the GNU
 * General Public License version 2 for more details (a copy is included
 * in the LICENSE file that accompanied this code).
 *
 * You should have received a copy of the GNU General Public License
 * version 2 along with this program; If not, see
 * http://www.sun.com/software/products/lustre/docs/GPLv2.pdf
 *
 * Please contact Sun Microsystems, Inc., 4150 Network Circle, Santa Clara,
 * CA 95054 USA or visit www.sun.com if you need additional information or
 * have any questions.
 *
 * GPL HEADER END
 */
/*
 * Copyright  2008 Sun Microsystems, Inc. All rights reserved
 * Use is subject to license terms.
 */
/*
 * This file is part of Lustre, http://www.lustre.org/
 * Lustre is a trademark of Sun Microsystems, Inc.
 *
 * lustre/obdfilter/filter.c
 *
 * Author: Peter Braam <braam@clusterfs.com>
 * Author: Andreas Dilger <adilger@clusterfs.com>
 */

/*
 * Invariant: Get O/R i_mutex for lookup, if needed, before any journal ops
 *            (which need to get journal_lock, may block if journal full).
 *
 * Invariant: Call filter_start_transno() before any journal ops to avoid the
 *            same deadlock problem.  We can (and want) to get rid of the
 *            transno sem in favour of the dir/inode i_mutex to avoid single
 *            threaded operation on the OST.
 */

#define DEBUG_SUBSYSTEM S_FILTER
#ifndef AUTOCONF_INCLUDED
#include <linux/config.h>
#endif
#include <linux/module.h>
#include <linux/fs.h>
#include <linux/dcache.h>
#include <linux/init.h>
#include <linux/version.h>
#include <linux/sched.h>
#if (LINUX_VERSION_CODE > KERNEL_VERSION(2,5,0))
# include <linux/mount.h>
# include <linux/buffer_head.h>
#endif

#include <obd_class.h>
#include <obd_lov.h>
#include <lustre_dlm.h>
#include <lustre_fsfilt.h>
#include <lprocfs_status.h>
#include <lustre_log.h>
#include <libcfs/list.h>
#include <lustre_disk.h>
#include <lustre_quota.h>
#include <linux/slab.h>
#include <lustre_param.h>
#include <lustre/ll_fiemap.h>

#include "filter_internal.h"

static struct lvfs_callback_ops filter_lvfs_ops;
cfs_mem_cache_t *ll_fmd_cachep;

static void filter_commit_cb(struct obd_device *obd, __u64 transno,
                             void *cb_data, int error)
{
        struct obd_export *exp = cb_data;
        obd_transno_commit_cb(obd, transno, exp, error);
}

int filter_version_get_check(struct obd_export *exp,
                             struct obd_trans_info *oti, struct inode *inode)
{
        __u64 curr_version;

        if (inode == NULL || oti == NULL)
                RETURN(0);

        curr_version = fsfilt_get_version(exp->exp_obd, inode);
        if ((__s64)curr_version == -EOPNOTSUPP)
                RETURN(0);
        /* VBR: version is checked always because costs nothing */
        if (oti->oti_pre_version != 0 &&
            oti->oti_pre_version != curr_version) {
                CDEBUG(D_INODE, "Version mismatch "LPX64" != "LPX64"\n",
                       oti->oti_pre_version, curr_version);
                spin_lock(&exp->exp_lock);
                exp->exp_vbr_failed = 1;
                spin_unlock(&exp->exp_lock);
                RETURN (-EOVERFLOW);
        }
        oti->oti_pre_version = curr_version;
        RETURN(0);
}

/* Assumes caller has already pushed us into the kernel context. */
int filter_finish_transno(struct obd_export *exp, struct inode *inode,
                          struct obd_trans_info *oti,
                          int rc, int force_sync)
{
        struct filter_obd *filter = &exp->exp_obd->u.filter;
        struct filter_export_data *fed = &exp->exp_filter_data;
        struct lsd_client_data *lcd = fed->fed_lcd;
        __u64 last_rcvd;
        loff_t off;
        int err, log_pri = D_RPCTRACE;

        /* Propagate error code. */
        if (rc)
                RETURN(rc);

        if (!exp->exp_obd->obd_replayable || oti == NULL)
                RETURN(rc);

        /* we don't allocate new transnos for replayed requests */
        spin_lock(&filter->fo_translock);
        if (oti->oti_transno == 0) {
                last_rcvd = le64_to_cpu(filter->fo_fsd->lsd_last_transno) + 1;
                filter->fo_fsd->lsd_last_transno = cpu_to_le64(last_rcvd);
        } else {
                last_rcvd = oti->oti_transno;
                if (last_rcvd > le64_to_cpu(filter->fo_fsd->lsd_last_transno))
                        filter->fo_fsd->lsd_last_transno = cpu_to_le64(last_rcvd);
        }
        oti->oti_transno = last_rcvd;
        if (last_rcvd <= le64_to_cpu(lcd->lcd_last_transno)) {
                spin_unlock(&filter->fo_translock);
                LBUG();
        }
        lcd->lcd_last_transno = cpu_to_le64(last_rcvd);
        lcd->lcd_pre_versions[0] = cpu_to_le64(oti->oti_pre_version);
        lcd->lcd_last_xid = cpu_to_le64(oti->oti_xid);
        lcd->lcd_last_time = cpu_to_le32(cfs_time_current_sec());

        spin_unlock(&filter->fo_translock);

        if (inode)
                fsfilt_set_version(exp->exp_obd, inode, last_rcvd);

        off = fed->fed_lr_off;
        if (off <= 0) {
                CERROR("%s: client idx %d is %lld\n", exp->exp_obd->obd_name,
                       fed->fed_lr_idx, fed->fed_lr_off);
                err = -EINVAL;
        } else {
                if (!force_sync)
                        force_sync = fsfilt_add_journal_cb(exp->exp_obd,
                                                           last_rcvd,
                                                           oti->oti_handle,
                                                           filter_commit_cb,
                                                           exp);

                err = fsfilt_write_record(exp->exp_obd, filter->fo_rcvd_filp,
                                          lcd, sizeof(*lcd), &off,
                                          force_sync | exp->exp_need_sync);
                if (force_sync)
                        filter_commit_cb(exp->exp_obd, last_rcvd, exp, err);
        }
        if (err) {
                log_pri = D_ERROR;
                if (rc == 0)
                        rc = err;
        }

        CDEBUG(log_pri, "wrote trans "LPU64" for client %s at #%d: err = %d\n",
               last_rcvd, lcd->lcd_uuid, fed->fed_lr_idx, err);

        RETURN(rc);
}

void f_dput(struct dentry *dentry)
{
        /* Can't go inside filter_ddelete because it can block */
        CDEBUG(D_INODE, "putting %s: %p, count = %d\n",
               dentry->d_name.name, dentry, atomic_read(&dentry->d_count) - 1);
        LASSERT(atomic_read(&dentry->d_count) > 0);

        dput(dentry);
}

static void init_brw_stats(struct brw_stats *brw_stats)
{
        int i;
        for (i = 0; i < BRW_LAST; i++)
                spin_lock_init(&brw_stats->hist[i].oh_lock);
}

static int lprocfs_init_rw_stats(struct obd_device *obd,
                                 struct lprocfs_stats **stats)
{
        int num_stats;

        num_stats = (sizeof(*obd->obd_type->typ_ops) / sizeof(void *)) +
                                                        LPROC_FILTER_LAST - 1;
        *stats = lprocfs_alloc_stats(num_stats, 0);
        if (*stats == NULL)
                return -ENOMEM;

        lprocfs_init_ops_stats(LPROC_FILTER_LAST, *stats);
        lprocfs_counter_init(*stats, LPROC_FILTER_READ_BYTES,
                             LPROCFS_CNTR_AVGMINMAX, "read_bytes", "bytes");
        lprocfs_counter_init(*stats, LPROC_FILTER_WRITE_BYTES,
                             LPROCFS_CNTR_AVGMINMAX, "write_bytes", "bytes");

        return(0);
}

/* brw_stats are 2128, ops are 3916, ldlm are 204, so 6248 bytes per client,
   plus the procfs overhead :( */
static int filter_export_stats_init(struct obd_device *obd,
                                    struct obd_export *exp,
                                    void *client_nid)
{
        struct filter_export_data *fed = &exp->exp_filter_data;
        struct proc_dir_entry *brw_entry;
        int rc, newnid = 0;
        ENTRY;

        init_brw_stats(&fed->fed_brw_stats);

        if (obd_uuid_equals(&exp->exp_client_uuid, &obd->obd_uuid))
                /* Self-export gets no proc entry */
                RETURN(0);
        rc = lprocfs_exp_setup(exp, (lnet_nid_t *)client_nid, &newnid);
        if (rc) {
                /* Mask error for already created
                 * /proc entries */
                if (rc == -EALREADY)
                        rc = 0;

                RETURN(rc);
        }

        if (newnid) {
                struct nid_stat *tmp = exp->exp_nid_stats;
                LASSERT(tmp != NULL);

                OBD_ALLOC(tmp->nid_brw_stats, sizeof(struct brw_stats));
                if (tmp->nid_brw_stats == NULL)
                        RETURN(-ENOMEM);

                init_brw_stats(tmp->nid_brw_stats);

                brw_entry = create_proc_entry("brw_stats", 0644,
                                              exp->exp_nid_stats->nid_proc);
                if (brw_entry == NULL)
                       RETURN(-ENOMEM);

                brw_entry->proc_fops = &filter_per_nid_stats_fops;
                brw_entry->data = exp->exp_nid_stats;

                rc = lprocfs_init_rw_stats(obd, &exp->exp_nid_stats->nid_stats);
                if (rc)
                        RETURN(rc);

                rc = lprocfs_register_stats(tmp->nid_proc, "stats",
                                            tmp->nid_stats);
                if (rc)
                        RETURN(rc);

                /* Always add in ldlm_stats */
                tmp->nid_ldlm_stats = lprocfs_alloc_stats(LDLM_LAST_OPC -
                                                          LDLM_FIRST_OPC, 0);
                if (tmp->nid_ldlm_stats == NULL)
                        return -ENOMEM;

                lprocfs_init_ldlm_stats(tmp->nid_ldlm_stats);

                rc = lprocfs_register_stats(tmp->nid_proc, "ldlm_stats",
                                            tmp->nid_ldlm_stats);
<<<<<<< HEAD
        }

        RETURN(0);
}

/* VBR: to determine the delayed client the lcd should be updated for each new
 * epoch */
static int filter_update_client_epoch(struct obd_export *exp)
{
        struct filter_export_data *fed = &exp->exp_filter_data;
        struct filter_obd *filter = &exp->exp_obd->u.filter;
        struct lvfs_run_ctxt saved;
        loff_t off = fed->fed_lr_off;
        int rc = 0;

        /* VBR: set client last_epoch to current epoch */
        if (le32_to_cpu(fed->fed_lcd->lcd_last_epoch) >=
                        le32_to_cpu(filter->fo_fsd->lsd_start_epoch))
                return rc;
        fed->fed_lcd->lcd_last_epoch = filter->fo_fsd->lsd_start_epoch;
        fed->fed_lcd->lcd_last_time = cpu_to_le32(cfs_time_current_sec());
        push_ctxt(&saved, &exp->exp_obd->obd_lvfs_ctxt, NULL);
        rc = fsfilt_write_record(exp->exp_obd, filter->fo_rcvd_filp,
                                 fed->fed_lcd, sizeof(*fed->fed_lcd), &off,
                                 exp->exp_delayed);
        pop_ctxt(&saved, &exp->exp_obd->obd_lvfs_ctxt, NULL);

        CDEBUG(D_INFO, "update client idx %u last_epoch %#x (%#x)\n",
               fed->fed_lr_idx, le32_to_cpu(fed->fed_lcd->lcd_last_epoch),
               le32_to_cpu(filter->fo_fsd->lsd_start_epoch));

        return rc;
}

/* Called after recovery is done on server */
static void filter_update_last_epoch(struct obd_device *obd)
{
        struct ptlrpc_request *req;
        struct filter_obd *filter = &obd->u.filter;
        struct lr_server_data *fsd = filter->fo_fsd;
        __u32 start_epoch;

        /* Increase server epoch after recovery */
        spin_lock(&filter->fo_translock);
        /* VBR: increase the epoch and store it in lsd */
        start_epoch = lr_epoch(le64_to_cpu(fsd->lsd_last_transno)) + 1;
        fsd->lsd_last_transno = cpu_to_le64((__u64)start_epoch << LR_EPOCH_BITS);
        fsd->lsd_start_epoch = cpu_to_le32(start_epoch);
        spin_unlock(&filter->fo_translock);

        /* go through delayed reply queue to find all exports participate in
         * recovery and set new epoch for them */
        list_for_each_entry(req, &obd->obd_delayed_reply_queue, rq_list) {
                LASSERT(!req->rq_export->exp_delayed);
                filter_update_client_epoch(req->rq_export);
=======
>>>>>>> 03b71240
        }
        filter_update_server_data(obd, filter->fo_rcvd_filp, fsd, 1);
}

static int filter_postrecov(struct obd_device *obd)
{
        ENTRY;

        if (obd->obd_fail)
                RETURN(0);

        LASSERT(!obd->obd_recovering);
        /* VBR: update start_epoch on server */
        filter_update_last_epoch(obd);

        RETURN(0);
}

/* Add client data to the FILTER.  We use a bitmap to locate a free space
 * in the last_rcvd file if cl_idx is -1 (i.e. a new client).
 * Otherwise, we have just read the data from the last_rcvd file and
 * we know its offset. */
static int filter_client_add(struct obd_device *obd, struct obd_export *exp,
                             int cl_idx)
{
        struct filter_obd *filter = &obd->u.filter;
        struct filter_export_data *fed = &exp->exp_filter_data;
        unsigned long *bitmap = filter->fo_last_rcvd_slots;
        int new_client = (cl_idx == -1);

        ENTRY;

        LASSERT(bitmap != NULL);
        LASSERTF(cl_idx > -2, "%d\n", cl_idx);

        /* Self-export */
        if (strcmp(fed->fed_lcd->lcd_uuid, obd->obd_uuid.uuid) == 0)
                RETURN(0);

        /* VBR: remove expired exports before searching for free slot */
        if (new_client)
                class_disconnect_expired_exports(obd);

        /* the bitmap operations can handle cl_idx > sizeof(long) * 8, so
         * there's no need for extra complication here
         */
        if (new_client) {
                cl_idx = find_first_zero_bit(bitmap, LR_MAX_CLIENTS);
        repeat:
                if (cl_idx >= LR_MAX_CLIENTS) {
                        CERROR("no room for %u clients - fix LR_MAX_CLIENTS\n",
                               cl_idx);
                        RETURN(-EOVERFLOW);
                }
                if (test_and_set_bit(cl_idx, bitmap)) {
                        cl_idx = find_next_zero_bit(bitmap, LR_MAX_CLIENTS,
                                                    cl_idx);
                        goto repeat;
                }
        } else {
                if (test_and_set_bit(cl_idx, bitmap)) {
                        CERROR("FILTER client %d: bit already set in bitmap!\n",
                               cl_idx);
                        LBUG();
                }
        }

        fed->fed_lr_idx = cl_idx;
        fed->fed_lr_off = le32_to_cpu(filter->fo_fsd->lsd_client_start) +
                cl_idx * le16_to_cpu(filter->fo_fsd->lsd_client_size);
        LASSERTF(fed->fed_lr_off > 0, "fed_lr_off = %llu\n", fed->fed_lr_off);

        CDEBUG(D_INFO, "client at index %d (%llu) with UUID '%s' added\n",
               fed->fed_lr_idx, fed->fed_lr_off, fed->fed_lcd->lcd_uuid);

        if (new_client) {
                struct lvfs_run_ctxt saved;
                loff_t off = fed->fed_lr_off;
                void *handle;
                int rc;

                CDEBUG(D_INFO, "writing client lcd at idx %u (%llu) (len %u)\n",
                       fed->fed_lr_idx,off,(unsigned int)sizeof(*fed->fed_lcd));

                push_ctxt(&saved, &obd->obd_lvfs_ctxt, NULL);
                /* Transaction needed to fix bug 1403 */
                handle = fsfilt_start(obd,
                                      filter->fo_rcvd_filp->f_dentry->d_inode,
                                      FSFILT_OP_SETATTR, NULL);
                if (IS_ERR(handle)) {
                        rc = PTR_ERR(handle);
                        CERROR("unable to start transaction: rc %d\n", rc);
                } else {
                        fed->fed_lcd->lcd_last_epoch =
                                              filter->fo_fsd->lsd_start_epoch;
                        exp->exp_last_request_time = cfs_time_current_sec();
                        fed->fed_lcd->lcd_last_time =
                                      cpu_to_le32(exp->exp_last_request_time);
                        rc = fsfilt_add_journal_cb(obd, 0, handle,
                                                   target_client_add_cb, exp);
                        if (rc == 0) {
                                spin_lock(&exp->exp_lock);
                                exp->exp_need_sync = 1;
                                spin_unlock(&exp->exp_lock);
                        }
                        rc = fsfilt_write_record(obd, filter->fo_rcvd_filp,
                                                 fed->fed_lcd,
                                                 sizeof(*fed->fed_lcd),
                                                 &off, rc /* sync if no cb */);
                        fsfilt_commit(obd,
                                      filter->fo_rcvd_filp->f_dentry->d_inode,
                                      handle, 0);
                }
                pop_ctxt(&saved, &obd->obd_lvfs_ctxt, NULL);

                if (rc) {
                        CERROR("error writing %s client idx %u: rc %d\n",
                               LAST_RCVD, fed->fed_lr_idx, rc);
                        RETURN(rc);
                }
        }
        RETURN(0);
}

struct lsd_client_data zero_lcd; /* globals are implicitly zeroed */

static int filter_client_free(struct obd_export *exp)
{
        struct filter_export_data *fed = &exp->exp_filter_data;
        struct filter_obd *filter = &exp->exp_obd->u.filter;
        struct obd_device *obd = exp->exp_obd;
        struct lvfs_run_ctxt saved;
        int rc;
        loff_t off;
        ENTRY;

        if (fed->fed_lcd == NULL)
                RETURN(0);

        /* XXX if lcd_uuid were a real obd_uuid, I could use obd_uuid_equals */
        if (strcmp(fed->fed_lcd->lcd_uuid, obd->obd_uuid.uuid ) == 0)
                GOTO(free, 0);

        CDEBUG(D_INFO, "freeing client at idx %u, offset %lld with UUID '%s'\n",
               fed->fed_lr_idx, off, fed->fed_lcd->lcd_uuid);

        LASSERT(filter->fo_last_rcvd_slots != NULL);

        off = fed->fed_lr_off;

        /* Don't clear fed_lr_idx here as it is likely also unset.  At worst
         * we leak a client slot that will be cleaned on the next recovery. */
        if (off <= 0) {
                CERROR("%s: client idx %d has med_off %lld\n",
                       obd->obd_name, fed->fed_lr_idx, off);
                GOTO(free, rc = -EINVAL);
        }

        /* Clear the bit _after_ zeroing out the client so we don't
           race with filter_client_add and zero out new clients.*/
        if (!test_bit(fed->fed_lr_idx, filter->fo_last_rcvd_slots)) {
                CERROR("FILTER client %u: bit already clear in bitmap!!\n",
                       fed->fed_lr_idx);
                LBUG();
        }

        if (!(exp->exp_flags & OBD_OPT_FAILOVER)) {
<<<<<<< HEAD
                memset(&zero_lcd, 0, sizeof(zero_lcd));
                push_ctxt(&saved, &obd->obd_lvfs_ctxt, NULL);
                rc = fsfilt_write_record(obd, filter->fo_rcvd_filp, &zero_lcd,
                                         sizeof(zero_lcd), &off,
                                         (!exp->exp_libclient ||
                                          exp->exp_need_sync));

=======
                /* Don't force sync on disconnect if aborting recovery,
                 * or it does num_clients * num_osts.  b=17194 */
                int need_sync = (!exp->exp_libclient || exp->exp_need_sync) &&
                                !(exp->exp_flags&OBD_OPT_ABORT_RECOV);

                push_ctxt(&saved, &obd->obd_lvfs_ctxt, NULL);
                rc = fsfilt_write_record(obd, filter->fo_rcvd_filp, &zero_lcd,
                                         sizeof(zero_lcd), &off, 0);

                /* Make sure the server's last_transno is up to date. Do this
                 * after the client is freed so we know all the client's
                 * transactions have been committed. */
>>>>>>> 03b71240
                if (rc == 0)
                        filter_update_server_data(obd, filter->fo_rcvd_filp,
                                                  filter->fo_fsd, need_sync);
                pop_ctxt(&saved, &obd->obd_lvfs_ctxt, NULL);

                CDEBUG(rc == 0 ? D_INFO : D_ERROR,
                       "zero out client %s at idx %u/%llu in %s %ssync rc %d\n",
                       fed->fed_lcd->lcd_uuid, fed->fed_lr_idx, fed->fed_lr_off,
                       LAST_RCVD, need_sync ? "" : "a", rc);
        }

        if (!test_and_clear_bit(fed->fed_lr_idx, filter->fo_last_rcvd_slots)) {
                CERROR("FILTER client %u: bit already clear in bitmap!!\n",
                       fed->fed_lr_idx);
                LBUG();
        }

        EXIT;
free:
        OBD_FREE_PTR(fed->fed_lcd);
        fed->fed_lcd = NULL;

        return 0;
}

/* drop fmd reference, free it if last ref. must be called with fed_lock held.*/
static inline void filter_fmd_put_nolock(struct filter_export_data *fed,
                                         struct filter_mod_data *fmd)
{
        LASSERT_SPIN_LOCKED(&fed->fed_lock);
        if (--fmd->fmd_refcount == 0) {
                /* XXX when we have persistent reservations and the handle
                 * is stored herein we need to drop it here. */
                fed->fed_mod_count--;
                list_del(&fmd->fmd_list);
                OBD_SLAB_FREE(fmd, ll_fmd_cachep, sizeof(*fmd));
        }
}

/* drop fmd reference, free it if last ref */
void filter_fmd_put(struct obd_export *exp, struct filter_mod_data *fmd)
{
        struct filter_export_data *fed;

        if (fmd == NULL)
                return;

        fed = &exp->exp_filter_data;
        spin_lock(&fed->fed_lock);
        filter_fmd_put_nolock(fed, fmd); /* caller reference */
        spin_unlock(&fed->fed_lock);
}

/* expire entries from the end of the list if there are too many
 * or they are too old */
static void filter_fmd_expire_nolock(struct filter_obd *filter,
                                     struct filter_export_data *fed,
                                     struct filter_mod_data *keep)
{
        struct filter_mod_data *fmd, *tmp;

        list_for_each_entry_safe(fmd, tmp, &fed->fed_mod_list, fmd_list) {
                if (fmd == keep)
                        break;

                if (time_before(jiffies, fmd->fmd_expire) &&
                    fed->fed_mod_count < filter->fo_fmd_max_num)
                        break;

                list_del_init(&fmd->fmd_list);
                filter_fmd_put_nolock(fed, fmd); /* list reference */
        }
}

void filter_fmd_expire(struct obd_export *exp)
{
        spin_lock(&exp->exp_filter_data.fed_lock);
        filter_fmd_expire_nolock(&exp->exp_obd->u.filter,
                                 &exp->exp_filter_data, NULL);
        spin_unlock(&exp->exp_filter_data.fed_lock);
}

/* find specified objid, group in export fmd list.
 * caller must hold fed_lock and take fmd reference itself */
static struct filter_mod_data *filter_fmd_find_nolock(struct filter_obd *filter,
                                                struct filter_export_data *fed,
                                                obd_id objid, obd_gr group)
{
        struct filter_mod_data *found = NULL, *fmd;

        LASSERT_SPIN_LOCKED(&fed->fed_lock);

        list_for_each_entry_reverse(fmd, &fed->fed_mod_list, fmd_list) {
                if (fmd->fmd_id == objid && fmd->fmd_gr == group) {
                        found = fmd;
                        list_del(&fmd->fmd_list);
                        list_add_tail(&fmd->fmd_list, &fed->fed_mod_list);
                        fmd->fmd_expire = jiffies + filter->fo_fmd_max_age;
                        break;
                }
        }

        filter_fmd_expire_nolock(filter, fed, found);

        return found;
}

/* Find fmd based on objid and group, or return NULL if not found. */
struct filter_mod_data *filter_fmd_find(struct obd_export *exp,
                                        obd_id objid, obd_gr group)
{
        struct filter_mod_data *fmd;

        spin_lock(&exp->exp_filter_data.fed_lock);
        fmd = filter_fmd_find_nolock(&exp->exp_obd->u.filter,
                                     &exp->exp_filter_data, objid, group);
        if (fmd)
                fmd->fmd_refcount++;    /* caller reference */
        spin_unlock(&exp->exp_filter_data.fed_lock);

        return fmd;
}

/* Find fmd based on objid and group, or create a new one if none is found.
 * It is possible for this function to return NULL under memory pressure,
 * or if objid = 0 is passed (which will only cause old entries to expire).
 * Currently this is not fatal because any fmd state is transient and
 * may also be freed when it gets sufficiently old. */
struct filter_mod_data *filter_fmd_get(struct obd_export *exp,
                                       obd_id objid, obd_gr group)
{
        struct filter_export_data *fed = &exp->exp_filter_data;
        struct filter_mod_data *found = NULL, *fmd_new = NULL;

        OBD_SLAB_ALLOC(fmd_new, ll_fmd_cachep, CFS_ALLOC_IO, sizeof(*fmd_new));

        spin_lock(&fed->fed_lock);
        found = filter_fmd_find_nolock(&exp->exp_obd->u.filter,fed,objid,group);
        if (fmd_new) {
                if (found == NULL) {
                        list_add_tail(&fmd_new->fmd_list, &fed->fed_mod_list);
                        fmd_new->fmd_id = objid;
                        fmd_new->fmd_gr = group;
                        fmd_new->fmd_refcount++;   /* list reference */
                        found = fmd_new;
                        fed->fed_mod_count++;
                } else {
                        OBD_SLAB_FREE(fmd_new, ll_fmd_cachep, sizeof(*fmd_new));
                }
        }
        if (found) {
                found->fmd_refcount++;          /* caller reference */
                found->fmd_expire = jiffies +
                        exp->exp_obd->u.filter.fo_fmd_max_age;
        }

        spin_unlock(&fed->fed_lock);

        return found;
}

#ifdef DO_FMD_DROP
/* drop fmd list reference so it will disappear when last reference is put.
 * This isn't so critical because it would in fact only affect the one client
 * that is doing the unlink and at worst we have an stale entry referencing
 * an object that should never be used again. */
static void filter_fmd_drop(struct obd_export *exp, obd_id objid, obd_gr group)
{
        struct filter_mod_data *found = NULL;

        spin_lock(&exp->exp_filter_data.fed_lock);
        found = filter_fmd_find_nolock(&exp->exp_filter_data, objid, group);
        if (found) {
                list_del_init(&found->fmd_list);
                filter_fmd_put_nolock(&exp->exp_filter_data, found);
        }
        spin_unlock(&exp->exp_filter_data.fed_lock);
}
#else
#define filter_fmd_drop(exp, objid, group)
#endif

/* remove all entries from fmd list */
static void filter_fmd_cleanup(struct obd_export *exp)
{
        struct filter_export_data *fed = &exp->exp_filter_data;
        struct filter_mod_data *fmd = NULL, *tmp;

        spin_lock(&fed->fed_lock);
        list_for_each_entry_safe(fmd, tmp, &fed->fed_mod_list, fmd_list) {
                list_del_init(&fmd->fmd_list);
                filter_fmd_put_nolock(fed, fmd);
        }
        spin_unlock(&fed->fed_lock);
}

static int filter_init_export(struct obd_export *exp)
{
        spin_lock_init(&exp->exp_filter_data.fed_lock);
        INIT_LIST_HEAD(&exp->exp_filter_data.fed_mod_list);

        spin_lock(&exp->exp_lock);
        exp->exp_connecting = 1;
        spin_unlock(&exp->exp_lock);

        return ldlm_init_export(exp);
}

static int filter_free_server_data(struct filter_obd *filter)
{
        OBD_FREE(filter->fo_fsd, sizeof(*filter->fo_fsd));
        filter->fo_fsd = NULL;
        OBD_FREE(filter->fo_last_rcvd_slots, LR_MAX_CLIENTS / 8);
        filter->fo_last_rcvd_slots = NULL;
        return 0;
}

/* assumes caller is already in kernel ctxt */
int filter_update_server_data(struct obd_device *obd, struct file *filp,
                              struct lr_server_data *fsd, int force_sync)
{
        loff_t off = 0;
        int rc;
        ENTRY;

        CDEBUG(D_INODE, "server uuid      : %s\n", fsd->lsd_uuid);
        CDEBUG(D_INODE, "server last_rcvd : "LPU64"\n",
               le64_to_cpu(fsd->lsd_last_transno));
        CDEBUG(D_INODE, "server last_mount: "LPU64"\n",
               le64_to_cpu(fsd->lsd_mount_count));

        fsd->lsd_compat14 = fsd->lsd_last_transno;
        rc = fsfilt_write_record(obd, filp, fsd, sizeof(*fsd), &off,force_sync);
        if (rc)
                CERROR("error writing lr_server_data: rc = %d\n", rc);

        RETURN(rc);
}

int filter_update_last_objid(struct obd_device *obd, obd_gr group,
                             int force_sync)
{
        struct filter_obd *filter = &obd->u.filter;
        __u64 tmp;
        loff_t off = 0;
        int rc;
        ENTRY;

        if (filter->fo_last_objid_files[group] == NULL) {
                CERROR("Object group "LPU64" not fully setup; not updating "
                       "last_objid\n", group);
                RETURN(-EINVAL);
        }

        CDEBUG(D_INODE, "%s: server last_objid for group "LPU64": "LPU64"\n",
               obd->obd_name, group, filter->fo_last_objids[group]);

        tmp = cpu_to_le64(filter->fo_last_objids[group]);
        rc = fsfilt_write_record(obd, filter->fo_last_objid_files[group],
                                 &tmp, sizeof(tmp), &off, force_sync);
        if (rc)
                CERROR("error writing group "LPU64" last objid: rc = %d\n",
                       group, rc);
        RETURN(rc);
}

/* assumes caller has already in kernel ctxt */
static int filter_init_server_data(struct obd_device *obd, struct file * filp)
{
        struct filter_obd *filter = &obd->u.filter;
        struct lr_server_data *fsd;
        struct lsd_client_data *lcd = NULL;
        struct inode *inode = filp->f_dentry->d_inode;
        unsigned long last_rcvd_size = i_size_read(inode);
        __u64 mount_count;
        __u32 start_epoch;
        int cl_idx;
        loff_t off = 0;
        int rc;

        /* ensure padding in the struct is the correct size */
        CLASSERT (offsetof(struct lr_server_data, lsd_padding) +
                 sizeof(fsd->lsd_padding) == LR_SERVER_SIZE);
        CLASSERT (offsetof(struct lsd_client_data, lcd_padding) +
                 sizeof(lcd->lcd_padding) == LR_CLIENT_SIZE);

        OBD_ALLOC(fsd, sizeof(*fsd));
        if (!fsd)
                RETURN(-ENOMEM);
        filter->fo_fsd = fsd;

        OBD_ALLOC(filter->fo_last_rcvd_slots, LR_MAX_CLIENTS / 8);
        if (filter->fo_last_rcvd_slots == NULL) {
                OBD_FREE(fsd, sizeof(*fsd));
                RETURN(-ENOMEM);
        }

        if (last_rcvd_size == 0) {
                LCONSOLE_WARN("%s: new disk, initializing\n", obd->obd_name);

                memcpy(fsd->lsd_uuid, obd->obd_uuid.uuid,sizeof(fsd->lsd_uuid));
                fsd->lsd_last_transno = 0;
                mount_count = fsd->lsd_mount_count = 0;
                fsd->lsd_server_size = cpu_to_le32(LR_SERVER_SIZE);
                fsd->lsd_client_start = cpu_to_le32(LR_CLIENT_START);
                fsd->lsd_client_size = cpu_to_le16(LR_CLIENT_SIZE);
                fsd->lsd_subdir_count = cpu_to_le16(FILTER_SUBDIR_COUNT);
                filter->fo_subdir_count = FILTER_SUBDIR_COUNT;
                fsd->lsd_feature_incompat = cpu_to_le32(OBD_INCOMPAT_OST);
        } else {
                rc = fsfilt_read_record(obd, filp, fsd, sizeof(*fsd), &off);
                if (rc) {
                        CDEBUG(D_INODE,"OBD filter: error reading %s: rc %d\n",
                               LAST_RCVD, rc);
                        GOTO(err_fsd, rc);
                }
                if (strcmp(fsd->lsd_uuid, obd->obd_uuid.uuid) != 0) {
                        LCONSOLE_ERROR_MSG(0x134, "Trying to start OBD %s using"
                                           " the wrong disk %s. Were the /dev/ "
                                           "assignments rearranged?\n",
                                           obd->obd_uuid.uuid, fsd->lsd_uuid);
                        GOTO(err_fsd, rc = -EINVAL);
                }
                mount_count = le64_to_cpu(fsd->lsd_mount_count);
                filter->fo_subdir_count = le16_to_cpu(fsd->lsd_subdir_count);
                /* COMPAT_146 */
                /* Assume old last_rcvd format unless I_C_LR is set */
                if (!(fsd->lsd_feature_incompat &
                      cpu_to_le32(OBD_INCOMPAT_COMMON_LR)))
                        fsd->lsd_last_transno = fsd->lsd_compat14;
                /* end COMPAT_146 */
        }

        if (fsd->lsd_feature_incompat & ~cpu_to_le32(FILTER_INCOMPAT_SUPP)) {
                CERROR("%s: unsupported incompat filesystem feature(s) %x\n",
                       obd->obd_name, le32_to_cpu(fsd->lsd_feature_incompat) &
                       ~FILTER_INCOMPAT_SUPP);
                GOTO(err_fsd, rc = -EINVAL);
        }
        if (fsd->lsd_feature_rocompat & ~cpu_to_le32(FILTER_ROCOMPAT_SUPP)) {
                CERROR("%s: unsupported read-only filesystem feature(s) %x\n",
                       obd->obd_name, le32_to_cpu(fsd->lsd_feature_rocompat) &
                       ~FILTER_ROCOMPAT_SUPP);
                /* Do something like remount filesystem read-only */
                GOTO(err_fsd, rc = -EINVAL);
        }

        start_epoch = le32_to_cpu(fsd->lsd_start_epoch);

        CDEBUG(D_INODE, "%s: server start_epoch : %#x\n",
               obd->obd_name, start_epoch);
        CDEBUG(D_INODE, "%s: server last_transno : "LPX64"\n",
               obd->obd_name, le64_to_cpu(fsd->lsd_last_transno));
        CDEBUG(D_INODE, "%s: server mount_count: "LPU64"\n",
               obd->obd_name, mount_count + 1);
        CDEBUG(D_INODE, "%s: server data size: %u\n",
               obd->obd_name, le32_to_cpu(fsd->lsd_server_size));
        CDEBUG(D_INODE, "%s: per-client data start: %u\n",
               obd->obd_name, le32_to_cpu(fsd->lsd_client_start));
        CDEBUG(D_INODE, "%s: per-client data size: %u\n",
               obd->obd_name, le32_to_cpu(fsd->lsd_client_size));
        CDEBUG(D_INODE, "%s: server subdir_count: %u\n",
               obd->obd_name, le16_to_cpu(fsd->lsd_subdir_count));
        CDEBUG(D_INODE, "%s: last_rcvd clients: %lu\n", obd->obd_name,
               last_rcvd_size <= le32_to_cpu(fsd->lsd_client_start) ? 0 :
               (last_rcvd_size - le32_to_cpu(fsd->lsd_client_start)) /
                le16_to_cpu(fsd->lsd_client_size));

        if (!obd->obd_replayable) {
                CWARN("%s: recovery support OFF\n", obd->obd_name);
                GOTO(out, rc = 0);
        }

        for (cl_idx = 0, off = le32_to_cpu(fsd->lsd_client_start);
             off < last_rcvd_size; cl_idx++) {
                __u64 last_rcvd;
                struct obd_export *exp;
                struct filter_export_data *fed;

                if (!lcd) {
                        OBD_ALLOC_PTR(lcd);
                        if (!lcd)
                                GOTO(err_client, rc = -ENOMEM);
                }

                /* Don't assume off is incremented properly by
                 * fsfilt_read_record(), in case sizeof(*lcd)
                 * isn't the same as fsd->lsd_client_size.  */
                off = le32_to_cpu(fsd->lsd_client_start) +
                        cl_idx * le16_to_cpu(fsd->lsd_client_size);
                rc = fsfilt_read_record(obd, filp, lcd, sizeof(*lcd), &off);
                if (rc) {
                        CERROR("error reading FILT %s idx %d off %llu: rc %d\n",
                               LAST_RCVD, cl_idx, off, rc);
                        break; /* read error shouldn't cause startup to fail */
                }

                if (lcd->lcd_uuid[0] == '\0') {
                        CDEBUG(D_INFO, "skipping zeroed client at offset %d\n",
                               cl_idx);
                        continue;
                }

                last_rcvd = le64_to_cpu(lcd->lcd_last_transno);

                /* These exports are cleaned up by filter_disconnect(), so they
                 * need to be set up like real exports as filter_connect() does.
                 */
                exp = class_new_export(obd, (struct obd_uuid *)lcd->lcd_uuid);
                CDEBUG(D_HA, "RCVRNG CLIENT uuid: %s idx: %d lr: "LPU64
                       " srv lr: "LPU64"\n", lcd->lcd_uuid, cl_idx,
                       last_rcvd, le64_to_cpu(fsd->lsd_last_transno));
                if (IS_ERR(exp)) {
                        if (PTR_ERR(exp) == -EALREADY) {
                                /* export already exists, zero out this one */
                                CERROR("Zeroing out duplicate export due to "
                                       "bug 10479.\n");
                                lcd->lcd_uuid[0] = '\0';
                        } else {
                                GOTO(err_client, rc = PTR_ERR(exp));
                        }
                } else {
                        fed = &exp->exp_filter_data;
                        fed->fed_lcd = lcd;
                        filter_export_stats_init(obd, exp, NULL);
                        rc = filter_client_add(obd, exp, cl_idx);
                        /* can't fail for existing client */
                        LASSERTF(rc == 0, "rc = %d\n", rc);

<<<<<<< HEAD
                        /* VBR: set export last committed */
                        exp->exp_last_committed = last_rcvd;
                        /* read last time from disk */
                        exp->exp_last_request_time = le32_to_cpu(lcd->lcd_last_time);
=======
                        lcd = NULL;
>>>>>>> 03b71240

                        spin_lock(&exp->exp_lock);
                        exp->exp_replay_needed = 1;
                        exp->exp_connecting = 0;
                        spin_unlock(&exp->exp_lock);

<<<<<<< HEAD
                        spin_lock_bh(&obd->obd_processing_task_lock);
=======
>>>>>>> 03b71240
                        obd->obd_recoverable_clients++;
                        obd->obd_max_recoverable_clients++;
                        spin_unlock_bh(&obd->obd_processing_task_lock);

                        /* VBR: if epoch too old mark export as delayed,
                         * if epoch is zero then client is pre-vbr one */
                        if (start_epoch > le32_to_cpu(lcd->lcd_last_epoch) &&
                            le32_to_cpu(lcd->lcd_last_epoch) != 0)
                                class_set_export_delayed(exp);

                        lcd = NULL;
                        class_export_put(exp);
                }

                /* Need to check last_rcvd even for duplicated exports. */
                CDEBUG(D_OTHER, "client at idx %d has last_rcvd = "LPX64"\n",
                       cl_idx, last_rcvd);

                if (last_rcvd > le64_to_cpu(fsd->lsd_last_transno))
                        fsd->lsd_last_transno = cpu_to_le64(last_rcvd);
        }

        if (lcd)
                OBD_FREE_PTR(lcd);

        obd->obd_last_committed = le64_to_cpu(fsd->lsd_last_transno);

        if (obd->obd_recoverable_clients) {
                CWARN("RECOVERY: service %s, %d recoverable clients, "
<<<<<<< HEAD
                      "%d delayed clients, last_rcvd "LPU64"\n",
                      obd->obd_name, obd->obd_recoverable_clients,
                      obd->obd_delayed_clients,
=======
                      "last_rcvd "LPU64"\n", obd->obd_name,
                      obd->obd_recoverable_clients,
>>>>>>> 03b71240
                      le64_to_cpu(fsd->lsd_last_transno));
                obd->obd_next_recovery_transno = obd->obd_last_committed + 1;
                obd->obd_recovering = 1;
                obd->obd_recovery_start = 0;
                obd->obd_recovery_end = 0;
                obd->obd_recovery_timeout = OBD_RECOVERY_FACTOR * obd_timeout;
#ifdef CRAY_XT3
                /* b13079: this should be set to desired value for ost */
                obd->obd_recovery_max_time = OBD_RECOVERY_MAX_TIME;
#endif
        }

out:
        filter->fo_mount_count = mount_count + 1;
        fsd->lsd_mount_count = cpu_to_le64(filter->fo_mount_count);

        /* save it, so mount count and last_transno is current */
        rc = filter_update_server_data(obd, filp, filter->fo_fsd, 1);
        if (rc)
                GOTO(err_client, rc);

        RETURN(0);

err_client:
        class_disconnect_exports(obd);
err_fsd:
        filter_free_server_data(filter);
        RETURN(rc);
}

static int filter_cleanup_groups(struct obd_device *obd)
{
        struct filter_obd *filter = &obd->u.filter;
        struct file *filp;
        struct dentry *dentry;
        int i;
        ENTRY;

        if (filter->fo_dentry_O_groups != NULL) {
                for (i = 0; i < FILTER_GROUPS; i++) {
                        dentry = filter->fo_dentry_O_groups[i];
                        if (dentry != NULL)
                                f_dput(dentry);
                }
                OBD_FREE(filter->fo_dentry_O_groups,
                         FILTER_GROUPS * sizeof(*filter->fo_dentry_O_groups));
                filter->fo_dentry_O_groups = NULL;
        }
        if (filter->fo_last_objid_files != NULL) {
                for (i = 0; i < FILTER_GROUPS; i++) {
                        filp = filter->fo_last_objid_files[i];
                        if (filp != NULL)
                                filp_close(filp, 0);
                }
                OBD_FREE(filter->fo_last_objid_files,
                         FILTER_GROUPS * sizeof(*filter->fo_last_objid_files));
                filter->fo_last_objid_files = NULL;
        }
        if (filter->fo_dentry_O_sub != NULL) {
                for (i = 0; i < filter->fo_subdir_count; i++) {
                        dentry = filter->fo_dentry_O_sub[i];
                        if (dentry != NULL)
                                f_dput(dentry);
                }
                OBD_FREE(filter->fo_dentry_O_sub,
                         filter->fo_subdir_count *
                         sizeof(*filter->fo_dentry_O_sub));
                filter->fo_dentry_O_sub = NULL;
        }
        if (filter->fo_last_objids != NULL) {
                OBD_FREE(filter->fo_last_objids,
                         FILTER_GROUPS * sizeof(*filter->fo_last_objids));
                filter->fo_last_objids = NULL;
        }
        if (filter->fo_dentry_O != NULL) {
                f_dput(filter->fo_dentry_O);
                filter->fo_dentry_O = NULL;
        }
        RETURN(0);
}

/* FIXME: object groups */
static int filter_prep_groups(struct obd_device *obd)
{
        struct filter_obd *filter = &obd->u.filter;
        struct dentry *dentry, *O_dentry;
        struct file *filp;
        int i, rc = 0, cleanup_phase = 0;
        ENTRY;

        O_dentry = simple_mkdir(current->fs->pwd, filter->fo_vfsmnt,
                                "O", 0700, 1);
        CDEBUG(D_INODE, "got/created O: %p\n", O_dentry);
        if (IS_ERR(O_dentry)) {
                rc = PTR_ERR(O_dentry);
                CERROR("cannot open/create O: rc = %d\n", rc);
                GOTO(cleanup, rc);
        }
        filter->fo_dentry_O = O_dentry;
        cleanup_phase = 1; /* O_dentry */

        OBD_ALLOC(filter->fo_last_objids, FILTER_GROUPS * sizeof(__u64));
        if (filter->fo_last_objids == NULL)
                GOTO(cleanup, rc = -ENOMEM);
        cleanup_phase = 2; /* groups */

        OBD_ALLOC(filter->fo_dentry_O_groups, FILTER_GROUPS * sizeof(dentry));
        if (filter->fo_dentry_O_groups == NULL)
                GOTO(cleanup, rc = -ENOMEM);
        OBD_ALLOC(filter->fo_last_objid_files, FILTER_GROUPS * sizeof(filp));
        if (filter->fo_last_objid_files == NULL)
                GOTO(cleanup, rc = -ENOMEM);

        for (i = 0; i < FILTER_GROUPS; i++) {
                char name[25];
                loff_t off = 0;

                sprintf(name, "%d", i);
                dentry = simple_mkdir(O_dentry, filter->fo_vfsmnt,
                                      name, 0700, 1);
                CDEBUG(D_INODE, "got/created O/%s: %p\n", name, dentry);
                if (IS_ERR(dentry)) {
                        rc = PTR_ERR(dentry);
                        CERROR("cannot lookup/create O/%s: rc = %d\n",
                               name, rc);
                        GOTO(cleanup, rc);
                }
                filter->fo_dentry_O_groups[i] = dentry;

                sprintf(name, "O/%d/LAST_ID", i);
                filp = filp_open(name, O_CREAT | O_RDWR, 0700);
                if (IS_ERR(filp)) {
                        rc = PTR_ERR(filp);
                        CERROR("cannot create %s: rc = %d\n", name, rc);
                        GOTO(cleanup, rc);
                }
                filter->fo_last_objid_files[i] = filp;

                if (i_size_read(filp->f_dentry->d_inode) == 0) {
                        filter->fo_last_objids[i] = FILTER_INIT_OBJID;
                        rc = filter_update_last_objid(obd, i, 1);
                        if (rc)
                                GOTO(cleanup, rc);
                        continue;
                }

                rc = fsfilt_read_record(obd, filp, &filter->fo_last_objids[i],
                                        sizeof(__u64), &off);
                if (rc) {
                        CDEBUG(D_INODE,"OBD filter: error reading %s: rc %d\n",
                               name, rc);
                        GOTO(cleanup, rc);
                }
                filter->fo_last_objids[i] =
                        le64_to_cpu(filter->fo_last_objids[i]);
                CDEBUG(D_HA, "%s: server last_objid group %d: "LPU64"\n",
                       obd->obd_name, i, filter->fo_last_objids[i]);
        }

        if (filter->fo_subdir_count) {
                O_dentry = filter->fo_dentry_O_groups[0];
                OBD_ALLOC(filter->fo_dentry_O_sub,
                          filter->fo_subdir_count * sizeof(dentry));
                if (filter->fo_dentry_O_sub == NULL)
                        GOTO(cleanup, rc = -ENOMEM);

                for (i = 0; i < filter->fo_subdir_count; i++) {
                        char dir[20];
                        snprintf(dir, sizeof(dir), "d%u", i);

                        dentry = simple_mkdir(O_dentry, filter->fo_vfsmnt,
                                              dir, 0700, 1);
                        CDEBUG(D_INODE, "got/created O/0/%s: %p\n", dir,dentry);
                        if (IS_ERR(dentry)) {
                                rc = PTR_ERR(dentry);
                                CERROR("can't lookup/create O/0/%s: rc = %d\n",
                                       dir, rc);
                                GOTO(cleanup, rc);
                        }
                        filter->fo_dentry_O_sub[i] = dentry;
                }
        }
        RETURN(0);

 cleanup:
        filter_cleanup_groups(obd);
        return rc;
}

/* setup the object store with correct subdirectories */
static int filter_prep(struct obd_device *obd)
{
        struct lvfs_run_ctxt saved;
        struct filter_obd *filter = &obd->u.filter;
        struct file *file;
        struct inode *inode;
        int rc = 0;
        ENTRY;

        push_ctxt(&saved, &obd->obd_lvfs_ctxt, NULL);
        file = filp_open(LAST_RCVD, O_RDWR | O_CREAT | O_LARGEFILE, 0700);
        if (!file || IS_ERR(file)) {
                rc = PTR_ERR(file);
                CERROR("OBD filter: cannot open/create %s: rc = %d\n",
                       LAST_RCVD, rc);
                GOTO(out, rc);
        }
        filter->fo_rcvd_filp = file;
        if (!S_ISREG(file->f_dentry->d_inode->i_mode)) {
                CERROR("%s is not a regular file!: mode = %o\n", LAST_RCVD,
                       file->f_dentry->d_inode->i_mode);
                GOTO(err_filp, rc = -ENOENT);
        }

        inode = file->f_dentry->d_parent->d_inode;
        /* We use i_op->unlink directly in filter_vfs_unlink() */
        if (!inode->i_op || !inode->i_op->create || !inode->i_op->unlink) {
                CERROR("%s: filesystem does not support create/unlink ops\n",
                       obd->obd_name);
                GOTO(err_filp, rc = -EOPNOTSUPP);
        }

        rc = filter_init_server_data(obd, file);
        if (rc) {
                CERROR("cannot read %s: rc = %d\n", LAST_RCVD, rc);
                GOTO(err_filp, rc);
        }
        /* open and create health check io file*/
        file = filp_open(HEALTH_CHECK, O_RDWR | O_CREAT, 0644);
        if (IS_ERR(file)) {
                rc = PTR_ERR(file);
                CERROR("OBD filter: cannot open/create %s rc = %d\n",
                       HEALTH_CHECK, rc);
                GOTO(err_filp, rc);
        }
        filter->fo_health_check_filp = file;
        if (!S_ISREG(file->f_dentry->d_inode->i_mode)) {
                CERROR("%s is not a regular file!: mode = %o\n", HEALTH_CHECK,
                       file->f_dentry->d_inode->i_mode);
                GOTO(err_health_check, rc = -ENOENT);
        }
        rc = lvfs_check_io_health(obd, file);
        if (rc)
                GOTO(err_health_check, rc);

        rc = filter_prep_groups(obd);
        if (rc)
                GOTO(err_server_data, rc);
 out:
        pop_ctxt(&saved, &obd->obd_lvfs_ctxt, NULL);

        return(rc);

 err_server_data:
        //class_disconnect_exports(obd, 0);
        filter_free_server_data(filter);
 err_health_check:
        if (filp_close(filter->fo_health_check_filp, 0))
                CERROR("can't close %s after error\n", HEALTH_CHECK);
        filter->fo_health_check_filp = NULL;
 err_filp:
        if (filp_close(filter->fo_rcvd_filp, 0))
                CERROR("can't close %s after error\n", LAST_RCVD);
        filter->fo_rcvd_filp = NULL;
        goto out;
}

/* cleanup the filter: write last used object id to status file */
static void filter_post(struct obd_device *obd)
{
        struct lvfs_run_ctxt saved;
        struct filter_obd *filter = &obd->u.filter;
        int rc, i;

        /* XXX: filter_update_lastobjid used to call fsync_dev.  It might be
         * best to start a transaction with h_sync, because we removed this
         * from lastobjid */

        push_ctxt(&saved, &obd->obd_lvfs_ctxt, NULL);
        rc = filter_update_server_data(obd, filter->fo_rcvd_filp,
                                       filter->fo_fsd, 0);
        if (rc)
                CERROR("error writing server data: rc = %d\n", rc);

        for (i = 0; i < FILTER_GROUPS; i++) {
                rc = filter_update_last_objid(obd, i, (i == FILTER_GROUPS - 1));
                if (rc)
                        CERROR("error writing group %d lastobjid: rc = %d\n",
                               i, rc);
        }

        rc = filp_close(filter->fo_rcvd_filp, 0);
        filter->fo_rcvd_filp = NULL;
        if (rc)
                CERROR("error closing %s: rc = %d\n", LAST_RCVD, rc);

        rc = filp_close(filter->fo_health_check_filp, 0);
        filter->fo_health_check_filp = NULL;
        if (rc)
                CERROR("error closing %s: rc = %d\n", HEALTH_CHECK, rc);

        filter_cleanup_groups(obd);
        filter_free_server_data(filter);
        pop_ctxt(&saved, &obd->obd_lvfs_ctxt, NULL);
}

static void filter_set_last_id(struct filter_obd *filter,
                               obd_id id, obd_gr group)
{
        LASSERT(filter->fo_fsd != NULL);
        LASSERT(group <= FILTER_GROUPS);

        spin_lock(&filter->fo_objidlock);
        filter->fo_last_objids[group] = id;
        spin_unlock(&filter->fo_objidlock);
}

obd_id filter_last_id(struct filter_obd *filter, obd_gr group)
{
        obd_id id;
        LASSERT(filter->fo_fsd != NULL);
        LASSERT(group <= FILTER_GROUPS);

        /* FIXME: object groups */
        spin_lock(&filter->fo_objidlock);
        id = filter->fo_last_objids[group];
        spin_unlock(&filter->fo_objidlock);

        return id;
}

static int filter_lock_dentry(struct obd_device *obd, struct dentry *dparent)
{
        LOCK_INODE_MUTEX(dparent->d_inode);
        return 0;
}

/* We never dget the object parent, so DON'T dput it either */
struct dentry *filter_parent(struct obd_device *obd, obd_gr group, obd_id objid)
{
        struct filter_obd *filter = &obd->u.filter;
        LASSERT(group < FILTER_GROUPS); /* FIXME: object groups */

        if (group > 0 || filter->fo_subdir_count == 0)
                return filter->fo_dentry_O_groups[group];

        return filter->fo_dentry_O_sub[objid & (filter->fo_subdir_count - 1)];
}

/* We never dget the object parent, so DON'T dput it either */
struct dentry *filter_parent_lock(struct obd_device *obd, obd_gr group,
                                  obd_id objid)
{
        unsigned long now = jiffies;
        struct dentry *dparent = filter_parent(obd, group, objid);
        int rc;

        if (IS_ERR(dparent))
                return dparent;

        rc = filter_lock_dentry(obd, dparent);
        fsfilt_check_slow(obd, now, "parent lock");
        return rc ? ERR_PTR(rc) : dparent;
}

/* We never dget the object parent, so DON'T dput it either */
static void filter_parent_unlock(struct dentry *dparent)
{
        UNLOCK_INODE_MUTEX(dparent->d_inode);
}

/* How to get files, dentries, inodes from object id's.
 *
 * If dir_dentry is passed, the caller has already locked the parent
 * appropriately for this operation (normally a write lock).  If
 * dir_dentry is NULL, we do a read lock while we do the lookup to
 * avoid races with create/destroy and such changing the directory
 * internal to the filesystem code. */
struct dentry *filter_fid2dentry(struct obd_device *obd,
                                 struct dentry *dir_dentry,
                                 obd_gr group, obd_id id)
{
        struct dentry *dparent = dir_dentry;
        struct dentry *dchild;
        char name[32];
        int len;
        ENTRY;

        if (OBD_FAIL_CHECK(OBD_FAIL_OST_ENOENT) &&
            !obd->u.filter.fo_destroy_in_progress) {
                /* don't fail lookups for orphan recovery, it causes
                 * later LBUGs when objects still exist during precreate */
                CDEBUG(D_INFO, "*** obd_fail_loc=%x ***\n",OBD_FAIL_OST_ENOENT);
                RETURN(ERR_PTR(-ENOENT));
        }

        if (id == 0) {
                CERROR("fatal: invalid object id 0\n");
                RETURN(ERR_PTR(-ESTALE));
        }

        len = sprintf(name, LPU64, id);
        if (dir_dentry == NULL) {
                dparent = filter_parent_lock(obd, group, id);
                if (IS_ERR(dparent)) {
                        CERROR("%s: error getting object "LPU64":"LPU64
                               " parent: rc %ld\n", obd->obd_name,
                               id, group, PTR_ERR(dparent));
                        RETURN(dparent);
                }
        }
        CDEBUG(D_INODE, "looking up object O/%.*s/%s\n",
               dparent->d_name.len, dparent->d_name.name, name);
        dchild = /*ll_*/lookup_one_len(name, dparent, len);
        if (dir_dentry == NULL)
                filter_parent_unlock(dparent);
        if (IS_ERR(dchild)) {
                CERROR("%s: child lookup error %ld\n", obd->obd_name,
                       PTR_ERR(dchild));
                RETURN(dchild);
        }

        if (dchild->d_inode != NULL && is_bad_inode(dchild->d_inode)) {
                CERROR("%s: got bad object "LPU64" inode %lu\n",
                       obd->obd_name, id, dchild->d_inode->i_ino);
                f_dput(dchild);
                RETURN(ERR_PTR(-ENOENT));
        }

        CDEBUG(D_INODE, "got child objid %s: %p, count = %d\n",
               name, dchild, atomic_read(&dchild->d_count));

        LASSERT(atomic_read(&dchild->d_count) > 0);

        RETURN(dchild);
}

static int filter_prepare_destroy(struct obd_device *obd, obd_id objid)
{
        struct lustre_handle lockh;
        int flags = LDLM_AST_DISCARD_DATA, rc;
        struct ldlm_res_id res_id = { .name = { objid } };
        ldlm_policy_data_t policy = { .l_extent = { 0, OBD_OBJECT_EOF } };

        ENTRY;
        /* Tell the clients that the object is gone now and that they should
         * throw away any cached pages. */
        rc = ldlm_cli_enqueue_local(obd->obd_namespace, &res_id, LDLM_EXTENT,
                                    &policy, LCK_PW, &flags, ldlm_blocking_ast,
                                    ldlm_completion_ast, NULL, NULL, 0, NULL,
                                    &lockh);

        /* We only care about the side-effects, just drop the lock. */
        if (rc == ELDLM_OK)
                ldlm_lock_decref(&lockh, LCK_PW);

        RETURN(rc);
}

/* This is vfs_unlink() without down(i_sem).  If we call regular vfs_unlink()
 * we have 2.6 lock ordering issues with filter_commitrw_write() as it takes
 * i_sem before starting a handle, while filter_destroy() + vfs_unlink do the
 * reverse.  Caller must take i_sem before starting the transaction and we
 * drop it here before the inode is removed from the dentry.  bug 4180/6984 */
int filter_vfs_unlink(struct inode *dir, struct dentry *dentry,
                      struct vfsmount *mnt)
{
        int rc;
        ENTRY;

        /* don't need dir->i_zombie for 2.4, it is for rename/unlink of dir
         * itself we already hold dir->i_mutex for child create/unlink ops */
        LASSERT(dentry->d_inode != NULL);
        LASSERT(TRYLOCK_INODE_MUTEX(dir) == 0);
        LASSERT(TRYLOCK_INODE_MUTEX(dentry->d_inode) == 0);


        /* may_delete() */
        if (/*!dentry->d_inode ||*/dentry->d_parent->d_inode != dir)
                GOTO(out, rc = -ENOENT);

        rc = ll_permission(dir, MAY_WRITE | MAY_EXEC, NULL);
        if (rc)
                GOTO(out, rc);

        if (IS_APPEND(dir))
                GOTO(out, rc = -EPERM);

        /* check_sticky() */
        if ((dentry->d_inode->i_uid != current->fsuid &&
             !cfs_capable(CFS_CAP_FOWNER)) || IS_APPEND(dentry->d_inode) ||
            IS_IMMUTABLE(dentry->d_inode))
                GOTO(out, rc = -EPERM);

        /* NOTE: This might need to go outside i_mutex, though it isn't clear if
         *       that was done because of journal_start (which is already done
         *       here) or some other ordering issue. */
        DQUOT_INIT(dir);

#if (LINUX_VERSION_CODE > KERNEL_VERSION(2,5,0))
        rc = ll_security_inode_unlink(dir, dentry, mnt);
        if (rc)
                GOTO(out, rc);
<<<<<<< HEAD
#endif

=======
>>>>>>> 03b71240
        rc = dir->i_op->unlink(dir, dentry);
out:
        /* need to drop i_mutex before we lose inode reference */
        UNLOCK_INODE_MUTEX(dentry->d_inode);
        if (rc == 0)
                d_delete(dentry);

        RETURN(rc);
}

/* Caller must hold LCK_PW on parent and push us into kernel context.
 * Caller must hold child i_mutex, we drop it always.
 * Caller is also required to ensure that dchild->d_inode exists. */
static int filter_destroy_internal(struct obd_device *obd, obd_id objid,
                                   obd_gr group, struct dentry *dparent,
                                   struct dentry *dchild)
{
        struct inode *inode = dchild->d_inode;
        struct filter_obd *filter = &obd->u.filter;
        int rc;

        if (inode->i_nlink != 1 || atomic_read(&inode->i_count) != 1) {
                CERROR("destroying objid %.*s ino %lu nlink %lu count %d\n",
                       dchild->d_name.len, dchild->d_name.name, inode->i_ino,
                       (unsigned long)inode->i_nlink,
                       atomic_read(&inode->i_count));
        }

        rc = filter_vfs_unlink(dparent->d_inode, dchild, filter->fo_vfsmnt);
        if (rc)
                CERROR("error unlinking objid %.*s: rc %d\n",
                       dchild->d_name.len, dchild->d_name.name, rc);
        return(rc);
}

struct filter_intent_args {
        struct ldlm_lock **victim;
        __u64 size;
        int *liblustre;
};

static enum interval_iter filter_intent_cb(struct interval_node *n,
                                           void *args)
{
        struct ldlm_interval *node = (struct ldlm_interval *)n;
        struct filter_intent_args *arg = (struct filter_intent_args*)args;
        __u64 size = arg->size;
        struct ldlm_lock **v = arg->victim;
        struct ldlm_lock *lck;

        /* If the interval is lower than the current file size,
         * just break. */
        if (interval_high(n) <= size)
                return INTERVAL_ITER_STOP;

        list_for_each_entry(lck, &node->li_group, l_sl_policy) {
                /* Don't send glimpse ASTs to liblustre clients.
                 * They aren't listening for them, and they do
                 * entirely synchronous I/O anyways. */
                if (lck->l_export == NULL ||
                    lck->l_export->exp_libclient == 1)
                        continue;

                if (*arg->liblustre)
                        *arg->liblustre = 0;

                if (*v == NULL) {
                        *v = LDLM_LOCK_GET(lck);
                } else if ((*v)->l_policy_data.l_extent.start <
                           lck->l_policy_data.l_extent.start) {
                        LDLM_LOCK_PUT(*v);
                        *v = LDLM_LOCK_GET(lck);
                }

                /* the same policy group - every lock has the
                 * same extent, so needn't do it any more */
                break;
        }

        return INTERVAL_ITER_CONT;
}

static int filter_intent_policy(struct ldlm_namespace *ns,
                                struct ldlm_lock **lockp, void *req_cookie,
                                ldlm_mode_t mode, int flags, void *data)
{
        struct list_head rpc_list = LIST_HEAD_INIT(rpc_list);
        struct ptlrpc_request *req = req_cookie;
        struct ldlm_lock *lock = *lockp, *l = NULL;
        struct ldlm_resource *res = lock->l_resource;
        ldlm_processing_policy policy;
        struct ost_lvb *res_lvb, *reply_lvb;
        struct ldlm_reply *rep;
        ldlm_error_t err;
        int idx, rc, tmpflags = 0, only_liblustre = 1;
        struct ldlm_interval_tree *tree;
        struct filter_intent_args arg;
        __u32 repsize[3] = { [MSG_PTLRPC_BODY_OFF] = sizeof(struct ptlrpc_body),
                           [DLM_LOCKREPLY_OFF]   = sizeof(*rep),
                           [DLM_REPLY_REC_OFF]   = sizeof(*reply_lvb) };
        ENTRY;

        policy = ldlm_get_processing_policy(res);
        LASSERT(policy != NULL);
        LASSERT(req != NULL);

        rc = lustre_pack_reply(req, 3, repsize, NULL);
        if (rc)
                RETURN(req->rq_status = rc);

        rep = lustre_msg_buf(req->rq_repmsg, DLM_LOCKREPLY_OFF, sizeof(*rep));
        LASSERT(rep != NULL);

        reply_lvb = lustre_msg_buf(req->rq_repmsg, DLM_REPLY_REC_OFF,
                                   sizeof(*reply_lvb));
        LASSERT(reply_lvb != NULL);

        //fixup_handle_for_resent_req(req, lock, &lockh);

        /* If we grant any lock at all, it will be a whole-file read lock.
         * Call the extent policy function to see if our request can be
         * granted, or is blocked.
         * If the OST lock has LDLM_FL_HAS_INTENT set, it means a glimpse lock
         */
        lock->l_policy_data.l_extent.start = 0;
        lock->l_policy_data.l_extent.end = OBD_OBJECT_EOF;
        lock->l_req_mode = LCK_PR;

        LASSERT(ns == res->lr_namespace);
        lock_res(res);
        rc = policy(lock, &tmpflags, 0, &err, &rpc_list);
        check_res_locked(res);

        /* FIXME: we should change the policy function slightly, to not make
         * this list at all, since we just turn around and free it */
        while (!list_empty(&rpc_list)) {
                struct ldlm_lock *wlock =
                        list_entry(rpc_list.next, struct ldlm_lock, l_cp_ast);
                LASSERT((lock->l_flags & LDLM_FL_AST_SENT) == 0);
                LASSERT(lock->l_flags & LDLM_FL_CP_REQD);
                lock->l_flags &= ~LDLM_FL_CP_REQD;
                list_del_init(&wlock->l_cp_ast);
                LDLM_LOCK_PUT(wlock);
        }

        /* The lock met with no resistance; we're finished. */
        if (rc == LDLM_ITER_CONTINUE) {
                /* do not grant locks to the liblustre clients: they cannot
                 * handle ASTs robustly.  We need to do this while still
                 * holding ns_lock to avoid the lock remaining on the res_link
                 * list (and potentially being added to l_pending_list by an
                 * AST) when we are going to drop this lock ASAP. */
                if (lock->l_export->exp_libclient ||
                    OBD_FAIL_TIMEOUT(OBD_FAIL_LDLM_GLIMPSE, 2)) {
                        ldlm_resource_unlink_lock(lock);
                        err = ELDLM_LOCK_ABORTED;
                } else {
                        err = ELDLM_LOCK_REPLACED;
                }
                unlock_res(res);
                RETURN(err);
        }

        /* Do not grant any lock, but instead send GL callbacks.  The extent
         * policy nicely created a list of all PW locks for us.  We will choose
         * the highest of those which are larger than the size in the LVB, if
         * any, and perform a glimpse callback. */
        res_lvb = res->lr_lvb_data;
        LASSERT(res_lvb != NULL);
        *reply_lvb = *res_lvb;

        /*
         * ->ns_lock guarantees that no new locks are granted, and,
         * therefore, that res->lr_lvb_data cannot increase beyond the
         * end of already granted lock. As a result, it is safe to
         * check against "stale" reply_lvb->lvb_size value without
         * res->lr_lvb_sem.
         */
        arg.size = reply_lvb->lvb_size;
        arg.victim = &l;
        arg.liblustre = &only_liblustre;
        for (idx = 0; idx < LCK_MODE_NUM; idx++) {
                tree = &res->lr_itree[idx];
                if (tree->lit_mode == LCK_PR)
                        continue;

                interval_iterate_reverse(tree->lit_root,
                                         filter_intent_cb, &arg);
        }
        unlock_res(res);

        /* There were no PW locks beyond the size in the LVB; finished. */
        if (l == NULL) {
                if (only_liblustre) {
                        /* If we discovered a liblustre client with a PW lock,
                         * however, the LVB may be out of date!  The LVB is
                         * updated only on glimpse (which we don't do for
                         * liblustre clients) and cancel (which the client
                         * obviously has not yet done).  So if it has written
                         * data but kept the lock, the LVB is stale and needs
                         * to be updated from disk.
                         *
                         * Of course, this will all disappear when we switch to
                         * taking liblustre locks on the OST. */
                        ldlm_res_lvbo_update(res, NULL, 0, 1);
                }
                RETURN(ELDLM_LOCK_ABORTED);
        }

        /*
         * This check is for lock taken in filter_prepare_destroy() that does
         * not have l_glimpse_ast set. So the logic is: if there is a lock
         * with no l_glimpse_ast set, this object is being destroyed already.
         *
         * Hence, if you are grabbing DLM locks on the server, always set
         * non-NULL glimpse_ast (e.g., ldlm_request.c:ldlm_glimpse_ast()).
         */
        if (l->l_glimpse_ast == NULL) {
                /* We are racing with unlink(); just return -ENOENT */
                rep->lock_policy_res1 = -ENOENT;
                goto out;
        }

        LASSERTF(l->l_glimpse_ast != NULL, "l == %p", l);
        rc = l->l_glimpse_ast(l, NULL); /* this will update the LVB */
        /* Update the LVB from disk if the AST failed (this is a legal race) */
        /*
         * XXX nikita: situation when ldlm_server_glimpse_ast() failed before
         * sending ast is not handled. This can result in lost client writes.
         */
        if (rc != 0)
                ldlm_res_lvbo_update(res, NULL, 0, 1);

        lock_res(res);
        *reply_lvb = *res_lvb;
        unlock_res(res);

 out:
        LDLM_LOCK_PUT(l);

        RETURN(ELDLM_LOCK_ABORTED);
}

/*
 * per-obd_device iobuf pool.
 *
 * To avoid memory deadlocks in low-memory setups, amount of dynamic
 * allocations in write-path has to be minimized (see bug 5137).
 *
 * Pages, niobuf_local's and niobuf_remote's are pre-allocated and attached to
 * OST threads (see ost_thread_{init,done}()).
 *
 * "iobuf's" used by filter cannot be attached to OST thread, however, because
 * at the OST layer there are only (potentially) multiple obd_device of type
 * unknown at the time of OST thread creation.
 *
 * Instead array of iobuf's is attached to struct filter_obd (->fo_iobuf_pool
 * field). This array has size OST_MAX_THREADS, so that each OST thread uses
 * it's very own iobuf.
 *
 * Functions below
 *
 *     filter_kiobuf_pool_init()
 *
 *     filter_kiobuf_pool_done()
 *
 *     filter_iobuf_get()
 *
 * operate on this array. They are "generic" in a sense that they don't depend
 * on actual type of iobuf's (the latter depending on Linux kernel version).
 */

/*
 * destroy pool created by filter_iobuf_pool_init
 */
static void filter_iobuf_pool_done(struct filter_obd *filter)
{
        struct filter_iobuf **pool;
        int i;

        ENTRY;

        pool = filter->fo_iobuf_pool;
        if (pool != NULL) {
                for (i = 0; i < filter->fo_iobuf_count; ++ i) {
                        if (pool[i] != NULL)
                                filter_free_iobuf(pool[i]);
                }
                OBD_FREE(pool, filter->fo_iobuf_count * sizeof pool[0]);
                filter->fo_iobuf_pool = NULL;
        }
        EXIT;
}

/*
 * pre-allocate pool of iobuf's to be used by filter_{prep,commit}rw_write().
 */
static int filter_iobuf_pool_init(struct filter_obd *filter)
{
        void **pool;

        ENTRY;

        OBD_ALLOC_GFP(filter->fo_iobuf_pool, OSS_THREADS_MAX * sizeof(*pool),
                      GFP_KERNEL);
        if (filter->fo_iobuf_pool == NULL)
                RETURN(-ENOMEM);

        filter->fo_iobuf_count = OSS_THREADS_MAX;

        RETURN(0);
}

/* Return iobuf allocated for @thread_id.  We don't know in advance how
 * many threads there will be so we allocate a large empty array and only
 * fill in those slots that are actually in use.
 * If we haven't allocated a pool entry for this thread before, do so now. */
void *filter_iobuf_get(struct filter_obd *filter, struct obd_trans_info *oti)
{
        int thread_id                    = (oti && oti->oti_thread) ?
                                           oti->oti_thread->t_id : -1;
        struct filter_iobuf  *pool       = NULL;
        struct filter_iobuf **pool_place = NULL;

        if (thread_id >= 0) {
                LASSERT(thread_id < filter->fo_iobuf_count);
                pool = *(pool_place = &filter->fo_iobuf_pool[thread_id]);
        }

        if (unlikely(pool == NULL)) {
                pool = filter_alloc_iobuf(filter, OBD_BRW_WRITE,
                                          PTLRPC_MAX_BRW_PAGES);
                if (pool_place != NULL)
                        *pool_place = pool;
        }

        return pool;
}

/* mount the file system (secretly).  lustre_cfg parameters are:
 * 1 = device
 * 2 = fstype
 * 3 = flags: failover=f, failout=n
 * 4 = mount options
 */
int filter_common_setup(struct obd_device *obd, obd_count len, void *buf,
                        void *option)
{
        struct lustre_cfg* lcfg = buf;
        struct filter_obd *filter = &obd->u.filter;
        struct vfsmount *mnt;
        struct lustre_mount_info *lmi;
        struct obd_uuid uuid;
        __u8 *uuid_ptr;
        char *str, *label;
        char ns_name[48];
#if LINUX_VERSION_CODE >= KERNEL_VERSION(2,6,9)
        request_queue_t *q;
#endif
        int rc;
        ENTRY;

        if (lcfg->lcfg_bufcount < 3 ||
            LUSTRE_CFG_BUFLEN(lcfg, 1) < 1 ||
            LUSTRE_CFG_BUFLEN(lcfg, 2) < 1)
                RETURN(-EINVAL);

        lmi = server_get_mount(obd->obd_name);
        if (lmi) {
                /* We already mounted in lustre_fill_super.
                   lcfg bufs 1, 2, 4 (device, fstype, mount opts) are ignored.*/
                struct lustre_sb_info *lsi = s2lsi(lmi->lmi_sb);
                mnt = lmi->lmi_mnt;
                obd->obd_fsops = fsfilt_get_ops(MT_STR(lsi->lsi_ldd));
        } else {
                /* old path - used by lctl */
                CERROR("Using old MDS mount method\n");
                mnt = ll_kern_mount(lustre_cfg_string(lcfg, 2),
                                    MS_NOATIME|MS_NODIRATIME,
                                    lustre_cfg_string(lcfg, 1), option);
                if (IS_ERR(mnt)) {
                        rc = PTR_ERR(mnt);
                        LCONSOLE_ERROR_MSG(0x135, "Can't mount disk %s (%d)\n",
                                           lustre_cfg_string(lcfg, 1), rc);
                        RETURN(rc);
                }

                obd->obd_fsops = fsfilt_get_ops(lustre_cfg_string(lcfg, 2));
        }
        if (IS_ERR(obd->obd_fsops))
                GOTO(err_mntput, rc = PTR_ERR(obd->obd_fsops));

        rc = filter_iobuf_pool_init(filter);
        if (rc != 0)
                GOTO(err_ops, rc);

        LASSERT(!lvfs_check_rdonly(lvfs_sbdev(mnt->mnt_sb)));

        /* failover is the default */
        obd->obd_replayable = 1;

        if (lcfg->lcfg_bufcount > 3 && LUSTRE_CFG_BUFLEN(lcfg, 3) > 0) {
                str = lustre_cfg_string(lcfg, 3);
                if (strchr(str, 'n')) {
                        CWARN("%s: recovery disabled\n", obd->obd_name);
                        obd->obd_replayable = 0;
                }
        }

        filter->fo_vfsmnt = mnt;
        obd->u.obt.obt_sb = mnt->mnt_sb;
        obd->u.obt.obt_stale_export_age = STALE_EXPORT_MAXTIME_DEFAULT;

        filter->fo_fstype = mnt->mnt_sb->s_type->name;
        CDEBUG(D_SUPER, "%s: mnt = %p\n", filter->fo_fstype, mnt);

        rc = fsfilt_setup(obd, obd->u.obt.obt_sb);
        if (rc)
                GOTO(err_ops, rc);

        OBD_SET_CTXT_MAGIC(&obd->obd_lvfs_ctxt);
        obd->obd_lvfs_ctxt.pwdmnt = mnt;
        obd->obd_lvfs_ctxt.pwd = mnt->mnt_root;
        obd->obd_lvfs_ctxt.fs = get_ds();
        obd->obd_lvfs_ctxt.cb_ops = filter_lvfs_ops;

        rc = filter_prep(obd);
        if (rc)
                GOTO(err_ops, rc);

        filter->fo_destroy_in_progress = 0;
        sema_init(&filter->fo_create_lock, 1);
        spin_lock_init(&filter->fo_translock);
        spin_lock_init(&filter->fo_objidlock);
        INIT_LIST_HEAD(&filter->fo_export_list);
        sema_init(&filter->fo_alloc_lock, 1);
        init_brw_stats(&filter->fo_filter_stats);
        filter->fo_readcache_max_filesize = FILTER_MAX_CACHE_SIZE;
        filter->fo_fmd_max_num = FILTER_FMD_MAX_NUM_DEFAULT;
        filter->fo_fmd_max_age = FILTER_FMD_MAX_AGE_DEFAULT;

        sprintf(ns_name, "filter-%s", obd->obd_uuid.uuid);
        obd->obd_namespace = ldlm_namespace_new(obd, ns_name, LDLM_NAMESPACE_SERVER,
                                                LDLM_NAMESPACE_GREEDY);
        if (obd->obd_namespace == NULL)
                GOTO(err_post, rc = -ENOMEM);
        obd->obd_namespace->ns_lvbp = obd;
        obd->obd_namespace->ns_lvbo = &filter_lvbo;
        ldlm_register_intent(obd->obd_namespace, filter_intent_policy);

        ptlrpc_init_client(LDLM_CB_REQUEST_PORTAL, LDLM_CB_REPLY_PORTAL,
                           "filter_ldlm_cb_client", &obd->obd_ldlm_client);

<<<<<<< HEAD
        rc = llog_cat_initialize(obd, 1, NULL);
=======
        rc = obd_llog_init(obd, obd, 1, NULL, NULL);
>>>>>>> 03b71240
        if (rc) {
                CERROR("failed to setup llogging subsystems\n");
                GOTO(err_post, rc);
        }

        rc = lquota_setup(filter_quota_interface_ref, obd);
        if (rc)
                GOTO(err_post, rc);

#if LINUX_VERSION_CODE >= KERNEL_VERSION(2,6,9)
        q = bdev_get_queue(mnt->mnt_sb->s_bdev);
        if (q->max_sectors < q->max_hw_sectors &&
            q->max_sectors < PTLRPC_MAX_BRW_SIZE >> 9)
                LCONSOLE_INFO("%s: underlying device %s should be tuned "
                              "for larger I/O requests: max_sectors = %u "
                              "could be up to max_hw_sectors=%u\n",
                              obd->obd_name, mnt->mnt_sb->s_id,
                              q->max_sectors, q->max_hw_sectors);
#endif

        uuid_ptr = fsfilt_uuid(obd, obd->u.obt.obt_sb);
        if (uuid_ptr != NULL) {
                class_uuid_unparse(uuid_ptr, &uuid);
                str = uuid.uuid;
        } else {
                str = "no UUID";
        }

        label = fsfilt_get_label(obd, obd->u.obt.obt_sb);

        if (obd->obd_recovering) {
                LCONSOLE_WARN("OST %s now serving %s (%s%s%s), but will be in "
                              "recovery for at least %d:%.02d, or until %d "
                              "client%s reconnect. During this time new clients"
                              " will not be allowed to connect. "
                              "Recovery progress can be monitored by watching "
                              "/proc/fs/lustre/obdfilter/%s/recovery_status.\n",
                              obd->obd_name, lustre_cfg_string(lcfg, 1),
                              label ?: "", label ? "/" : "", str,
                              obd->obd_recovery_timeout / 60,
                              obd->obd_recovery_timeout % 60,
                              obd->obd_recoverable_clients,
                              (obd->obd_recoverable_clients == 1) ? "":"s",
                              obd->obd_name);
        } else {
                LCONSOLE_INFO("OST %s now serving %s (%s%s%s) with recovery "
                              "%s\n", obd->obd_name, lustre_cfg_string(lcfg, 1),
                              label ?: "", label ? "/" : "", str,
                              obd->obd_replayable ? "enabled" : "disabled");
        }

        RETURN(0);

err_post:
        filter_post(obd);
err_ops:
        fsfilt_put_ops(obd->obd_fsops);
        filter_iobuf_pool_done(filter);
err_mntput:
        server_put_mount(obd->obd_name, mnt);
        obd->u.obt.obt_sb = 0;
        return rc;
}

static int filter_setup(struct obd_device *obd, obd_count len, void *buf)
{
        struct lprocfs_static_vars lvars;
        struct lustre_cfg* lcfg = buf;
        unsigned long addr;
        struct page *page;
        int rc;

        CLASSERT(offsetof(struct obd_device, u.obt) ==
                 offsetof(struct obd_device, u.filter.fo_obt));

        if (!LUSTRE_CFG_BUFLEN(lcfg, 1) || !LUSTRE_CFG_BUFLEN(lcfg, 2))
                RETURN(-EINVAL);

        /* 2.6.9 selinux wants a full option page for do_kern_mount (bug6471) */
        OBD_PAGE_ALLOC(page, CFS_ALLOC_STD);
        if (!page)
                RETURN(-ENOMEM);
        addr = (unsigned long)cfs_page_address(page);
        clear_page((void *)addr);

        /* lprocfs must be setup before the filter so state can be safely added
         * to /proc incrementally as the filter is setup */
        lprocfs_filter_init_vars(&lvars);
        if (lprocfs_obd_setup(obd, lvars.obd_vars) == 0 &&
            lprocfs_alloc_obd_stats(obd, LPROC_FILTER_LAST) == 0) {
                /* Init obdfilter private stats here */
                lprocfs_counter_init(obd->obd_stats, LPROC_FILTER_READ_BYTES,
                                     LPROCFS_CNTR_AVGMINMAX,
                                     "read_bytes", "bytes");
                lprocfs_counter_init(obd->obd_stats, LPROC_FILTER_WRITE_BYTES,
                                     LPROCFS_CNTR_AVGMINMAX,
                                     "write_bytes", "bytes");
                lproc_filter_attach_seqstat(obd);
<<<<<<< HEAD
                lprocfs_obd_attach_stale_exports(obd);
=======
>>>>>>> 03b71240
                obd->obd_proc_exports_entry = proc_mkdir("exports",
                                                         obd->obd_proc_entry);
        }
        if (obd->obd_proc_exports_entry)
                lprocfs_add_simple(obd->obd_proc_exports_entry, "clear",
                                   lprocfs_nid_stats_clear_read,
                                   lprocfs_nid_stats_clear_write, obd, NULL);

        memcpy((void *)addr, lustre_cfg_buf(lcfg, 4),
               LUSTRE_CFG_BUFLEN(lcfg, 4));
        rc = filter_common_setup(obd, len, buf, (void *)addr);
        OBD_PAGE_FREE(page);

        if (rc) {
                remove_proc_entry("clear", obd->obd_proc_exports_entry);
                lprocfs_free_per_client_stats(obd);
                lprocfs_free_obd_stats(obd);
                lprocfs_obd_cleanup(obd);
        }

        return rc;
}

static struct llog_operations filter_mds_ost_repl_logops /* initialized below*/;
static struct llog_operations filter_size_orig_logops = {
        lop_setup: llog_obd_origin_setup,
        lop_cleanup: llog_obd_origin_cleanup,
        lop_add: llog_obd_origin_add
};

static int filter_llog_init(struct obd_device *obd, struct obd_device *tgt,
                            int count, struct llog_catid *catid,
                            struct obd_uuid *uuid)
{
        struct filter_obd *filter = &obd->u.filter;
        struct llog_ctxt *ctxt;
        int rc;
        ENTRY;

        filter->fo_lcm = llog_recov_thread_init(obd->obd_name);
        if (!filter->fo_lcm)
                RETURN(-ENOMEM);

        filter_mds_ost_repl_logops = llog_client_ops;
        filter_mds_ost_repl_logops.lop_cancel = llog_obd_repl_cancel;
        filter_mds_ost_repl_logops.lop_connect = llog_obd_repl_connect;
        filter_mds_ost_repl_logops.lop_sync = llog_obd_repl_sync;

        rc = llog_setup(obd, LLOG_MDS_OST_REPL_CTXT, tgt, 0, NULL,
                        &filter_mds_ost_repl_logops);
        if (rc)
                GOTO(cleanup_lcm, rc);

        /* FIXME - assign unlink_cb for filter's recovery */
        ctxt = llog_get_context(obd, LLOG_MDS_OST_REPL_CTXT);
        ctxt->llog_proc_cb = filter_recov_log_mds_ost_cb;
        ctxt->loc_lcm = filter->fo_lcm;
        llog_ctxt_put(ctxt);

        rc = llog_setup(obd, LLOG_SIZE_ORIG_CTXT, tgt, 0, NULL,
                        &filter_size_orig_logops);
        if (rc)
                GOTO(cleanup_ctxt, rc);
        RETURN(rc);
cleanup_ctxt:
        ctxt = llog_get_context(obd, LLOG_MDS_OST_REPL_CTXT);
        if (ctxt)
                llog_cleanup(ctxt);
cleanup_lcm:
        llog_recov_thread_fini(filter->fo_lcm, 1);
        filter->fo_lcm = NULL;
        return rc;
}

static int filter_llog_finish(struct obd_device *obd, int count)
{
        struct filter_obd *filter = &obd->u.filter;
        struct llog_ctxt *ctxt;
        int rc = 0, rc2 = 0;
        ENTRY;

        ctxt = llog_get_context(obd, LLOG_MDS_OST_REPL_CTXT);
        if (ctxt) {
                /*
<<<<<<< HEAD
                 * Balance class_import_get() called in llog_receptor_accept().
                 * This is safe to do here, as llog is already synchronized and
                 * its import may go.
                 */
=======
                 * Make sure that no cached llcds left in recov_thread. We
                 * actually do sync in disconnect time, but disconnect may
                 * not come being marked rq_no_resend = 1.
                 */
                llog_sync(ctxt, NULL);

                /*
                 * Balance class_import_get() called in llog_receptor_accept().
                 * This is safe to do here, as llog is already synchronized and
                 * its import may go.
                 */
>>>>>>> 03b71240
                mutex_down(&ctxt->loc_sem);
                if (ctxt->loc_imp) {
                        class_import_put(ctxt->loc_imp);
                        ctxt->loc_imp = NULL;
                }
                mutex_up(&ctxt->loc_sem);
        }

        if (filter->fo_lcm) {
                llog_recov_thread_fini(filter->fo_lcm, obd->obd_force);
                filter->fo_lcm = NULL;
        }

        if (ctxt)
                rc = llog_cleanup(ctxt);

        ctxt = llog_get_context(obd, LLOG_SIZE_ORIG_CTXT);
        if (ctxt)
                rc2 = llog_cleanup(ctxt);
        if (!rc)
                rc = rc2;

        RETURN(rc);
}

static int filter_precleanup(struct obd_device *obd,
                             enum obd_cleanup_stage stage)
{
        int rc = 0;
        ENTRY;

        switch(stage) {
        case OBD_CLEANUP_EARLY:
                break;
        case OBD_CLEANUP_EXPORTS:
                target_cleanup_recovery(obd);
                rc = filter_llog_finish(obd, 0);
                break;
        case OBD_CLEANUP_SELF_EXP:
                break;
        case OBD_CLEANUP_OBD:
                break;
        }
        RETURN(rc);
}

static int filter_cleanup(struct obd_device *obd)
{
        struct filter_obd *filter = &obd->u.filter;
        ENTRY;

        if (obd->obd_fail)
                LCONSOLE_WARN("%s: shutting down for failover; client state "
                              "will be preserved.\n", obd->obd_name);

        if (!list_empty(&obd->obd_exports)) {
                CERROR("%s: still has clients!\n", obd->obd_name);
                class_disconnect_exports(obd);
                if (!list_empty(&obd->obd_exports)) {
                        CERROR("still has exports after forced cleanup?\n");
                        RETURN(-EBUSY);
                }
        }

        remove_proc_entry("clear", obd->obd_proc_exports_entry);
        lprocfs_free_per_client_stats(obd);
        lprocfs_free_obd_stats(obd);
        lprocfs_obd_cleanup(obd);

        lquota_cleanup(filter_quota_interface_ref, obd);

        ldlm_namespace_free(obd->obd_namespace, NULL, obd->obd_force);
        obd->obd_namespace = NULL;

        if (obd->u.obt.obt_sb == NULL)
                RETURN(0);

        filter_post(obd);

        LL_DQUOT_OFF(obd->u.obt.obt_sb);
        shrink_dcache_sb(obd->u.obt.obt_sb);

        server_put_mount(obd->obd_name, filter->fo_vfsmnt);
        obd->u.obt.obt_sb = NULL;

        fsfilt_put_ops(obd->obd_fsops);

        filter_iobuf_pool_done(filter);

        LCONSOLE_INFO("OST %s has stopped.\n", obd->obd_name);

        RETURN(0);
}

static int filter_connect_internal(struct obd_export *exp,
                                   struct obd_connect_data *data)
{
        if (!data)
                RETURN(0);

        CDEBUG(D_RPCTRACE, "%s: cli %s/%p ocd_connect_flags: "LPX64
               " ocd_version: %x ocd_grant: %d ocd_index: %u\n",
               exp->exp_obd->obd_name, exp->exp_client_uuid.uuid, exp,
               data->ocd_connect_flags, data->ocd_version,
               data->ocd_grant, data->ocd_index);

        data->ocd_connect_flags &= OST_CONNECT_SUPPORTED;
        exp->exp_connect_flags = data->ocd_connect_flags;
        data->ocd_version = LUSTRE_VERSION_CODE;

        if (exp->exp_connect_flags & OBD_CONNECT_GRANT) {
                struct filter_export_data *fed = &exp->exp_filter_data;
                obd_size left, want;

                spin_lock(&exp->exp_obd->obd_osfs_lock);
                left = filter_grant_space_left(exp);
                want = data->ocd_grant;
                filter_grant(exp, fed->fed_grant, want, left);
                data->ocd_grant = fed->fed_grant;
                spin_unlock(&exp->exp_obd->obd_osfs_lock);

                CDEBUG(D_CACHE, "%s: cli %s/%p ocd_grant: %d want: "
                       LPU64" left: "LPU64"\n", exp->exp_obd->obd_name,
                       exp->exp_client_uuid.uuid, exp,
                       data->ocd_grant, want, left);
        }

        if (data->ocd_connect_flags & OBD_CONNECT_INDEX) {
                struct filter_obd *filter = &exp->exp_obd->u.filter;
                struct lr_server_data *lsd = filter->fo_fsd;
                int index = le32_to_cpu(lsd->lsd_ost_index);

                if (!(lsd->lsd_feature_compat &
                      cpu_to_le32(OBD_COMPAT_OST))) {
                        /* this will only happen on the first connect */
                        lsd->lsd_ost_index = cpu_to_le32(data->ocd_index);
                        lsd->lsd_feature_compat |= cpu_to_le32(OBD_COMPAT_OST);
                        filter_update_server_data(exp->exp_obd,
                                                  filter->fo_rcvd_filp, lsd, 1);
                } else if (index != data->ocd_index) {
                        LCONSOLE_ERROR_MSG(0x136, "Connection from %s to index "
                                           "%u doesn't match actual OST index "
                                           "%u in last_rcvd file, bad "
                                           "configuration?\n",
                                           obd_export_nid2str(exp), index,
                                           data->ocd_index);
                        RETURN(-EBADF);
                }
        }

        if (OBD_FAIL_CHECK(OBD_FAIL_OST_BRW_SIZE)) {
                data->ocd_brw_size = 65536;
        } else if (data->ocd_connect_flags & OBD_CONNECT_BRW_SIZE) {
                data->ocd_brw_size = min(data->ocd_brw_size,
                                         (__u32)(PTLRPC_MAX_BRW_PAGES <<
                                                 CFS_PAGE_SHIFT));
                LASSERT(data->ocd_brw_size);
        }

        if (data->ocd_connect_flags & OBD_CONNECT_CKSUM) {
                __u32 cksum_types = data->ocd_cksum_types;

                /* The client set in ocd_cksum_types the checksum types it
                 * supports. We have to mask off the algorithms that we don't
                 * support */
                if (cksum_types & OBD_CKSUM_ALL)
                        data->ocd_cksum_types &= OBD_CKSUM_ALL;
                else
                        data->ocd_cksum_types = OBD_CKSUM_CRC32;

                CDEBUG(D_RPCTRACE, "%s: cli %s supports cksum type %x, return "
                                   "%x\n", exp->exp_obd->obd_name,
                                   obd_export_nid2str(exp), cksum_types,
                                   data->ocd_cksum_types);
        } else {
                /* This client does not support OBD_CONNECT_CKSUM
                 * fall back to CRC32 */
                CDEBUG(D_RPCTRACE, "%s: cli %s does not support "
                                   "OBD_CONNECT_CKSUM, CRC32 will be used\n",
                                   exp->exp_obd->obd_name,
                                   obd_export_nid2str(exp));
        }

        /* FIXME: Do the same with the MDS UUID and fsd_peeruuid.
         * FIXME: We don't strictly need the COMPAT flag for that,
         * FIXME: as fsd_peeruuid[0] will tell us if that is set.
         * FIXME: We needed it for the index, as index 0 is valid. */

        RETURN(0);
}

static int filter_reconnect(struct obd_export *exp, struct obd_device *obd,
                            struct obd_uuid *cluuid,
                            struct obd_connect_data *data,
                            void *localdata)
{
        int rc;
        ENTRY;

        if (exp == NULL || obd == NULL || cluuid == NULL)
                RETURN(-EINVAL);

        rc = filter_connect_internal(exp, data);
        if (rc == 0)
                filter_export_stats_init(obd, exp, localdata);

        RETURN(rc);
}

/* nearly identical to mds_connect */
static int filter_connect(struct lustre_handle *conn, struct obd_device *obd,
                          struct obd_uuid *cluuid,
                          struct obd_connect_data *data,
                          void *localdata)
{
        struct obd_export *exp;
        struct filter_export_data *fed;
        struct lsd_client_data *lcd = NULL;
        int rc;
        ENTRY;

        if (conn == NULL || obd == NULL || cluuid == NULL)
                RETURN(-EINVAL);

        rc = class_connect(conn, obd, cluuid);
        if (rc)
                RETURN(rc);
        exp = class_conn2export(conn);
        LASSERT(exp != NULL);

        fed = &exp->exp_filter_data;

        rc = filter_connect_internal(exp, data);
        if (rc)
                GOTO(cleanup, rc);

        filter_export_stats_init(obd, exp, localdata);

        if (!obd->obd_replayable)
                GOTO(cleanup, rc = 0);
<<<<<<< HEAD

        OBD_ALLOC_PTR(lcd);
        if (!lcd) {
                CERROR("filter: out of memory for client data\n");
                GOTO(cleanup, rc = -ENOMEM);
        }

        memcpy(lcd->lcd_uuid, cluuid, sizeof(lcd->lcd_uuid));
        fed->fed_lcd = lcd;

=======

        OBD_ALLOC_PTR(lcd);
        if (!lcd) {
                CERROR("filter: out of memory for client data\n");
                GOTO(cleanup, rc = -ENOMEM);
        }

        memcpy(lcd->lcd_uuid, cluuid, sizeof(lcd->lcd_uuid));
        fed->fed_lcd = lcd;

>>>>>>> 03b71240
        rc = filter_client_add(obd, exp, -1);

        GOTO(cleanup, rc);

cleanup:
        if (rc) {
                if (lcd) {
                        OBD_FREE_PTR(lcd);
                        fed->fed_lcd = NULL;
                }
                class_disconnect(exp);
        } else {
                class_export_put(exp);
        }

        RETURN(rc);
}

/* Do extra sanity checks for grant accounting.  We do this at connect,
 * disconnect, and statfs RPC time, so it shouldn't be too bad.  We can
 * always get rid of it or turn it off when we know accounting is good. */
static void filter_grant_sanity_check(struct obd_device *obd, const char *func)
{
        struct filter_export_data *fed;
        struct obd_export *exp;
        obd_size maxsize = obd->obd_osfs.os_blocks * obd->obd_osfs.os_bsize;
        obd_size tot_dirty = 0, tot_pending = 0, tot_granted = 0;
        obd_size fo_tot_dirty, fo_tot_pending, fo_tot_granted;

        if (list_empty(&obd->obd_exports))
                return;

        /* We don't want to do this for large machines that do lots of
           mounts or unmounts.  It burns... */
        if (obd->obd_num_exports > 100)
                return;

        spin_lock(&obd->obd_osfs_lock);
        spin_lock(&obd->obd_dev_lock);
        list_for_each_entry(exp, &obd->obd_exports, exp_obd_chain) {
                int error = 0;
                fed = &exp->exp_filter_data;
                if (fed->fed_grant < 0 || fed->fed_pending < 0 ||
                    fed->fed_dirty < 0)
                        error = 1;
                if (maxsize > 0) { /* we may not have done a statfs yet */
                        LASSERTF(fed->fed_grant + fed->fed_pending <= maxsize,
                                 "%s: cli %s/%p %ld+%ld > "LPU64"\n", func,
                                 exp->exp_client_uuid.uuid, exp,
                                 fed->fed_grant, fed->fed_pending, maxsize);
                        LASSERTF(fed->fed_dirty <= maxsize,
                                 "%s: cli %s/%p %ld > "LPU64"\n", func,
                                 exp->exp_client_uuid.uuid, exp,
                                 fed->fed_dirty, maxsize);
                }
                if (error)
                        CERROR("%s: cli %s/%p dirty %ld pend %ld grant %ld\n",
                               obd->obd_name, exp->exp_client_uuid.uuid, exp,
                               fed->fed_dirty, fed->fed_pending,fed->fed_grant);
                else
                        CDEBUG(D_CACHE, "%s: cli %s/%p dirty %ld pend %ld grant %ld\n",
                               obd->obd_name, exp->exp_client_uuid.uuid, exp,
                               fed->fed_dirty, fed->fed_pending,fed->fed_grant);
                tot_granted += fed->fed_grant + fed->fed_pending;
                tot_pending += fed->fed_pending;
                tot_dirty += fed->fed_dirty;
        }
        fo_tot_granted = obd->u.filter.fo_tot_granted;
        fo_tot_pending = obd->u.filter.fo_tot_pending;
        fo_tot_dirty = obd->u.filter.fo_tot_dirty;
        spin_unlock(&obd->obd_dev_lock);
        spin_unlock(&obd->obd_osfs_lock);

        /* Do these assertions outside the spinlocks so we don't kill system */
        if (tot_granted != fo_tot_granted)
                CERROR("%s: tot_granted "LPU64" != fo_tot_granted "LPU64"\n",
                       func, tot_granted, fo_tot_granted);
        if (tot_pending != fo_tot_pending)
                CERROR("%s: tot_pending "LPU64" != fo_tot_pending "LPU64"\n",
                       func, tot_pending, fo_tot_pending);
        if (tot_dirty != fo_tot_dirty)
                CERROR("%s: tot_dirty "LPU64" != fo_tot_dirty "LPU64"\n",
                       func, tot_dirty, fo_tot_dirty);
        if (tot_pending > tot_granted)
                CERROR("%s: tot_pending "LPU64" > tot_granted "LPU64"\n",
                       func, tot_pending, tot_granted);
        if (tot_granted > maxsize)
                CERROR("%s: tot_granted "LPU64" > maxsize "LPU64"\n",
                       func, tot_granted, maxsize);
        if (tot_dirty > maxsize)
                CERROR("%s: tot_dirty "LPU64" > maxsize "LPU64"\n",
                       func, tot_dirty, maxsize);
}

/* Remove this client from the grant accounting totals.  We also remove
 * the export from the obd device under the osfs and dev locks to ensure
 * that the filter_grant_sanity_check() calculations are always valid.
 * The client should do something similar when it invalidates its import. */
static void filter_grant_discard(struct obd_export *exp)
{
        struct obd_device *obd = exp->exp_obd;
        struct filter_obd *filter = &obd->u.filter;
        struct filter_export_data *fed = &exp->exp_filter_data;

        spin_lock(&obd->obd_osfs_lock);
        spin_lock(&obd->obd_dev_lock);
        list_del_init(&exp->exp_obd_chain);
        spin_unlock(&obd->obd_dev_lock);

        LASSERTF(filter->fo_tot_granted >= fed->fed_grant,
                 "%s: tot_granted "LPU64" cli %s/%p fed_grant %ld\n",
                 obd->obd_name, filter->fo_tot_granted,
                 exp->exp_client_uuid.uuid, exp, fed->fed_grant);
        filter->fo_tot_granted -= fed->fed_grant;
        LASSERTF(filter->fo_tot_pending >= fed->fed_pending,
                 "%s: tot_pending "LPU64" cli %s/%p fed_pending %ld\n",
                 obd->obd_name, filter->fo_tot_pending,
                 exp->exp_client_uuid.uuid, exp, fed->fed_pending);
        /* fo_tot_pending is handled in filter_grant_commit as bulk finishes */
        LASSERTF(filter->fo_tot_dirty >= fed->fed_dirty,
                 "%s: tot_dirty "LPU64" cli %s/%p fed_dirty %ld\n",
                 obd->obd_name, filter->fo_tot_dirty,
                 exp->exp_client_uuid.uuid, exp, fed->fed_dirty);
        filter->fo_tot_dirty -= fed->fed_dirty;
        fed->fed_dirty = 0;
        fed->fed_grant = 0;

        spin_unlock(&obd->obd_osfs_lock);
}

static int filter_destroy_export(struct obd_export *exp)
{
        ENTRY;

        if (exp->exp_filter_data.fed_pending)
                CERROR("%s: cli %s/%p has %lu pending on destroyed export\n",
                       exp->exp_obd->obd_name, exp->exp_client_uuid.uuid,
                       exp, exp->exp_filter_data.fed_pending);

        lquota_clearinfo(filter_quota_interface_ref, exp, exp->exp_obd);

        target_destroy_export(exp);
        ldlm_destroy_export(exp);

        if (obd_uuid_equals(&exp->exp_client_uuid, &exp->exp_obd->obd_uuid))
                RETURN(0);


        if (exp->exp_obd->obd_replayable)
                filter_client_free(exp);
        else
                fsfilt_sync(exp->exp_obd, exp->exp_obd->u.obt.obt_sb);

        filter_grant_discard(exp);
        filter_fmd_cleanup(exp);

        if (!(exp->exp_flags & OBD_OPT_FORCE))
                filter_grant_sanity_check(exp->exp_obd, __FUNCTION__);

        RETURN(0);
}

/* also incredibly similar to mds_disconnect */
static int filter_disconnect(struct obd_export *exp)
{
        struct obd_device *obd = exp->exp_obd;
        struct llog_ctxt *ctxt;
<<<<<<< HEAD
        int rc, err;
=======
        int rc;
>>>>>>> 03b71240
        ENTRY;

        LASSERT(exp);
        class_export_get(exp);

        /* Flush any remaining cancel messages out to the target */
        ctxt = llog_get_context(obd, LLOG_MDS_OST_REPL_CTXT);
        if (ctxt) {
                if (ctxt->loc_imp == exp->exp_imp_reverse)
                        CDEBUG(D_RPCTRACE, "Reverse import disconnect\n");
                llog_sync(ctxt, exp);
                llog_ctxt_put(ctxt);
        }

        if (!(exp->exp_flags & OBD_OPT_FORCE))
                filter_grant_sanity_check(obd, __FUNCTION__);
        filter_grant_discard(exp);

        /* Disconnect early so that clients can't keep using export */
        rc = class_disconnect(exp);
        if (exp->exp_obd->obd_namespace != NULL)
                ldlm_cancel_locks_for_export(exp);

        lprocfs_exp_cleanup(exp);
<<<<<<< HEAD

        /* flush any remaining cancel messages out to the target */
        ctxt = llog_get_context(obd, LLOG_MDS_OST_REPL_CTXT);
        err = llog_sync(ctxt, exp);
        llog_ctxt_put(ctxt);

        if (err)
                CERROR("error flushing logs to MDS: rc %d\n", err);

        class_export_put(exp);
        RETURN(rc);
}

=======
        class_export_put(exp);
        RETURN(rc);
}

>>>>>>> 03b71240
static int filter_ping(struct obd_export *exp)
{
        filter_fmd_expire(exp);

        if (exp->exp_delayed)
                filter_update_client_epoch(exp);

        return 0;
}

struct dentry *__filter_oa2dentry(struct obd_device *obd, struct obdo *oa,
                                  const char *what, int quiet)
{
        struct dentry *dchild = NULL;

        if (!(oa->o_valid & OBD_MD_FLGROUP))
                oa->o_gr = 0;

        dchild = filter_fid2dentry(obd, NULL, oa->o_gr, oa->o_id);

        if (IS_ERR(dchild)) {
                CERROR("%s error looking up object: "LPU64"\n",
                       what, oa->o_id);
                RETURN(dchild);
        }

        if (dchild->d_inode == NULL) {
                if (!quiet)
                        CERROR("%s: %s on non-existent object: "LPU64"\n",
                               obd->obd_name, what, oa->o_id);
                f_dput(dchild);
                RETURN(ERR_PTR(-ENOENT));
        }

        return dchild;
}

static int filter_getattr(struct obd_export *exp, struct obd_info *oinfo)
{
        struct dentry *dentry = NULL;
        struct obd_device *obd;
        int rc = 0;
        ENTRY;

        obd = class_exp2obd(exp);
        if (obd == NULL) {
                CDEBUG(D_IOCTL, "invalid client export %p\n", exp);
                RETURN(-EINVAL);
        }

        dentry = filter_oa2dentry(obd, oinfo->oi_oa);
        if (IS_ERR(dentry))
                RETURN(PTR_ERR(dentry));

        /* Limit the valid bits in the return data to what we actually use */
        oinfo->oi_oa->o_valid = OBD_MD_FLID;
        obdo_from_inode(oinfo->oi_oa, dentry->d_inode, FILTER_VALID_FLAGS);

        f_dput(dentry);
        RETURN(rc);
}

/* this should be enabled/disabled in condition to enabled/disabled large
 * inodes (fast EAs) in backing store FS. */
int filter_update_fidea(struct obd_export *exp, struct inode *inode,
                        void *handle, struct obdo *oa)
{
        struct obd_device *obd = exp->exp_obd;
        int rc = 0;
        ENTRY;

        if (oa->o_valid & OBD_MD_FLFID) {
                struct filter_fid ff;

                if (!(oa->o_valid & OBD_MD_FLGROUP))
                        oa->o_gr = 0;

                /* packing fid and converting it to LE for storing into EA.
                 * Here ->o_stripe_idx should be filled by LOV and rest of
                 * fields - by client. */
                ff.ff_fid.id = cpu_to_le64(oa->o_fid);
                ff.ff_fid.f_type = cpu_to_le32(oa->o_stripe_idx);
                ff.ff_fid.generation = cpu_to_le32(oa->o_generation);
                ff.ff_objid = cpu_to_le64(oa->o_id);
                ff.ff_group = cpu_to_le64(oa->o_gr);

                CDEBUG(D_INODE, "storing filter fid EA ("LPU64"/%u/%u"
                       LPU64"/"LPU64")\n", oa->o_fid, oa->o_stripe_idx,
                       oa->o_generation, oa->o_id, oa->o_gr);

                rc = fsfilt_set_md(obd, inode, handle, &ff, sizeof(ff), "fid");
                if (rc)
                        CERROR("store fid in object failed! rc: %d\n", rc);
        } else {
                CDEBUG(D_HA, "OSS object without fid info!\n");
        }

        RETURN(rc);
}

/* this is called from filter_truncate() until we have filter_punch() */
int filter_setattr_internal(struct obd_export *exp, struct dentry *dentry,
                            struct obdo *oa, struct obd_trans_info *oti)
{
        unsigned int orig_ids[MAXQUOTAS] = {0, 0};
        struct llog_cookie *fcc = NULL;
        struct filter_obd *filter;
        int rc, err, locked = 0, sync = 0;
        unsigned int ia_valid;
        struct inode *inode;
        struct iattr iattr;
        void *handle;
        ENTRY;

        LASSERT(dentry != NULL);
        LASSERT(!IS_ERR(dentry));

        inode = dentry->d_inode;
        LASSERT(inode != NULL);

        filter = &exp->exp_obd->u.filter;
        iattr_from_obdo(&iattr, oa, oa->o_valid);
        ia_valid = iattr.ia_valid;

        if (oa->o_valid & OBD_MD_FLCOOKIE) {
                OBD_ALLOC(fcc, sizeof(*fcc));
                if (fcc != NULL)
                        *fcc = oa->o_lcookie;
        }

        if (ia_valid & ATTR_SIZE || ia_valid & (ATTR_UID | ATTR_GID)) {
                DQUOT_INIT(inode);
                LOCK_INODE_MUTEX(inode);
                locked = 1;
        }

        /* VBR: version recovery check */
        rc = filter_version_get_check(exp, oti, inode);
        if (rc)
                GOTO(out_unlock, rc);

        /* If the inode still has SUID+SGID bits set (see filter_precreate())
         * then we will accept the UID+GID sent by the client during write for
         * initializing the ownership of this inode.  We only allow this to
         * happen once so clear these bits in setattr. In 2.6 kernels it is
         * possible to get ATTR_UID and ATTR_GID separately, so we only clear
         * the flags that are actually being set. */
        if (ia_valid & (ATTR_UID | ATTR_GID)) {
                CDEBUG(D_INODE, "update UID/GID to %lu/%lu\n",
                       (unsigned long)oa->o_uid, (unsigned long)oa->o_gid);

                if ((inode->i_mode & S_ISUID) && (ia_valid & ATTR_UID)) {
                        if (!(ia_valid & ATTR_MODE)) {
                                iattr.ia_mode = inode->i_mode;
                                iattr.ia_valid |= ATTR_MODE;
                        }
                        iattr.ia_mode &= ~S_ISUID;
                }
                if ((inode->i_mode & S_ISGID) && (ia_valid & ATTR_GID)) {
                        if (!(iattr.ia_valid & ATTR_MODE)) {
                                iattr.ia_mode = inode->i_mode;
                                iattr.ia_valid |= ATTR_MODE;
                        }
                        iattr.ia_mode &= ~S_ISGID;
                }

                orig_ids[USRQUOTA] = inode->i_uid;
                orig_ids[GRPQUOTA] = inode->i_gid;
                handle = fsfilt_start_log(exp->exp_obd, inode,
                                          FSFILT_OP_SETATTR, oti, 1);

                if (IS_ERR(handle))
                        GOTO(out_unlock, rc = PTR_ERR(handle));

                /* update inode EA only once when inode is suid bit marked. As
                 * on 2.6.x UID and GID may be set separately, we check here
                 * only one of them to avoid double setting. */
                if (inode->i_mode & S_ISUID)
                        filter_update_fidea(exp, inode, handle, oa);
        } else {
                handle = fsfilt_start(exp->exp_obd, inode,
                                      FSFILT_OP_SETATTR, oti);

                if (IS_ERR(handle))
                        GOTO(out_unlock, rc = PTR_ERR(handle));
        }

        if (oa->o_valid & OBD_MD_FLFLAGS) {
                rc = fsfilt_iocontrol(exp->exp_obd, inode, NULL,
                                      EXT3_IOC_SETFLAGS, (long)&oa->o_flags);
        } else {
                rc = fsfilt_setattr(exp->exp_obd, dentry, handle, &iattr, 1);
                if (fcc != NULL)
                        /* set cancel cookie callback function */
                        sync = fsfilt_add_journal_cb(exp->exp_obd, 0, handle,
                                                     filter_cancel_cookies_cb,
                                                     fcc);
        }

        if (OBD_FAIL_CHECK(OBD_FAIL_OST_SETATTR_CREDITS))
                fsfilt_extend(exp->exp_obd, inode, 0, handle);

        /* The truncate might have used up our transaction credits.  Make
         * sure we have one left for the last_rcvd update. */
        err = fsfilt_extend(exp->exp_obd, inode, 1, handle);
<<<<<<< HEAD
        rc = filter_finish_transno(exp, inode, oti, rc, sync);
=======
        rc = filter_finish_transno(exp, oti, rc, sync);
>>>>>>> 03b71240
        if (sync) {
                filter_cancel_cookies_cb(exp->exp_obd, 0, fcc, rc);
                fcc = NULL;
        }

        err = fsfilt_commit(exp->exp_obd, inode, handle, 0);
        if (err) {
                CERROR("error on commit, err = %d\n", err);
                if (!rc)
                        rc = err;
        } else {
                fcc = NULL;
        }

        if (locked) {
                /* Let's flush truncated page on disk immediately, then we can
                 * avoid need to search for page aliases before directio writes
                 * and this sort of stuff at expense of somewhat slower
                 * truncates not on a page boundary. I believe this is the only
                 * place in filter code that can lead to pages getting to
                 * pagecache so far. */
                filter_clear_truncated_page(inode);
                UNLOCK_INODE_MUTEX(inode);
                locked = 0;
        }

        EXIT;
out_unlock:
        if (locked)
                UNLOCK_INODE_MUTEX(inode);

        if (fcc)
                OBD_FREE(fcc, sizeof(*fcc));

        /* trigger quota release */
        if (ia_valid & (ATTR_SIZE | ATTR_UID | ATTR_GID)) {
                unsigned int cur_ids[MAXQUOTAS] = {oa->o_uid, oa->o_gid};
                int rc2 = lquota_adjust(filter_quota_interface_ref,exp->exp_obd,
                                        cur_ids, orig_ids,rc,FSFILT_OP_SETATTR);
                CDEBUG(rc2 ? D_ERROR : D_QUOTA,
                       "filter adjust qunit. (rc:%d)\n", rc2);
        }
        return rc;
}

/* this is called from filter_truncate() until we have filter_punch() */
int filter_setattr(struct obd_export *exp, struct obd_info *oinfo,
                   struct obd_trans_info *oti)
{
        struct ldlm_res_id res_id = { .name = { oinfo->oi_oa->o_id } };
        struct filter_mod_data *fmd;
        struct lvfs_run_ctxt saved;
        struct filter_obd *filter;
        struct ldlm_resource *res;
        struct dentry *dentry;
        int rc;
        ENTRY;

        dentry = __filter_oa2dentry(exp->exp_obd, oinfo->oi_oa,
                                    __FUNCTION__, 1);
        if (IS_ERR(dentry))
                RETURN(PTR_ERR(dentry));

        filter = &exp->exp_obd->u.filter;
        push_ctxt(&saved, &exp->exp_obd->obd_lvfs_ctxt, NULL);
        lock_kernel();

        if (oinfo->oi_oa->o_valid &
            (OBD_MD_FLMTIME | OBD_MD_FLATIME | OBD_MD_FLCTIME)) {
                fmd = filter_fmd_get(exp,oinfo->oi_oa->o_id,oinfo->oi_oa->o_gr);
                if (fmd && fmd->fmd_mactime_xid < oti->oti_xid)
                        fmd->fmd_mactime_xid = oti->oti_xid;
                filter_fmd_put(exp, fmd);
        }

        /* setting objects attributes (including owner/group) */
        rc = filter_setattr_internal(exp, dentry, oinfo->oi_oa, oti);
        if (rc)
                GOTO(out_unlock, rc);

        res = ldlm_resource_get(exp->exp_obd->obd_namespace, NULL,
                                res_id, LDLM_EXTENT, 0);

        if (res != NULL) {
                rc = ldlm_res_lvbo_update(res, NULL, 0, 0);
                ldlm_resource_putref(res);
        }

        oinfo->oi_oa->o_valid = OBD_MD_FLID;

        /* Quota release need uid/gid info */
        obdo_from_inode(oinfo->oi_oa, dentry->d_inode,
                        FILTER_VALID_FLAGS | OBD_MD_FLUID | OBD_MD_FLGID);

        EXIT;
out_unlock:
        unlock_kernel();
        f_dput(dentry);
        pop_ctxt(&saved, &exp->exp_obd->obd_lvfs_ctxt, NULL);
        return rc;
}

/* XXX identical to osc_unpackmd */
static int filter_unpackmd(struct obd_export *exp, struct lov_stripe_md **lsmp,
                           struct lov_mds_md *lmm, int lmm_bytes)
{
        int lsm_size;
        ENTRY;

        if (lmm != NULL) {
                if (lmm_bytes < sizeof (*lmm)) {
                        CERROR("lov_mds_md too small: %d, need %d\n",
                               lmm_bytes, (int)sizeof(*lmm));
                        RETURN(-EINVAL);
                }
                /* XXX LOV_MAGIC etc check? */

                if (lmm->lmm_object_id == cpu_to_le64(0)) {
                        CERROR("lov_mds_md: zero lmm_object_id\n");
                        RETURN(-EINVAL);
                }
        }

        lsm_size = lov_stripe_md_size(1);
        if (lsmp == NULL)
                RETURN(lsm_size);

        if (*lsmp != NULL && lmm == NULL) {
                OBD_FREE((*lsmp)->lsm_oinfo[0], sizeof(struct lov_oinfo));
                OBD_FREE(*lsmp, lsm_size);
                *lsmp = NULL;
                RETURN(0);
        }

        if (*lsmp == NULL) {
                OBD_ALLOC(*lsmp, lsm_size);
                if (*lsmp == NULL)
                        RETURN(-ENOMEM);
                OBD_ALLOC((*lsmp)->lsm_oinfo[0], sizeof(struct lov_oinfo));
                if ((*lsmp)->lsm_oinfo[0] == NULL) {
                        OBD_FREE(*lsmp, lsm_size);
                        RETURN(-ENOMEM);
                }
                loi_init((*lsmp)->lsm_oinfo[0]);
        }

        if (lmm != NULL) {
                /* XXX zero *lsmp? */
                (*lsmp)->lsm_object_id = le64_to_cpu (lmm->lmm_object_id);
                LASSERT((*lsmp)->lsm_object_id);
        }

        (*lsmp)->lsm_maxbytes = LUSTRE_STRIPE_MAXBYTES;

        RETURN(lsm_size);
}

/* caller must hold fo_create_lock */
static int filter_destroy_precreated(struct obd_export *exp, struct obdo *oa,
                                      struct filter_obd *filter)
{
        struct obdo doa; /* XXX obdo on stack */
        obd_id last, id;
        int rc;
        ENTRY;

        LASSERT(oa);
        LASSERT(down_trylock(&filter->fo_create_lock) != 0);

        memset(&doa, 0, sizeof(doa));
        if (oa->o_valid & OBD_MD_FLGROUP) {
                doa.o_valid |= OBD_MD_FLGROUP;
                doa.o_gr = oa->o_gr;
        } else {
                doa.o_gr = 0;
        }
        doa.o_mode = S_IFREG;

        if (!filter->fo_destroy_in_progress) {
                CERROR("%s: destroy_in_progress already cleared\n",
                        exp->exp_obd->obd_name);
                RETURN(0);
        }

        last = filter_last_id(filter, doa.o_gr);
        CWARN("%s: deleting orphan objects from "LPU64" to "LPU64"\n",
               exp->exp_obd->obd_name, oa->o_id + 1, last);
        for (id = last; id > oa->o_id; id--) {
                doa.o_id = id;
                rc = filter_destroy(exp, &doa, NULL, NULL, NULL);
                if (rc && rc != -ENOENT) /* this is pretty fatal... */
                        CEMERG("error destroying precreate objid "LPU64": %d\n",
                               id, rc);
                filter_set_last_id(filter, id - 1, doa.o_gr);
                /* update last_id on disk periodically so that if we restart
                 * we don't need to re-scan all of the just-deleted objects. */
                if ((id & 511) == 0)
                        filter_update_last_objid(exp->exp_obd, doa.o_gr, 0);
        }

        CDEBUG(D_HA, "%s: after destroy: set last_objids["LPU64"] = "LPU64"\n",
               exp->exp_obd->obd_name, doa.o_gr, oa->o_id);

        rc = filter_update_last_objid(exp->exp_obd, doa.o_gr, 1);
        filter->fo_destroy_in_progress = 0;

        RETURN(rc);
}

static int filter_precreate(struct obd_device *obd, struct obdo *oa,
                            obd_gr group, int *num);
/* returns a negative error or a nonnegative number of files to create */
static int filter_handle_precreate(struct obd_export *exp, struct obdo *oa,
                                   obd_gr group, struct obd_trans_info *oti)
{
        struct obd_device *obd = exp->exp_obd;
        struct filter_obd *filter = &obd->u.filter;
        int diff, rc;
        ENTRY;

        /* delete orphans request */
        if ((oa->o_valid & OBD_MD_FLFLAGS) && (oa->o_flags & OBD_FL_DELORPHAN)){
                if (oti->oti_conn_cnt < exp->exp_conn_cnt) {
                        CERROR("%s: dropping old orphan cleanup request\n",
                               obd->obd_name);
                        RETURN(0);
                }

                /* This causes inflight precreates to abort and drop lock */
                filter->fo_destroy_in_progress = 1;
                down(&filter->fo_create_lock);
                diff = oa->o_id - filter_last_id(filter, group);
                CDEBUG(D_HA, "filter_last_id() = "LPU64" -> diff = %d\n",
                       filter_last_id(filter, group), diff);

                if (-diff > OST_MAX_PRECREATE) {
                        CERROR("%s: ignoring bogus orphan destroy request: "
                               "obdid "LPU64" last_id "LPU64"\n", obd->obd_name,
                               oa->o_id, filter_last_id(filter, group));
                        /* FIXME: should reset precreate_next_id on MDS */
                        GOTO(out, rc = -EINVAL);
                }
                if (diff < 0) {
                        rc = filter_destroy_precreated(exp, oa, filter);
                        if (rc)
                                CERROR("%s: unable to write lastobjid, but "
                                       "orphans were deleted\n", obd->obd_name);
                        GOTO(out, rc);
                } else {
                        /*XXX used by MDS for the first time! */
                        filter->fo_destroy_in_progress = 0;
                }
        } else {
                down(&filter->fo_create_lock);
                if (oti->oti_conn_cnt < exp->exp_conn_cnt) {
                        CERROR("%s: dropping old precreate request\n",
                               obd->obd_name);
                        GOTO(out, rc = 0);
                }
                /* only precreate if group == 0 and o_id is specfied */
                if (group != 0 || oa->o_id == 0)
                        diff = 1;
                else
                        diff = oa->o_id - filter_last_id(filter, group);
                CDEBUG(D_RPCTRACE, "filter_last_id() = "LPU64" -> diff = %d\n",
                       filter_last_id(filter, group), diff);

                LASSERTF(diff >= 0,"%s: "LPU64" - "LPU64" = %d\n",obd->obd_name,
                         oa->o_id, filter_last_id(filter, group), diff);
        }

        if (diff > 0) {
                oa->o_id = filter_last_id(&obd->u.filter, group);
                rc = filter_precreate(obd, oa, group, &diff);
                oa->o_id = filter_last_id(&obd->u.filter, group);
                oa->o_valid = OBD_MD_FLID;
                GOTO(out, rc);
        }
        /* else diff == 0 */
        GOTO(out, rc = 0);
out:
        up(&filter->fo_create_lock);
        return rc;
}

static int filter_statfs(struct obd_device *obd, struct obd_statfs *osfs,
                         __u64 max_age, __u32 flags)
{
        struct filter_obd *filter = &obd->u.filter;
        int blockbits = obd->u.obt.obt_sb->s_blocksize_bits;
        int rc;
        ENTRY;

        /* at least try to account for cached pages.  its still racey and
         * might be under-reporting if clients haven't announced their
         * caches with brw recently */
        spin_lock(&obd->obd_osfs_lock);
        rc = fsfilt_statfs(obd, obd->u.obt.obt_sb, max_age);
        memcpy(osfs, &obd->obd_osfs, sizeof(*osfs));
        spin_unlock(&obd->obd_osfs_lock);

        CDEBUG(D_SUPER | D_CACHE, "blocks cached "LPU64" granted "LPU64
               " pending "LPU64" free "LPU64" avail "LPU64"\n",
               filter->fo_tot_dirty, filter->fo_tot_granted,
               filter->fo_tot_pending,
               osfs->os_bfree << blockbits, osfs->os_bavail << blockbits);

        filter_grant_sanity_check(obd, __FUNCTION__);

        osfs->os_bavail -= min(osfs->os_bavail, GRANT_FOR_LLOG(obd) +
                               ((filter->fo_tot_dirty + filter->fo_tot_pending +
                                 osfs->os_bsize - 1) >> blockbits));

        /* set EROFS to state field if FS is mounted as RDONLY. The goal is to
         * stop creating files on MDS if OST is not good shape to create
         * objects.*/
        osfs->os_state = (filter->fo_obt.obt_sb->s_flags & MS_RDONLY) ?
                EROFS : 0;
        RETURN(rc);
}

static int filter_use_existing_obj(struct obd_device *obd,
                                   struct dentry *dchild, void **handle,
                                   int *cleanup_phase)
{
        struct inode *inode = dchild->d_inode;
        struct iattr iattr;
        int rc;

        if ((inode->i_mode & (S_ISUID | S_ISGID)) == (S_ISUID|S_ISGID))
                return 0;

        *handle = fsfilt_start_log(obd, inode, FSFILT_OP_SETATTR, NULL, 1);
        if (IS_ERR(*handle))
                return PTR_ERR(*handle);

        iattr.ia_valid = ATTR_MODE;
        iattr.ia_mode = S_ISUID | S_ISGID |0666;
        rc = fsfilt_setattr(obd, dchild, *handle, &iattr, 1);
        if (rc == 0)
                *cleanup_phase = 3;

        return rc;
}


/* We rely on the fact that only one thread will be creating files in a given
 * group at a time, which is why we don't need an atomic filter_get_new_id.
 * Even if we had that atomic function, the following race would exist:
 *
 * thread 1: gets id x from filter_next_id
 * thread 2: gets id (x + 1) from filter_next_id
 * thread 2: creates object (x + 1)
 * thread 1: tries to create object x, gets -ENOSPC
 *
 * Caller must hold fo_create_lock
 */
static int filter_precreate(struct obd_device *obd, struct obdo *oa,
                            obd_gr group, int *num)
{
        struct dentry *dchild = NULL, *dparent = NULL;
        struct filter_obd *filter;
        int err = 0, rc = 0, recreate_obj = 0, i;
        cfs_time_t enough_time = cfs_time_shift(DISK_TIMEOUT/2);
        obd_id next_id;
        void *handle = NULL;
        ENTRY;

        filter = &obd->u.filter;

        LASSERT(down_trylock(&filter->fo_create_lock) != 0);

        OBD_FAIL_TIMEOUT(OBD_FAIL_TGT_DELAY_PRECREATE, obd_timeout / 2);

        if ((oa->o_valid & OBD_MD_FLFLAGS) &&
            (oa->o_flags & OBD_FL_RECREATE_OBJS)) {
                recreate_obj = 1;
        } else {
                struct obd_statfs *osfs;

                OBD_ALLOC(osfs, sizeof(*osfs));
                if (osfs == NULL)
                        RETURN(-ENOMEM);
                rc = filter_statfs(obd, osfs, cfs_time_current_64() - HZ, 0);
                if (rc == 0 && osfs->os_bavail < (osfs->os_blocks >> 10)) {
                        CDEBUG(D_RPCTRACE,"%s: not enough space for create "
                               LPU64"\n", obd->obd_name, osfs->os_bavail <<
                               filter->fo_vfsmnt->mnt_sb->s_blocksize_bits);
                        *num = 0;
                        rc = -ENOSPC;
                }
                OBD_FREE(osfs, sizeof(*osfs));
                if (rc)
                        RETURN(rc);
        }

        CDEBUG(D_RPCTRACE, "%s: precreating %d objects in group "LPU64
               " at "LPU64"\n", obd->obd_name, *num, group, oa->o_id);

        for (i = 0; i < *num && err == 0; i++) {
                int cleanup_phase = 0;

                if (recreate_obj) {
                        __u64 last_id;
                        next_id = oa->o_id;
                        last_id = filter_last_id(filter, group);
                        if (next_id > last_id) {
                                CERROR("%s: trying to recreate obj greater"
                                       "than last id "LPD64" > "LPD64"\n",
                                       obd->obd_name, next_id, last_id);
                                GOTO(cleanup, rc = -EINVAL);
                        }
                } else if (filter->fo_destroy_in_progress) {
                        CWARN("%s: precreate aborted by destroy\n",
                              obd->obd_name);
                        rc = -EAGAIN;
                        break;
                } else
                        next_id = filter_last_id(filter, group) + 1;

                dparent = filter_parent_lock(obd, group, next_id);
                if (IS_ERR(dparent))
                        GOTO(cleanup, rc = PTR_ERR(dparent));
                cleanup_phase = 1;      /* filter_parent_unlock(dparent) */

                dchild = filter_fid2dentry(obd, dparent, group, next_id);
                if (IS_ERR(dchild))
                        GOTO(cleanup, rc = PTR_ERR(dchild));
                cleanup_phase = 2;      /* f_dput(dchild) */

                if (dchild->d_inode != NULL) {
                        /* This would only happen if lastobjid was bad on disk*/
                        /* Could also happen if recreating missing obj but it
                         * already exists. */
                        if (recreate_obj) {
                                CERROR("%s: recreating existing object %.*s?\n",
                                       obd->obd_name, dchild->d_name.len,
                                       dchild->d_name.name);
                        } else {
                                /* Use these existing objects if they are
                                 * zero length. */
                                if (dchild->d_inode->i_size == 0) {
                                        rc = filter_use_existing_obj(obd,dchild,
                                                      &handle, &cleanup_phase);
                                        if (rc == 0)
                                                goto set_last_id;
                                        else
                                                GOTO(cleanup, rc);
                                }

                                CERROR("%s: Serious error: objid %.*s already "
                                       "exists; is this filesystem corrupt?\n",
                                       obd->obd_name, dchild->d_name.len,
                                       dchild->d_name.name);
                                LBUG();
                        }
                        GOTO(cleanup, rc = -EEXIST);
                }

                handle = fsfilt_start_log(obd, dparent->d_inode,
                                          FSFILT_OP_CREATE, NULL, 1);
                if (IS_ERR(handle))
                        GOTO(cleanup, rc = PTR_ERR(handle));
                cleanup_phase = 3;

                CDEBUG(D_INODE, "%s: filter_precreate(od->o_gr="LPU64
                       ",od->o_id="LPU64")\n", obd->obd_name, group, 
                       next_id);

                /* We mark object SUID+SGID to flag it for accepting UID+GID
                 * from client on first write.  Currently the permission bits
                 * on the OST are never used, so this is OK. */
                rc = ll_vfs_create(dparent->d_inode, dchild,
                                   S_IFREG |  S_ISUID | S_ISGID | 0666, NULL);
                if (rc) {
                        CERROR("create failed rc = %d\n", rc);
                        GOTO(cleanup, rc);
                }

set_last_id:
                if (!recreate_obj) {
                        filter_set_last_id(filter, next_id, group);
                        err = filter_update_last_objid(obd, group, 0);
                        if (err)
                                CERROR("unable to write lastobjid "
                                       "but file created\n");
                }

        cleanup:
                switch(cleanup_phase) {
                case 3:
                        err = fsfilt_commit(obd, dparent->d_inode, handle, 0);
                        if (err) {
                                CERROR("error on commit, err = %d\n", err);
                                if (!rc)
                                        rc = err;
                        }
                case 2:
                        f_dput(dchild);
                case 1:
                        filter_parent_unlock(dparent);
                case 0:
                        break;
                }

                if (rc)
                        break;
                if (cfs_time_after(cfs_time_current(), enough_time)) {
                        CDEBUG(D_RPCTRACE,
                               "%s: precreate slow - want %d got %d \n",
                               obd->obd_name, *num, i);
                        break;
                }
        }
        *num = i;

        CDEBUG(D_RPCTRACE,
               "%s: created %d objects for group "LPU64": "LPU64" rc %d\n",
               obd->obd_name, i, group, filter->fo_last_objids[group], rc);

        RETURN(rc);
}

int filter_recreate(struct obd_device *obd, struct obdo *oa)
{
        struct ldlm_res_id res_id = { .name = { oa->o_id } };
        struct ldlm_valblock_ops *ns_lvbo;
        struct ldlm_resource *res;
        obd_valid old_valid = oa->o_valid;
        obd_flag old_flags = oa->o_flags;
        int diff = 1, rc;
        ENTRY;

        if (oa->o_id > filter_last_id(&obd->u.filter, oa->o_gr)) {
                CERROR("recreate objid "LPU64" > last id "LPU64"\n",
                       oa->o_id, filter_last_id(&obd->u.filter, oa->o_gr));
                RETURN(-EINVAL);
        }

        if ((oa->o_valid & OBD_MD_FLFLAGS) == 0) {
                oa->o_valid |= OBD_MD_FLFLAGS;
                oa->o_flags = OBD_FL_RECREATE_OBJS;
        } else {
                oa->o_flags |= OBD_FL_RECREATE_OBJS;
        }
<<<<<<< HEAD

        down(&obd->u.filter.fo_create_lock);
        rc = filter_precreate(obd, oa, oa->o_gr, &diff);
        up(&obd->u.filter.fo_create_lock);

=======

        down(&obd->u.filter.fo_create_lock);
        rc = filter_precreate(obd, oa, oa->o_gr, &diff);
        up(&obd->u.filter.fo_create_lock);

>>>>>>> 03b71240
        res = ldlm_resource_get(obd->obd_namespace, NULL,
                                res_id, LDLM_EXTENT, 0);
        if (res != NULL) {
                /* Update lvb->lvb_blocks for the recreated object */
                ns_lvbo = res->lr_namespace->ns_lvbo;
                if (ns_lvbo && ns_lvbo->lvbo_update) {
                        rc = ns_lvbo->lvbo_update(res, NULL, 0, 1);
                        if (rc)
                                RETURN(rc);
                }
                ldlm_resource_putref(res);
        }

        if (rc == 0)
                CWARN("%s: recreated missing object "LPU64"/"LPU64"\n",
                      obd->obd_name, oa->o_id, oa->o_gr);

        oa->o_valid = old_valid;
        oa->o_flags = old_flags;
        RETURN(rc);
}

static int filter_create(struct obd_export *exp, struct obdo *oa,
                         struct lov_stripe_md **ea, struct obd_trans_info *oti)
{
<<<<<<< HEAD
        struct obd_device *obd = NULL;
=======
        struct obd_device *obd = exp->exp_obd;
>>>>>>> 03b71240
        struct lvfs_run_ctxt saved;
        struct lov_stripe_md *lsm = NULL;
        struct ldlm_res_id res_id = { .name = { oa->o_id } };
        ldlm_policy_data_t policy = { .l_extent = { 0, OBD_OBJECT_EOF } };
        struct lustre_handle lockh;
        int flags = 0;
        int rc = 0;
        ENTRY;

<<<<<<< HEAD
=======
        CDEBUG(D_INODE, "%s: filter_create(od->o_gr="LPU64",od->o_id="
               LPU64")\n", obd->obd_name, oa->o_gr, oa->o_id);

>>>>>>> 03b71240
        if (!(oa->o_valid & OBD_MD_FLGROUP))
                oa->o_gr = 0;

        CDEBUG(D_INFO, "object "LPU64"/"LPU64"\n", oa->o_id, oa->o_gr);
        if (ea != NULL) {
                lsm = *ea;
                if (lsm == NULL) {
                        rc = obd_alloc_memmd(exp, &lsm);
                        if (rc < 0)
                                RETURN(rc);
                }
        }

        push_ctxt(&saved, &obd->obd_lvfs_ctxt, NULL);

        if ((oa->o_valid & OBD_MD_FLFLAGS) &&
            (oa->o_flags & OBD_FL_RECREATE_OBJS)) {
                /* Cancel all conflicting extent locks on recreating object,
                 * thus object's metadata will be updated on the clients */
                rc = ldlm_cli_enqueue_local(obd->obd_namespace, &res_id,
                                            LDLM_EXTENT, &policy, LCK_PW,
                                            &flags, ldlm_blocking_ast,
                                            ldlm_completion_ast,
                                            ldlm_glimpse_ast, NULL, 0,
                                            NULL, &lockh);
                rc = filter_recreate(obd, oa);
                ldlm_lock_decref(&lockh, LCK_PW);
        } else {
                rc = filter_handle_precreate(exp, oa, oa->o_gr, oti);
        }

        pop_ctxt(&saved, &obd->obd_lvfs_ctxt, NULL);
        if (rc && ea != NULL && *ea != lsm) {
                obd_free_memmd(exp, &lsm);
        } else if (rc == 0 && ea != NULL) {
                /* XXX LOV STACKING: the lsm that is passed to us from
                 * LOV does not have valid lsm_oinfo data structs, so
                 * don't go touching that.  This needs to be fixed in a
                 * big way. */
                lsm->lsm_object_id = oa->o_id;
                *ea = lsm;
        }

        RETURN(rc);
}

int filter_destroy(struct obd_export *exp, struct obdo *oa,
                   struct lov_stripe_md *md, struct obd_trans_info *oti,
                   struct obd_export *md_exp)
{
        unsigned int qcids[MAXQUOTAS] = {0, 0};
        struct obd_device *obd;
        struct filter_obd *filter;
        struct dentry *dchild = NULL, *dparent = NULL;
        struct lvfs_run_ctxt saved;
        void *handle = NULL;
        struct llog_cookie *fcc = NULL;
        int rc, rc2, cleanup_phase = 0, sync = 0;
        struct iattr iattr;
        ENTRY;

        if (!(oa->o_valid & OBD_MD_FLGROUP))
                oa->o_gr = 0;

        obd = exp->exp_obd;
        filter = &obd->u.filter;

        push_ctxt(&saved, &obd->obd_lvfs_ctxt, NULL);
        cleanup_phase = 1;

        CDEBUG(D_INODE, "%s: filter_destroy(od->o_gr="LPU64",od->o_id="
               LPU64")\n", obd->obd_name, oa->o_gr, oa->o_id);

        dchild = filter_fid2dentry(obd, NULL, oa->o_gr, oa->o_id);
        if (IS_ERR(dchild))
                GOTO(cleanup, rc = PTR_ERR(dchild));
        cleanup_phase = 2;

        if (dchild->d_inode == NULL) {
                CDEBUG(D_INODE, "destroying non-existent object "LPU64"\n",
                       oa->o_id);
                /* If object already gone, cancel cookie right now */
                if (oa->o_valid & OBD_MD_FLCOOKIE) {
                        struct llog_ctxt *ctxt;
                        fcc = &oa->o_lcookie;
                        ctxt = llog_get_context(obd, fcc->lgc_subsys + 1);
                        llog_cancel(ctxt, NULL, 1, fcc, 0);
                        llog_ctxt_put(ctxt);
                        fcc = NULL; /* we didn't allocate fcc, don't free it */
                }
                GOTO(cleanup, rc = -ENOENT);
        }

        filter_prepare_destroy(obd, oa->o_id);

        /* Our MDC connection is established by the MDS to us */
        if (oa->o_valid & OBD_MD_FLCOOKIE) {
                OBD_ALLOC(fcc, sizeof(*fcc));
                if (fcc != NULL)
                        *fcc = oa->o_lcookie;
        }
        DQUOT_INIT(dchild->d_inode);

        /* we're gonna truncate it first in order to avoid possible deadlock:
         *      P1                      P2
         * open trasaction      open transaction
         * down(i_zombie)       down(i_zombie)
         *                      restart transaction
         * (see BUG 4180) -bzzz
         */
        LOCK_INODE_MUTEX(dchild->d_inode);

        /* VBR: version recovery check */
        rc = filter_version_get_check(exp, oti, dchild->d_inode);
        if (rc)
                GOTO(cleanup, rc);

        handle = fsfilt_start_log(obd, dchild->d_inode, FSFILT_OP_SETATTR,
                                  NULL, 1);
        if (IS_ERR(handle)) {
                UNLOCK_INODE_MUTEX(dchild->d_inode);
                GOTO(cleanup, rc = PTR_ERR(handle));
        }

        iattr.ia_valid = ATTR_SIZE;
        iattr.ia_size = 0;
        rc = fsfilt_setattr(obd, dchild, handle, &iattr, 1);
        rc2 = fsfilt_commit(obd, dchild->d_inode, handle, 0);
        UNLOCK_INODE_MUTEX(dchild->d_inode);
        if (rc)
                GOTO(cleanup, rc);
        if (rc2)
                GOTO(cleanup, rc = rc2);

        /* We don't actually need to lock the parent until we are unlinking
         * here, and not while truncating above.  That avoids holding the
         * parent lock for a long time during truncate, which can block other
         * threads from doing anything to objects in that directory. bug 7171 */
        dparent = filter_parent_lock(obd, oa->o_gr, oa->o_id);
        if (IS_ERR(dparent))
                GOTO(cleanup, rc = PTR_ERR(dparent));
        cleanup_phase = 3; /* filter_parent_unlock */

        LOCK_INODE_MUTEX(dchild->d_inode);
        handle = fsfilt_start_log(obd, dparent->d_inode,FSFILT_OP_UNLINK,oti,1);
        if (IS_ERR(handle)) {
                UNLOCK_INODE_MUTEX(dchild->d_inode);
                GOTO(cleanup, rc = PTR_ERR(handle));
        }
        cleanup_phase = 4; /* fsfilt_commit */

        /* Quota release need uid/gid of inode */
        obdo_from_inode(oa, dchild->d_inode, OBD_MD_FLUID|OBD_MD_FLGID);

        filter_fmd_drop(exp, oa->o_id, oa->o_gr);

        /* this drops dchild->d_inode->i_mutex unconditionally */
        rc = filter_destroy_internal(obd, oa->o_id, oa->o_gr, dparent, dchild);

        EXIT;
cleanup:
        switch(cleanup_phase) {
        case 4:
                if (fcc != NULL)
                        sync = fsfilt_add_journal_cb(obd, 0, oti ?
                                                     oti->oti_handle : handle,
                                                     filter_cancel_cookies_cb,
                                                     fcc);
                /* If add_journal_cb failed, then filter_finish_transno
                 * will commit the handle and we will do a sync
                 * on commit. then we call callback directly to free
                 * the fcc.
                 */
                rc = filter_finish_transno(exp, NULL, oti, rc, sync);
                if (sync) {
                        filter_cancel_cookies_cb(obd, 0, fcc, rc);
                        fcc = NULL;
                }
                rc2 = fsfilt_commit(obd, dparent->d_inode, handle, 0);
                if (rc2) {
                        CERROR("error on commit, err = %d\n", rc2);
                        if (!rc)
                                rc = rc2;
                } else {
                        fcc = NULL;
                }
        case 3:
                filter_parent_unlock(dparent);
        case 2:
                f_dput(dchild);
                if (fcc != NULL)
                        OBD_FREE(fcc, sizeof(*fcc));
        case 1:
                pop_ctxt(&saved, &obd->obd_lvfs_ctxt, NULL);
                break;
        default:
                CERROR("invalid cleanup_phase %d\n", cleanup_phase);
                LBUG();
        }

        /* trigger quota release */
        qcids[USRQUOTA] = oa->o_uid;
        qcids[GRPQUOTA] = oa->o_gid;
        rc2 = lquota_adjust(filter_quota_interface_ref, obd, qcids, NULL, rc,
                            FSFILT_OP_UNLINK);
        if (rc2)
                CERROR("filter adjust qunit! (rc:%d)\n", rc2);
        return rc;
}

/* NB start and end are used for punch, but not truncate */
static int filter_truncate(struct obd_export *exp, struct obd_info *oinfo,
                           struct obd_trans_info *oti,
                           struct ptlrpc_request_set *rqset)
{
        int rc;
        ENTRY;

        if (oinfo->oi_policy.l_extent.end != OBD_OBJECT_EOF) {
                CERROR("PUNCH not supported, only truncate: end = "LPX64"\n",
                       oinfo->oi_policy.l_extent.end);
                RETURN(-EFAULT);
        }

        CDEBUG(D_INODE, "calling truncate for object "LPU64", valid = "LPX64
               ", o_size = "LPD64"\n", oinfo->oi_oa->o_id,
               oinfo->oi_oa->o_valid, oinfo->oi_policy.l_extent.start);

        oinfo->oi_oa->o_size = oinfo->oi_policy.l_extent.start;
        rc = filter_setattr(exp, oinfo, oti);

        RETURN(rc);
}

static int filter_sync(struct obd_export *exp, struct obdo *oa,
                       struct lov_stripe_md *lsm, obd_off start, obd_off end)
{
        struct lvfs_run_ctxt saved;
        struct filter_obd *filter;
        struct dentry *dentry;
        struct llog_ctxt *ctxt;
        int rc, rc2;
        ENTRY;

        filter = &exp->exp_obd->u.filter;

        /* An objid of zero is taken to mean "sync whole filesystem" */
        if (!oa || !(oa->o_valid & OBD_MD_FLID)) {
                rc = fsfilt_sync(exp->exp_obd, filter->fo_obt.obt_sb);
<<<<<<< HEAD
                /* flush any remaining cancel messages out to the target */
                ctxt = llog_get_context(exp->exp_obd, LLOG_MDS_OST_REPL_CTXT);
                llog_sync(ctxt, exp);
                llog_ctxt_put(ctxt);
=======

                /* Flush any remaining cancel messages out to the target */
                ctxt = llog_get_context(exp->exp_obd, LLOG_MDS_OST_REPL_CTXT);
                if (ctxt) {
                        llog_sync(ctxt, exp);
                        llog_ctxt_put(ctxt);
                } else {
                        CERROR("No LLOG_MDS_OST_REPL_CTXT found in obd %p\n",
                               exp->exp_obd);
                }
>>>>>>> 03b71240
                RETURN(rc);
        }

        dentry = filter_oa2dentry(exp->exp_obd, oa);
        if (IS_ERR(dentry))
                RETURN(PTR_ERR(dentry));

        push_ctxt(&saved, &exp->exp_obd->obd_lvfs_ctxt, NULL);

        LOCK_INODE_MUTEX(dentry->d_inode);

        rc = filemap_fdatawrite(dentry->d_inode->i_mapping);
        if (rc == 0) {
                /* just any file to grab fsync method - "file" arg unused */
                struct file *file = filter->fo_rcvd_filp;

                if (file->f_op && file->f_op->fsync)
                        rc = file->f_op->fsync(NULL, dentry, 1);

                rc2 = filemap_fdatawait(dentry->d_inode->i_mapping);
                if (!rc)
                        rc = rc2;
        }
        UNLOCK_INODE_MUTEX(dentry->d_inode);

        oa->o_valid = OBD_MD_FLID;
        obdo_from_inode(oa, dentry->d_inode, FILTER_VALID_FLAGS);

        pop_ctxt(&saved, &exp->exp_obd->obd_lvfs_ctxt, NULL);

        f_dput(dentry);
        RETURN(rc);
}

static int filter_get_info(struct obd_export *exp, __u32 keylen,
                           void *key, __u32 *vallen, void *val,
                           struct lov_stripe_md *lsm)
{
        struct obd_device *obd;
        ENTRY;

        obd = class_exp2obd(exp);
        if (obd == NULL) {
                CDEBUG(D_IOCTL, "invalid client export %p\n", exp);
                RETURN(-EINVAL);
        }

        if (KEY_IS(KEY_BLOCKSIZE)) {
                __u32 *blocksize = val;
                if (blocksize) {
                        if (*vallen < sizeof(*blocksize))
                                RETURN(-EOVERFLOW);
                        *blocksize = obd->u.obt.obt_sb->s_blocksize;
                }
                *vallen = sizeof(*blocksize);
                RETURN(0);
        }

        if (KEY_IS(KEY_BLOCKSIZE_BITS)) {
                __u32 *blocksize_bits = val;
                if (blocksize_bits) {
                        if (*vallen < sizeof(*blocksize_bits))
                                RETURN(-EOVERFLOW);
                        *blocksize_bits = obd->u.obt.obt_sb->s_blocksize_bits;
                }
                *vallen = sizeof(*blocksize_bits);
                RETURN(0);
        }

        if (KEY_IS(KEY_LAST_ID)) {
                obd_id *last_id = val;
                /* FIXME: object groups */
                if (last_id) {
                        if (*vallen < sizeof(*last_id))
                                RETURN(-EOVERFLOW);
                        *last_id = filter_last_id(&obd->u.filter, 0);
                }
                *vallen = sizeof(*last_id);
                RETURN(0);
        }

        if (KEY_IS(KEY_FIEMAP)) {
                struct ll_fiemap_info_key *fm_key = key;
                struct dentry *dentry;
                struct ll_user_fiemap *fiemap = val;
                struct lvfs_run_ctxt saved;
                int rc;

                if (fiemap == NULL) {
                        *vallen = fiemap_count_to_size(
                                                fm_key->fiemap.fm_extent_count);
                        RETURN(0);
                }

                dentry = __filter_oa2dentry(exp->exp_obd, &fm_key->oa,
                                            __FUNCTION__, 1);
                if (IS_ERR(dentry))
                        RETURN(PTR_ERR(dentry));

                memcpy(fiemap, &fm_key->fiemap, sizeof(*fiemap));
                push_ctxt(&saved, &obd->obd_lvfs_ctxt, NULL);
                rc = fsfilt_iocontrol(obd, dentry->d_inode, NULL,
                                      EXT3_IOC_FIEMAP, (long)fiemap);
                if (rc) {
                        f_dput(dentry);
                        RETURN(rc);
                }
                pop_ctxt(&saved, &obd->obd_lvfs_ctxt, NULL);

                f_dput(dentry);
                RETURN(0);
        }

        CDEBUG(D_IOCTL, "invalid key\n");
        RETURN(-EINVAL);
}

static int filter_set_info_async(struct obd_export *exp, __u32 keylen,
                                 void *key, __u32 vallen, void *val,
                                 struct ptlrpc_request_set *set)
{
        struct obd_device *obd;
        struct llog_ctxt *ctxt;
        int rc = 0;
        ENTRY;

        obd = exp->exp_obd;
        if (obd == NULL) {
                CDEBUG(D_IOCTL, "invalid export %p\n", exp);
                RETURN(-EINVAL);
        }

        if (!KEY_IS(KEY_MDS_CONN))
                RETURN(-EINVAL);

        LCONSOLE_WARN("%s: received MDS connection from %s\n", obd->obd_name,
                      obd_export_nid2str(exp));
        obd->u.filter.fo_mdc_conn.cookie = exp->exp_handle.h_cookie;

        /* setup llog imports */
        ctxt = llog_get_context(obd, LLOG_MDS_OST_REPL_CTXT);
        rc = llog_receptor_accept(ctxt, exp->exp_imp_reverse);
        llog_ctxt_put(ctxt);

        lquota_setinfo(filter_quota_interface_ref, exp, obd);

        RETURN(rc);
}

int filter_iocontrol(unsigned int cmd, struct obd_export *exp,
                     int len, void *karg, void *uarg)
{
        struct obd_device *obd = exp->exp_obd;
        struct obd_ioctl_data *data = karg;
        int rc = 0;

        switch (cmd) {
        case OBD_IOC_ABORT_RECOVERY: {
                CERROR("aborting recovery for device %s\n", obd->obd_name);
                target_abort_recovery(obd);
                RETURN(0);
        }

        case OBD_IOC_SYNC: {
                CDEBUG(D_RPCTRACE, "syncing ost %s\n", obd->obd_name);
                rc = fsfilt_sync(obd, obd->u.obt.obt_sb);
                RETURN(rc);
        }

        case OBD_IOC_SET_READONLY: {
                void *handle;
                struct super_block *sb = obd->u.obt.obt_sb;
                struct inode *inode = sb->s_root->d_inode;
<<<<<<< HEAD
                BDEVNAME_DECLARE_STORAGE(tmp);
                LCONSOLE_WARN("*** setting obd %s device '%s' read-only ***\n",
                              obd->obd_name, ll_bdevname(sb, tmp));
=======
                LCONSOLE_WARN("*** setting obd %s device '%s' read-only ***\n",
                              obd->obd_name, sb->s_id);
>>>>>>> 03b71240

                handle = fsfilt_start(obd, inode, FSFILT_OP_MKNOD, NULL);
                if (!IS_ERR(handle))
                        rc = fsfilt_commit(obd, inode, handle, 1);

                CDEBUG(D_HA, "syncing ost %s\n", obd->obd_name);
                rc = fsfilt_sync(obd, obd->u.obt.obt_sb);

                lvfs_set_rdonly(obd, obd->u.obt.obt_sb);
                RETURN(0);
        }

        case OBD_IOC_CATLOGLIST: {
                rc = llog_catalog_list(obd, 1, data);
                RETURN(rc);
        }

        case OBD_IOC_LLOG_CANCEL:
        case OBD_IOC_LLOG_REMOVE:
        case OBD_IOC_LLOG_INFO:
        case OBD_IOC_LLOG_PRINT: {
                /* FIXME to be finished */
                RETURN(-EOPNOTSUPP);
/*
                struct llog_ctxt *ctxt = NULL;

                push_ctxt(&saved, &ctxt->loc_exp->exp_obd->obd_lvfs_ctxt, NULL);
                rc = llog_ioctl(ctxt, cmd, data);
                pop_ctxt(&saved, &ctxt->loc_exp->exp_obd->obd_lvfs_ctxt, NULL);

                RETURN(rc);
*/
        }
        default:
                RETURN(-EINVAL);
        }
        RETURN(0);
}

static int filter_health_check(struct obd_device *obd)
{
#ifdef USE_HEALTH_CHECK_WRITE
        struct filter_obd *filter = &obd->u.filter;
#endif
        int rc = 0;

        /*
         * health_check to return 0 on healthy
         * and 1 on unhealthy.
         */
        if (obd->u.obt.obt_sb->s_flags & MS_RDONLY)
                rc = 1;

#ifdef USE_HEALTH_CHECK_WRITE
        LASSERT(filter->fo_health_check_filp != NULL);
        rc |= !!lvfs_check_io_health(obd, filter->fo_health_check_filp);
#endif

        return rc;
}

static struct dentry *filter_lvfs_fid2dentry(__u64 id, __u32 gen, __u64 gr,
                                             void *data)
{
        return filter_fid2dentry(data, NULL, gr, id);
}

static int filter_process_config(struct obd_device *obd,obd_count len,void *buf)
{
        struct lustre_cfg *lcfg = buf;
        struct lprocfs_static_vars lvars;
        int rc = 0;

        lprocfs_filter_init_vars(&lvars);
<<<<<<< HEAD

        rc = class_process_proc_param(PARAM_OST, lvars.obd_vars, lcfg, obd);

        return(rc);
}

static struct lvfs_callback_ops filter_lvfs_ops = {
        l_fid2dentry:     filter_lvfs_fid2dentry,
};

static int filter_notify(struct obd_device *obd, struct obd_device *watched,
                         enum obd_notify_event ev, void *data)
{
        ENTRY;

        CDEBUG(D_CONFIG, "notify %s ev=%d\n", watched->obd_name, ev);

        switch (ev) {
        case OBD_NOTIFY_CONFIG:
                /* call this only when config is processed and stale_export_age
                 * value is configured */
                class_disconnect_expired_exports(obd);
        default:
                RETURN(0);
        }
=======

        rc = class_process_proc_param(PARAM_OST, lvars.obd_vars, lcfg, obd);

        return(rc);
>>>>>>> 03b71240
}

static struct obd_ops filter_obd_ops = {
        .o_owner          = THIS_MODULE,
        .o_get_info       = filter_get_info,
        .o_set_info_async = filter_set_info_async,
        .o_setup          = filter_setup,
        .o_precleanup     = filter_precleanup,
        .o_cleanup        = filter_cleanup,
        .o_connect        = filter_connect,
        .o_reconnect      = filter_reconnect,
        .o_disconnect     = filter_disconnect,
        .o_ping           = filter_ping,
        .o_init_export    = filter_init_export,
        .o_destroy_export = filter_destroy_export,
        .o_statfs         = filter_statfs,
        .o_getattr        = filter_getattr,
        .o_unpackmd       = filter_unpackmd,
        .o_create         = filter_create,
        .o_setattr        = filter_setattr,
        .o_destroy        = filter_destroy,
        .o_brw            = filter_brw,
        .o_punch          = filter_truncate,
        .o_sync           = filter_sync,
        .o_preprw         = filter_preprw,
        .o_commitrw       = filter_commitrw,
        .o_llog_init      = filter_llog_init,
        .o_llog_finish    = filter_llog_finish,
        .o_iocontrol      = filter_iocontrol,
        .o_health_check   = filter_health_check,
        .o_process_config = filter_process_config,
        .o_postrecov      = filter_postrecov,
        .o_notify         = filter_notify,
};

quota_interface_t *filter_quota_interface_ref;
extern quota_interface_t filter_quota_interface;

static int __init obdfilter_init(void)
{
        struct lprocfs_static_vars lvars;
        int rc;

        printk(KERN_INFO "Lustre: Filtering OBD driver; http://www.lustre.org/\n");

        lprocfs_filter_init_vars(&lvars);

        request_module("lquota");
        OBD_ALLOC(obdfilter_created_scratchpad,
                  OBDFILTER_CREATED_SCRATCHPAD_ENTRIES *
                  sizeof(*obdfilter_created_scratchpad));
        if (obdfilter_created_scratchpad == NULL)
                return -ENOMEM;

        ll_fmd_cachep = cfs_mem_cache_create("ll_fmd_cache",
                                             sizeof(struct filter_mod_data),
                                             0, 0);
        if (!ll_fmd_cachep)
                GOTO(out, rc = -ENOMEM);

        filter_quota_interface_ref = PORTAL_SYMBOL_GET(filter_quota_interface);
        init_obd_quota_ops(filter_quota_interface_ref, &filter_obd_ops);

        rc = class_register_type(&filter_obd_ops, lvars.module_vars,
                                 LUSTRE_OST_NAME);
        if (rc) {
                int err;

                err = cfs_mem_cache_destroy(ll_fmd_cachep);
                LASSERTF(err == 0, "Cannot destroy ll_fmd_cachep: rc %d\n",err);
                ll_fmd_cachep = NULL;
out:
                if (filter_quota_interface_ref)
                        PORTAL_SYMBOL_PUT(filter_quota_interface);

                OBD_FREE(obdfilter_created_scratchpad,
                         OBDFILTER_CREATED_SCRATCHPAD_ENTRIES *
                         sizeof(*obdfilter_created_scratchpad));
        }

        return rc;
}

static void __exit obdfilter_exit(void)
{
        if (filter_quota_interface_ref)
                PORTAL_SYMBOL_PUT(filter_quota_interface);

        if (ll_fmd_cachep) {
                int rc = cfs_mem_cache_destroy(ll_fmd_cachep);
                LASSERTF(rc == 0, "Cannot destroy ll_fmd_cachep: rc %d\n", rc);
                ll_fmd_cachep = NULL;
        }

        class_unregister_type(LUSTRE_OST_NAME);
        OBD_FREE(obdfilter_created_scratchpad,
                 OBDFILTER_CREATED_SCRATCHPAD_ENTRIES *
                 sizeof(*obdfilter_created_scratchpad));
}

MODULE_AUTHOR("Sun Microsystems, Inc. <http://www.lustre.org/>");
MODULE_DESCRIPTION("Lustre Filtering OBD driver");
MODULE_LICENSE("GPL");

module_init(obdfilter_init);
module_exit(obdfilter_exit);<|MERGE_RESOLUTION|>--- conflicted
+++ resolved
@@ -59,10 +59,8 @@
 #include <linux/init.h>
 #include <linux/version.h>
 #include <linux/sched.h>
-#if (LINUX_VERSION_CODE > KERNEL_VERSION(2,5,0))
-# include <linux/mount.h>
-# include <linux/buffer_head.h>
-#endif
+#include <linux/mount.h>
+#include <linux/buffer_head.h>
 
 #include <obd_class.h>
 #include <obd_lov.h>
@@ -85,38 +83,11 @@
 static void filter_commit_cb(struct obd_device *obd, __u64 transno,
                              void *cb_data, int error)
 {
-        struct obd_export *exp = cb_data;
-        obd_transno_commit_cb(obd, transno, exp, error);
-}
-
-int filter_version_get_check(struct obd_export *exp,
-                             struct obd_trans_info *oti, struct inode *inode)
-{
-        __u64 curr_version;
-
-        if (inode == NULL || oti == NULL)
-                RETURN(0);
-
-        curr_version = fsfilt_get_version(exp->exp_obd, inode);
-        if ((__s64)curr_version == -EOPNOTSUPP)
-                RETURN(0);
-        /* VBR: version is checked always because costs nothing */
-        if (oti->oti_pre_version != 0 &&
-            oti->oti_pre_version != curr_version) {
-                CDEBUG(D_INODE, "Version mismatch "LPX64" != "LPX64"\n",
-                       oti->oti_pre_version, curr_version);
-                spin_lock(&exp->exp_lock);
-                exp->exp_vbr_failed = 1;
-                spin_unlock(&exp->exp_lock);
-                RETURN (-EOVERFLOW);
-        }
-        oti->oti_pre_version = curr_version;
-        RETURN(0);
+        obd_transno_commit_cb(obd, transno, error);
 }
 
 /* Assumes caller has already pushed us into the kernel context. */
-int filter_finish_transno(struct obd_export *exp, struct inode *inode,
-                          struct obd_trans_info *oti,
+int filter_finish_transno(struct obd_export *exp, struct obd_trans_info *oti,
                           int rc, int force_sync)
 {
         struct filter_obd *filter = &exp->exp_obd->u.filter;
@@ -134,29 +105,24 @@
                 RETURN(rc);
 
         /* we don't allocate new transnos for replayed requests */
-        spin_lock(&filter->fo_translock);
         if (oti->oti_transno == 0) {
+                spin_lock(&filter->fo_translock);
                 last_rcvd = le64_to_cpu(filter->fo_fsd->lsd_last_transno) + 1;
                 filter->fo_fsd->lsd_last_transno = cpu_to_le64(last_rcvd);
+                spin_unlock(&filter->fo_translock);
+                oti->oti_transno = last_rcvd;
         } else {
+                spin_lock(&filter->fo_translock);
                 last_rcvd = oti->oti_transno;
                 if (last_rcvd > le64_to_cpu(filter->fo_fsd->lsd_last_transno))
-                        filter->fo_fsd->lsd_last_transno = cpu_to_le64(last_rcvd);
-        }
-        oti->oti_transno = last_rcvd;
-        if (last_rcvd <= le64_to_cpu(lcd->lcd_last_transno)) {
+                        filter->fo_fsd->lsd_last_transno =
+                                cpu_to_le64(last_rcvd);
                 spin_unlock(&filter->fo_translock);
-                LBUG();
         }
         lcd->lcd_last_transno = cpu_to_le64(last_rcvd);
-        lcd->lcd_pre_versions[0] = cpu_to_le64(oti->oti_pre_version);
-        lcd->lcd_last_xid = cpu_to_le64(oti->oti_xid);
-        lcd->lcd_last_time = cpu_to_le32(cfs_time_current_sec());
-
-        spin_unlock(&filter->fo_translock);
-
-        if (inode)
-                fsfilt_set_version(exp->exp_obd, inode, last_rcvd);
+
+        /* could get xid from oti, if it's ever needed */
+        lcd->lcd_last_xid = 0;
 
         off = fed->fed_lr_off;
         if (off <= 0) {
@@ -169,13 +135,13 @@
                                                            last_rcvd,
                                                            oti->oti_handle,
                                                            filter_commit_cb,
-                                                           exp);
+                                                           NULL);
 
                 err = fsfilt_write_record(exp->exp_obd, filter->fo_rcvd_filp,
                                           lcd, sizeof(*lcd), &off,
                                           force_sync | exp->exp_need_sync);
                 if (force_sync)
-                        filter_commit_cb(exp->exp_obd, last_rcvd, exp, err);
+                        filter_commit_cb(exp->exp_obd, last_rcvd, NULL, err);
         }
         if (err) {
                 log_pri = D_ERROR;
@@ -289,78 +255,7 @@
 
                 rc = lprocfs_register_stats(tmp->nid_proc, "ldlm_stats",
                                             tmp->nid_ldlm_stats);
-<<<<<<< HEAD
-        }
-
-        RETURN(0);
-}
-
-/* VBR: to determine the delayed client the lcd should be updated for each new
- * epoch */
-static int filter_update_client_epoch(struct obd_export *exp)
-{
-        struct filter_export_data *fed = &exp->exp_filter_data;
-        struct filter_obd *filter = &exp->exp_obd->u.filter;
-        struct lvfs_run_ctxt saved;
-        loff_t off = fed->fed_lr_off;
-        int rc = 0;
-
-        /* VBR: set client last_epoch to current epoch */
-        if (le32_to_cpu(fed->fed_lcd->lcd_last_epoch) >=
-                        le32_to_cpu(filter->fo_fsd->lsd_start_epoch))
-                return rc;
-        fed->fed_lcd->lcd_last_epoch = filter->fo_fsd->lsd_start_epoch;
-        fed->fed_lcd->lcd_last_time = cpu_to_le32(cfs_time_current_sec());
-        push_ctxt(&saved, &exp->exp_obd->obd_lvfs_ctxt, NULL);
-        rc = fsfilt_write_record(exp->exp_obd, filter->fo_rcvd_filp,
-                                 fed->fed_lcd, sizeof(*fed->fed_lcd), &off,
-                                 exp->exp_delayed);
-        pop_ctxt(&saved, &exp->exp_obd->obd_lvfs_ctxt, NULL);
-
-        CDEBUG(D_INFO, "update client idx %u last_epoch %#x (%#x)\n",
-               fed->fed_lr_idx, le32_to_cpu(fed->fed_lcd->lcd_last_epoch),
-               le32_to_cpu(filter->fo_fsd->lsd_start_epoch));
-
-        return rc;
-}
-
-/* Called after recovery is done on server */
-static void filter_update_last_epoch(struct obd_device *obd)
-{
-        struct ptlrpc_request *req;
-        struct filter_obd *filter = &obd->u.filter;
-        struct lr_server_data *fsd = filter->fo_fsd;
-        __u32 start_epoch;
-
-        /* Increase server epoch after recovery */
-        spin_lock(&filter->fo_translock);
-        /* VBR: increase the epoch and store it in lsd */
-        start_epoch = lr_epoch(le64_to_cpu(fsd->lsd_last_transno)) + 1;
-        fsd->lsd_last_transno = cpu_to_le64((__u64)start_epoch << LR_EPOCH_BITS);
-        fsd->lsd_start_epoch = cpu_to_le32(start_epoch);
-        spin_unlock(&filter->fo_translock);
-
-        /* go through delayed reply queue to find all exports participate in
-         * recovery and set new epoch for them */
-        list_for_each_entry(req, &obd->obd_delayed_reply_queue, rq_list) {
-                LASSERT(!req->rq_export->exp_delayed);
-                filter_update_client_epoch(req->rq_export);
-=======
->>>>>>> 03b71240
-        }
-        filter_update_server_data(obd, filter->fo_rcvd_filp, fsd, 1);
-}
-
-static int filter_postrecov(struct obd_device *obd)
-{
-        ENTRY;
-
-        if (obd->obd_fail)
-                RETURN(0);
-
-        LASSERT(!obd->obd_recovering);
-        /* VBR: update start_epoch on server */
-        filter_update_last_epoch(obd);
+        }
 
         RETURN(0);
 }
@@ -385,10 +280,6 @@
         /* Self-export */
         if (strcmp(fed->fed_lcd->lcd_uuid, obd->obd_uuid.uuid) == 0)
                 RETURN(0);
-
-        /* VBR: remove expired exports before searching for free slot */
-        if (new_client)
-                class_disconnect_expired_exports(obd);
 
         /* the bitmap operations can handle cl_idx > sizeof(long) * 8, so
          * there's no need for extra complication here
@@ -440,11 +331,6 @@
                         rc = PTR_ERR(handle);
                         CERROR("unable to start transaction: rc %d\n", rc);
                 } else {
-                        fed->fed_lcd->lcd_last_epoch =
-                                              filter->fo_fsd->lsd_start_epoch;
-                        exp->exp_last_request_time = cfs_time_current_sec();
-                        fed->fed_lcd->lcd_last_time =
-                                      cpu_to_le32(exp->exp_last_request_time);
                         rc = fsfilt_add_journal_cb(obd, 0, handle,
                                                    target_client_add_cb, exp);
                         if (rc == 0) {
@@ -514,15 +400,6 @@
         }
 
         if (!(exp->exp_flags & OBD_OPT_FAILOVER)) {
-<<<<<<< HEAD
-                memset(&zero_lcd, 0, sizeof(zero_lcd));
-                push_ctxt(&saved, &obd->obd_lvfs_ctxt, NULL);
-                rc = fsfilt_write_record(obd, filter->fo_rcvd_filp, &zero_lcd,
-                                         sizeof(zero_lcd), &off,
-                                         (!exp->exp_libclient ||
-                                          exp->exp_need_sync));
-
-=======
                 /* Don't force sync on disconnect if aborting recovery,
                  * or it does num_clients * num_osts.  b=17194 */
                 int need_sync = (!exp->exp_libclient || exp->exp_need_sync) &&
@@ -535,7 +412,6 @@
                 /* Make sure the server's last_transno is up to date. Do this
                  * after the client is freed so we know all the client's
                  * transactions have been committed. */
->>>>>>> 03b71240
                 if (rc == 0)
                         filter_update_server_data(obd, filter->fo_rcvd_filp,
                                                   filter->fo_fsd, need_sync);
@@ -811,7 +687,6 @@
         struct inode *inode = filp->f_dentry->d_inode;
         unsigned long last_rcvd_size = i_size_read(inode);
         __u64 mount_count;
-        __u32 start_epoch;
         int cl_idx;
         loff_t off = 0;
         int rc;
@@ -883,11 +758,7 @@
                 GOTO(err_fsd, rc = -EINVAL);
         }
 
-        start_epoch = le32_to_cpu(fsd->lsd_start_epoch);
-
-        CDEBUG(D_INODE, "%s: server start_epoch : %#x\n",
-               obd->obd_name, start_epoch);
-        CDEBUG(D_INODE, "%s: server last_transno : "LPX64"\n",
+        CDEBUG(D_INODE, "%s: server last_transno : "LPU64"\n",
                obd->obd_name, le64_to_cpu(fsd->lsd_last_transno));
         CDEBUG(D_INODE, "%s: server mount_count: "LPU64"\n",
                obd->obd_name, mount_count + 1);
@@ -965,40 +836,20 @@
                         /* can't fail for existing client */
                         LASSERTF(rc == 0, "rc = %d\n", rc);
 
-<<<<<<< HEAD
-                        /* VBR: set export last committed */
-                        exp->exp_last_committed = last_rcvd;
-                        /* read last time from disk */
-                        exp->exp_last_request_time = le32_to_cpu(lcd->lcd_last_time);
-=======
                         lcd = NULL;
->>>>>>> 03b71240
 
                         spin_lock(&exp->exp_lock);
                         exp->exp_replay_needed = 1;
                         exp->exp_connecting = 0;
                         spin_unlock(&exp->exp_lock);
 
-<<<<<<< HEAD
-                        spin_lock_bh(&obd->obd_processing_task_lock);
-=======
->>>>>>> 03b71240
                         obd->obd_recoverable_clients++;
                         obd->obd_max_recoverable_clients++;
-                        spin_unlock_bh(&obd->obd_processing_task_lock);
-
-                        /* VBR: if epoch too old mark export as delayed,
-                         * if epoch is zero then client is pre-vbr one */
-                        if (start_epoch > le32_to_cpu(lcd->lcd_last_epoch) &&
-                            le32_to_cpu(lcd->lcd_last_epoch) != 0)
-                                class_set_export_delayed(exp);
-
-                        lcd = NULL;
                         class_export_put(exp);
                 }
 
                 /* Need to check last_rcvd even for duplicated exports. */
-                CDEBUG(D_OTHER, "client at idx %d has last_rcvd = "LPX64"\n",
+                CDEBUG(D_OTHER, "client at idx %d has last_rcvd = "LPU64"\n",
                        cl_idx, last_rcvd);
 
                 if (last_rcvd > le64_to_cpu(fsd->lsd_last_transno))
@@ -1012,14 +863,8 @@
 
         if (obd->obd_recoverable_clients) {
                 CWARN("RECOVERY: service %s, %d recoverable clients, "
-<<<<<<< HEAD
-                      "%d delayed clients, last_rcvd "LPU64"\n",
-                      obd->obd_name, obd->obd_recoverable_clients,
-                      obd->obd_delayed_clients,
-=======
                       "last_rcvd "LPU64"\n", obd->obd_name,
                       obd->obd_recoverable_clients,
->>>>>>> 03b71240
                       le64_to_cpu(fsd->lsd_last_transno));
                 obd->obd_next_recovery_transno = obd->obd_last_committed + 1;
                 obd->obd_recovering = 1;
@@ -1519,15 +1364,9 @@
          *       here) or some other ordering issue. */
         DQUOT_INIT(dir);
 
-#if (LINUX_VERSION_CODE > KERNEL_VERSION(2,5,0))
         rc = ll_security_inode_unlink(dir, dentry, mnt);
         if (rc)
                 GOTO(out, rc);
-<<<<<<< HEAD
-#endif
-
-=======
->>>>>>> 03b71240
         rc = dir->i_op->unlink(dir, dentry);
 out:
         /* need to drop i_mutex before we lose inode reference */
@@ -1939,8 +1778,6 @@
 
         filter->fo_vfsmnt = mnt;
         obd->u.obt.obt_sb = mnt->mnt_sb;
-        obd->u.obt.obt_stale_export_age = STALE_EXPORT_MAXTIME_DEFAULT;
-
         filter->fo_fstype = mnt->mnt_sb->s_type->name;
         CDEBUG(D_SUPER, "%s: mnt = %p\n", filter->fo_fstype, mnt);
 
@@ -1981,11 +1818,7 @@
         ptlrpc_init_client(LDLM_CB_REQUEST_PORTAL, LDLM_CB_REPLY_PORTAL,
                            "filter_ldlm_cb_client", &obd->obd_ldlm_client);
 
-<<<<<<< HEAD
-        rc = llog_cat_initialize(obd, 1, NULL);
-=======
         rc = obd_llog_init(obd, obd, 1, NULL, NULL);
->>>>>>> 03b71240
         if (rc) {
                 CERROR("failed to setup llogging subsystems\n");
                 GOTO(err_post, rc);
@@ -2027,8 +1860,8 @@
                               label ?: "", label ? "/" : "", str,
                               obd->obd_recovery_timeout / 60,
                               obd->obd_recovery_timeout % 60,
-                              obd->obd_recoverable_clients,
-                              (obd->obd_recoverable_clients == 1) ? "":"s",
+                              obd->obd_max_recoverable_clients,
+                              (obd->obd_max_recoverable_clients == 1) ? "":"s",
                               obd->obd_name);
         } else {
                 LCONSOLE_INFO("OST %s now serving %s (%s%s%s) with recovery "
@@ -2084,17 +1917,13 @@
                                      LPROCFS_CNTR_AVGMINMAX,
                                      "write_bytes", "bytes");
                 lproc_filter_attach_seqstat(obd);
-<<<<<<< HEAD
-                lprocfs_obd_attach_stale_exports(obd);
-=======
->>>>>>> 03b71240
                 obd->obd_proc_exports_entry = proc_mkdir("exports",
                                                          obd->obd_proc_entry);
         }
         if (obd->obd_proc_exports_entry)
                 lprocfs_add_simple(obd->obd_proc_exports_entry, "clear",
                                    lprocfs_nid_stats_clear_read,
-                                   lprocfs_nid_stats_clear_write, obd, NULL);
+                                   lprocfs_nid_stats_clear_write, obd);
 
         memcpy((void *)addr, lustre_cfg_buf(lcfg, 4),
                LUSTRE_CFG_BUFLEN(lcfg, 4));
@@ -2172,12 +2001,6 @@
         ctxt = llog_get_context(obd, LLOG_MDS_OST_REPL_CTXT);
         if (ctxt) {
                 /*
-<<<<<<< HEAD
-                 * Balance class_import_get() called in llog_receptor_accept().
-                 * This is safe to do here, as llog is already synchronized and
-                 * its import may go.
-                 */
-=======
                  * Make sure that no cached llcds left in recov_thread. We
                  * actually do sync in disconnect time, but disconnect may
                  * not come being marked rq_no_resend = 1.
@@ -2189,7 +2012,6 @@
                  * This is safe to do here, as llog is already synchronized and
                  * its import may go.
                  */
->>>>>>> 03b71240
                 mutex_down(&ctxt->loc_sem);
                 if (ctxt->loc_imp) {
                         class_import_put(ctxt->loc_imp);
@@ -2430,7 +2252,6 @@
 
         if (!obd->obd_replayable)
                 GOTO(cleanup, rc = 0);
-<<<<<<< HEAD
 
         OBD_ALLOC_PTR(lcd);
         if (!lcd) {
@@ -2441,18 +2262,6 @@
         memcpy(lcd->lcd_uuid, cluuid, sizeof(lcd->lcd_uuid));
         fed->fed_lcd = lcd;
 
-=======
-
-        OBD_ALLOC_PTR(lcd);
-        if (!lcd) {
-                CERROR("filter: out of memory for client data\n");
-                GOTO(cleanup, rc = -ENOMEM);
-        }
-
-        memcpy(lcd->lcd_uuid, cluuid, sizeof(lcd->lcd_uuid));
-        fed->fed_lcd = lcd;
-
->>>>>>> 03b71240
         rc = filter_client_add(obd, exp, -1);
 
         GOTO(cleanup, rc);
@@ -2620,11 +2429,7 @@
 {
         struct obd_device *obd = exp->exp_obd;
         struct llog_ctxt *ctxt;
-<<<<<<< HEAD
-        int rc, err;
-=======
         int rc;
->>>>>>> 03b71240
         ENTRY;
 
         LASSERT(exp);
@@ -2649,32 +2454,13 @@
                 ldlm_cancel_locks_for_export(exp);
 
         lprocfs_exp_cleanup(exp);
-<<<<<<< HEAD
-
-        /* flush any remaining cancel messages out to the target */
-        ctxt = llog_get_context(obd, LLOG_MDS_OST_REPL_CTXT);
-        err = llog_sync(ctxt, exp);
-        llog_ctxt_put(ctxt);
-
-        if (err)
-                CERROR("error flushing logs to MDS: rc %d\n", err);
-
         class_export_put(exp);
         RETURN(rc);
 }
 
-=======
-        class_export_put(exp);
-        RETURN(rc);
-}
-
->>>>>>> 03b71240
 static int filter_ping(struct obd_export *exp)
 {
         filter_fmd_expire(exp);
-
-        if (exp->exp_delayed)
-                filter_update_client_epoch(exp);
 
         return 0;
 }
@@ -2804,11 +2590,6 @@
                 LOCK_INODE_MUTEX(inode);
                 locked = 1;
         }
-
-        /* VBR: version recovery check */
-        rc = filter_version_get_check(exp, oti, inode);
-        if (rc)
-                GOTO(out_unlock, rc);
 
         /* If the inode still has SUID+SGID bits set (see filter_precreate())
          * then we will accept the UID+GID sent by the client during write for
@@ -2874,11 +2655,7 @@
         /* The truncate might have used up our transaction credits.  Make
          * sure we have one left for the last_rcvd update. */
         err = fsfilt_extend(exp->exp_obd, inode, 1, handle);
-<<<<<<< HEAD
-        rc = filter_finish_transno(exp, inode, oti, rc, sync);
-=======
         rc = filter_finish_transno(exp, oti, rc, sync);
->>>>>>> 03b71240
         if (sync) {
                 filter_cancel_cookies_cb(exp->exp_obd, 0, fcc, rc);
                 fcc = NULL;
@@ -3424,19 +3201,11 @@
         } else {
                 oa->o_flags |= OBD_FL_RECREATE_OBJS;
         }
-<<<<<<< HEAD
 
         down(&obd->u.filter.fo_create_lock);
         rc = filter_precreate(obd, oa, oa->o_gr, &diff);
         up(&obd->u.filter.fo_create_lock);
 
-=======
-
-        down(&obd->u.filter.fo_create_lock);
-        rc = filter_precreate(obd, oa, oa->o_gr, &diff);
-        up(&obd->u.filter.fo_create_lock);
-
->>>>>>> 03b71240
         res = ldlm_resource_get(obd->obd_namespace, NULL,
                                 res_id, LDLM_EXTENT, 0);
         if (res != NULL) {
@@ -3462,11 +3231,7 @@
 static int filter_create(struct obd_export *exp, struct obdo *oa,
                          struct lov_stripe_md **ea, struct obd_trans_info *oti)
 {
-<<<<<<< HEAD
-        struct obd_device *obd = NULL;
-=======
         struct obd_device *obd = exp->exp_obd;
->>>>>>> 03b71240
         struct lvfs_run_ctxt saved;
         struct lov_stripe_md *lsm = NULL;
         struct ldlm_res_id res_id = { .name = { oa->o_id } };
@@ -3476,12 +3241,9 @@
         int rc = 0;
         ENTRY;
 
-<<<<<<< HEAD
-=======
         CDEBUG(D_INODE, "%s: filter_create(od->o_gr="LPU64",od->o_id="
                LPU64")\n", obd->obd_name, oa->o_gr, oa->o_id);
 
->>>>>>> 03b71240
         if (!(oa->o_valid & OBD_MD_FLGROUP))
                 oa->o_gr = 0;
 
@@ -3593,12 +3355,6 @@
          * (see BUG 4180) -bzzz
          */
         LOCK_INODE_MUTEX(dchild->d_inode);
-
-        /* VBR: version recovery check */
-        rc = filter_version_get_check(exp, oti, dchild->d_inode);
-        if (rc)
-                GOTO(cleanup, rc);
-
         handle = fsfilt_start_log(obd, dchild->d_inode, FSFILT_OP_SETATTR,
                                   NULL, 1);
         if (IS_ERR(handle)) {
@@ -3655,7 +3411,7 @@
                  * on commit. then we call callback directly to free
                  * the fcc.
                  */
-                rc = filter_finish_transno(exp, NULL, oti, rc, sync);
+                rc = filter_finish_transno(exp, oti, rc, sync);
                 if (sync) {
                         filter_cancel_cookies_cb(obd, 0, fcc, rc);
                         fcc = NULL;
@@ -3731,12 +3487,6 @@
         /* An objid of zero is taken to mean "sync whole filesystem" */
         if (!oa || !(oa->o_valid & OBD_MD_FLID)) {
                 rc = fsfilt_sync(exp->exp_obd, filter->fo_obt.obt_sb);
-<<<<<<< HEAD
-                /* flush any remaining cancel messages out to the target */
-                ctxt = llog_get_context(exp->exp_obd, LLOG_MDS_OST_REPL_CTXT);
-                llog_sync(ctxt, exp);
-                llog_ctxt_put(ctxt);
-=======
 
                 /* Flush any remaining cancel messages out to the target */
                 ctxt = llog_get_context(exp->exp_obd, LLOG_MDS_OST_REPL_CTXT);
@@ -3747,7 +3497,6 @@
                         CERROR("No LLOG_MDS_OST_REPL_CTXT found in obd %p\n",
                                exp->exp_obd);
                 }
->>>>>>> 03b71240
                 RETURN(rc);
         }
 
@@ -3921,14 +3670,8 @@
                 void *handle;
                 struct super_block *sb = obd->u.obt.obt_sb;
                 struct inode *inode = sb->s_root->d_inode;
-<<<<<<< HEAD
-                BDEVNAME_DECLARE_STORAGE(tmp);
-                LCONSOLE_WARN("*** setting obd %s device '%s' read-only ***\n",
-                              obd->obd_name, ll_bdevname(sb, tmp));
-=======
                 LCONSOLE_WARN("*** setting obd %s device '%s' read-only ***\n",
                               obd->obd_name, sb->s_id);
->>>>>>> 03b71240
 
                 handle = fsfilt_start(obd, inode, FSFILT_OP_MKNOD, NULL);
                 if (!IS_ERR(handle))
@@ -3962,6 +3705,8 @@
                 RETURN(rc);
 */
         }
+
+
         default:
                 RETURN(-EINVAL);
         }
@@ -4003,7 +3748,6 @@
         int rc = 0;
 
         lprocfs_filter_init_vars(&lvars);
-<<<<<<< HEAD
 
         rc = class_process_proc_param(PARAM_OST, lvars.obd_vars, lcfg, obd);
 
@@ -4013,29 +3757,6 @@
 static struct lvfs_callback_ops filter_lvfs_ops = {
         l_fid2dentry:     filter_lvfs_fid2dentry,
 };
-
-static int filter_notify(struct obd_device *obd, struct obd_device *watched,
-                         enum obd_notify_event ev, void *data)
-{
-        ENTRY;
-
-        CDEBUG(D_CONFIG, "notify %s ev=%d\n", watched->obd_name, ev);
-
-        switch (ev) {
-        case OBD_NOTIFY_CONFIG:
-                /* call this only when config is processed and stale_export_age
-                 * value is configured */
-                class_disconnect_expired_exports(obd);
-        default:
-                RETURN(0);
-        }
-=======
-
-        rc = class_process_proc_param(PARAM_OST, lvars.obd_vars, lcfg, obd);
-
-        return(rc);
->>>>>>> 03b71240
-}
 
 static struct obd_ops filter_obd_ops = {
         .o_owner          = THIS_MODULE,
@@ -4066,8 +3787,6 @@
         .o_iocontrol      = filter_iocontrol,
         .o_health_check   = filter_health_check,
         .o_process_config = filter_process_config,
-        .o_postrecov      = filter_postrecov,
-        .o_notify         = filter_notify,
 };
 
 quota_interface_t *filter_quota_interface_ref;
