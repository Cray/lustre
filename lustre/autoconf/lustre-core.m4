#* -*- mode: c; c-basic-offset: 8; indent-tabs-mode: nil; -*-
#* vim:expandtab:shiftwidth=8:tabstop=8:
#
# LC_CONFIG_SRCDIR
#
# Wrapper for AC_CONFIG_SUBDIR
#
AC_DEFUN([LC_CONFIG_SRCDIR],
[AC_CONFIG_SRCDIR([lustre/obdclass/obdo.c])
])

#
# LC_PATH_DEFAULTS
#
# lustre specific paths
#
AC_DEFUN([LC_PATH_DEFAULTS],
[# ptlrpc kernel build requires this
LUSTRE="$PWD/lustre"
AC_SUBST(LUSTRE)

# mount.lustre
rootsbindir='/sbin'
AC_SUBST(rootsbindir)

demodir='$(docdir)/demo'
AC_SUBST(demodir)

pkgexampledir='${pkgdatadir}/examples'
AC_SUBST(pkgexampledir)
])

#
# LC_TARGET_SUPPORTED
#
# is the target os supported?
#
AC_DEFUN([LC_TARGET_SUPPORTED],
[case $target_os in
	linux* | darwin*)
$1
		;;
	*)
$2
		;;
esac
])

#
# Ensure stack size big than 8k in Lustre server (all kernels)
#
AC_DEFUN([LC_STACK_SIZE],
[AC_MSG_CHECKING([stack size big than 8k])
LB_LINUX_TRY_COMPILE([
	#include <linux/thread_info.h>
],[
        #if THREAD_SIZE < 8192
        #error "stack size < 8192"
        #endif
],[
        AC_MSG_RESULT(yes)
],[
        AC_MSG_ERROR([Lustre requires that Linux is configured with at least a 8KB stack.])
])
])

#
# LC_FUNC_DEV_SET_RDONLY
#
# check for the old-style dev_set_rdonly which took an extra "devno" param
# and can only set a single device to discard writes at one time
#
AC_DEFUN([LC_FUNC_DEV_SET_RDONLY],
[AC_MSG_CHECKING([if kernel has new dev_set_rdonly])
LB_LINUX_TRY_COMPILE([
        #include <linux/fs.h>
        #include <linux/blkdev.h>
],[
        #ifndef HAVE_CLEAR_RDONLY_ON_PUT
        #error needs to be patched by lustre kernel patches from Lustre version 1.4.3 or above.
        #endif
],[
        AC_MSG_RESULT([yes])
        AC_DEFINE(HAVE_DEV_SET_RDONLY, 1, [kernel has new dev_set_rdonly])
],[
        AC_MSG_ERROR([no, Linux kernel source needs to be patches by lustre 
kernel patches from Lustre version 1.4.3 or above.])
])
])

#
# LC_CONFIG_BACKINGFS
#
# setup, check the backing filesystem
#
AC_DEFUN([LC_CONFIG_BACKINGFS],
[
BACKINGFS="ldiskfs"

if test x$with_ldiskfs = xno ; then
	if test x$enable_server = xyes ; then
		AC_MSG_ERROR([ldiskfs is required for 2.6-based servers.])
	fi
else
	# ldiskfs is enabled
	LB_DEFINE_LDISKFS_OPTIONS
fi #ldiskfs

AC_MSG_CHECKING([which backing filesystem to use])
AC_MSG_RESULT([$BACKINGFS])
AC_SUBST(BACKINGFS)
])

#
# LC_CONFIG_PINGER
#
# the pinger is temporary, until we have the recovery node in place
#
AC_DEFUN([LC_CONFIG_PINGER],
[AC_MSG_CHECKING([whether to enable pinger support])
AC_ARG_ENABLE([pinger],
	AC_HELP_STRING([--disable-pinger],
			[disable recovery pinger support]),
	[],[enable_pinger='yes'])
AC_MSG_RESULT([$enable_pinger])
if test x$enable_pinger != xno ; then
  AC_DEFINE(ENABLE_PINGER, 1, Use the Pinger)
fi
])

#
# LC_CONFIG_CHECKSUM
#
# do checksum of bulk data between client and OST
#
AC_DEFUN([LC_CONFIG_CHECKSUM],
[AC_MSG_CHECKING([whether to enable data checksum support])
AC_ARG_ENABLE([checksum],
       AC_HELP_STRING([--disable-checksum],
                       [disable data checksum support]),
       [],[enable_checksum='yes'])
AC_MSG_RESULT([$enable_checksum])
if test x$enable_checksum != xno ; then
  AC_DEFINE(ENABLE_CHECKSUM, 1, do data checksums)
fi
])

#
# LC_HEADER_LDISKFS_XATTR
#
# CHAOS kernel-devel package will not include fs/ldiskfs/xattr.h
#
AC_DEFUN([LC_HEADER_LDISKFS_XATTR],
[AC_MSG_CHECKING([if ldiskfs has xattr.h header])
tmp_flags="$EXTRA_KCFLAGS"
EXTRA_KCFLAGS="-I$LINUX/fs -I$LDISKFS_DIR -I$LDISKFS_DIR/ldiskfs"
LB_LINUX_TRY_COMPILE([
	#include <ldiskfs/xattr.h>
],[
        ldiskfs_xattr_get(NULL, 0, "", NULL, 0);
        ldiskfs_xattr_set_handle(NULL, NULL, 0, "", NULL, 0, 0);

],[
	AC_MSG_RESULT([yes])
	AC_DEFINE(HAVE_LDISKFS_XATTR_H, 1, [ldiskfs/xattr.h found])
],[
	AC_MSG_RESULT([no])
])
EXTRA_KCFLAGS="$tmp_flags"
])

#
# LC_CONFIG_HEALTH_CHECK_WRITE
#
# Turn on the actual write to the disk
#
AC_DEFUN([LC_CONFIG_HEALTH_CHECK_WRITE],
[AC_MSG_CHECKING([whether to enable a write with the health check])
AC_ARG_ENABLE([health-write],
        AC_HELP_STRING([--enable-health-write],
                        [enable disk writes when doing health check]),
        [],[enable_health_write='no'])
AC_MSG_RESULT([$enable_health_write])
if test x$enable_health_write == xyes ; then
  AC_DEFINE(USE_HEALTH_CHECK_WRITE, 1, Write when Checking Health)
fi
])

#
# LC_CONFIG_LIBLUSTRE_RECOVERY
#
AC_DEFUN([LC_CONFIG_LIBLUSTRE_RECOVERY],
[AC_MSG_CHECKING([whether to enable liblustre recovery support])
AC_ARG_ENABLE([liblustre-recovery],
	AC_HELP_STRING([--disable-liblustre-recovery],
			[disable liblustre recovery support]),
	[],[enable_liblustre_recovery='yes'])
AC_MSG_RESULT([$enable_liblustre_recovery])
if test x$enable_liblustre_recovery != xno ; then
  AC_DEFINE(ENABLE_LIBLUSTRE_RECOVERY, 1, Liblustre Can Recover)
fi
])

#
# LC_CONFIG_OBD_BUFFER_SIZE
#
# the maximum buffer size of lctl ioctls
#
AC_DEFUN([LC_CONFIG_OBD_BUFFER_SIZE],
[AC_MSG_CHECKING([maximum OBD ioctl size])
AC_ARG_WITH([obd-buffer-size],
	AC_HELP_STRING([--with-obd-buffer-size=[size]],
			[set lctl ioctl maximum bytes (default=8192)]),
	[
		OBD_BUFFER_SIZE=$with_obd_buffer_size
	],[
		OBD_BUFFER_SIZE=8192
	])
AC_MSG_RESULT([$OBD_BUFFER_SIZE bytes])
AC_DEFINE_UNQUOTED(OBD_MAX_IOCTL_BUFFER, $OBD_BUFFER_SIZE, [IOCTL Buffer Size])
])

#
# LC_STRUCT_STATFS
#
# AIX does not have statfs.f_namelen
#
AC_DEFUN([LC_STRUCT_STATFS],
[AC_MSG_CHECKING([if struct statfs has a f_namelen field])
LB_LINUX_TRY_COMPILE([
	#include <linux/vfs.h>
],[
	struct statfs sfs;
	sfs.f_namelen = 1;
],[
	AC_MSG_RESULT([yes])
	AC_DEFINE(HAVE_STATFS_NAMELEN, 1, [struct statfs has a namelen field])
],[
	AC_MSG_RESULT([no])
])
])

#
# LC_READLINK_SSIZE_T
#
AC_DEFUN([LC_READLINK_SSIZE_T],
[AC_MSG_CHECKING([if readlink returns ssize_t])
AC_TRY_COMPILE([
	#include <unistd.h>
],[
	ssize_t readlink(const char *, char *, size_t);
],[
	AC_MSG_RESULT([yes])
	AC_DEFINE(HAVE_POSIX_1003_READLINK, 1, [readlink returns ssize_t])
],[
	AC_MSG_RESULT([no])
])
])

#
# LC_FUNC_MS_FLOCK_LOCK
#
# 2.6.5 kernel has MS_FLOCK_LOCK sb flag
#
AC_DEFUN([LC_FUNC_MS_FLOCK_LOCK],
[AC_MSG_CHECKING([if kernel has MS_FLOCK_LOCK sb flag])
LB_LINUX_TRY_COMPILE([
        #include <linux/fs.h>
],[
        int flags = MS_FLOCK_LOCK;
],[
        AC_DEFINE(HAVE_MS_FLOCK_LOCK, 1,
                [kernel has MS_FLOCK_LOCK flag])
        AC_MSG_RESULT([yes])
],[
        AC_MSG_RESULT([no])
])
])

#
# LC_FUNC_HAVE_CAN_SLEEP_ARG
#
# 2.6.5 kernel has third arg can_sleep in fs/locks.c: flock_lock_file_wait()
#
AC_DEFUN([LC_FUNC_HAVE_CAN_SLEEP_ARG],
[AC_MSG_CHECKING([if kernel has third arg can_sleep in fs/locks.c: flock_lock_file_wait()])
LB_LINUX_TRY_COMPILE([
        #include <linux/fs.h>
],[
        int cansleep;
        struct file *file;
        struct file_lock *file_lock;
        flock_lock_file_wait(file, file_lock, cansleep);
],[
        AC_DEFINE(HAVE_CAN_SLEEP_ARG, 1,
                [kernel has third arg can_sleep in fs/locks.c: flock_lock_file_wait()])
        AC_MSG_RESULT([yes])
],[
        AC_MSG_RESULT([no])
])
])

#
# LC_FUNC_RELEASEPAGE_WITH_GFP
#
# 2.6.9 ->releasepage() takes a gfp_t arg
# This kernel defines gfp_t (HAS_GFP_T) but doesn't use it for this function,
# while others either don't have gfp_t or pass gfp_t as the parameter.
#
AC_DEFUN([LC_FUNC_RELEASEPAGE_WITH_GFP],
[AC_MSG_CHECKING([if releasepage has a gfp_t parameter])
RELEASEPAGE_WITH_GFP="$(grep -c 'releasepage.*gfp_t' $LINUX/include/linux/fs.h)"
if test "$RELEASEPAGE_WITH_GFP" != 0 ; then
	AC_DEFINE(HAVE_RELEASEPAGE_WITH_GFP, 1,
                  [releasepage with gfp_t parameter])
	AC_MSG_RESULT([yes])
else
	AC_MSG_RESULT([no])
fi
])

#
# between 2.6.5 - 2.6.22 filemap_populate is exported in some kernels
#
AC_DEFUN([LC_FILEMAP_POPULATE],
[AC_MSG_CHECKING([for exported filemap_populate])
LB_LINUX_TRY_COMPILE([
        #include <asm/page.h>
        #include <linux/mm.h>
],[
	filemap_populate(NULL, 0, 0, __pgprot(0), 0, 0);
],[
        AC_MSG_RESULT([yes])
        AC_DEFINE(HAVE_FILEMAP_POPULATE, 1, [Kernel exports filemap_populate])
],[
        AC_MSG_RESULT([no])
])
])

#
# added in 2.6.15
#
AC_DEFUN([LC_D_ADD_UNIQUE],
[AC_MSG_CHECKING([for d_add_unique])
LB_LINUX_TRY_COMPILE([
        #include <linux/dcache.h>
],[
       d_add_unique(NULL, NULL);
],[
        AC_MSG_RESULT([yes])
        AC_DEFINE(HAVE_D_ADD_UNIQUE, 1, [Kernel has d_add_unique])
],[
        AC_MSG_RESULT([no])
])
])

#
# added in 2.6.17
#
AC_DEFUN([LC_BIT_SPINLOCK_H],
[LB_CHECK_FILE([$LINUX/include/linux/bit_spinlock.h],[
	AC_MSG_CHECKING([if bit_spinlock.h can be compiled])
	LB_LINUX_TRY_COMPILE([
		#include <asm/processor.h>
		#include <linux/spinlock.h>
		#include <linux/bit_spinlock.h>
	],[],[
		AC_MSG_RESULT([yes])
		AC_DEFINE(HAVE_BIT_SPINLOCK_H, 1, [Kernel has bit_spinlock.h])
	],[
		AC_MSG_RESULT([no])
	])
],
[])
])

#
# After 2.6.26 we no longer have xattr_acl.h 
#
AC_DEFUN([LC_XATTR_ACL],
[LB_CHECK_FILE([$LINUX/include/linux/xattr_acl.h],[
	AC_MSG_CHECKING([if xattr_acl.h can be compiled])
	LB_LINUX_TRY_COMPILE([
		#include <linux/xattr_acl.h>
	],[],[
		AC_MSG_RESULT([yes])
		AC_DEFINE(HAVE_XATTR_ACL, 1, [Kernel has xattr_acl])
	],[
		AC_MSG_RESULT([no])
	])
],
[])
])


#
# added in 2.6.16
#
AC_DEFUN([LC_STRUCT_INTENT_FILE],
[AC_MSG_CHECKING([if struct open_intent has a file field])
LB_LINUX_TRY_COMPILE([
        #include <linux/fs.h>
        #include <linux/namei.h>
],[
        struct open_intent intent;
        &intent.file;
],[
        AC_MSG_RESULT([yes])
        AC_DEFINE(HAVE_FILE_IN_STRUCT_INTENT, 1, [struct open_intent has a file field])
],[
        AC_MSG_RESULT([no])
])
])


#
# After 2.6.16 the xattr_acl API is removed, and posix_acl is used instead
#
AC_DEFUN([LC_POSIX_ACL_XATTR_H],
[LB_CHECK_FILE([$LINUX/include/linux/posix_acl_xattr.h],[
        AC_MSG_CHECKING([if linux/posix_acl_xattr.h can be compiled])
        LB_LINUX_TRY_COMPILE([
                #include <linux/posix_acl_xattr.h>
        ],[],[
                AC_MSG_RESULT([yes])
                AC_DEFINE(HAVE_LINUX_POSIX_ACL_XATTR_H, 1, [linux/posix_acl_xattr.h found])

        ],[
                AC_MSG_RESULT([no])
        ])
$1
],[
AC_MSG_RESULT([no])
])
])

#
# LC_EXPORT___IGET
# starting from 2.6.19 linux kernel exports __iget()
#
AC_DEFUN([LC_EXPORT___IGET],
[LB_CHECK_SYMBOL_EXPORT([__iget],
[fs/inode.c],[
        AC_DEFINE(HAVE_EXPORT___IGET, 1, [kernel exports __iget])
],[
])
])

#
# only for Lustre-patched kernels
#
AC_DEFUN([LC_LUSTRE_VERSION_H],
[LB_CHECK_FILE([$LINUX/include/linux/lustre_version.h],[
	rm -f "$LUSTRE/include/linux/lustre_version.h"
],[
	touch "$LUSTRE/include/linux/lustre_version.h"
	if test x$enable_server = xyes ; then
        	AC_MSG_WARN([Unpatched kernel detected.])
        	AC_MSG_WARN([Lustre servers cannot be built with an unpatched kernel;])
        	AC_MSG_WARN([disabling server build])
        	enable_server='no'
	fi
<<<<<<< HEAD
=======
])
	if test x$enable_server = xyes ; then
		if test x$RHEL_KERNEL = xyes -a x$LINUXRELEASE != x${LINUXRELEASE##2.6.9} ; then
        		AC_MSG_WARN([Lustre server has been disabled with rhel4 kernel;])
        		AC_MSG_WARN([disabling server build])
        		enable_server='no'
		fi
		if test x$SUSE_KERNEL = xyes -a x$LINUXRELEASE != x${LINUXRELEASE##2.6.5} ; then
        		AC_MSG_WARN([Lustre server has been disabled with sles9 kernel;])
        		AC_MSG_WARN([disabling server build])
			enable_server='no'
		fi
	fi
])

#
# check for FS_RENAME_DOES_D_MOVE flag
#
AC_DEFUN([LC_FS_RENAME_DOES_D_MOVE],
[AC_MSG_CHECKING([if kernel has FS_RENAME_DOES_D_MOVE flag])
LB_LINUX_TRY_COMPILE([
        #include <linux/fs.h>
],[
        int v = FS_RENAME_DOES_D_MOVE;
],[
        AC_MSG_RESULT([yes])
        AC_DEFINE(HAVE_FS_RENAME_DOES_D_MOVE, 1, [kernel has FS_RENAME_DOES_D_MOVE flag])
],[
        AC_MSG_RESULT([no])
])
])

#
# LC_FUNC_MS_FLOCK_LOCK
#
# SLES9 kernel has MS_FLOCK_LOCK sb flag
#
AC_DEFUN([LC_FUNC_MS_FLOCK_LOCK],
[AC_MSG_CHECKING([if kernel has MS_FLOCK_LOCK sb flag])
LB_LINUX_TRY_COMPILE([
        #include <linux/fs.h>
],[
        int flags = MS_FLOCK_LOCK;
],[
        AC_DEFINE(HAVE_MS_FLOCK_LOCK, 1,
                [kernel has MS_FLOCK_LOCK flag])
        AC_MSG_RESULT([yes])
],[
        AC_MSG_RESULT([no])
])
])

#
# LC_FUNC_HAVE_CAN_SLEEP_ARG
#
# SLES9 kernel has third arg can_sleep
# in fs/locks.c: flock_lock_file_wait()
#
AC_DEFUN([LC_FUNC_HAVE_CAN_SLEEP_ARG],
[AC_MSG_CHECKING([if kernel has third arg can_sleep in fs/locks.c: flock_lock_file_wait()])
LB_LINUX_TRY_COMPILE([
        #include <linux/fs.h>
],[
        int cansleep;
        struct file *file;
        struct file_lock *file_lock;
        flock_lock_file_wait(file, file_lock, cansleep);
],[
        AC_DEFINE(HAVE_CAN_SLEEP_ARG, 1,
                [kernel has third arg can_sleep in fs/locks.c: flock_lock_file_wait()])
        AC_MSG_RESULT([yes])
],[
        AC_MSG_RESULT([no])
])
])

#
# LC_FUNC_F_OP_FLOCK
#
# rhel4.2 kernel has f_op->flock field
#
AC_DEFUN([LC_FUNC_F_OP_FLOCK],
[AC_MSG_CHECKING([if struct file_operations has flock field])
LB_LINUX_TRY_COMPILE([
        #include <linux/fs.h>
],[
        struct file_operations ll_file_operations_flock;
        ll_file_operations_flock.flock = NULL;
],[
        AC_DEFINE(HAVE_F_OP_FLOCK, 1,
                [struct file_operations has flock field])
        AC_MSG_RESULT([yes])
],[
        AC_MSG_RESULT([no])
])
])

#
# LC_FUNC_MS_FLOCK_LOCK
#
# SLES9 kernel has MS_FLOCK_LOCK sb flag
#
AC_DEFUN([LC_FUNC_MS_FLOCK_LOCK],
[AC_MSG_CHECKING([if kernel has MS_FLOCK_LOCK sb flag])
LB_LINUX_TRY_COMPILE([
        #include <linux/fs.h>
],[
        int flags = MS_FLOCK_LOCK;
],[
        AC_DEFINE(HAVE_MS_FLOCK_LOCK, 1,
                [kernel has MS_FLOCK_LOCK flag])
        AC_MSG_RESULT([yes])
],[
        AC_MSG_RESULT([no])
>>>>>>> 979784ac
])
	if test x$enable_server = xyes ; then
		if test x$RHEL_KERNEL = xyes -a x$LINUXRELEASE != x${LINUXRELEASE##2.6.9} ; then
        		AC_MSG_WARN([Lustre server has been disabled with rhel4 kernel;])
        		AC_MSG_WARN([disabling server build])
        		enable_server='no'
		fi
		if test x$SUSE_KERNEL = xyes -a x$LINUXRELEASE != x${LINUXRELEASE##2.6.5} ; then
        		AC_MSG_WARN([Lustre server has been disabled with sles9 kernel;])
        		AC_MSG_WARN([disabling server build])
			enable_server='no'
		fi
	fi
])

#
# 2.6.19 check for FS_RENAME_DOES_D_MOVE flag
#
AC_DEFUN([LC_FS_RENAME_DOES_D_MOVE],
[AC_MSG_CHECKING([if kernel has FS_RENAME_DOES_D_MOVE flag])
LB_LINUX_TRY_COMPILE([
        #include <linux/fs.h>
],[
        int v = FS_RENAME_DOES_D_MOVE;
],[
        AC_MSG_RESULT([yes])
        AC_DEFINE(HAVE_FS_RENAME_DOES_D_MOVE, 1, [kernel has FS_RENAME_DOES_D_MOVE flag])
],[
        AC_MSG_RESULT([no])
])
])


#
# LC_FUNC_F_OP_FLOCK
#
# rhel4.2 kernel has f_op->flock field
#
AC_DEFUN([LC_FUNC_F_OP_FLOCK],
[AC_MSG_CHECKING([if struct file_operations has flock field])
LB_LINUX_TRY_COMPILE([
        #include <linux/fs.h>
],[
        struct file_operations ll_file_operations_flock;
        ll_file_operations_flock.flock = NULL;
],[
        AC_DEFINE(HAVE_F_OP_FLOCK, 1,
                [struct file_operations has flock field])
        AC_MSG_RESULT([yes])
],[
        AC_MSG_RESULT([no])
])
])

# LC_EXPORT_SYNCHRONIZE_RCU
# after 2.6.12 synchronize_rcu is preferred over synchronize_kernel
AC_DEFUN([LC_EXPORT_SYNCHRONIZE_RCU],
[LB_CHECK_SYMBOL_EXPORT([synchronize_rcu],
[kernel/rcupdate.c],[
        AC_DEFINE(HAVE_SYNCHRONIZE_RCU, 1,
                [in 2.6.12 synchronize_rcu preferred over synchronize_kernel])
],[
])
])

# LC_INODE_I_MUTEX
# after 2.6.15 inode have i_mutex intead of i_sem
AC_DEFUN([LC_INODE_I_MUTEX],
[AC_MSG_CHECKING([if inode has i_mutex ])
LB_LINUX_TRY_COMPILE([
	#include <linux/mutex.h>
	#include <linux/fs.h>
	#undef i_mutex
],[
	struct inode i;

	mutex_unlock(&i.i_mutex);
],[
        AC_MSG_RESULT(yes)
        AC_DEFINE(HAVE_INODE_I_MUTEX, 1,
                [after 2.6.15 inode have i_mutex intead of i_sem])
],[
        AC_MSG_RESULT(no)
])
])

# LC_DQUOTOFF_MUTEX
# after 2.6.17 dquote use mutex instead if semaphore
AC_DEFUN([LC_DQUOTOFF_MUTEX],
[AC_MSG_CHECKING([use dqonoff_mutex])
LB_LINUX_TRY_COMPILE([
	#include <linux/mutex.h>
	#include <linux/fs.h>
        #include <linux/quota.h>
],[
        struct quota_info dq;

        mutex_unlock(&dq.dqonoff_mutex);
],[
        AC_MSG_RESULT(yes)
        AC_DEFINE(HAVE_DQUOTOFF_MUTEX, 1,
                [after 2.6.17 dquote use mutex instead if semaphore])
],[
        AC_MSG_RESULT(no)
])
])

#
# LC_STATFS_DENTRY_PARAM
# starting from 2.6.18 linux kernel uses dentry instead of
# super_block for first vfs_statfs argument
#
AC_DEFUN([LC_STATFS_DENTRY_PARAM],
[AC_MSG_CHECKING([first vfs_statfs parameter is dentry])
LB_LINUX_TRY_COMPILE([
        #include <linux/fs.h>
],[
	int vfs_statfs(struct dentry *, struct kstatfs *);
],[
        AC_DEFINE(HAVE_STATFS_DENTRY_PARAM, 1,
                [first parameter of vfs_statfs is dentry])
        AC_MSG_RESULT([yes])
],[
        AC_MSG_RESULT([no])
])
])

#
# LC_VFS_KERN_MOUNT
# starting from 2.6.18 kernel don't export do_kern_mount
# and want to use vfs_kern_mount instead.
#
AC_DEFUN([LC_VFS_KERN_MOUNT],
[AC_MSG_CHECKING([vfs_kern_mount exist in kernel])
LB_LINUX_TRY_COMPILE([
        #include <linux/mount.h>
],[
        vfs_kern_mount(NULL, 0, NULL, NULL);
],[
        AC_DEFINE(HAVE_VFS_KERN_MOUNT, 1,
                [vfs_kern_mount exist in kernel])
        AC_MSG_RESULT([yes])
],[
        AC_MSG_RESULT([no])
])
])

#
# LC_D_OBTAIN_ALIAS
# starting from 2.6.18 kernel don't export do_kern_mount
# and want to use vfs_kern_mount instead.
#
AC_DEFUN([LC_D_OBTAIN_ALIAS],
[AC_MSG_CHECKING([d_obtain_alias exist in kernel])
LB_LINUX_TRY_COMPILE([
        #include <linux/dcache.h>
],[
        d_obtain_alias(NULL);
],[
        AC_DEFINE(HAVE_D_OBTAIN_ALIAS, 1,
                [d_obtain_alias exist in kernel])
        AC_MSG_RESULT([yes])
],[
        AC_MSG_RESULT([no])
])
])

# 
# LC_INVALIDATEPAGE_RETURN_INT
# 2.6.17 changes return type for invalidatepage to 'void' from 'int'
#
AC_DEFUN([LC_INVALIDATEPAGE_RETURN_INT],
[AC_MSG_CHECKING([invalidatepage has return int])
LB_LINUX_TRY_COMPILE([
        #include <linux/buffer_head.h>
],[
	int rc = block_invalidatepage(NULL, 0);
],[
	AC_MSG_RESULT(yes)
	AC_DEFINE(HAVE_INVALIDATEPAGE_RETURN_INT, 1,
		[Define if return type of invalidatepage should be int])
],[
	AC_MSG_RESULT(no)
])
])

# LC_UMOUNTBEGIN_HAS_VFSMOUNT
# after 2.6.18 umount_begin has different parameters
AC_DEFUN([LC_UMOUNTBEGIN_HAS_VFSMOUNT],
[AC_MSG_CHECKING([if umount_begin needs vfsmount parameter instead of super_block])
tmp_flags="$EXTRA_KCFLAGS"
EXTRA_KCFLAGS="-Werror"
LB_LINUX_TRY_COMPILE([
	#include <linux/fs.h>

	struct vfsmount;
	static void cfg_umount_begin (struct vfsmount *v, int flags)
	{
    		;
	}

	static struct super_operations cfg_super_operations = {
		.umount_begin	= cfg_umount_begin,
	};
],[
	cfg_super_operations.umount_begin(NULL,0);
],[
	AC_MSG_RESULT(yes)
	AC_DEFINE(HAVE_UMOUNTBEGIN_VFSMOUNT, 1,
		[Define umount_begin need second argument])
],[
	AC_MSG_RESULT(no)
])
EXTRA_KCFLAGS="$tmp_flags"
])

# inode have i_private field since 2.6.17
AC_DEFUN([LC_INODE_IPRIVATE],
[AC_MSG_CHECKING([if inode has a i_private field])
LB_LINUX_TRY_COMPILE([
#include <linux/fs.h>
],[
	struct inode i;
	i.i_private = NULL; 
],[
	AC_MSG_RESULT(yes)
	AC_DEFINE(HAVE_INODE_IPRIVATE, 1,
		[struct inode has i_private field])
],[
	AC_MSG_RESULT(no)
])
])

# 2.6.19 API changes
# inode don't have i_blksize field
AC_DEFUN([LC_INODE_BLKSIZE],
[AC_MSG_CHECKING([inode has i_blksize field])
LB_LINUX_TRY_COMPILE([
#include <linux/fs.h>
],[
	struct inode i;
	i.i_blksize = 0; 
],[
	AC_MSG_RESULT(yes)
	AC_DEFINE(HAVE_INODE_BLKSIZE, 1,
		[struct inode has i_blksize field])
],[
	AC_MSG_RESULT(no)
])
])

# LC_VFS_READDIR_U64_INO
# 2.6.19 use u64 for inode number instead of inode_t
AC_DEFUN([LC_VFS_READDIR_U64_INO],
[AC_MSG_CHECKING([check vfs_readdir need 64bit inode number])
tmp_flags="$EXTRA_KCFLAGS"
EXTRA_KCFLAGS="-Werror"
LB_LINUX_TRY_COMPILE([
#include <linux/fs.h>
	int fillonedir(void * __buf, const char * name, int namlen, loff_t offset,
                      u64 ino, unsigned int d_type)
	{
		return 0;
	}
],[
	filldir_t filter;

	filter = fillonedir;
	return 1;
],[
        AC_MSG_RESULT(yes)
        AC_DEFINE(HAVE_VFS_READDIR_U64_INO, 1,
                [if vfs_readdir need 64bit inode number])
],[
        AC_MSG_RESULT(no)
])
EXTRA_KCFLAGS="$tmp_flags"
])

# LC_FILE_UPDATE_TIME
# 2.6.9 has inode_update_time instead of file_update_time
AC_DEFUN([LC_FILE_UPDATE_TIME],
[AC_MSG_CHECKING([if file_update_time is exported])
LB_LINUX_TRY_COMPILE([
        #include <linux/fs.h>
],[
        file_update_time(NULL);
],[
        AC_MSG_RESULT(yes)
        AC_DEFINE(HAVE_FILE_UPDATE_TIME, 1,
                [use file_update_time])
],[
<<<<<<< HEAD
	AC_MSG_RESULT(no)
=======
       AC_MSG_RESULT(no)
>>>>>>> 979784ac
])
])

# LC_FILE_WRITEV
# 2.6.19 replaced writev with aio_write
AC_DEFUN([LC_FILE_WRITEV],
[AC_MSG_CHECKING([writev in fops])
LB_LINUX_TRY_COMPILE([
        #include <linux/fs.h>
],[
        struct file_operations *fops = NULL;
        fops->writev = NULL;
],[
        AC_MSG_RESULT(yes)
        AC_DEFINE(HAVE_FILE_WRITEV, 1,
                [use fops->writev])
],[
	AC_MSG_RESULT(no)
])
])


# LC_GENERIC_FILE_READ
# 2.6.19 replaced readv with aio_read
AC_DEFUN([LC_FILE_READV],
[AC_MSG_CHECKING([readv in fops])
LB_LINUX_TRY_COMPILE([
        #include <linux/fs.h>
],[
        struct file_operations *fops = NULL;
        fops->readv = NULL;
],[
        AC_MSG_RESULT(yes)
        AC_DEFINE(HAVE_FILE_READV, 1,
                [use fops->readv])
],[
        AC_MSG_RESULT(no)
])
])

# LC_NR_PAGECACHE
# 2.6.18 don't export nr_pagecahe
AC_DEFUN([LC_NR_PAGECACHE],
[AC_MSG_CHECKING([kernel export nr_pagecache])
LB_LINUX_TRY_COMPILE([
        #include <linux/pagemap.h>
],[
        return atomic_read(&nr_pagecache);
],[
        AC_MSG_RESULT(yes)
        AC_DEFINE(HAVE_NR_PAGECACHE, 1,
                [is kernel export nr_pagecache])
],[
        AC_MSG_RESULT(no)
])
])

# LC_CANCEL_DIRTY_PAGE
# 2.6.20 introduse cancel_dirty_page instead of 
# clear_page_dirty.
AC_DEFUN([LC_CANCEL_DIRTY_PAGE],
[AC_MSG_CHECKING([kernel has cancel_dirty_page])
LB_LINUX_TRY_COMPILE([
        #include <linux/mm.h>
        #include <linux/page-flags.h>
],[
        /* tmp workaround for broken OFED 1.4.1 at SLES10 */
        #if defined(CONFIG_SLE_VERSION) && CONFIG_SLE_VERSION == 10 && defined(_BACKPORT_LINUX_MM_H_)
        #error badly implementation of cancel_dirty_pages
        #endif
        cancel_dirty_page(NULL, 0);
],[
        AC_MSG_RESULT(yes)
        AC_DEFINE(HAVE_CANCEL_DIRTY_PAGE, 1,
                  [kernel has cancel_dirty_page instead of clear_page_dirty])
],[
        AC_MSG_RESULT(no)
])
])

#
# LC_PAGE_CONSTANT
#
# In order to support raid5 zerocopy patch, we have to patch the kernel to make
# it support constant page, which means the page won't be modified during the
# IO.
#
AC_DEFUN([LC_PAGE_CONSTANT],
[AC_MSG_CHECKING([if kernel have PageConstant defined])
LB_LINUX_TRY_COMPILE([
        #include <linux/mm.h>
        #include <linux/page-flags.h>
],[
        #ifndef PG_constant
        #error "Have no raid5 zcopy patch"
        #endif
],[
        AC_MSG_RESULT(yes)
        AC_DEFINE(HAVE_PAGE_CONSTANT, 1, [kernel have PageConstant supported])
],[
        AC_MSG_RESULT(no);
])
])

# RHEL5 in FS-cache patch rename PG_checked flag into PG_fs_misc
AC_DEFUN([LC_PG_FS_MISC],
[AC_MSG_CHECKING([kernel has PG_fs_misc])
LB_LINUX_TRY_COMPILE([
        #include <linux/mm.h>
        #include <linux/page-flags.h>
],[
        #ifndef PG_fs_misc
        #error PG_fs_misc not defined in kernel
        #endif
],[
        AC_MSG_RESULT(yes)
        AC_DEFINE(HAVE_PG_FS_MISC, 1,
                  [is kernel have PG_fs_misc])
],[
        AC_MSG_RESULT(no)
])
])

# RHEL5 PageChecked and SetPageChecked defined
AC_DEFUN([LC_PAGE_CHECKED],
[AC_MSG_CHECKING([kernel has PageChecked and SetPageChecked])
LB_LINUX_TRY_COMPILE([
        #include <linux/autoconf.h>
#ifdef HAVE_LINUX_MMTYPES_H
        #include <linux/mm_types.h>
#endif
	#include <linux/page-flags.h>
],[
 	struct page *p;

        /* before 2.6.26 this define*/
        #ifndef PageChecked	
 	/* 2.6.26 use function instead of define for it */
 	SetPageChecked(p);
 	PageChecked(p);
 	#endif
],[
        AC_MSG_RESULT(yes)
        AC_DEFINE(HAVE_PAGE_CHECKED, 1,
                  [does kernel have PageChecked and SetPageChecked])
],[
        AC_MSG_RESULT(no)
])
])

AC_DEFUN([LC_EXPORT_TRUNCATE_COMPLETE_PAGE],
[LB_CHECK_SYMBOL_EXPORT([truncate_complete_page],
[mm/truncate.c],[
AC_DEFINE(HAVE_TRUNCATE_COMPLETE_PAGE, 1,
            [kernel export truncate_complete_page])
],[
])
])

AC_DEFUN([LC_EXPORT_TRUNCATE_RANGE],
[LB_CHECK_SYMBOL_EXPORT([truncate_inode_pages_range],
[mm/truncate.c],[
AC_DEFINE(HAVE_TRUNCATE_RANGE, 1,
            [kernel export truncate_inode_pages_range])
],[
])
])

AC_DEFUN([LC_EXPORT_D_REHASH_COND],
[LB_CHECK_SYMBOL_EXPORT([d_rehash_cond],
[fs/dcache.c],[
AC_DEFINE(HAVE_D_REHASH_COND, 1,
            [d_rehash_cond is exported by the kernel])
],[
])
])

AC_DEFUN([LC_EXPORT___D_REHASH],
[LB_CHECK_SYMBOL_EXPORT([__d_rehash],
[fs/dcache.c],[
AC_DEFINE(HAVE___D_REHASH, 1,
            [__d_rehash is exported by the kernel])
],[
])
])

AC_DEFUN([LC_EXPORT_D_MOVE_LOCKED],
[LB_CHECK_SYMBOL_EXPORT([d_move_locked],
[fs/dcache.c],[
AC_DEFINE(HAVE_D_MOVE_LOCKED, 1,
            [d_move_locked is exported by the kernel])
],[
])
])

AC_DEFUN([LC_EXPORT___D_MOVE],
[LB_CHECK_SYMBOL_EXPORT([__d_move],
[fs/dcache.c],[
AC_DEFINE(HAVE___D_MOVE, 1,
            [__d_move is exported by the kernel])
],[
])
])

#
# LC_EXPORT_INVALIDATE_MAPPING_PAGES
#
# SLES9, RHEL4, RHEL5, vanilla 2.6.24 export invalidate_mapping_pages() but
# SLES10 2.6.16 does not, for some reason.  For filter cache invalidation.
#
AC_DEFUN([LC_EXPORT_INVALIDATE_MAPPING_PAGES],
    [LB_CHECK_SYMBOL_EXPORT([invalidate_mapping_pages], [mm/truncate.c], [
         AC_DEFINE(HAVE_INVALIDATE_MAPPING_PAGES, 1,
                        [exported invalidate_mapping_pages])],
    [LB_CHECK_SYMBOL_EXPORT([invalidate_inode_pages], [mm/truncate.c], [
         AC_DEFINE(HAVE_INVALIDATE_INODE_PAGES, 1,
                        [exported invalidate_inode_pages])], [
       AC_MSG_ERROR([no way to invalidate pages])
  ])
    ],[])
])

#
# LC_EXPORT_FILEMAP_FDATASYNC_RANGE
#
# No standard kernels export this
#
AC_DEFUN([LC_EXPORT_FILEMAP_FDATAWRITE_RANGE],
[LB_CHECK_SYMBOL_EXPORT([filemap_fdatawrite_range],
[mm/filemap.c],[
AC_DEFINE(HAVE_FILEMAP_FDATAWRITE_RANGE, 1,
            [filemap_fdatawrite_range is exported by the kernel])
],[
])
])

# The actual symbol exported varies among architectures, so we need
# to check many symbols (but only in the current architecture.)  No
# matter what symbol is exported, the kernel #defines node_to_cpumask
# to the appropriate function and that's what we use.
AC_DEFUN([LC_EXPORT_NODE_TO_CPUMASK],
         [LB_CHECK_SYMBOL_EXPORT([node_to_cpumask],
                                 [arch/$LINUX_ARCH/mm/numa.c],
                                 [AC_DEFINE(HAVE_NODE_TO_CPUMASK, 1,
                                            [node_to_cpumask is exported by
                                             the kernel])]) # x86_64
          LB_CHECK_SYMBOL_EXPORT([node_to_cpu_mask],
                                 [arch/$LINUX_ARCH/kernel/smpboot.c],
                                 [AC_DEFINE(HAVE_NODE_TO_CPUMASK, 1,
                                            [node_to_cpumask is exported by
                                             the kernel])]) # ia64
          LB_CHECK_SYMBOL_EXPORT([node_2_cpu_mask],
                                 [arch/$LINUX_ARCH/kernel/smpboot.c],
                                 [AC_DEFINE(HAVE_NODE_TO_CPUMASK, 1,
                                            [node_to_cpumask is exported by
                                             the kernel])]) # i386
          ])

#
# LC_VFS_INTENT_PATCHES
#
# check if the kernel has the VFS intent patches
AC_DEFUN([LC_VFS_INTENT_PATCHES],
[AC_MSG_CHECKING([if the kernel has the VFS intent patches])
LB_LINUX_TRY_COMPILE([
	#include <linux/fs.h>
        #include <linux/namei.h>
],[
        struct nameidata nd;
        struct lookup_intent *it;

        it = &nd.intent;
        intent_init(it, IT_OPEN);
        it->d.lustre.it_disposition = 0;
        it->d.lustre.it_data = NULL;
],[
        AC_MSG_RESULT([yes])
        AC_DEFINE(HAVE_VFS_INTENT_PATCHES, 1, [VFS intent patches are applied])
],[
        AC_MSG_RESULT([no])
])
])

# 2.6.22 lost second parameter for invalidate_bdev
AC_DEFUN([LC_INVALIDATE_BDEV_2ARG],
[AC_MSG_CHECKING([if invalidate_bdev has second argument])
LB_LINUX_TRY_COMPILE([
        #include <linux/buffer_head.h>
],[
        invalidate_bdev(NULL,0);
],[
        AC_MSG_RESULT([yes])
        AC_DEFINE(HAVE_INVALIDATE_BDEV_2ARG, 1,
                [invalidate_bdev has second argument])
],[
        AC_MSG_RESULT([no])
])
])

# 2.6.12 merge patch from oracle to convert tree_lock from spinlock to rwlock
AC_DEFUN([LC_RW_TREE_LOCK],
[AC_MSG_CHECKING([if kernel has tree_lock as rwlock])
tmp_flags="$EXTRA_KCFLAGS"
EXTRA_KCFLAGS="-Werror"
LB_LINUX_TRY_COMPILE([
        #include <linux/fs.h>
],[
        struct address_space a;

        write_lock(&a.tree_lock);
],[
        AC_MSG_RESULT([yes])
        AC_DEFINE(HAVE_RW_TREE_LOCK, 1, [kernel has tree_lock as rw_lock])
],[
        AC_MSG_RESULT([no])
])
EXTRA_KCFLAGS="$tmp_flags"
])

#
# LC_FUNC_GRAB_CACHE_PAGE_NOWAIT_GFP
#
# Check for our patched grab_cache_page_nowait_gfp() function
# after 2.6.29 we can emulate this using add_to_page_cache_lru()
#
AC_DEFUN([LC_FUNC_GRAB_CACHE_PAGE_NOWAIT_GFP],
[LB_CHECK_SYMBOL_EXPORT([grab_cache_page_nowait_gfp],
[mm/filemap.c],[
        AC_DEFINE(HAVE_GRAB_CACHE_PAGE_NOWAIT_GFP, 1,
                  [kernel exports grab_cache_page_nowait_gfp])
        ],
        [LB_CHECK_SYMBOL_EXPORT([add_to_page_cache_lru],
        [mm/filemap.c],[
                AC_DEFINE(HAVE_ADD_TO_PAGE_CACHE_LRU, 1,
                        [kernel exports add_to_page_cache_lru])
        ],[
        ])
        ])
])


# 2.6.23 have return type 'void' for unregister_blkdev
AC_DEFUN([LC_UNREGISTER_BLKDEV_RETURN_INT],
[AC_MSG_CHECKING([if unregister_blkdev return int])
LB_LINUX_TRY_COMPILE([
        #include <linux/fs.h>
],[
        int i = unregister_blkdev(0,NULL);
],[
        AC_MSG_RESULT([yes])
        AC_DEFINE(HAVE_UNREGISTER_BLKDEV_RETURN_INT, 1, 
                [unregister_blkdev return int])
],[
        AC_MSG_RESULT([no])
])
])

# 2.6.23 change .sendfile to .splice_read
# RHEL4 (-92 kernel) have both sendfile and .splice_read API
AC_DEFUN([LC_KERNEL_SENDFILE],
[AC_MSG_CHECKING([if kernel has .sendfile])
LB_LINUX_TRY_COMPILE([
        #include <linux/fs.h>
],[
        struct file_operations file;

        file.sendfile = NULL;
], [
        AC_MSG_RESULT([yes])
        AC_DEFINE(HAVE_KERNEL_SENDFILE, 1,
                [kernel has .sendfile])
],[
        AC_MSG_RESULT([no])
])
])

# 2.6.23 change .sendfile to .splice_read
AC_DEFUN([LC_KERNEL_SPLICE_READ],
[AC_MSG_CHECKING([if kernel has .splice_read])
LB_LINUX_TRY_COMPILE([
        #include <linux/fs.h>
],[
        struct file_operations file;

        file.splice_read = NULL;
], [
        AC_MSG_RESULT([yes])
        AC_DEFINE(HAVE_KERNEL_SPLICE_READ, 1,
                [kernel has .slice_read])
],[
        AC_MSG_RESULT([no])
])
])

# 2.6.23 extract nfs export related data into exportfs.h
AC_DEFUN([LC_HAVE_EXPORTFS_H],
[LB_CHECK_FILE([$LINUX/include/linux/exportfs.h], [
        AC_DEFINE(HAVE_LINUX_EXPORTFS_H, 1,
                [kernel has include/exportfs.h])
],[
        AC_MSG_RESULT([no])
])
])

# 2.6.23 have new page fault handling API
AC_DEFUN([LC_VM_OP_FAULT],
[AC_MSG_CHECKING([if kernel has .fault in vm_operation_struct])
LB_LINUX_TRY_COMPILE([
        #include <linux/mm.h>
],[
        struct vm_operations_struct op;

        op.fault = NULL;
], [
        AC_MSG_RESULT([yes])
        AC_DEFINE(HAVE_VM_OP_FAULT, 1,
                [if kernel has .fault in vm_operation_struct])
],[
        AC_MSG_RESULT([no])
])
])

# 2.6.23 has new shrinker API
AC_DEFUN([LC_REGISTER_SHRINKER],
[LB_CHECK_SYMBOL_EXPORT([register_shrinker],
[mm/vmscan.c],[
        AC_DEFINE(HAVE_REGISTER_SHRINKER, 1,
                  [kernel exports register_shrinker])
],[
        AC_MSG_CHECKING([if kernel using gfp_t for shrinker second paramter])
        tmp_flags="$EXTRA_KCFLAGS"
        EXTRA_KCFLAGS="-Werror"
        LB_LINUX_TRY_COMPILE([
                #include <linux/mm.h>
        ],[
                struct shrinker *scb(int nts, gfp_t mask) {
                        return 0;
                }
                shrinter_t fp = scb;
        ],[
                AC_MSG_RESULT([yes])
                AC_DEFINE(SHRINKER_MASK_T, gfp_t, 
                        [kernel using gfp_t for shrinker callback])
        ],[
                AC_MSG_RESULT([no])
                AC_DEFINE(SHRINKER_MASK_T, unsigned int,
                        [kernel using unsigned for shrinker callback])
        ])
        EXTRA_KCFLAGS="$tmp_flags"
])
])

# 2.6.23 add code to wait other users to complete before removing procfs entry
AC_DEFUN([LC_PROCFS_USERS],
[AC_MSG_CHECKING([if kernel has pde_users member in procfs entry struct])
LB_LINUX_TRY_COMPILE([
        #include <linux/proc_fs.h>
],[
        struct proc_dir_entry pde;

        pde.pde_users   = 0;
],[
        AC_MSG_RESULT([yes])
        AC_DEFINE(HAVE_PROCFS_USERS, 1, 
                [kernel has pde_users member in procfs entry struct])
],[
        AC_MSG_RESULT([no])
])
])

# 2.6.23 add code to wait other users to complete before removing procfs entry
AC_DEFUN([LC_PROCFS_USERS],
[AC_MSG_CHECKING([if kernel has pde_users member in procfs entry struct])
LB_LINUX_TRY_COMPILE([
        #include <linux/proc_fs.h>
],[
        struct proc_dir_entry pde;

        pde.pde_users   = 0;
],[
        AC_MSG_RESULT([yes])
        AC_DEFINE(HAVE_PROCFS_USERS, 1, 
                [kernel has pde_users member in procfs entry struct])
],[
        AC_MSG_RESULT([no])
])
])

# 2.6.24 has bio_endio with 2 args
AC_DEFUN([LC_BIO_ENDIO_2ARG],
[AC_MSG_CHECKING([if kernel has bio_endio with 2 args])
LB_LINUX_TRY_COMPILE([
        #include <linux/bio.h>
],[
        bio_endio(NULL, 0);
], [
        AC_MSG_RESULT([yes])
        AC_DEFINE(HAVE_BIO_ENDIO_2ARG, 1,
                [if kernel has bio_endio with 2 args])
],[
        AC_MSG_RESULT([no])
])
])

# 2.6.24 has new members in exports struct.
AC_DEFUN([LC_FH_TO_DENTRY],
[AC_MSG_CHECKING([if kernel has .fh_to_dentry member in export_operations struct])
LB_LINUX_TRY_COMPILE([
#ifdef HAVE_LINUX_EXPORTFS_H
        #include <linux/exportfs.h>
#else
        #include <linux/fs.h>
#endif
],[
        struct export_operations exp;

        exp.fh_to_dentry   = NULL;
], [
        AC_MSG_RESULT([yes])
        AC_DEFINE(HAVE_FH_TO_DENTRY, 1,
                [kernel has .fh_to_dentry member in export_operations struct])
],[
        AC_MSG_RESULT([no])
])
])

# 2.6.24 need linux/mm_types.h included
AC_DEFUN([LC_HAVE_MMTYPES_H],
[LB_CHECK_FILE([$LINUX/include/linux/mm_types.h], [
        AC_DEFINE(HAVE_LINUX_MMTYPES_H, 1,
                [kernel has include/mm_types.h])
],[
        AC_MSG_RESULT([no])
])
])

# 2.6.24 remove long aged procfs entry -> deleted member
AC_DEFUN([LC_PROCFS_DELETED],
[AC_MSG_CHECKING([if kernel has deleted member in procfs entry struct])
LB_LINUX_TRY_COMPILE([
	#include <linux/proc_fs.h>
],[
        struct proc_dir_entry pde;

        pde.deleted   = NULL;
], [
        AC_MSG_RESULT([yes])
        AC_DEFINE(HAVE_PROCFS_DELETED, 1,
                [kernel has deleted member in procfs entry struct])
],[
        AC_MSG_RESULT([no])
])
])

# 2.6.25 change define to inline
AC_DEFUN([LC_MAPPING_CAP_WRITEBACK_DIRTY],
[AC_MSG_CHECKING([if kernel have mapping_cap_writeback_dirty])
LB_LINUX_TRY_COMPILE([
        #include <linux/backing-dev.h>
],[
        #ifndef mapping_cap_writeback_dirty
        mapping_cap_writeback_dirty(NULL);
        #endif
],[
        AC_MSG_RESULT([yes])
        AC_DEFINE(HAVE_MAPPING_CAP_WRITEBACK_DIRTY, 1,
                [kernel have mapping_cap_writeback_dirty])
],[
        AC_MSG_RESULT([no])
])
])



# 2.6.26 isn't export set_fs_pwd and change paramter in fs struct
AC_DEFUN([LC_FS_STRUCT_USE_PATH],
[AC_MSG_CHECKING([fs_struct use path structure])
LB_LINUX_TRY_COMPILE([
        #include <asm/atomic.h>
        #include <linux/spinlock.h>
        #include <linux/fs_struct.h>
],[
        struct path path;
        struct fs_struct fs;

        fs.pwd = path;
], [
        AC_MSG_RESULT([yes])
        AC_DEFINE(HAVE_FS_STRUCT_USE_PATH, 1,
                [fs_struct use path structure])
],[
        AC_MSG_RESULT([no])
])
])


#
# LC_LINUX_FIEMAP_H
#
# If we have fiemap.h
# after 2.6.27 use fiemap.h in include/linux
#
AC_DEFUN([LC_LINUX_FIEMAP_H],
[LB_CHECK_FILE([$LINUX/include/linux/fiemap.h],[
        AC_MSG_CHECKING([if fiemap.h can be compiled])
        LB_LINUX_TRY_COMPILE([
                #include <linux/types.h>
                #include <linux/fiemap.h>
        ],[],[
                AC_MSG_RESULT([yes])
                AC_DEFINE(HAVE_LINUX_FIEMAP_H, 1, [Kernel has fiemap.h])
        ],[
                AC_MSG_RESULT([no])
        ])
],
[])
])

#2.6.27
AC_DEFUN([LC_INODE_PERMISION_2ARGS],
[AC_MSG_CHECKING([inode_operations->permission have two args])
LB_LINUX_TRY_COMPILE([
        #include <linux/fs.h>
],[
        struct inode *inode;

        inode->i_op->permission(NULL,0);
],[
        AC_DEFINE(HAVE_INODE_PERMISION_2ARGS, 1, 
                  [inode_operations->permission have two args])
        AC_MSG_RESULT([yes])
],[
        AC_MSG_RESULT([no])
])
])

# 2.6.27 have file_remove_suid instead of remove_suid
AC_DEFUN([LC_FILE_REMOVE_SUID],
[AC_MSG_CHECKING([kernel have file_remove_suid])
LB_LINUX_TRY_COMPILE([
        #include <linux/fs.h>
],[
        file_remove_suid(NULL);
],[
        AC_DEFINE(HAVE_FILE_REMOVE_SUID, 1,
                  [kernel have file_remove_suid])
        AC_MSG_RESULT([yes])
],[
        AC_MSG_RESULT([no])
])
])

# (Ubuntu) 2.6.24's remove_suid() takes a struct path *
AC_DEFUN([LC_PATH_REMOVE_SUID],
[AC_MSG_CHECKING([kernel has a remove_suid that takes a struct path])
LB_LINUX_TRY_COMPILE([
        #include <linux/fs.h>
],[
        struct path *a_path = NULL;
        remove_suid(a_path);
],[
        AC_DEFINE(HAVE_PATH_REMOVE_SUID, 1,
                  [kernel has a remove suid that takes a struct path])
        AC_MSG_RESULT([yes])
],[
        AC_MSG_RESULT([no])
])
])

# 2.6.27 have new page locking API
AC_DEFUN([LC_TRYLOCKPAGE],
[AC_MSG_CHECKING([kernel use trylock_page for page lock])
LB_LINUX_TRY_COMPILE([
        #include <linux/pagemap.h>
],[
        trylock_page(NULL);
],[
        AC_DEFINE(HAVE_TRYLOCK_PAGE, 1,
                  [kernel use trylock_page for page lock])
        AC_MSG_RESULT([yes])
],[
        AC_MSG_RESULT([no])
])
])

# 2.6.27 and some older have mapping->tree_lock as spin_lock
AC_DEFUN([LC_RW_TREE_LOCK],
[AC_MSG_CHECKING([mapping->tree_lock is rw_lock])
tmp_flags="$EXTRA_KCFLAGS"
EXTRA_KCFLAGS="-Werror"
LB_LINUX_TRY_COMPILE([
	#include <linux/fs.h>
],[
	struct address_space *map = NULL;

	write_lock_irq(&map->tree_lock);
],[
        AC_MSG_RESULT(yes)
        AC_DEFINE(HAVE_RW_TREE_LOCK, 1,
                [mapping->tree_lock is rw_lock])
],[
        AC_MSG_RESULT(no)
])
EXTRA_KCFLAGS="$tmp_flags"
])

# 2.6.5 sles9 hasn't define sysctl_vfs_cache_pressure
AC_DEFUN([LC_HAVE_SYSCTL_VFS_CACHE_PRESSURE],
[LB_CHECK_SYMBOL_EXPORT([sysctl_vfs_cache_pressure],
[fs/dcache.c],[
        AC_DEFINE(HAVE_SYSCTL_VFS_CACHE_PRESSURE, 1, [kernel exports sysctl_vfs_cache_pressure])
],[
])
])

# vfs_symlink seems to have started out with 3 args until 2.6.7 where a
# "mode" argument was added, but then again, in some later version it was
# removed
AC_DEFUN([LC_4ARGS_VFS_SYMLINK],
[AC_MSG_CHECKING([if vfs_symlink wants 4 args])
LB_LINUX_TRY_COMPILE([
	#include <linux/fs.h>
],[
	struct inode *dir;
	struct dentry *dentry;
	const char *oldname = NULL;
	int mode = 0;

	vfs_symlink(dir, dentry, oldname, mode);
],[
        AC_MSG_RESULT(yes)
        AC_DEFINE(HAVE_4ARGS_VFS_SYMLINK, 1,
                  [vfs_symlink wants 4 args])
],[
        AC_MSG_RESULT(no)
])
])

# 2.6.27 sles11 remove the bi_hw_segments
AC_DEFUN([LC_BI_HW_SEGMENTS],
[AC_MSG_CHECKING([struct bio has a bi_hw_segments field])
LB_LINUX_TRY_COMPILE([
        #include <linux/bio.h>
],[
        struct bio io;
        io.bi_hw_segments = 0;
],[
        AC_DEFINE(HAVE_BI_HW_SEGMENTS, 1,
                [struct bio has a bi_hw_segments field])
        AC_MSG_RESULT([yes])
],[
        AC_MSG_RESULT([no])
])
])

# 2.6.27 sles11 move the quotaio_v1.h to fs
AC_DEFUN([LC_HAVE_QUOTAIO_V1_H],
[LB_CHECK_FILE([$LINUX/include/linux/quotaio_v1.h],[
        AC_DEFINE(HAVE_QUOTAIO_V1_H, 1,
                [kernel has include/linux/quotaio_v1.h])
],[
        AC_MSG_RESULT([no])
])
])

# sles10 sp2 need 5 parameter for vfs_symlink
AC_DEFUN([LC_VFS_SYMLINK_5ARGS],
[AC_MSG_CHECKING([vfs_symlink need 5 parameter])
LB_LINUX_TRY_COMPILE([
        #include <linux/fs.h>
],[
        struct inode *dir = NULL;
        struct dentry *dentry = NULL;
        struct vfsmount *mnt = NULL;
        const char * path = NULL;
        vfs_symlink(dir, dentry, mnt, path, 0);
],[
        AC_DEFINE(HAVE_VFS_SYMLINK_5ARGS, 1,
                [vfs_symlink need 5 parameteres])
        AC_MSG_RESULT([yes])
],[
        AC_MSG_RESULT([no])
])
])

# 2.6.27 removed the read_inode from super_operations.
AC_DEFUN([LC_READ_INODE_IN_SBOPS],
[AC_MSG_CHECKING([super_operations has a read_inode field])
LB_LINUX_TRY_COMPILE([
        #include <linux/fs.h>
],[
        struct super_operations *sop;
        sop->read_inode(NULL);
],[
        AC_DEFINE(HAVE_READ_INODE_IN_SBOPS, 1,
                [super_operations has a read_inode])
        AC_MSG_RESULT([yes])
],[
        AC_MSG_RESULT([no])
])
])

# 2.6.27 sles11 has sb_any_quota_active
AC_DEFUN([LC_SB_ANY_QUOTA_ACTIVE],
[AC_MSG_CHECKING([Kernel has sb_any_quota_active])
LB_LINUX_TRY_COMPILE([
        #include <linux/quotaops.h>
],[
        sb_any_quota_active(NULL);
],[
        AC_DEFINE(HAVE_SB_ANY_QUOTA_ACTIVE, 1,
                [Kernel has a sb_any_quota_active])
        AC_MSG_RESULT([yes])
],[
        AC_MSG_RESULT([no])
])
])

# 2.6.27 sles11 has sb_has_quota_active
AC_DEFUN([LC_SB_HAS_QUOTA_ACTIVE],
[AC_MSG_CHECKING([Kernel has sb_has_quota_active])
LB_LINUX_TRY_COMPILE([
        #include <linux/quotaops.h>
],[
        sb_has_quota_active(NULL, 0);
],[
        AC_DEFINE(HAVE_SB_HAS_QUOTA_ACTIVE, 1,
                [Kernel has a sb_has_quota_active])
        AC_MSG_RESULT([yes])
],[
        AC_MSG_RESULT([no])
])
])

# 2.6.27 has inode_permission instead of permisson
AC_DEFUN([LC_EXPORT_INODE_PERMISSION],
[LB_CHECK_SYMBOL_EXPORT([inode_permission],
[fs/namei.c],[
AC_DEFINE(HAVE_EXPORT_INODE_PERMISSION, 1,
            [inode_permission is exported by the kernel])
],[
])
])

# 2.6.27 use 5th parameter in quota_on for remount.
AC_DEFUN([LC_QUOTA_ON_5ARGS],
[AC_MSG_CHECKING([quota_on needs 5 parameters])
LB_LINUX_TRY_COMPILE([
        #include <linux/quota.h>
],[
        struct quotactl_ops *qop;
        qop->quota_on(NULL, 0, 0, NULL, 0);
],[
        AC_DEFINE(HAVE_QUOTA_ON_5ARGS, 1,
                [quota_on needs 5 paramters])
        AC_MSG_RESULT([yes])
],[
        AC_MSG_RESULT([no])
])
])

# 2.6.27 use 3th parameter in quota_off for remount.
AC_DEFUN([LC_QUOTA_OFF_3ARGS],
[AC_MSG_CHECKING([quota_off needs 3 parameters])
LB_LINUX_TRY_COMPILE([
        #include <linux/quota.h>
],[
        struct quotactl_ops *qop;
        qop->quota_off(NULL, 0, 0);
],[
        AC_DEFINE(HAVE_QUOTA_OFF_3ARGS, 1,
                [quota_off needs 3 paramters])
        AC_MSG_RESULT([yes])
],[
        AC_MSG_RESULT([no])
])
])

# 2.6.27 has vfs_dq_off inline function.
AC_DEFUN([LC_VFS_DQ_OFF],
[AC_MSG_CHECKING([vfs_dq_off is defined])
LB_LINUX_TRY_COMPILE([
        #include <linux/quotaops.h>
],[
        vfs_dq_off(NULL, 0);
],[
        AC_DEFINE(HAVE_VFS_DQ_OFF, 1, [vfs_dq_off is defined])
        AC_MSG_RESULT([yes])
],[
        AC_MSG_RESULT([no])
])
])

<<<<<<< HEAD
# 2.6.29 change prepare/commit_write to write_begin/end
AC_DEFUN([LC_WRITE_BEGIN_END],
[AC_MSG_CHECKING([if kernel has .write_begin/end])
LB_LINUX_TRY_COMPILE([
        #include <linux/fs.h>
#ifdef HAVE_LINUX_MMTYPES_H
        #include <linux/mm_types.h>
#endif
        #include <linux/pagemap.h>
],[
        struct address_space_operations aops;
        struct page *page;

        aops.write_begin = NULL;
        aops.write_end = NULL;
        page = grab_cache_page_write_begin(NULL, 0, 0);
], [
        AC_MSG_RESULT([yes])
        AC_DEFINE(HAVE_KERNEL_WRITE_BEGIN_END, 1,
                [kernel has .write_begin/end])
],[
        AC_MSG_RESULT([no])
])
])

# 2.6.29 blkdev_put has 2 arguments
AC_DEFUN([LC_BLKDEV_PUT_2ARGS],
[AC_MSG_CHECKING([blkdev_put needs 2 parameters])
LB_LINUX_TRY_COMPILE([
        #include <linux/fs.h>
],[
        blkdev_put(NULL, 0);
],[
        AC_DEFINE(HAVE_BLKDEV_PUT_2ARGS, 1,
                [blkdev_put needs 2 paramters])
        AC_MSG_RESULT([yes])
],[
        AC_MSG_RESULT([no])
])
])

# 2.6.29 dentry_open has 4 arguments
AC_DEFUN([LC_DENTRY_OPEN_4ARGS],
[AC_MSG_CHECKING([dentry_open needs 4 parameters])
LB_LINUX_TRY_COMPILE([
        #include <linux/fs.h>
],[
        dentry_open(NULL, NULL, 0, NULL);
],[
        AC_DEFINE(HAVE_DENTRY_OPEN_4ARGS, 1,
                [dentry_open needs 4 paramters])
        AC_MSG_RESULT([yes])
],[
        AC_MSG_RESULT([no])
=======
#
# Ensure stack size big than 8k in Lustre server
AC_DEFUN([LC_STACK_SIZE],
[AC_MSG_CHECKING([stack size big than 8k])
LB_LINUX_TRY_COMPILE([
	#include <linux/thread_info.h>
],[
        #if THREAD_SIZE < 8192
        #error "stack size < 8192"
        #endif
],[
        AC_MSG_RESULT(yes)
],[
        AC_MSG_ERROR([Lustre requires that Linux is configured with at least a 8KB stack.])
>>>>>>> 979784ac
])
])

#
# LC_PROG_LINUX
#
# Lustre linux kernel checks
#
AC_DEFUN([LC_PROG_LINUX],
         [LC_LUSTRE_VERSION_H
          if test x$enable_server = xyes ; then
              LC_FUNC_DEV_SET_RDONLY
              LC_CONFIG_BACKINGFS
              LC_STACK_SIZE
          fi
          LC_CONFIG_PINGER
          LC_CONFIG_CHECKSUM
          LC_CONFIG_LIBLUSTRE_RECOVERY
          LC_CONFIG_HEALTH_CHECK_WRITE
          LC_CONFIG_LRU_RESIZE
          LC_CONFIG_ADAPTIVE_TIMEOUTS
          LC_CONFIG_DELAYED_RECOVERY
          LC_QUOTA_MODULE

          # RHEL4 patches
          LC_EXPORT_TRUNCATE_COMPLETE_PAGE
          LC_EXPORT_TRUNCATE_RANGE
          LC_EXPORT_D_REHASH_COND
          LC_EXPORT___D_REHASH
          LC_EXPORT_D_MOVE_LOCKED
          LC_EXPORT___D_MOVE
          LC_EXPORT_NODE_TO_CPUMASK

          LC_FUNC_RELEASEPAGE_WITH_GFP
          LC_HEADER_LDISKFS_XATTR
          LC_FUNC_GRAB_CACHE_PAGE_NOWAIT_GFP
          LC_STRUCT_STATFS
          LC_FILEMAP_POPULATE
          LC_D_ADD_UNIQUE
          LC_BIT_SPINLOCK_H
          LC_XATTR_ACL
          LC_STRUCT_INTENT_FILE
          LC_POSIX_ACL_XATTR_H
          LC_EXPORT___IGET
          LC_FUNC_MS_FLOCK_LOCK
          LC_FUNC_HAVE_CAN_SLEEP_ARG
          LC_FUNC_F_OP_FLOCK
          LC_QUOTA_READ
          LC_COOKIE_FOLLOW_LINK
          LC_FUNC_RCU
          LC_PERCPU_COUNTER
          LC_QUOTA64
          LC_4ARGS_VFS_SYMLINK

          # does the kernel have VFS intent patches?
          LC_VFS_INTENT_PATCHES

	  # 2.6.5 sles9
	  LC_HAVE_SYSCTL_VFS_CACHE_PRESSURE

          # 2.6.12
          LC_RW_TREE_LOCK
          LC_EXPORT_SYNCHRONIZE_RCU

          # 2.6.15
          LC_INODE_I_MUTEX

          # 2.6.16
          LC_SECURITY_PLUG  # for SLES10 SP2

          # 2.6.17
          LC_DQUOTOFF_MUTEX

          # 2.6.18
          LC_NR_PAGECACHE
          LC_STATFS_DENTRY_PARAM
          LC_VFS_KERN_MOUNT
          LC_INVALIDATEPAGE_RETURN_INT
          LC_UMOUNTBEGIN_HAS_VFSMOUNT
          LC_INODE_IPRIVATE
          LC_EXPORT_FILEMAP_FDATAWRITE_RANGE
          if test x$enable_server = xyes ; then
                LC_EXPORT_INVALIDATE_MAPPING_PAGES
          fi

          #2.6.18 + RHEL5 (fc6)
          LC_PG_FS_MISC
          LC_PAGE_CHECKED
          LC_LINUX_FIEMAP_H

          # 2.6.19
          LC_INODE_BLKSIZE
          LC_VFS_READDIR_U64_INO
          LC_FILE_UPDATE_TIME
          LC_FILE_WRITEV
          LC_FILE_READV

          # 2.6.20
          LC_CANCEL_DIRTY_PAGE

          # raid5-zerocopy patch
          LC_PAGE_CONSTANT

          # 2.6.22
          LC_INVALIDATE_BDEV_2ARG
          LC_FS_RENAME_DOES_D_MOVE
          # 2.6.23
          LC_UNREGISTER_BLKDEV_RETURN_INT
          LC_KERNEL_SENDFILE
          LC_KERNEL_SPLICE_READ
          LC_HAVE_EXPORTFS_H
          LC_VM_OP_FAULT
          LC_REGISTER_SHRINKER
          LC_PROCFS_USERS

          # 2.6.25
          LC_MAPPING_CAP_WRITEBACK_DIRTY

          # 2.6.24
          LC_HAVE_MMTYPES_H
          LC_BIO_ENDIO_2ARG
          LC_FH_TO_DENTRY
          LC_PROCFS_DELETED

          # 2.6.24-19-generic Ubuntu
          LC_PATH_REMOVE_SUID

          # 2.6.26
          LC_FS_STRUCT_USE_PATH

          # 2.6.27
          LC_INODE_PERMISION_2ARGS
          LC_FILE_REMOVE_SUID
          LC_TRYLOCKPAGE
          LC_RW_TREE_LOCK
          LC_READ_INODE_IN_SBOPS
          LC_EXPORT_INODE_PERMISSION
          LC_QUOTA_ON_5ARGS
          LC_QUOTA_OFF_3ARGS
          LC_VFS_DQ_OFF

          # 2.6.27.15-2 sles11
          LC_BI_HW_SEGMENTS
          LC_HAVE_QUOTAIO_V1_H
          LC_VFS_SYMLINK_5ARGS
          LC_SB_ANY_QUOTA_ACTIVE
          LC_SB_HAS_QUOTA_ACTIVE
<<<<<<< HEAD

          #2.6.29
          LC_WRITE_BEGIN_END
          LC_D_OBTAIN_ALIAS
          LC_BLKDEV_PUT_2ARGS
          LC_DENTRY_OPEN_4ARGS
=======
>>>>>>> 979784ac
])

#
# LC_CONFIG_CLIENT_SERVER
#
# Build client/server sides of Lustre
#
AC_DEFUN([LC_CONFIG_CLIENT_SERVER],
[AC_MSG_CHECKING([whether to build Lustre server support])
AC_ARG_ENABLE([server],
	AC_HELP_STRING([--disable-server],
			[disable Lustre server support]),
	[],[enable_server='yes'])
AC_MSG_RESULT([$enable_server])

AC_MSG_CHECKING([whether to build Lustre client support])
AC_ARG_ENABLE([client],
	AC_HELP_STRING([--disable-client],
			[disable Lustre client support]),
	[],[enable_client='yes'])
AC_MSG_RESULT([$enable_client])])

#
# LC_CONFIG_LIBLUSTRE
#
# whether to build liblustre
#
AC_DEFUN([LC_CONFIG_LIBLUSTRE],
[AC_MSG_CHECKING([whether to build Lustre library])
AC_ARG_ENABLE([liblustre],
	AC_HELP_STRING([--disable-liblustre],
			[disable building of Lustre library]),
	[],[enable_liblustre=$with_sysio])
AC_MSG_RESULT([$enable_liblustre])
# only build sysio if liblustre is built
with_sysio="$enable_liblustre"

AC_MSG_CHECKING([whether to build liblustre tests])
AC_ARG_ENABLE([liblustre-tests],
	AC_HELP_STRING([--enable-liblustre-tests],
			[enable liblustre tests, if --disable-tests is used]),
	[],[enable_liblustre_tests=$enable_tests])
if test x$enable_liblustre != xyes ; then
   enable_liblustre_tests='no'
fi
AC_MSG_RESULT([$enable_liblustre_tests])

AC_MSG_CHECKING([whether to enable liblustre acl])
AC_ARG_ENABLE([liblustre-acl],
	AC_HELP_STRING([--disable-liblustre-acl],
			[disable ACL support for liblustre]),
	[],[enable_liblustre_acl=yes])
AC_MSG_RESULT([$enable_liblustre_acl])
if test x$enable_liblustre_acl = xyes ; then
  AC_DEFINE(LIBLUSTRE_POSIX_ACL, 1, Liblustre Support ACL-enabled MDS)
fi

#
# --enable-mpitest
#
AC_ARG_ENABLE(mpitests,
	AC_HELP_STRING([--enable-mpitests=yes|no|mpicc wrapper],
                           [include mpi tests]),
	[
	 enable_mpitests=yes
         case $enableval in
         yes)
		MPICC_WRAPPER=mpicc
		;;
         no)
		enable_mpitests=no
		;;
         *)
		MPICC_WRAPPER=$enableval
                 ;;
	 esac
	],
	[
	MPICC_WRAPPER=mpicc
	enable_mpitests=yes
	]
)

if test x$enable_mpitests != xno; then
	AC_MSG_CHECKING([whether mpitests can be built])
	oldcc=$CC
	CC=$MPICC_WRAPPER
	AC_LINK_IFELSE(
	    [AC_LANG_PROGRAM([[
		    #include <mpi.h>
	        ]],[[
		    int flag;
		    MPI_Initialized(&flag);
		]])],
	    [
		    AC_MSG_RESULT([yes])
	    ],[
		    AC_MSG_RESULT([no])
		    enable_mpitests=no
	])
	CC=$oldcc
fi
AC_SUBST(MPICC_WRAPPER)

AC_MSG_NOTICE([Enabling Lustre configure options for libsysio])
ac_configure_args="$ac_configure_args --with-lustre-hack --with-sockets"

LC_CONFIG_PINGER
LC_CONFIG_LIBLUSTRE_RECOVERY
])

AC_DEFUN([LC_CONFIG_LRU_RESIZE],
[AC_MSG_CHECKING([whether to enable lru self-adjusting])
AC_ARG_ENABLE([lru_resize], 
	AC_HELP_STRING([--enable-lru-resize],
			[enable lru resize support]),
	[],[enable_lru_resize='yes'])
AC_MSG_RESULT([$enable_lru_resize])
if test x$enable_lru_resize != xno; then
   AC_DEFINE(HAVE_LRU_RESIZE_SUPPORT, 1, [Enable lru resize support])
fi
])

AC_DEFUN([LC_CONFIG_ADAPTIVE_TIMEOUTS],
[AC_MSG_CHECKING([whether to enable ptlrpc adaptive timeouts support])
AC_ARG_ENABLE([adaptive_timeouts],
	AC_HELP_STRING([--disable-adaptive-timeouts],
			[disable ptlrpc adaptive timeouts support]),
	[],[enable_adaptive_timeouts='yes'])
AC_MSG_RESULT([$enable_adaptive_timeouts])
if test x$enable_adaptive_timeouts == xyes; then
   AC_DEFINE(HAVE_AT_SUPPORT, 1, [Enable adaptive timeouts support])
fi
])

# config delayed recovery
AC_DEFUN([LC_CONFIG_DELAYED_RECOVERY],
[AC_MSG_CHECKING([whether to enable delayed recovery support])
AC_ARG_ENABLE([delayed-recovery],
	AC_HELP_STRING([--enable-delayed-recovery],
			[enable late recovery after main one]),
	[],[enable_delayed_recovery='no'])
AC_MSG_RESULT([$enable_delayed_recovery])
if test x$enable_delayed_recovery == xyes; then
   AC_DEFINE(HAVE_DELAYED_RECOVERY, 1, [Enable delayed recovery support])
fi
])

#
# LC_CONFIG_QUOTA
#
# whether to enable quota support global control
#
AC_DEFUN([LC_CONFIG_QUOTA],
[AC_ARG_ENABLE([quota],
	AC_HELP_STRING([--enable-quota],
			[enable quota support]),
	[],[enable_quota='yes'])
])

# whether to enable quota support(kernel modules)
AC_DEFUN([LC_QUOTA_MODULE],
[if test x$enable_quota != xno; then
    LB_LINUX_CONFIG([QUOTA],[
	enable_quota_module='yes'
	AC_DEFINE(HAVE_QUOTA_SUPPORT, 1, [Enable quota support])
    ],[
	enable_quota_module='no'
	AC_MSG_WARN([quota is not enabled because the kernel - lacks quota support])
    ])
fi
])

AC_DEFUN([LC_QUOTA],
[#check global
LC_CONFIG_QUOTA
#check for utils
AC_CHECK_HEADER(sys/quota.h,
                [AC_DEFINE(HAVE_SYS_QUOTA_H, 1, [Define to 1 if you have <sys/quota.h>.])],
                [AC_MSG_ERROR([don't find <sys/quota.h> in your system])])
])

AC_DEFUN([LC_QUOTA_READ],
[AC_MSG_CHECKING([if kernel supports quota_read])
LB_LINUX_TRY_COMPILE([
	#include <linux/fs.h>
],[
	struct super_operations sp;
        void *i = (void *)sp.quota_read;
],[
	AC_MSG_RESULT([yes])
	AC_DEFINE(KERNEL_SUPPORTS_QUOTA_READ, 1, [quota_read found])
],[
	AC_MSG_RESULT([no])
])
])

#
# LC_COOKIE_FOLLOW_LINK
#
# kernel 2.6.13+ ->follow_link returns a cookie
#

AC_DEFUN([LC_COOKIE_FOLLOW_LINK],
[AC_MSG_CHECKING([if inode_operations->follow_link returns a cookie])
LB_LINUX_TRY_COMPILE([
        #include <linux/fs.h>
        #include <linux/namei.h>
],[
        struct dentry dentry;
        struct nameidata nd;

        dentry.d_inode->i_op->put_link(&dentry, &nd, NULL);
],[
        AC_DEFINE(HAVE_COOKIE_FOLLOW_LINK, 1, [inode_operations->follow_link returns a cookie])
        AC_MSG_RESULT([yes])
],[
        AC_MSG_RESULT([no])
])
])

#
# LC_FUNC_RCU
#
# kernels prior than 2.6.0(?) have no RCU supported; in kernel 2.6.5(SUSE), 
# call_rcu takes three parameters.
#
AC_DEFUN([LC_FUNC_RCU],
[AC_MSG_CHECKING([if kernel have RCU supported])
LB_LINUX_TRY_COMPILE([
        #include <linux/rcupdate.h>
],[],[
        AC_DEFINE(HAVE_RCU, 1, [have RCU defined])
        AC_MSG_RESULT([yes])

        AC_MSG_CHECKING([if call_rcu takes three parameters])
        LB_LINUX_TRY_COMPILE([
                #include <linux/rcupdate.h>
        ],[
                struct rcu_head rh;
                call_rcu(&rh, (void (*)(struct rcu_head *))1, NULL);
        ],[
                AC_DEFINE(HAVE_CALL_RCU_PARAM, 1, [call_rcu takes three parameters])
                AC_MSG_RESULT([yes])
        ],[
                AC_MSG_RESULT([no]) 
        ])

],[
        AC_MSG_RESULT([no])
])
])

#
# LC_QUOTA64
# linux kernel may have 64-bit limits support
#
AC_DEFUN([LC_QUOTA64],
if test x$enable_server = xyes ; then
[AC_MSG_CHECKING([if kernel has 64-bit quota limits support])
LB_LINUX_TRY_COMPILE([
        #include <linux/kernel.h>
        #include <linux/fs.h>
        #include <linux/quotaio_v2.h>
        int versions[] = V2_INITQVERSIONS_R1;
        struct v2_disk_dqblk_r1 dqblk_r1;
],[],[
        AC_DEFINE(HAVE_QUOTA64, 1, [have quota64])
        AC_MSG_RESULT([yes])
],[
        tmp_flags="$EXTRA_KCFLAGS"
        EXTRA_KCFLAGS="-I $LINUX/fs"
        LB_LINUX_TRY_COMPILE([
                #include <linux/kernel.h>
                #include <linux/fs.h>
                #include <quotaio_v2.h>
                struct v2r1_disk_dqblk dqblk_r1;
        ],[],[
                AC_DEFINE(HAVE_QUOTA64, 1, [have quota64])
                AC_MSG_RESULT([yes])
        ],[
                AC_MSG_RESULT([no])
                AC_MSG_WARN([4 TB (or larger) block quota limits can only be used with OSTs not larger than 4 TB.])
                AC_MSG_WARN([Continuing with limited quota support.])
                AC_MSG_WARN([quotacheck is needed for filesystems with recent quota versions.])
        ])
        EXTRA_KCFLAGS=$tmp_flags
])
fi
])

# LC_SECURITY_PLUG  # for SLES10 SP2
# check security plug in sles10 sp2 kernel
AC_DEFUN([LC_SECURITY_PLUG],
[AC_MSG_CHECKING([If kernel has security plug support])
LB_LINUX_TRY_COMPILE([
        #include <linux/fs.h>
],[
        struct dentry   *dentry;
        struct vfsmount *mnt;
        struct iattr    *iattr;

        notify_change(dentry, mnt, iattr);
],[
        AC_MSG_RESULT(yes)
        AC_DEFINE(HAVE_SECURITY_PLUG, 1,
                [SLES10 SP2 use extra parameter in vfs])
],[
        AC_MSG_RESULT(no)
])
])

AC_DEFUN([LC_PERCPU_COUNTER],
[AC_MSG_CHECKING([if have struct percpu_counter defined])
LB_LINUX_TRY_COMPILE([
        #include <linux/percpu_counter.h>
],[],[
        AC_DEFINE(HAVE_PERCPU_COUNTER, 1, [percpu_counter found])
        AC_MSG_RESULT([yes])

        AC_MSG_CHECKING([if percpu_counter_inc takes the 2nd argument])
        LB_LINUX_TRY_COMPILE([
                #include <linux/percpu_counter.h>
        ],[
                struct percpu_counter c;
                percpu_counter_init(&c, 0);
        ],[
                AC_DEFINE(HAVE_PERCPU_2ND_ARG, 1, [percpu_counter_init has two
                                                   arguments])
                AC_MSG_RESULT([yes])
        ],[
                AC_MSG_RESULT([no])
        ])
],[
        AC_MSG_RESULT([no])
])
])

#
# LC_CONFIGURE
#
# other configure checks
#
AC_DEFUN([LC_CONFIGURE],
[LC_CONFIG_OBD_BUFFER_SIZE

if test $target_cpu == "i686" -o $target_cpu == "x86_64"; then
        CFLAGS="$CFLAGS -Werror"
fi

# include/liblustre.h
AC_CHECK_HEADERS([asm/page.h sys/user.h sys/vfs.h stdint.h blkid/blkid.h])

# liblustre/llite_lib.h
AC_CHECK_HEADERS([xtio.h file.h])

# liblustre/dir.c
AC_CHECK_HEADERS([linux/types.h sys/types.h linux/unistd.h unistd.h])

# liblustre/lutil.c
AC_CHECK_HEADERS([netinet/in.h arpa/inet.h catamount/data.h])
AC_CHECK_FUNCS([inet_ntoa])

# libsysio/src/readlink.c
LC_READLINK_SSIZE_T

# lvfs/prng.c - depends on linux/types.h from liblustre/dir.c
AC_CHECK_HEADERS([linux/random.h], [], [],
                 [#ifdef HAVE_LINUX_TYPES_H
                  # include <linux/types.h>
                  #endif
                 ])

# utils/llverfs.c
AC_CHECK_HEADERS([ext2fs/ext2fs.h])

# check for -lz support
ZLIB=""
AC_CHECK_LIB([z],
             [adler32],
             [AC_CHECK_HEADERS([zlib.h],
                               [ZLIB="-lz"
                                AC_DEFINE([HAVE_ADLER], 1,
                                          [support alder32 checksum type])],
                               [AC_MSG_WARN([No zlib-devel package found,
                                             unable to use adler32 checksum])])],
             [AC_MSG_WARN([No zlib package found, unable to use adler32 checksum])]
)
AC_SUBST(ZLIB)

# Super safe df
AC_ARG_ENABLE([mindf],
      AC_HELP_STRING([--enable-mindf],
                      [Make statfs report the minimum available space on any single OST instead of the sum of free space on all OSTs]),
      [],[])
if test "$enable_mindf" = "yes" ;  then
      AC_DEFINE([MIN_DF], 1, [Report minimum OST free space])
fi

AC_ARG_ENABLE([fail_alloc],
        AC_HELP_STRING([--disable-fail-alloc],
                [disable randomly alloc failure]),
        [],[enable_fail_alloc=yes])
AC_MSG_CHECKING([whether to randomly failing memory alloc])
AC_MSG_RESULT([$enable_fail_alloc])
if test x$enable_fail_alloc != xno ; then
        AC_DEFINE([RANDOM_FAIL_ALLOC], 1, [enable randomly alloc failure])
fi

])

#
# LC_CONDITIONALS
#
# AM_CONDITIONALS for lustre
#
AC_DEFUN([LC_CONDITIONALS],
[AM_CONDITIONAL(LIBLUSTRE, test x$enable_liblustre = xyes)
AM_CONDITIONAL(USE_QUILT, test x$QUILT != xno)
AM_CONDITIONAL(LIBLUSTRE_TESTS, test x$enable_liblustre_tests = xyes)
AM_CONDITIONAL(MPITESTS, test x$enable_mpitests = xyes, Build MPI Tests)
AM_CONDITIONAL(CLIENT, test x$enable_client = xyes)
AM_CONDITIONAL(SERVER, test x$enable_server = xyes)
AM_CONDITIONAL(QUOTA, test x$enable_quota_module = xyes)
AM_CONDITIONAL(BLKID, test x$ac_cv_header_blkid_blkid_h = xyes)
AM_CONDITIONAL(EXT2FS_DEVEL, test x$ac_cv_header_ext2fs_ext2fs_h = xyes)
AM_CONDITIONAL(LIBPTHREAD, test x$enable_libpthread = xyes)
])

#
# LC_CONFIG_FILES
#
# files that should be generated with AC_OUTPUT
#
AC_DEFUN([LC_CONFIG_FILES],
[AC_CONFIG_FILES([
lustre/Makefile
lustre/autoMakefile
lustre/autoconf/Makefile
lustre/contrib/Makefile
lustre/doc/Makefile
lustre/include/Makefile
lustre/include/lustre_ver.h
lustre/include/linux/Makefile
lustre/include/lustre/Makefile
lustre/kernel_patches/targets/2.6-suse.target
lustre/kernel_patches/targets/2.6-vanilla.target
lustre/kernel_patches/targets/2.6-rhel4.target
lustre/kernel_patches/targets/2.6-rhel5.target
lustre/kernel_patches/targets/2.6-fc5.target
lustre/kernel_patches/targets/2.6-patchless.target
lustre/kernel_patches/targets/2.6-sles10.target
lustre/kernel_patches/targets/2.6-sles11.target
lustre/kernel_patches/targets/hp_pnnl-2.4.target
lustre/kernel_patches/targets/rh-2.4.target
lustre/kernel_patches/targets/rhel-2.4.target
lustre/kernel_patches/targets/suse-2.4.21-2.target
lustre/kernel_patches/targets/sles-2.4.target
lustre/kernel_patches/targets/2.6-oel5.target
lustre/ldlm/Makefile
lustre/liblustre/Makefile
lustre/liblustre/tests/Makefile
lustre/liblustre/tests/mpi/Makefile
lustre/llite/Makefile
lustre/llite/autoMakefile
lustre/lov/Makefile
lustre/lov/autoMakefile
lustre/lvfs/Makefile
lustre/lvfs/autoMakefile
lustre/mdc/Makefile
lustre/mdc/autoMakefile
lustre/mds/Makefile
lustre/mds/autoMakefile
lustre/obdclass/Makefile
lustre/obdclass/autoMakefile
lustre/obdclass/linux/Makefile
lustre/obdecho/Makefile
lustre/obdecho/autoMakefile
lustre/obdfilter/Makefile
lustre/obdfilter/autoMakefile
lustre/osc/Makefile
lustre/osc/autoMakefile
lustre/ost/Makefile
lustre/ost/autoMakefile
lustre/mgc/Makefile
lustre/mgc/autoMakefile
lustre/mgs/Makefile
lustre/mgs/autoMakefile
lustre/ptlrpc/Makefile
lustre/ptlrpc/autoMakefile
lustre/quota/Makefile
lustre/quota/autoMakefile
lustre/scripts/Makefile
lustre/tests/Makefile
lustre/tests/mpi/Makefile
lustre/utils/Makefile
])
case $lb_target_os in
        darwin)
                AC_CONFIG_FILES([ lustre/obdclass/darwin/Makefile ])
                ;;
esac

])<|MERGE_RESOLUTION|>--- conflicted
+++ resolved
@@ -47,21 +47,190 @@
 ])
 
 #
-# Ensure stack size big than 8k in Lustre server (all kernels)
-#
-AC_DEFUN([LC_STACK_SIZE],
-[AC_MSG_CHECKING([stack size big than 8k])
-LB_LINUX_TRY_COMPILE([
-	#include <linux/thread_info.h>
-],[
-        #if THREAD_SIZE < 8192
-        #error "stack size < 8192"
-        #endif
-],[
-        AC_MSG_RESULT(yes)
-],[
-        AC_MSG_ERROR([Lustre requires that Linux is configured with at least a 8KB stack.])
-])
+# LC_CONFIG_EXT3
+#
+# that ext3 is enabled in the kernel
+#
+AC_DEFUN([LC_CONFIG_EXT3],
+[LB_LINUX_CONFIG([EXT3_FS],[],[
+	LB_LINUX_CONFIG([EXT3_FS_MODULE],[],[$2])
+])
+LB_LINUX_CONFIG([EXT3_FS_XATTR],[$1],[$3])
+])
+
+#
+# LC_FSHOOKS
+#
+# If we have (and can build) fshooks.h
+#
+AC_DEFUN([LC_FSHOOKS],
+[LB_CHECK_FILE([$LINUX/include/linux/fshooks.h],[
+	AC_MSG_CHECKING([if fshooks.h can be compiled])
+	LB_LINUX_TRY_COMPILE([
+		#include <linux/fshooks.h>
+	],[],[
+		AC_MSG_RESULT([yes])
+	],[
+		AC_MSG_RESULT([no])
+		AC_MSG_WARN([You might have better luck with gcc 3.3.x.])
+		AC_MSG_WARN([You can set CC=gcc33 before running configure.])
+		AC_MSG_ERROR([Your compiler cannot build fshooks.h.])
+	])
+$1
+],[
+$2
+])
+])
+
+#
+
+#
+# LC_FUNC_RELEASEPAGE_WITH_GFP
+#
+# if ->releasepage() takes a gfp_t arg in 2.6.9
+# This kernel defines gfp_t (HAS_GFP_T) but doesn't use it for this function,
+# while others either don't have gfp_t or pass gfp_t as the parameter.
+#
+AC_DEFUN([LC_FUNC_RELEASEPAGE_WITH_GFP],
+[AC_MSG_CHECKING([if releasepage has a gfp_t parameter])
+RELEASEPAGE_WITH_GFP="`grep -c 'releasepage.*gfp_t' $LINUX/include/linux/fs.h`"
+if test "$RELEASEPAGE_WITH_GFP" != 0 ; then
+	AC_DEFINE(HAVE_RELEASEPAGE_WITH_GFP, 1,
+                  [releasepage with gfp_t parameter])
+	AC_MSG_RESULT([yes])
+else
+	AC_MSG_RESULT([no])
+fi
+])
+
+# LC_FUNC_FILEMAP_FDATASYNC
+#
+# if filemap_fdatasync() exists
+#
+AC_DEFUN([LC_FUNC_FILEMAP_FDATAWRITE],
+[AC_MSG_CHECKING([whether filemap_fdatawrite() is defined])
+LB_LINUX_TRY_COMPILE([
+	#include <linux/fs.h>
+],[
+	int (*foo)(struct address_space *)= filemap_fdatawrite;
+],[
+	AC_MSG_RESULT([yes])
+	AC_DEFINE(HAVE_FILEMAP_FDATAWRITE, 1, [filemap_fdatawrite() found])
+],[
+	AC_MSG_RESULT([no])
+])
+])
+
+#
+# LC_HEADER_MM_INLINE
+#
+# RHEL kernels define page_count in mm_inline.h
+#
+AC_DEFUN([LC_HEADER_MM_INLINE],
+[AC_MSG_CHECKING([if kernel has mm_inline.h header])
+LB_LINUX_TRY_COMPILE([
+	#include <linux/mm_inline.h>
+],[
+	#ifndef page_count
+	#error mm_inline.h does not define page_count
+	#endif
+],[
+	AC_MSG_RESULT([yes])
+	AC_DEFINE(HAVE_MM_INLINE, 1, [mm_inline found])
+],[
+	AC_MSG_RESULT([no])
+])
+])
+
+#
+# LC_STRUCT_INODE
+#
+# if inode->i_alloc_sem exists
+#
+AC_DEFUN([LC_STRUCT_INODE],
+[AC_MSG_CHECKING([if struct inode has i_alloc_sem])
+LB_LINUX_TRY_COMPILE([
+	#include <linux/fs.h>
+	#include <linux/version.h>
+],[
+	struct inode i;
+	return (char *)&i.i_alloc_sem - (char *)&i;
+],[
+	AC_MSG_RESULT([yes])
+	AC_DEFINE(HAVE_I_ALLOC_SEM, 1, [struct inode has i_alloc_sem])
+],[
+	AC_MSG_RESULT([no])
+])
+])
+
+#
+# LC_FUNC_REGISTER_CACHE
+#
+# if register_cache() is defined by kernel
+# 
+# There are two ways to shrink one customized cache in linux kernels. For the
+# kernels are prior than 2.6.5(?), register_cache() is used, and for latest 
+# kernels, set_shrinker() is used instead.
+#
+AC_DEFUN([LC_FUNC_REGISTER_CACHE],
+[AC_MSG_CHECKING([if kernel defines cache pressure hook])
+LB_LINUX_TRY_COMPILE([
+	#include <linux/mm.h>
+],[
+	shrinker_t shrinker;
+
+	set_shrinker(1, shrinker);
+],[
+	AC_MSG_RESULT([set_shrinker])
+	AC_DEFINE(HAVE_SHRINKER_CACHE, 1, [shrinker_cache found])
+	AC_DEFINE(HAVE_CACHE_RETURN_INT, 1, [shrinkers should return int])
+],[
+	LB_LINUX_TRY_COMPILE([
+		#include <linux/list.h>
+		#include <linux/cache_def.h>
+	],[
+		struct cache_definition cache;
+	],[
+		AC_MSG_RESULT([register_cache])
+		AC_DEFINE(HAVE_REGISTER_CACHE, 1, [register_cache found])
+		AC_MSG_CHECKING([if kernel expects return from cache shrink ])
+		tmp_flags="$EXTRA_KCFLAGS"
+		EXTRA_KCFLAGS="-Werror"
+		LB_LINUX_TRY_COMPILE([
+			#include <linux/list.h>
+			#include <linux/cache_def.h>
+		],[
+			struct cache_definition c;
+			c.shrinker = (int (*)(int, unsigned int))1;
+		],[
+			AC_DEFINE(HAVE_CACHE_RETURN_INT, 1,
+				  [kernel expects return from shrink_cache])
+			AC_MSG_RESULT(yes)
+		],[
+			AC_MSG_RESULT(no)
+		])
+		EXTRA_KCFLAGS="$tmp_flags"
+	],[
+		AC_MSG_RESULT([no])
+	])
+])
+])
+
+#
+# LC_FUNC_GRAB_CACHE_PAGE_NOWAIT_GFP
+#
+# check for our patched grab_cache_page_nowait_gfp() function
+#
+AC_DEFUN([LC_FUNC_GRAB_CACHE_PAGE_NOWAIT_GFP],
+[AC_MSG_CHECKING([if kernel defines grab_cache_page_nowait_gfp()])
+HAVE_GCPN_GFP="`grep -c 'grab_cache_page_nowait_gfp' $LINUX/include/linux/pagemap.h`"
+if test "$HAVE_GCPN_GFP" != 0 ; then
+	AC_DEFINE(HAVE_GRAB_CACHE_PAGE_NOWAIT_GFP, 1,
+		[kernel has grab_cache_page_nowait_gfp()])
+	AC_MSG_RESULT(yes)
+else
+	AC_MSG_RESULT(no)
+fi
 ])
 
 #
@@ -74,7 +243,6 @@
 [AC_MSG_CHECKING([if kernel has new dev_set_rdonly])
 LB_LINUX_TRY_COMPILE([
         #include <linux/fs.h>
-        #include <linux/blkdev.h>
 ],[
         #ifndef HAVE_CLEAR_RDONLY_ON_PUT
         #error needs to be patched by lustre kernel patches from Lustre version 1.4.3 or above.
@@ -83,7 +251,7 @@
         AC_MSG_RESULT([yes])
         AC_DEFINE(HAVE_DEV_SET_RDONLY, 1, [kernel has new dev_set_rdonly])
 ],[
-        AC_MSG_ERROR([no, Linux kernel source needs to be patches by lustre 
+        AC_MSG_RESULT([no, Linux kernel source needs to be patches by lustre 
 kernel patches from Lustre version 1.4.3 or above.])
 ])
 ])
@@ -98,9 +266,19 @@
 BACKINGFS="ldiskfs"
 
 if test x$with_ldiskfs = xno ; then
+	BACKINGFS="ext3"
+
 	if test x$enable_server = xyes ; then
 		AC_MSG_ERROR([ldiskfs is required for 2.6-based servers.])
 	fi
+
+	# --- Check that ext3 and ext3 xattr are enabled in the kernel
+	LC_CONFIG_EXT3([],[
+		AC_MSG_ERROR([Lustre requires that ext3 is enabled in the kernel])
+	],[
+		AC_MSG_WARN([Lustre requires that extended attributes for ext3 are enabled in the kernel])
+		AC_MSG_WARN([This build may fail.])
+	])
 else
 	# ldiskfs is enabled
 	LB_DEFINE_LDISKFS_OPTIONS
@@ -143,30 +321,6 @@
 if test x$enable_checksum != xno ; then
   AC_DEFINE(ENABLE_CHECKSUM, 1, do data checksums)
 fi
-])
-
-#
-# LC_HEADER_LDISKFS_XATTR
-#
-# CHAOS kernel-devel package will not include fs/ldiskfs/xattr.h
-#
-AC_DEFUN([LC_HEADER_LDISKFS_XATTR],
-[AC_MSG_CHECKING([if ldiskfs has xattr.h header])
-tmp_flags="$EXTRA_KCFLAGS"
-EXTRA_KCFLAGS="-I$LINUX/fs -I$LDISKFS_DIR -I$LDISKFS_DIR/ldiskfs"
-LB_LINUX_TRY_COMPILE([
-	#include <ldiskfs/xattr.h>
-],[
-        ldiskfs_xattr_get(NULL, 0, "", NULL, 0);
-        ldiskfs_xattr_set_handle(NULL, NULL, 0, "", NULL, 0, 0);
-
-],[
-	AC_MSG_RESULT([yes])
-	AC_DEFINE(HAVE_LDISKFS_XATTR_H, 1, [ldiskfs/xattr.h found])
-],[
-	AC_MSG_RESULT([no])
-])
-EXTRA_KCFLAGS="$tmp_flags"
 ])
 
 #
@@ -257,71 +411,35 @@
 ])
 ])
 
-#
-# LC_FUNC_MS_FLOCK_LOCK
-#
-# 2.6.5 kernel has MS_FLOCK_LOCK sb flag
-#
-AC_DEFUN([LC_FUNC_MS_FLOCK_LOCK],
-[AC_MSG_CHECKING([if kernel has MS_FLOCK_LOCK sb flag])
-LB_LINUX_TRY_COMPILE([
-        #include <linux/fs.h>
-],[
-        int flags = MS_FLOCK_LOCK;
-],[
-        AC_DEFINE(HAVE_MS_FLOCK_LOCK, 1,
-                [kernel has MS_FLOCK_LOCK flag])
-        AC_MSG_RESULT([yes])
-],[
-        AC_MSG_RESULT([no])
-])
-])
-
-#
-# LC_FUNC_HAVE_CAN_SLEEP_ARG
-#
-# 2.6.5 kernel has third arg can_sleep in fs/locks.c: flock_lock_file_wait()
-#
-AC_DEFUN([LC_FUNC_HAVE_CAN_SLEEP_ARG],
-[AC_MSG_CHECKING([if kernel has third arg can_sleep in fs/locks.c: flock_lock_file_wait()])
-LB_LINUX_TRY_COMPILE([
-        #include <linux/fs.h>
-],[
-        int cansleep;
-        struct file *file;
-        struct file_lock *file_lock;
-        flock_lock_file_wait(file, file_lock, cansleep);
-],[
-        AC_DEFINE(HAVE_CAN_SLEEP_ARG, 1,
-                [kernel has third arg can_sleep in fs/locks.c: flock_lock_file_wait()])
-        AC_MSG_RESULT([yes])
-],[
-        AC_MSG_RESULT([no])
-])
-])
-
-#
-# LC_FUNC_RELEASEPAGE_WITH_GFP
-#
-# 2.6.9 ->releasepage() takes a gfp_t arg
-# This kernel defines gfp_t (HAS_GFP_T) but doesn't use it for this function,
-# while others either don't have gfp_t or pass gfp_t as the parameter.
-#
-AC_DEFUN([LC_FUNC_RELEASEPAGE_WITH_GFP],
-[AC_MSG_CHECKING([if releasepage has a gfp_t parameter])
-RELEASEPAGE_WITH_GFP="$(grep -c 'releasepage.*gfp_t' $LINUX/include/linux/fs.h)"
-if test "$RELEASEPAGE_WITH_GFP" != 0 ; then
-	AC_DEFINE(HAVE_RELEASEPAGE_WITH_GFP, 1,
-                  [releasepage with gfp_t parameter])
+AC_DEFUN([LC_FUNC_PAGE_MAPPED],
+[AC_MSG_CHECKING([if kernel offers page_mapped])
+LB_LINUX_TRY_COMPILE([
+	#include <linux/mm.h>
+],[
+	page_mapped(NULL);
+],[
 	AC_MSG_RESULT([yes])
-else
+	AC_DEFINE(HAVE_PAGE_MAPPED, 1, [page_mapped found])
+],[
 	AC_MSG_RESULT([no])
-fi
-])
-
-#
-# between 2.6.5 - 2.6.22 filemap_populate is exported in some kernels
-#
+])
+])
+
+AC_DEFUN([LC_STRUCT_FILE_OPS_UNLOCKED_IOCTL],
+[AC_MSG_CHECKING([if struct file_operations has an unlocked_ioctl field])
+LB_LINUX_TRY_COMPILE([
+        #include <linux/fs.h>
+],[
+        struct file_operations fops;
+        &fops.unlocked_ioctl;
+],[
+        AC_MSG_RESULT([yes])
+        AC_DEFINE(HAVE_UNLOCKED_IOCTL, 1, [struct file_operations has an unlock ed_ioctl field])
+],[
+        AC_MSG_RESULT([no])
+])
+])
+
 AC_DEFUN([LC_FILEMAP_POPULATE],
 [AC_MSG_CHECKING([for exported filemap_populate])
 LB_LINUX_TRY_COMPILE([
@@ -337,9 +455,6 @@
 ])
 ])
 
-#
-# added in 2.6.15
-#
 AC_DEFUN([LC_D_ADD_UNIQUE],
 [AC_MSG_CHECKING([for d_add_unique])
 LB_LINUX_TRY_COMPILE([
@@ -354,9 +469,6 @@
 ])
 ])
 
-#
-# added in 2.6.17
-#
 AC_DEFUN([LC_BIT_SPINLOCK_H],
 [LB_CHECK_FILE([$LINUX/include/linux/bit_spinlock.h],[
 	AC_MSG_CHECKING([if bit_spinlock.h can be compiled])
@@ -375,7 +487,9 @@
 ])
 
 #
-# After 2.6.26 we no longer have xattr_acl.h 
+# LC_POSIX_ACL_XATTR
+#
+# If we have xattr_acl.h 
 #
 AC_DEFUN([LC_XATTR_ACL],
 [LB_CHECK_FILE([$LINUX/include/linux/xattr_acl.h],[
@@ -392,10 +506,28 @@
 [])
 ])
 
-
-#
-# added in 2.6.16
-#
+#
+# LC_LINUX_FIEMAP_H
+#
+# If we have fiemap.h
+# after 2.6.27 use fiemap.h in include/linux
+#
+AC_DEFUN([LC_LINUX_FIEMAP_H],
+[LB_CHECK_FILE([$LINUX/include/linux/fiemap.h],[
+        AC_MSG_CHECKING([if fiemap.h can be compiled])
+        LB_LINUX_TRY_COMPILE([
+                #include <linux/fiemap.h>
+        ],[],[
+                AC_MSG_RESULT([yes])
+                AC_DEFINE(HAVE_LINUX_FIEMAP_H, 1, [Kernel has fiemap.h])
+        ],[
+                AC_MSG_RESULT([no])
+        ])
+],
+[])
+])
+
+
 AC_DEFUN([LC_STRUCT_INTENT_FILE],
 [AC_MSG_CHECKING([if struct open_intent has a file field])
 LB_LINUX_TRY_COMPILE([
@@ -413,9 +545,6 @@
 ])
 
 
-#
-# After 2.6.16 the xattr_acl API is removed, and posix_acl is used instead
-#
 AC_DEFUN([LC_POSIX_ACL_XATTR_H],
 [LB_CHECK_FILE([$LINUX/include/linux/posix_acl_xattr.h],[
         AC_MSG_CHECKING([if linux/posix_acl_xattr.h can be compiled])
@@ -446,9 +575,7 @@
 ])
 ])
 
-#
-# only for Lustre-patched kernels
-#
+
 AC_DEFUN([LC_LUSTRE_VERSION_H],
 [LB_CHECK_FILE([$LINUX/include/linux/lustre_version.h],[
 	rm -f "$LUSTRE/include/linux/lustre_version.h"
@@ -460,8 +587,6 @@
         	AC_MSG_WARN([disabling server build])
         	enable_server='no'
 	fi
-<<<<<<< HEAD
-=======
 ])
 	if test x$enable_server = xyes ; then
 		if test x$RHEL_KERNEL = xyes -a x$LINUXRELEASE != x${LINUXRELEASE##2.6.9} ; then
@@ -576,39 +701,53 @@
         AC_MSG_RESULT([yes])
 ],[
         AC_MSG_RESULT([no])
->>>>>>> 979784ac
-])
-	if test x$enable_server = xyes ; then
-		if test x$RHEL_KERNEL = xyes -a x$LINUXRELEASE != x${LINUXRELEASE##2.6.9} ; then
-        		AC_MSG_WARN([Lustre server has been disabled with rhel4 kernel;])
-        		AC_MSG_WARN([disabling server build])
-        		enable_server='no'
-		fi
-		if test x$SUSE_KERNEL = xyes -a x$LINUXRELEASE != x${LINUXRELEASE##2.6.5} ; then
-        		AC_MSG_WARN([Lustre server has been disabled with sles9 kernel;])
-        		AC_MSG_WARN([disabling server build])
-			enable_server='no'
-		fi
-	fi
-])
-
-#
-# 2.6.19 check for FS_RENAME_DOES_D_MOVE flag
-#
-AC_DEFUN([LC_FS_RENAME_DOES_D_MOVE],
-[AC_MSG_CHECKING([if kernel has FS_RENAME_DOES_D_MOVE flag])
-LB_LINUX_TRY_COMPILE([
-        #include <linux/fs.h>
-],[
-        int v = FS_RENAME_DOES_D_MOVE;
-],[
-        AC_MSG_RESULT([yes])
-        AC_DEFINE(HAVE_FS_RENAME_DOES_D_MOVE, 1, [kernel has FS_RENAME_DOES_D_MOVE flag])
-],[
-        AC_MSG_RESULT([no])
-])
-])
-
+])
+])
+
+#
+# LC_FUNC_HAVE_CAN_SLEEP_ARG
+#
+# SLES9 kernel has third arg can_sleep
+# in fs/locks.c: flock_lock_file_wait()
+#
+AC_DEFUN([LC_FUNC_HAVE_CAN_SLEEP_ARG],
+[AC_MSG_CHECKING([if kernel has third arg can_sleep in fs/locks.c: flock_lock_file_wait()])
+LB_LINUX_TRY_COMPILE([
+        #include <linux/fs.h>
+],[
+        int cansleep;
+        struct file *file;
+        struct file_lock *file_lock;
+        flock_lock_file_wait(file, file_lock, cansleep);
+],[
+        AC_DEFINE(HAVE_CAN_SLEEP_ARG, 1,
+                [kernel has third arg can_sleep in fs/locks.c: flock_lock_file_wait()])
+        AC_MSG_RESULT([yes])
+],[
+        AC_MSG_RESULT([no])
+])
+])
+
+#
+# LC_TASK_PPTR
+#
+# task struct has p_pptr instead of parent
+#
+AC_DEFUN([LC_TASK_PPTR],
+[AC_MSG_CHECKING([task p_pptr found])
+LB_LINUX_TRY_COMPILE([
+	#include <linux/sched.h>
+],[
+	struct task_struct *p;
+	
+	p = p->p_pptr;
+],[
+	AC_MSG_RESULT([yes])
+	AC_DEFINE(HAVE_TASK_PPTR, 1, [task p_pptr found])
+],[
+	AC_MSG_RESULT([no])
+])
+])
 
 #
 # LC_FUNC_F_OP_FLOCK
@@ -724,29 +863,10 @@
 ])
 ])
 
-#
-# LC_D_OBTAIN_ALIAS
-# starting from 2.6.18 kernel don't export do_kern_mount
-# and want to use vfs_kern_mount instead.
-#
-AC_DEFUN([LC_D_OBTAIN_ALIAS],
-[AC_MSG_CHECKING([d_obtain_alias exist in kernel])
-LB_LINUX_TRY_COMPILE([
-        #include <linux/dcache.h>
-],[
-        d_obtain_alias(NULL);
-],[
-        AC_DEFINE(HAVE_D_OBTAIN_ALIAS, 1,
-                [d_obtain_alias exist in kernel])
-        AC_MSG_RESULT([yes])
-],[
-        AC_MSG_RESULT([no])
-])
-])
-
 # 
 # LC_INVALIDATEPAGE_RETURN_INT
-# 2.6.17 changes return type for invalidatepage to 'void' from 'int'
+# more 2.6 api changes.  return type for the invalidatepage
+# address_space_operation is 'void' in new kernels but 'int' in old
 #
 AC_DEFUN([LC_INVALIDATEPAGE_RETURN_INT],
 [AC_MSG_CHECKING([invalidatepage has return int])
@@ -764,7 +884,7 @@
 ])
 
 # LC_UMOUNTBEGIN_HAS_VFSMOUNT
-# after 2.6.18 umount_begin has different parameters
+# more 2.6 API changes. 2.6.18 umount_begin has different parameters
 AC_DEFUN([LC_UMOUNTBEGIN_HAS_VFSMOUNT],
 [AC_MSG_CHECKING([if umount_begin needs vfsmount parameter instead of super_block])
 tmp_flags="$EXTRA_KCFLAGS"
@@ -869,11 +989,7 @@
         AC_DEFINE(HAVE_FILE_UPDATE_TIME, 1,
                 [use file_update_time])
 ],[
-<<<<<<< HEAD
-	AC_MSG_RESULT(no)
-=======
        AC_MSG_RESULT(no)
->>>>>>> 979784ac
 ])
 ])
 
@@ -894,7 +1010,6 @@
 	AC_MSG_RESULT(no)
 ])
 ])
-
 
 # LC_GENERIC_FILE_READ
 # 2.6.19 replaced readv with aio_read
@@ -978,7 +1093,8 @@
 ])
 ])
 
-# RHEL5 in FS-cache patch rename PG_checked flag into PG_fs_misc
+# RHEL5 in FS-cache patch rename PG_checked flag
+# into PG_fs_misc
 AC_DEFUN([LC_PG_FS_MISC],
 [AC_MSG_CHECKING([kernel has PG_fs_misc])
 LB_LINUX_TRY_COMPILE([
@@ -1193,26 +1309,7 @@
 EXTRA_KCFLAGS="$tmp_flags"
 ])
 
-#
-# LC_FUNC_GRAB_CACHE_PAGE_NOWAIT_GFP
-#
-# Check for our patched grab_cache_page_nowait_gfp() function
-# after 2.6.29 we can emulate this using add_to_page_cache_lru()
-#
-AC_DEFUN([LC_FUNC_GRAB_CACHE_PAGE_NOWAIT_GFP],
-[LB_CHECK_SYMBOL_EXPORT([grab_cache_page_nowait_gfp],
-[mm/filemap.c],[
-        AC_DEFINE(HAVE_GRAB_CACHE_PAGE_NOWAIT_GFP, 1,
-                  [kernel exports grab_cache_page_nowait_gfp])
-        ],
-        [LB_CHECK_SYMBOL_EXPORT([add_to_page_cache_lru],
-        [mm/filemap.c],[
-                AC_DEFINE(HAVE_ADD_TO_PAGE_CACHE_LRU, 1,
-                        [kernel exports add_to_page_cache_lru])
-        ],[
-        ])
-        ])
-])
+# 2.6.18
 
 
 # 2.6.23 have return type 'void' for unregister_blkdev
@@ -1296,49 +1393,17 @@
 ])
 ])
 
-# 2.6.23 has new shrinker API
+#2.6.23 has new shrinker API
 AC_DEFUN([LC_REGISTER_SHRINKER],
-[LB_CHECK_SYMBOL_EXPORT([register_shrinker],
-[mm/vmscan.c],[
+[AC_MSG_CHECKING([if kernel has register_shrinker])
+LB_LINUX_TRY_COMPILE([
+        #include <linux/mm.h>
+],[
+        register_shrinker(NULL);
+], [
+        AC_MSG_RESULT([yes])
         AC_DEFINE(HAVE_REGISTER_SHRINKER, 1,
-                  [kernel exports register_shrinker])
-],[
-        AC_MSG_CHECKING([if kernel using gfp_t for shrinker second paramter])
-        tmp_flags="$EXTRA_KCFLAGS"
-        EXTRA_KCFLAGS="-Werror"
-        LB_LINUX_TRY_COMPILE([
-                #include <linux/mm.h>
-        ],[
-                struct shrinker *scb(int nts, gfp_t mask) {
-                        return 0;
-                }
-                shrinter_t fp = scb;
-        ],[
-                AC_MSG_RESULT([yes])
-                AC_DEFINE(SHRINKER_MASK_T, gfp_t, 
-                        [kernel using gfp_t for shrinker callback])
-        ],[
-                AC_MSG_RESULT([no])
-                AC_DEFINE(SHRINKER_MASK_T, unsigned int,
-                        [kernel using unsigned for shrinker callback])
-        ])
-        EXTRA_KCFLAGS="$tmp_flags"
-])
-])
-
-# 2.6.23 add code to wait other users to complete before removing procfs entry
-AC_DEFUN([LC_PROCFS_USERS],
-[AC_MSG_CHECKING([if kernel has pde_users member in procfs entry struct])
-LB_LINUX_TRY_COMPILE([
-        #include <linux/proc_fs.h>
-],[
-        struct proc_dir_entry pde;
-
-        pde.pde_users   = 0;
-],[
-        AC_MSG_RESULT([yes])
-        AC_DEFINE(HAVE_PROCFS_USERS, 1, 
-                [kernel has pde_users member in procfs entry struct])
+                [if kernel has register_shrinker])
 ],[
         AC_MSG_RESULT([no])
 ])
@@ -1469,29 +1534,6 @@
 ])
 ])
 
-
-#
-# LC_LINUX_FIEMAP_H
-#
-# If we have fiemap.h
-# after 2.6.27 use fiemap.h in include/linux
-#
-AC_DEFUN([LC_LINUX_FIEMAP_H],
-[LB_CHECK_FILE([$LINUX/include/linux/fiemap.h],[
-        AC_MSG_CHECKING([if fiemap.h can be compiled])
-        LB_LINUX_TRY_COMPILE([
-                #include <linux/types.h>
-                #include <linux/fiemap.h>
-        ],[],[
-                AC_MSG_RESULT([yes])
-                AC_DEFINE(HAVE_LINUX_FIEMAP_H, 1, [Kernel has fiemap.h])
-        ],[
-                AC_MSG_RESULT([no])
-        ])
-],
-[])
-])
-
 #2.6.27
 AC_DEFUN([LC_INODE_PERMISION_2ARGS],
 [AC_MSG_CHECKING([inode_operations->permission have two args])
@@ -1520,23 +1562,6 @@
 ],[
         AC_DEFINE(HAVE_FILE_REMOVE_SUID, 1,
                   [kernel have file_remove_suid])
-        AC_MSG_RESULT([yes])
-],[
-        AC_MSG_RESULT([no])
-])
-])
-
-# (Ubuntu) 2.6.24's remove_suid() takes a struct path *
-AC_DEFUN([LC_PATH_REMOVE_SUID],
-[AC_MSG_CHECKING([kernel has a remove_suid that takes a struct path])
-LB_LINUX_TRY_COMPILE([
-        #include <linux/fs.h>
-],[
-        struct path *a_path = NULL;
-        remove_suid(a_path);
-],[
-        AC_DEFINE(HAVE_PATH_REMOVE_SUID, 1,
-                  [kernel has a remove suid that takes a struct path])
         AC_MSG_RESULT([yes])
 ],[
         AC_MSG_RESULT([no])
@@ -1767,62 +1792,6 @@
 ])
 ])
 
-<<<<<<< HEAD
-# 2.6.29 change prepare/commit_write to write_begin/end
-AC_DEFUN([LC_WRITE_BEGIN_END],
-[AC_MSG_CHECKING([if kernel has .write_begin/end])
-LB_LINUX_TRY_COMPILE([
-        #include <linux/fs.h>
-#ifdef HAVE_LINUX_MMTYPES_H
-        #include <linux/mm_types.h>
-#endif
-        #include <linux/pagemap.h>
-],[
-        struct address_space_operations aops;
-        struct page *page;
-
-        aops.write_begin = NULL;
-        aops.write_end = NULL;
-        page = grab_cache_page_write_begin(NULL, 0, 0);
-], [
-        AC_MSG_RESULT([yes])
-        AC_DEFINE(HAVE_KERNEL_WRITE_BEGIN_END, 1,
-                [kernel has .write_begin/end])
-],[
-        AC_MSG_RESULT([no])
-])
-])
-
-# 2.6.29 blkdev_put has 2 arguments
-AC_DEFUN([LC_BLKDEV_PUT_2ARGS],
-[AC_MSG_CHECKING([blkdev_put needs 2 parameters])
-LB_LINUX_TRY_COMPILE([
-        #include <linux/fs.h>
-],[
-        blkdev_put(NULL, 0);
-],[
-        AC_DEFINE(HAVE_BLKDEV_PUT_2ARGS, 1,
-                [blkdev_put needs 2 paramters])
-        AC_MSG_RESULT([yes])
-],[
-        AC_MSG_RESULT([no])
-])
-])
-
-# 2.6.29 dentry_open has 4 arguments
-AC_DEFUN([LC_DENTRY_OPEN_4ARGS],
-[AC_MSG_CHECKING([dentry_open needs 4 parameters])
-LB_LINUX_TRY_COMPILE([
-        #include <linux/fs.h>
-],[
-        dentry_open(NULL, NULL, 0, NULL);
-],[
-        AC_DEFINE(HAVE_DENTRY_OPEN_4ARGS, 1,
-                [dentry_open needs 4 paramters])
-        AC_MSG_RESULT([yes])
-],[
-        AC_MSG_RESULT([no])
-=======
 #
 # Ensure stack size big than 8k in Lustre server
 AC_DEFUN([LC_STACK_SIZE],
@@ -1837,7 +1806,6 @@
         AC_MSG_RESULT(yes)
 ],[
         AC_MSG_ERROR([Lustre requires that Linux is configured with at least a 8KB stack.])
->>>>>>> 979784ac
 ])
 ])
 
@@ -1849,7 +1817,6 @@
 AC_DEFUN([LC_PROG_LINUX],
          [LC_LUSTRE_VERSION_H
           if test x$enable_server = xyes ; then
-              LC_FUNC_DEV_SET_RDONLY
               LC_CONFIG_BACKINGFS
               LC_STACK_SIZE
           fi
@@ -1862,6 +1829,7 @@
           LC_CONFIG_DELAYED_RECOVERY
           LC_QUOTA_MODULE
 
+          LC_TASK_PPTR
           # RHEL4 patches
           LC_EXPORT_TRUNCATE_COMPLETE_PAGE
           LC_EXPORT_TRUNCATE_RANGE
@@ -1872,9 +1840,15 @@
           LC_EXPORT_NODE_TO_CPUMASK
 
           LC_FUNC_RELEASEPAGE_WITH_GFP
-          LC_HEADER_LDISKFS_XATTR
+          LC_HEADER_MM_INLINE
+          LC_STRUCT_INODE
+          LC_FUNC_REGISTER_CACHE
           LC_FUNC_GRAB_CACHE_PAGE_NOWAIT_GFP
+          LC_FUNC_DEV_SET_RDONLY
+          LC_FUNC_FILEMAP_FDATAWRITE
           LC_STRUCT_STATFS
+          LC_FUNC_PAGE_MAPPED
+          LC_STRUCT_FILE_OPS_UNLOCKED_IOCTL
           LC_FILEMAP_POPULATE
           LC_D_ADD_UNIQUE
           LC_BIT_SPINLOCK_H
@@ -1926,7 +1900,6 @@
           #2.6.18 + RHEL5 (fc6)
           LC_PG_FS_MISC
           LC_PAGE_CHECKED
-          LC_LINUX_FIEMAP_H
 
           # 2.6.19
           LC_INODE_BLKSIZE
@@ -1962,11 +1935,9 @@
           LC_FH_TO_DENTRY
           LC_PROCFS_DELETED
 
-          # 2.6.24-19-generic Ubuntu
-          LC_PATH_REMOVE_SUID
-
           # 2.6.26
           LC_FS_STRUCT_USE_PATH
+          LC_RCU_LIST_SAFE
 
           # 2.6.27
           LC_INODE_PERMISION_2ARGS
@@ -1985,15 +1956,6 @@
           LC_VFS_SYMLINK_5ARGS
           LC_SB_ANY_QUOTA_ACTIVE
           LC_SB_HAS_QUOTA_ACTIVE
-<<<<<<< HEAD
-
-          #2.6.29
-          LC_WRITE_BEGIN_END
-          LC_D_OBTAIN_ALIAS
-          LC_BLKDEV_PUT_2ARGS
-          LC_DENTRY_OPEN_4ARGS
-=======
->>>>>>> 979784ac
 ])
 
 #
