--- conflicted
+++ resolved
@@ -235,13 +235,8 @@
 
         oqaq->qaq_id = id;
         oqaq->qaq_flags = type;
-<<<<<<< HEAD
-        lqs = quota_search_lqs(LQS_KEY(type, id), qctxt, 0);
-        if (lqs && !IS_ERR(lqs)) {
-=======
         quota_search_lqs(NULL, oqaq, qctxt, &lqs);
         if (lqs) {
->>>>>>> d5360e75
                 spin_lock(&lqs->lqs_lock);
                 oqaq->qaq_bunit_sz = lqs->lqs_bunit_sz;
                 oqaq->qaq_iunit_sz = lqs->lqs_iunit_sz;
@@ -260,13 +255,9 @@
 {
         struct mds_obd *mds = &obd->u.mds;
         struct lustre_quota_ctxt *qctxt = &mds->mds_obt.obt_qctxt;
-<<<<<<< HEAD
-        __u32 ost_num = mds->mds_lov_objid_count, mdt_num = 1;
-=======
         struct obd_device *lov_mds_obd = class_exp2obd(mds->mds_osc_exp);
         struct lov_obd *lov = &lov_mds_obd->u.lov;
         __u32 ost_num = lov->desc.ld_tgt_count, mdt_num = 1;
->>>>>>> d5360e75
         struct quota_adjust_qunit *oqaq = NULL;
         unsigned int uid = 0, gid = 0;
         struct lustre_quota_info *info = &mds->mds_quota_info;
@@ -292,11 +283,7 @@
                                LQUOTA_FLAGS_ADJINO, oqaq);
 
         if (rc < 0) {
-<<<<<<< HEAD
-                CERROR("create oqaq failed! (rc:%d)\n", rc);
-=======
                 CDEBUG(D_ERROR, "create oqaq failed! (rc:%d)\n", rc);
->>>>>>> d5360e75
                 GOTO(out_sem, rc);
         }
         QAQ_DEBUG(oqaq, "show oqaq.\n")
@@ -309,13 +296,8 @@
         if (adjust_res <= 0) {
                 if (adjust_res < 0) {
                         rc = adjust_res;
-<<<<<<< HEAD
-                        CERROR("adjust mds slave's qunit size failed! "
-                               "(rc:%d)\n", rc);
-=======
                         CDEBUG(D_ERROR, "adjust mds slave's qunit size failed! \
                                (rc:%d)\n", rc);
->>>>>>> d5360e75
                 } else {
                         CDEBUG(D_QUOTA, "qunit doesn't need to be adjusted.\n");
                 }
@@ -335,23 +317,14 @@
                 rc = 0;
         }
         if (rc) {
-<<<<<<< HEAD
-                CERROR("%s: mds fail to adjust file quota! (rc:%d)\n",
-                       obd->obd_name, rc);
-=======
                 CDEBUG(D_ERROR, "mds fail to adjust file quota! \
                                (rc:%d)\n", rc);
->>>>>>> d5360e75
                 GOTO(out, rc);
         }
 
         /* only when block qunit is reduced, boardcast to osts */
         if ((adjust_res & LQS_BLK_DECREASE) && QAQ_IS_ADJBLK(oqaq))
-<<<<<<< HEAD
-                rc = obd_quota_adjust_qunit(mds->mds_lov_exp, oqaq, qctxt);
-=======
                 rc = obd_quota_adjust_qunit(mds->mds_osc_exp, oqaq, qctxt);
->>>>>>> d5360e75
 
 out:
         lustre_dqput(dquot);
@@ -467,25 +440,6 @@
                 dqacq_adjust_qunit_sz(obd, qdata->qd_id, QDATA_IS_GRP(qdata),
                                       QDATA_IS_BLK(qdata));
 
-<<<<<<< HEAD
-        lqs = quota_search_lqs(LQS_KEY(QDATA_IS_GRP(qdata), qdata->qd_id),
-                               qctxt, 0);
-        if (lqs == NULL || IS_ERR(lqs)) {
-                CDEBUG(D_INFO, "Can't find the lustre qunit size!\n");
-                qdata->qd_qunit  = QDATA_IS_BLK(qdata) ? qctxt->lqc_bunit_sz :
-                                                         qctxt->lqc_iunit_sz;
-        } else {
-                spin_lock(&lqs->lqs_lock);
-                qdata->qd_qunit  = QDATA_IS_BLK(qdata) ? lqs->lqs_bunit_sz :
-                                                         lqs->lqs_iunit_sz;
-                spin_unlock(&lqs->lqs_lock);
-        }
-
-        if (QDATA_IS_BLK(qdata))
-                QDATA_SET_ADJBLK(qdata);
-        else
-                QDATA_SET_ADJINO(qdata);
-=======
         quota_search_lqs(qdata, NULL, qctxt, &lqs);
         if (QDATA_IS_BLK(qdata)) {
                 if (!lqs) {
@@ -508,7 +462,6 @@
                 }
                 QDATA_SET_ADJINO(qdata);
         }
->>>>>>> d5360e75
 
         QDATA_DEBUG(qdata, "alloc/release qunit in dqacq_handler\n");
         if (lqs)
@@ -557,11 +510,7 @@
         }
 
         if (rc2)
-<<<<<<< HEAD
-                CDEBUG(D_QUOTA,
-=======
                 CDEBUG(rc2 == QUOTA_REQ_RETURNED ? D_QUOTA: D_ERROR,
->>>>>>> d5360e75
                        "mds adjust qunit %ssuccessfully! (opc:%d rc:%d)\n",
                        rc2 == QUOTA_REQ_RETURNED ? "" : "un", opc, rc2);
         RETURN(0);
@@ -600,15 +549,9 @@
         if (rc || rc2) {
                 if (!rc)
                         rc = rc2;
-<<<<<<< HEAD
-                CDEBUG(D_QUOTA,
-                       "filter adjust qunit %ssuccessfully! (opc:%d rc%d)\n",
-                       rc == QUOTA_REQ_RETURNED ? "" : "un", opc, rc);
-=======
                 CDEBUG(rc == QUOTA_REQ_RETURNED ? D_QUOTA: D_ERROR,
                        "filter adjust qunit %ssuccessfully! (opc:%d rc%d)\n",
                        QUOTA_REQ_RETURNED ? "" : "un", opc, rc);
->>>>>>> d5360e75
         }
 
         RETURN(0);
@@ -617,86 +560,28 @@
 static const char prefix[] = "OBJECTS/";
 
 int mds_quota_get_version(struct obd_device *obd,
-<<<<<<< HEAD
-                          lustre_quota_version_t *aver,
-                          lustre_quota_version_t *over)
-=======
                           lustre_quota_version_t *version)
->>>>>>> d5360e75
 {
         struct mds_obd *mds = &obd->u.mds;
         struct lustre_quota_info *qinfo = &mds->mds_quota_info;
 
-<<<<<<< HEAD
-        if (!atomic_dec_and_test(&mds->mds_obt.obt_quotachecking)) {
-                CDEBUG(D_INFO, "other people are doing quotacheck\n");
-                atomic_inc(&mds->mds_obt.obt_quotachecking);
-                RETURN(-EBUSY);
-        }
-        down(&mds->mds_qonoff_sem);
-
-        *aver = qinfo->qi_version;
-        *over = mds->mds_obt.obt_qfmt;
-
-        up(&mds->mds_qonoff_sem);
-        atomic_inc(&mds->mds_obt.obt_quotachecking);
-=======
         *version = qinfo->qi_version;
->>>>>>> d5360e75
 
         return 0;
 }
 
-<<<<<<< HEAD
-int mds_quota_set_version(struct obd_device *obd,
-                          lustre_quota_version_t aver,
-                          lustre_quota_version_t over)
-=======
 int mds_quota_set_version(struct obd_device *obd, lustre_quota_version_t version)
->>>>>>> d5360e75
 {
         struct mds_obd *mds = &obd->u.mds;
         struct lustre_quota_info *qinfo = &mds->mds_quota_info;
         int rc = 0, i;
 
-<<<<<<< HEAD
-        LASSERT(aver == LUSTRE_QUOTA_V1 || aver == LUSTRE_QUOTA_V2);
-        LASSERT(over == LUSTRE_QUOTA_V1 || over == LUSTRE_QUOTA_V2);
-
-        if (!atomic_dec_and_test(&mds->mds_obt.obt_quotachecking)) {
-                CDEBUG(D_INFO, "other people are doing quotacheck\n");
-                atomic_inc(&mds->mds_obt.obt_quotachecking);
-                RETURN(-EBUSY);
-        }
-=======
         if (version != LUSTRE_QUOTA_V1 && version != LUSTRE_QUOTA_V2)
                 return -EINVAL;
->>>>>>> d5360e75
 
         down(&mds->mds_qonoff_sem);
 
         /* no need to change version? nothing to do then */
-<<<<<<< HEAD
-        if (qinfo->qi_version != aver) {
-                for (i = 0; i < MAXQUOTAS; i++) {
-                        /* quota file has been opened ? */
-                        if (qinfo->qi_files[i]) {
-                                rc = -EBUSY;
-                                goto out;
-                        }
-                }
-
-                CDEBUG(D_INFO, "changing quota version %d -> %d\n",
-                       qinfo->qi_version, aver);
-                qinfo->qi_version = aver;
-        }
-
-        mds->mds_obt.obt_qfmt = over;
-
-out:
-        up(&mds->mds_qonoff_sem);
-        atomic_inc(&mds->mds_obt.obt_quotachecking);
-=======
         if (qinfo->qi_version == version)
                 goto out;
 
@@ -715,7 +600,6 @@
 
 out:
         up(&mds->mds_qonoff_sem);
->>>>>>> d5360e75
 
         return rc;
 }
@@ -759,13 +643,8 @@
                 fp = filp_open(name, O_CREAT | O_TRUNC | O_RDWR, 0644);
                 if (IS_ERR(fp)) {
                         rc = PTR_ERR(fp);
-<<<<<<< HEAD
-                        CERROR("%s: error invalidating admin quotafile %s (rc:%d)\n",
-                               obd->obd_name, name, rc);
-=======
                         CERROR("error invalidating admin quotafile %s (rc:%d)\n",
                                name, rc);
->>>>>>> d5360e75
                 }
                 else
                         filp_close(fp, 0);
@@ -796,11 +675,7 @@
         oqctl->qc_cmd = Q_FINVALIDATE;
         rc = fsfilt_quotactl(obd, obd->u.obt.obt_sb, oqctl);
         if (!rc)
-<<<<<<< HEAD
-                rc = obd_quotactl(mds->mds_lov_exp, oqctl);
-=======
                 rc = obd_quotactl(mds->mds_osc_exp, oqctl);
->>>>>>> d5360e75
 
         up(&mds->mds_qonoff_sem);
         pop_ctxt(&saved, &obd->obd_lvfs_ctxt, NULL);
@@ -846,13 +721,8 @@
                 if (!IS_ERR(fp)) {
                         /* irregular file is not the right place for quota */
                         if (!S_ISREG(fp->f_dentry->d_inode->i_mode)) {
-<<<<<<< HEAD
-                                CERROR("%s: admin quota file %s is not "
-                                       "regular!", obd->obd_name, quotafile);
-=======
                                 CERROR("admin quota file %s is not "
                                        "regular!", quotafile);
->>>>>>> d5360e75
                                 filp_close(fp, 0);
                                 rc = -EINVAL;
                                 break;
@@ -870,13 +740,8 @@
 
                 /* -EINVAL may be returned by quotainfo for bad quota file */
                 if (rc != -ENOENT && rc != -EINVAL) {
-<<<<<<< HEAD
-                        CERROR("%s: error opening old quota file %s (%d)\n",
-                               obd->obd_name, name, rc);
-=======
                         CERROR("error opening old quota file %s (%d)\n",
                                name, rc);
->>>>>>> d5360e75
                         break;
                 }
 
@@ -887,8 +752,8 @@
                 fp = filp_open(name, O_CREAT | O_TRUNC | O_RDWR, 0644);
                 if (IS_ERR(fp)) {
                         rc = PTR_ERR(fp);
-                        CERROR("%s: error creating admin quotafile %s (rc:%d)\n",
-                               obd->obd_name, name, rc);
+                        CERROR("error creating admin quotafile %s (rc:%d)\n",
+                               name, rc);
                         break;
                 }
 
@@ -898,23 +763,13 @@
                 case LUSTRE_QUOTA_V1:
                         rc = fsfilt_quotainfo(obd, qinfo, i, QFILE_INIT_INFO);
                         if (rc)
-<<<<<<< HEAD
-                                CERROR("%s: error init %s admin quotafile! "
-                                       "(rc:%d)\n", obd->obd_name,
-=======
                                 CERROR("error init %s admin quotafile! (rc:%d)\n",
->>>>>>> d5360e75
                                        i == USRQUOTA ? "user" : "group", rc);
                         break;
                 case LUSTRE_QUOTA_V2:
                         rc = fsfilt_quotainfo(obd, qinfo, i, QFILE_CONVERT);
                         if (rc)
-<<<<<<< HEAD
-                                CERROR("%s: error convert %s admin quotafile! "
-                                       "(rc:%d)\n", obd->obd_name,
-=======
                                 CERROR("error convert %s admin quotafile! (rc:%d)\n",
->>>>>>> d5360e75
                                        i == USRQUOTA ? "user" : "group", rc);
                         break;
                 default:
@@ -1068,11 +923,7 @@
         else
                 GOTO(out, rc);
 
-<<<<<<< HEAD
-        rc = obd_quotactl(mds->mds_lov_exp, oqctl);
-=======
         rc = obd_quotactl(mds->mds_osc_exp, oqctl);
->>>>>>> d5360e75
 
 out:
         pop_ctxt(&saved, &obd->obd_lvfs_ctxt, NULL);
@@ -1105,7 +956,7 @@
         push_ctxt(&saved, &obd->obd_lvfs_ctxt, NULL);
         mds_admin_quota_off(obd, oqctl);
 
-        rc = obd_quotactl(mds->mds_lov_exp, oqctl);
+        rc = obd_quotactl(mds->mds_osc_exp, oqctl);
         rc2 = fsfilt_quotactl(obd, obd->u.obt.obt_sb, oqctl);
         if (!rc2)
                 obt->obt_qctxt.lqc_flags &= ~UGQUOTA2LQC(oqctl->qc_type);
@@ -1271,8 +1122,6 @@
 
         }
 
-<<<<<<< HEAD
-=======
         if (!dquot->dq_dqb.dqb_bhardlimit && !dquot->dq_dqb.dqb_bsoftlimit &&
             !dquot->dq_dqb.dqb_ihardlimit && !dquot->dq_dqb.dqb_isoftlimit) {
                 oqaq->qaq_bunit_sz = 0;
@@ -1281,7 +1130,6 @@
                 QAQ_SET_ADJINO(oqaq);
         }
 
->>>>>>> d5360e75
         QAQ_DEBUG(oqaq, "the oqaq computed\n");
 
         RETURN(rc);
@@ -1296,7 +1144,6 @@
         struct lustre_quota_ctxt *qctxt = &obt->obt_qctxt;
         unsigned int uid = 0, gid = 0;
         struct obd_quotactl *ioqc = NULL;
-        struct lustre_qunit_size *lqs;
         int flag;
         int rc;
         ENTRY;
@@ -1318,30 +1165,12 @@
         ioqc->qc_dqblk.dqb_valid = QIF_ILIMITS;
         ioqc->qc_dqblk.dqb_ihardlimit = flag ? MIN_QLIMIT : 0;
 
-<<<<<<< HEAD
-        /* build lqs for mds */
-        lqs = quota_search_lqs(LQS_KEY(oqctl->qc_type, oqctl->qc_id),
-                               qctxt, flag ? 1 : 0);
-        if (lqs && !IS_ERR(lqs)) {
-                if (flag)
-                        lqs->lqs_flags |= QI_SET;
-                else
-                        lqs->lqs_flags &= ~QI_SET;
-                lqs_putref(lqs);
-        } else {
-                CERROR("fail to %s lqs for inode(%s id: %u)!\n",
-                       flag ? "create" : "search",
-                       oqctl->qc_type ? "group" : "user",
-                       oqctl->qc_id);
-                GOTO(out, rc = PTR_ERR(lqs));
-=======
         if (QAQ_IS_ADJINO(oqaq)) {
                 /* adjust the mds slave's inode qunit size */
                 rc = quota_adjust_slave_lqs(oqaq, qctxt);
                 if (rc < 0)
                         CDEBUG(D_ERROR, "adjust mds slave's inode qunit size \
                                failed! (rc:%d)\n", rc);
->>>>>>> d5360e75
         }
 
         /* set local limit to MIN_QLIMIT */
@@ -1382,13 +1211,8 @@
         struct lustre_quota_ctxt *qctxt = &obt->obt_qctxt;
         struct mds_obd *mds = &obd->u.mds;
         struct obd_quotactl *ioqc;
-        struct lustre_qunit_size *lqs;
         unsigned int uid = 0, gid = 0;
-<<<<<<< HEAD
-        int rc;
-=======
         int rc, rc1 = 0;
->>>>>>> d5360e75
         int flag;
         ENTRY;
 
@@ -1416,23 +1240,6 @@
                                "(rc:%d)\n", rc1);
         }
 
-        /* build lqs for mds */
-        lqs = quota_search_lqs(LQS_KEY(oqctl->qc_type, oqctl->qc_id),
-                               qctxt, flag ? 1 : 0);
-        if (lqs && !IS_ERR(lqs)) {
-                if (flag)
-                        lqs->lqs_flags |= QB_SET;
-                else
-                        lqs->lqs_flags &= ~QB_SET;
-                lqs_putref(lqs);
-        } else {
-                CERROR("fail to %s lqs for block(%s id: %u)!\n",
-                       flag ? "create" : "search",
-                       oqctl->qc_type ? "group" : "user",
-                       oqctl->qc_id);
-                GOTO(out, rc = PTR_ERR(lqs));
-        }
-
         rc = fsfilt_quotactl(obd, obd->u.obt.obt_sb, ioqc);
         if (rc)
                 GOTO(out, rc);
@@ -1444,11 +1251,7 @@
                 gid = oqctl->qc_id;
 
         /* initialize all slave's limit */
-<<<<<<< HEAD
-        rc = obd_quotactl(mds->mds_lov_exp, ioqc);
-=======
         rc = obd_quotactl(mds->mds_osc_exp, ioqc);
->>>>>>> d5360e75
 
         rc = qctxt_adjust_qunit(obd, &obd->u.obt.obt_qctxt, uid, gid, 1, 0,
                                 NULL);
@@ -1461,50 +1264,23 @@
                 GOTO(out, rc);
         }
 
-<<<<<<< HEAD
-=======
         /* adjust all slave's qunit size when setting quota
          * this is will create a lqs for every ost, which will present
          * certain uid/gid is set quota or not */
         QAQ_SET_ADJBLK(oqaq);
         rc = obd_quota_adjust_qunit(mds->mds_osc_exp, oqaq, qctxt);
 
->>>>>>> d5360e75
         EXIT;
 out:
         OBD_FREE_PTR(ioqc);
         return rc;
 }
 
-static void adjust_lqs(struct obd_device *obd, struct quota_adjust_qunit *qaq)
-{
-        struct lustre_quota_ctxt *qctxt = &obd->u.obt.obt_qctxt;
-        int rc = 0;
-
-        QAQ_SET_CREATE_LQS(qaq);
-        /* adjust local lqs */
-        rc = quota_adjust_slave_lqs(qaq, qctxt);
-        if (rc < 0)
-                CERROR("adjust master's qunit size failed!(rc=%d)\n", rc);
-
-        /* adjust remote lqs */
-        if (QAQ_IS_ADJBLK(qaq)) {
-                rc = obd_quota_adjust_qunit(obd->u.mds.mds_lov_exp, qaq, qctxt);
-                if (rc < 0)
-                        CERROR("adjust slaves' qunit size failed!(rc=%d)\n", rc);
-
-        }
-}
-
 int mds_set_dqblk(struct obd_device *obd, struct obd_quotactl *oqctl)
 {
         struct mds_obd *mds = &obd->u.mds;
         struct lustre_quota_ctxt *qctxt = &mds->mds_obt.obt_qctxt;
-<<<<<<< HEAD
-        struct obd_device *lov_obd = class_exp2obd(mds->mds_lov_exp);
-=======
         struct obd_device *lov_obd = class_exp2obd(mds->mds_osc_exp);
->>>>>>> d5360e75
         struct lov_obd *lov = &lov_obd->u.lov;
         struct quota_adjust_qunit *oqaq = NULL;
         struct lustre_quota_info *qinfo = &mds->mds_quota_info;
@@ -1613,23 +1389,13 @@
         }
 
         up(&mds->mds_qonoff_sem);
-<<<<<<< HEAD
-
-        adjust_lqs(obd, oqaq);
-
-=======
->>>>>>> d5360e75
         orig_set = ihardlimit || isoftlimit;
         now_set  = dqblk->dqb_ihardlimit || dqblk->dqb_isoftlimit;
         if (dqblk->dqb_valid & QIF_ILIMITS && orig_set != now_set) {
                 down(&dquot->dq_sem);
                 dquot->dq_dqb.dqb_curinodes = 0;
                 up(&dquot->dq_sem);
-<<<<<<< HEAD
-                rc = mds_init_slave_ilimits(obd, oqctl, orig_set);
-=======
                 rc = mds_init_slave_ilimits(obd, oqctl, orig_set, oqaq);
->>>>>>> d5360e75
                 if (rc) {
                         CERROR("init slave ilimits failed! (rc:%d)\n", rc);
                         goto revoke_out;
@@ -1642,11 +1408,7 @@
                 down(&dquot->dq_sem);
                 dquot->dq_dqb.dqb_curspace = 0;
                 up(&dquot->dq_sem);
-<<<<<<< HEAD
-                rc = mds_init_slave_blimits(obd, oqctl, orig_set);
-=======
                 rc = mds_init_slave_blimits(obd, oqctl, orig_set, oqaq);
->>>>>>> d5360e75
                 if (rc) {
                         CERROR("init slave blimits failed! (rc:%d)\n", rc);
                         goto revoke_out;
@@ -1698,11 +1460,7 @@
         soqc->qc_id = oqctl->qc_id;
         soqc->qc_type = oqctl->qc_type;
 
-<<<<<<< HEAD
-        rc = obd_quotactl(obd->u.mds.mds_lov_exp, soqc);
-=======
         rc = obd_quotactl(obd->u.mds.mds_osc_exp, soqc);
->>>>>>> d5360e75
 
         oqctl->qc_dqblk.dqb_curspace = soqc->qc_dqblk.dqb_curspace;
 
@@ -1758,14 +1516,12 @@
         up(&dquot->dq_sem);
 
         lustre_dqput(dquot);
-        up(&mds->mds_qonoff_sem);
 
         /* the usages in admin quota file is inaccurate */
         dqblk->dqb_curinodes = 0;
         dqblk->dqb_curspace = 0;
         rc = mds_get_space(obd, oqctl);
         EXIT;
-        return rc;
 out:
         up(&mds->mds_qonoff_sem);
         return rc;
@@ -1824,7 +1580,7 @@
         qctl->qc_type = type;
         qctl->qc_id = id;
         qctl->qc_stat = QUOTA_RECOVERING;
-        rc = obd_quotactl(obd->u.mds.mds_lov_exp, qctl);
+        rc = obd_quotactl(obd->u.mds.mds_osc_exp, qctl);
         if (rc)
                 GOTO(out, rc);
         total_limits = qctl->qc_dqblk.dqb_bhardlimit;
@@ -1868,18 +1624,17 @@
 {
         struct qmaster_recov_thread_data *data = arg;
         struct obd_device *obd = data->obd;
-        struct mds_obd *mds = &obd->u.mds;
-        struct lustre_quota_info *qinfo = &mds->mds_quota_info;
         int rc = 0;
         unsigned short type;
         ENTRY;
 
-        cfs_daemonize_ctxt("qmaster_recovd");
-
-        class_incref(obd);
+        ptlrpc_daemonize("qmaster_recovd");
+
         complete(&data->comp);
 
         for (type = USRQUOTA; type < MAXQUOTAS; type++) {
+                struct mds_obd *mds = &obd->u.mds;
+                struct lustre_quota_info *qinfo = &mds->mds_quota_info;
                 struct list_head id_list;
                 struct dquot_id *dqid, *tmp;
 
@@ -1903,49 +1658,37 @@
 
                         rc = dquot_recovery(obd, dqid->di_id, type);
                         if (rc)
-                                CERROR("%s: qmaster recovery failed for %sid %d"
-                                       " rc:%d)\n", obd->obd_name,
-                                       type ? "g" : "u", dqid->di_id, rc);
+                                CERROR("qmaster recovery failed! (id:%d type:%d"
+                                       " rc:%d)\n", dqid->di_id, type, rc);
 free:
-                        OBD_FREE_PTR(dqid);
-                }
-        }
-        class_decref(obd);
+                        kfree(dqid);
+                }
+        }
         RETURN(rc);
 }
 
 int mds_quota_recovery(struct obd_device *obd)
 {
-        struct mds_obd *mds = &obd->u.mds;
+        struct lov_obd *lov = &obd->u.mds.mds_osc_obd->u.lov;
         struct qmaster_recov_thread_data data;
         int rc = 0;
         ENTRY;
 
-<<<<<<< HEAD
-        mutex_down(&obd->obd_dev_sem);
-        if (mds->mds_lov_desc.ld_active_tgt_count != mds->mds_lov_objid_count) {
-                CWARN("Only %u/%u OSTs are active, abort quota recovery\n",
-                      mds->mds_lov_desc.ld_active_tgt_count,
-                      mds->mds_lov_objid_count);
-                mutex_up(&obd->obd_dev_sem);
-=======
         mutex_down(&lov->lov_lock);
         if (lov->desc.ld_tgt_count != lov->desc.ld_active_tgt_count) {
                 CWARN("Only %u/%u OSTs are active, abort quota recovery\n",
                       lov->desc.ld_tgt_count, lov->desc.ld_active_tgt_count);
                 mutex_up(&lov->lov_lock);
->>>>>>> d5360e75
                 RETURN(rc);
         }
-        mutex_up(&obd->obd_dev_sem);
+        mutex_up(&lov->lov_lock);
 
         data.obd = obd;
         init_completion(&data.comp);
 
         rc = kernel_thread(qmaster_recovery_main, &data, CLONE_VM|CLONE_FILES);
         if (rc < 0)
-                CERROR("%s: cannot start quota recovery thread: rc %d\n",
-                       obd->obd_name, rc);
+                CERROR("Cannot start quota recovery thread: rc %d\n", rc);
 
         wait_for_completion(&data.comp);
         RETURN(rc);
