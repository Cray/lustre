/* -*- mode: c; c-basic-offset: 8; indent-tabs-mode: nil; -*-
 * vim:expandtab:shiftwidth=8:tabstop=8:
 *
 * GPL HEADER START
 *
 * DO NOT ALTER OR REMOVE COPYRIGHT NOTICES OR THIS FILE HEADER.
 *
 * This program is free software; you can redistribute it and/or modify
 * it under the terms of the GNU General Public License version 2 only,
 * as published by the Free Software Foundation.
 *
 * This program is distributed in the hope that it will be useful, but
 * WITHOUT ANY WARRANTY; without even the implied warranty of
 * MERCHANTABILITY or FITNESS FOR A PARTICULAR PURPOSE.  See the GNU
 * General Public License version 2 for more details (a copy is included
 * in the LICENSE file that accompanied this code).
 *
 * You should have received a copy of the GNU General Public License
 * version 2 along with this program; If not, see
 * http://www.sun.com/software/products/lustre/docs/GPLv2.pdf
 *
 * Please contact Sun Microsystems, Inc., 4150 Network Circle, Santa Clara,
 * CA 95054 USA or visit www.sun.com if you need additional information or
 * have any questions.
 *
 * GPL HEADER END
 */
/*
 * Copyright  2008 Sun Microsystems, Inc. All rights reserved
 * Use is subject to license terms.
 */
/*
 * This file is part of Lustre, http://www.lustre.org/
 * Lustre is a trademark of Sun Microsystems, Inc.
 *
 * lustre/quota/quota_context.c
 *
 * Lustre Quota Context
 *
 * Author: Niu YaWei <niu@clusterfs.com>
 */

#ifndef EXPORT_SYMTAB
# define EXPORT_SYMTAB
#endif

#define DEBUG_SUBSYSTEM S_LQUOTA

#include <linux/version.h>
#include <linux/fs.h>
#include <asm/unistd.h>
#include <linux/slab.h>
#include <linux/quotaops.h>
#include <linux/module.h>
#include <linux/init.h>

#include <obd_class.h>
#include <lustre_quota.h>
#include <lustre_fsfilt.h>
#include <class_hash.h>
#include <lprocfs_status.h>
#include "quota_internal.h"

#ifdef HAVE_QUOTA_SUPPORT

static lustre_hash_ops_t lqs_hash_ops;

unsigned long default_bunit_sz = 128 * 1024 * 1024; /* 128M bytes */
unsigned long default_btune_ratio = 50;             /* 50 percentage */
unsigned long default_iunit_sz = 5120;              /* 5120 inodes */
unsigned long default_itune_ratio = 50;             /* 50 percentage */

cfs_mem_cache_t *qunit_cachep = NULL;
struct list_head qunit_hash[NR_DQHASH];
spinlock_t qunit_hash_lock = SPIN_LOCK_UNLOCKED;

/* please sync qunit_state with qunit_state_names */
enum qunit_state {
        QUNIT_CREATED      = 0,   /* a qunit is created */
        QUNIT_IN_HASH      = 1,   /* a qunit is added into qunit hash, that means
                                   * a quota req will be sent or is flying */
        QUNIT_RM_FROM_HASH = 2,   /* a qunit is removed from qunit hash, that
                                   * means a quota req is handled and comes
                                   * back */
        QUNIT_FINISHED     = 3,   /* qunit can wake up all threads waiting
                                   * for it */
};

static const char *qunit_state_names[] = {
        [QUNIT_CREATED]      = "CREATED",
        [QUNIT_IN_HASH]      = "IN_HASH",
        [QUNIT_RM_FROM_HASH] = "RM_FROM_HASH",
        [QUNIT_FINISHED]     = "FINISHED",
};

struct lustre_qunit {
        struct list_head lq_hash;          /* Hash list in memory */
        atomic_t lq_refcnt;                /* Use count */
        struct lustre_quota_ctxt *lq_ctxt; /* Quota context this applies to */
        struct qunit_data lq_data;         /* See qunit_data */
        unsigned int lq_opc;               /* QUOTA_DQACQ, QUOTA_DQREL */
        cfs_waitq_t lq_waitq;              /* Threads waiting for this qunit */
        spinlock_t lq_lock;                /* Protect the whole structure */
        enum qunit_state lq_state;         /* Present the status of qunit */
        int lq_rc;                         /* The rc of lq_data */
};

#define QUNIT_SET_STATE(qunit, state)                                   \
do {                                                                    \
        spin_lock(&qunit->lq_lock);                                     \
        QDATA_DEBUG((&qunit->lq_data), "qunit(%p) lq_state(%s->%s), "   \
                    "lq_rc(%d)\n",                                      \
                    qunit, qunit_state_names[qunit->lq_state],          \
                    qunit_state_names[state], qunit->lq_rc);            \
        qunit->lq_state = state;                                        \
        spin_unlock(&qunit->lq_lock);                                   \
} while(0)

#define QUNIT_SET_STATE_AND_RC(qunit, state, rc)                        \
do {                                                                    \
        spin_lock(&qunit->lq_lock);                                     \
        qunit->lq_rc = rc;                                              \
        QDATA_DEBUG((&qunit->lq_data), "qunit(%p) lq_state(%s->%s), "   \
                    "lq_rc(%d)\n",                                      \
                    qunit, qunit_state_names[qunit->lq_state],          \
                    qunit_state_names[state], qunit->lq_rc);            \
        qunit->lq_state = state;                                        \
        spin_unlock(&qunit->lq_lock);                                   \
} while(0)

int should_translate_quota (struct obd_import *imp)
{
        ENTRY;

        LASSERT(imp);
        if (imp->imp_connect_data.ocd_connect_flags & OBD_CONNECT_QUOTA64)
                RETURN(0);
        else
                RETURN(1);
}

void qunit_cache_cleanup(void)
{
        int i;
        ENTRY;

        spin_lock(&qunit_hash_lock);
        for (i = 0; i < NR_DQHASH; i++)
                LASSERT(list_empty(qunit_hash + i));
        spin_unlock(&qunit_hash_lock);

        if (qunit_cachep) {
                int rc;
                rc = cfs_mem_cache_destroy(qunit_cachep);
                LASSERTF(rc == 0, "couldn't destory qunit_cache slab\n");
                qunit_cachep = NULL;
        }
        EXIT;
}

int qunit_cache_init(void)
{
        int i;
        ENTRY;

        LASSERT(qunit_cachep == NULL);
        qunit_cachep = cfs_mem_cache_create("ll_qunit_cache",
                                            sizeof(struct lustre_qunit),
                                            0, 0);
        if (!qunit_cachep)
                RETURN(-ENOMEM);

        spin_lock(&qunit_hash_lock);
        for (i = 0; i < NR_DQHASH; i++)
                INIT_LIST_HEAD(qunit_hash + i);
        spin_unlock(&qunit_hash_lock);
        RETURN(0);
}

static inline int
qunit_hashfn(struct lustre_quota_ctxt *qctxt, struct qunit_data *qdata)
             __attribute__((__const__));

static inline int
qunit_hashfn(struct lustre_quota_ctxt *qctxt, struct qunit_data *qdata)
{
        unsigned int id = qdata->qd_id;
        unsigned int type = QDATA_IS_GRP(qdata);

        unsigned long tmp = ((unsigned long)qctxt >> L1_CACHE_SHIFT) ^ id;
        tmp = (tmp * (MAXQUOTAS - type)) % NR_DQHASH;
        return tmp;
}

/* caller must hold qunit_hash_lock */
static inline struct lustre_qunit *find_qunit(unsigned int hashent,
                                              struct lustre_quota_ctxt *qctxt,
                                              struct qunit_data *qdata)
{
        struct lustre_qunit *qunit = NULL;
        struct qunit_data *tmp;

        LASSERT_SPIN_LOCKED(&qunit_hash_lock);
        list_for_each_entry(qunit, qunit_hash + hashent, lq_hash) {
                tmp = &qunit->lq_data;
                if (qunit->lq_ctxt == qctxt &&
                    qdata->qd_id == tmp->qd_id &&
                    (qdata->qd_flags & LQUOTA_QUNIT_FLAGS) ==
                    (tmp->qd_flags & LQUOTA_QUNIT_FLAGS))
                        return qunit;
        }
        return NULL;
}

/* check_cur_qunit - check the current usage of qunit.
 * @qctxt: quota context
 * @qdata: the type of quota unit to be checked
 *
 * return: 1 - need acquire qunit;
 * 	   2 - need release qunit;
 * 	   0 - need do nothing.
 * 	 < 0 - error.
 */
static int
check_cur_qunit(struct obd_device *obd,
                struct lustre_quota_ctxt *qctxt, struct qunit_data *qdata)
{
        struct super_block *sb = qctxt->lqc_sb;
        unsigned long qunit_sz, tune_sz;
        __u64 usage, limit, limit_org, pending_write = 0;
        long long record = 0;
        struct obd_quotactl *qctl;
        struct lustre_qunit_size *lqs = NULL;
        int ret = 0;
        ENTRY;

        if (!ll_sb_any_quota_active(sb))
                RETURN(0);

        spin_lock(&qctxt->lqc_lock);
        if (!qctxt->lqc_valid){
                spin_unlock(&qctxt->lqc_lock);
                RETURN(0);
        }
        spin_unlock(&qctxt->lqc_lock);

        OBD_ALLOC_PTR(qctl);
        if (qctl == NULL)
                RETURN(-ENOMEM);

        /* get fs quota usage & limit */
        qctl->qc_cmd = Q_GETQUOTA;
        qctl->qc_id = qdata->qd_id;
        qctl->qc_type = QDATA_IS_GRP(qdata);
        ret = fsfilt_quotactl(obd, sb, qctl);
        if (ret) {
                if (ret == -ESRCH)      /* no limit */
                        ret = 0;
                else
                        CERROR("can't get fs quota usage! (rc:%d)\n", ret);
                GOTO(out, ret);
        }

        if (QDATA_IS_BLK(qdata)) {
                usage = qctl->qc_dqblk.dqb_curspace;
                limit = qctl->qc_dqblk.dqb_bhardlimit << QUOTABLOCK_BITS;
        } else {
                usage = qctl->qc_dqblk.dqb_curinodes;
                limit = qctl->qc_dqblk.dqb_ihardlimit;
        }

        /* ignore the no quota limit case; and it can avoid creating
         * unnecessary lqs for uid/gid */
        if (!limit)
                GOTO(out, ret = 0);

        lqs = quota_search_lqs(LQS_KEY(QDATA_IS_GRP(qdata), qdata->qd_id),
                               qctxt, 0);
        if (IS_ERR(lqs) || lqs == NULL) {
                CERROR("fail to find a lqs for %sid: %u)!\n",
                       QDATA_IS_GRP(qdata) ? "g" : "u", qdata->qd_id);
                GOTO (out, ret = 0);
        }
        spin_lock(&lqs->lqs_lock);

        if (QDATA_IS_BLK(qdata)) {
                qunit_sz = lqs->lqs_bunit_sz;
                tune_sz  = lqs->lqs_btune_sz;
                pending_write = lqs->lqs_bwrite_pending;
                record   = lqs->lqs_blk_rec;
                LASSERT(!(qunit_sz % QUOTABLOCK_SIZE));
        } else {
                /* we didn't need change inode qunit size now */
                qunit_sz = lqs->lqs_iunit_sz;
                tune_sz  = lqs->lqs_itune_sz;
                pending_write = lqs->lqs_iwrite_pending;
                record   = lqs->lqs_ino_rec;
        }

        /* we don't count the MIN_QLIMIT */
        if ((limit == MIN_QLIMIT && !QDATA_IS_BLK(qdata)) ||
            (toqb(limit) == MIN_QLIMIT && QDATA_IS_BLK(qdata)))
                limit = 0;

        usage += pending_write;
        limit_org = limit;
        /* when a releasing quota req is sent, before it returned
           limit is assigned a small value. limit will overflow */
        if (limit + record < 0)
                usage -= record;
        else
                limit += record;

        LASSERT(qdata->qd_count == 0);
        if (limit <= usage + tune_sz) {
                while (qdata->qd_count + limit <=
                       usage + tune_sz)
                        qdata->qd_count += qunit_sz;
                ret = 1;
        } else if (limit > usage + qunit_sz + tune_sz &&
                   limit_org > qdata->qd_count + qunit_sz) {
                while (limit - qdata->qd_count > usage + qunit_sz + tune_sz &&
                       limit_org > qdata->qd_count + qunit_sz)
                        qdata->qd_count += qunit_sz;
                ret = 2;
                /* if there are other pending writes for this uid/gid, releasing
                 * quota is put off until the last pending write b=16645 */
                if (ret == 2 && pending_write) {
                        CDEBUG(D_QUOTA, "delay quota release\n");
                        ret = 0;
                }
        }
        CDEBUG(D_QUOTA, "type: %c, limit: "LPU64", usage: "LPU64
               ", pending_write: "LPU64", record: %llu"
               ", qunit_sz: %lu, tune_sz: %lu, ret: %d.\n",
               QDATA_IS_BLK(qdata) ? 'b' : 'i', limit, usage, pending_write,
               (__s64)record, qunit_sz, tune_sz, ret);
        LASSERT(ret == 0 || qdata->qd_count);

        spin_unlock(&lqs->lqs_lock);
        lqs_putref(lqs);

        EXIT;
 out:
        OBD_FREE_PTR(qctl);
        return ret;
}

/* compute the remaining quota for certain gid or uid b=11693 */
int compute_remquota(struct obd_device *obd, struct lustre_quota_ctxt *qctxt,
                     struct qunit_data *qdata, int isblk)
{
        struct super_block *sb = qctxt->lqc_sb;
        __u64 usage, limit;
        struct obd_quotactl *qctl;
        int ret = QUOTA_RET_OK;
        ENTRY;

        if (!ll_sb_any_quota_active(sb))
                RETURN(QUOTA_RET_NOQUOTA);

        /* ignore root user */
        if (qdata->qd_id == 0 && QDATA_IS_GRP(qdata) == USRQUOTA)
                RETURN(QUOTA_RET_NOLIMIT);

        OBD_ALLOC_PTR(qctl);
        if (qctl == NULL)
                RETURN(-ENOMEM);

        /* get fs quota usage & limit */
        qctl->qc_cmd = Q_GETQUOTA;
        qctl->qc_id = qdata->qd_id;
        qctl->qc_type = QDATA_IS_GRP(qdata);
        ret = fsfilt_quotactl(obd, sb, qctl);
        if (ret) {
                if (ret == -ESRCH)      /* no limit */
                        ret = QUOTA_RET_NOLIMIT;
                else
                        CDEBUG(D_QUOTA, "can't get fs quota usage! (rc:%d)",
                               ret);
                GOTO(out, ret);
        }

        usage = isblk ? qctl->qc_dqblk.dqb_curspace :
                qctl->qc_dqblk.dqb_curinodes;
        limit = isblk ? qctl->qc_dqblk.dqb_bhardlimit << QUOTABLOCK_BITS :
                qctl->qc_dqblk.dqb_ihardlimit;
        if (!limit){            /* no limit */
                ret = QUOTA_RET_NOLIMIT;
                GOTO(out, ret);
        }

        if (limit >= usage)
                qdata->qd_count = limit - usage;
        else
                qdata->qd_count = 0;
        EXIT;
out:
        OBD_FREE_PTR(qctl);
        return ret;
}

static struct lustre_qunit *alloc_qunit(struct lustre_quota_ctxt *qctxt,
                                        struct qunit_data *qdata, int opc)
{
        struct lustre_qunit *qunit = NULL;
        ENTRY;

        OBD_SLAB_ALLOC(qunit, qunit_cachep, CFS_ALLOC_IO, sizeof(*qunit));
        if (qunit == NULL)
                RETURN(NULL);

        INIT_LIST_HEAD(&qunit->lq_hash);
        init_waitqueue_head(&qunit->lq_waitq);
        atomic_set(&qunit->lq_refcnt, 1);
        qunit->lq_ctxt = qctxt;
        memcpy(&qunit->lq_data, qdata, sizeof(*qdata));
        qunit->lq_opc = opc;
        qunit->lq_lock = SPIN_LOCK_UNLOCKED;
        QUNIT_SET_STATE_AND_RC(qunit, QUNIT_CREATED, 0);
        RETURN(qunit);
}

static inline void free_qunit(struct lustre_qunit *qunit)
{
        OBD_SLAB_FREE(qunit, qunit_cachep, sizeof(*qunit));
}

static inline void qunit_get(struct lustre_qunit *qunit)
{
        atomic_inc(&qunit->lq_refcnt);
}

static void qunit_put(struct lustre_qunit *qunit)
{
        LASSERT(atomic_read(&qunit->lq_refcnt));
        if (atomic_dec_and_test(&qunit->lq_refcnt))
                free_qunit(qunit);
}

/* caller must hold qunit_hash_lock and release ref of qunit after using it */
static struct lustre_qunit *dqacq_in_flight(struct lustre_quota_ctxt *qctxt,
                                            struct qunit_data *qdata)
{
        unsigned int hashent = qunit_hashfn(qctxt, qdata);
        struct lustre_qunit *qunit;
        ENTRY;

        LASSERT_SPIN_LOCKED(&qunit_hash_lock);
        qunit = find_qunit(hashent, qctxt, qdata);
        if (qunit)
                qunit_get(qunit);
        RETURN(qunit);
}

static void
insert_qunit_nolock(struct lustre_quota_ctxt *qctxt, struct lustre_qunit *qunit)
{
        struct list_head *head;

        LASSERT(list_empty(&qunit->lq_hash));
        qunit_get(qunit);
        head = qunit_hash + qunit_hashfn(qctxt, &qunit->lq_data);
        list_add(&qunit->lq_hash, head);
        QUNIT_SET_STATE(qunit, QUNIT_IN_HASH);
}

static void compute_lqs_after_removing_qunit(struct lustre_qunit *qunit)
{
        struct lustre_qunit_size *lqs;

        lqs = quota_search_lqs(LQS_KEY(QDATA_IS_GRP(&qunit->lq_data),
                                       qunit->lq_data.qd_id),
                               qunit->lq_ctxt, 0);
        if (lqs && !IS_ERR(lqs)) {
                spin_lock(&lqs->lqs_lock);
                if (qunit->lq_opc == QUOTA_DQACQ)
                        quota_compute_lqs(&qunit->lq_data, lqs, 0, 1);
                if (qunit->lq_opc == QUOTA_DQREL)
                        quota_compute_lqs(&qunit->lq_data, lqs, 0, 0);
                spin_unlock(&lqs->lqs_lock);
                /* this is for quota_search_lqs */
                lqs_putref(lqs);
                /* this is for schedule_dqacq */
                lqs_putref(lqs);
        }
}

static void remove_qunit_nolock(struct lustre_qunit *qunit)
{
        LASSERT(!list_empty(&qunit->lq_hash));
        LASSERT_SPIN_LOCKED(&qunit_hash_lock);

        list_del_init(&qunit->lq_hash);
        QUNIT_SET_STATE(qunit, QUNIT_RM_FROM_HASH);
        qunit_put(qunit);
}

void* quota_barrier(struct lustre_quota_ctxt *qctxt,
                    struct obd_quotactl *oqctl, int isblk)
{
        struct lustre_qunit *qunit, *find_qunit;
        int cycle = 1;

        OBD_SLAB_ALLOC(qunit, qunit_cachep, CFS_ALLOC_IO, sizeof(*qunit));
        if (qunit == NULL) {
<<<<<<< HEAD
                CERROR("locating %sunit failed for %sid %u\n",
                       isblk ? "b" : "i", oqctl->qc_type ? "g" : "u",
                       oqctl->qc_id);
=======
                CERROR("locating qunit failed.(id=%u isblk=%d %s)\n",
                       oqctl->qc_id, isblk, oqctl->qc_type ? "grp" : "usr");
>>>>>>> 979784ac
                qctxt_wait_pending_dqacq(qctxt, oqctl->qc_id,
                                         oqctl->qc_type, isblk);
                return NULL;
        }

        INIT_LIST_HEAD(&qunit->lq_hash);
        qunit->lq_lock = SPIN_LOCK_UNLOCKED;
        init_waitqueue_head(&qunit->lq_waitq);
        atomic_set(&qunit->lq_refcnt, 1);
        qunit->lq_ctxt = qctxt;
        qunit->lq_data.qd_id = oqctl->qc_id;
        qunit->lq_data.qd_flags =  oqctl->qc_type;
        if (isblk)
                QDATA_SET_BLK(&qunit->lq_data);
        QUNIT_SET_STATE_AND_RC(qunit, QUNIT_CREATED, 0);
        /* it means it is only an invalid qunit for barrier */
        qunit->lq_opc = QUOTA_LAST_OPC;

        while (1) {
                spin_lock(&qunit_hash_lock);
                find_qunit = dqacq_in_flight(qctxt, &qunit->lq_data);
                if (find_qunit) {
                        spin_unlock(&qunit_hash_lock);
                        qunit_put(find_qunit);
                        qctxt_wait_pending_dqacq(qctxt, oqctl->qc_id,
                                                 oqctl->qc_type, isblk);
                        CDEBUG(D_QUOTA, "cycle=%d\n", cycle++);
                        continue;
                }
                break;
        }
        insert_qunit_nolock(qctxt, qunit);
        spin_unlock(&qunit_hash_lock);
        return qunit;
}

void quota_unbarrier(void *handle)
{
        struct lustre_qunit *qunit = (struct lustre_qunit *)handle;

        if (qunit == NULL) {
                CERROR("handle is NULL\n");
                return;
        }

        LASSERT(qunit->lq_opc == QUOTA_LAST_OPC);
        spin_lock(&qunit_hash_lock);
        remove_qunit_nolock(qunit);
        spin_unlock(&qunit_hash_lock);
        QUNIT_SET_STATE_AND_RC(qunit, QUNIT_FINISHED, QUOTA_REQ_RETURNED);
        wake_up(&qunit->lq_waitq);
        qunit_put(qunit);
}

#define INC_QLIMIT(limit, count) (limit == MIN_QLIMIT) ? \
                                 (limit = count) : (limit += count)


/* FIXME check if this mds is the master of specified id */
static int
is_master(struct obd_device *obd, struct lustre_quota_ctxt *qctxt,
          unsigned int id, int type)
{
        return qctxt->lqc_handler ? 1 : 0;
}

static int
schedule_dqacq(struct obd_device *obd, struct lustre_quota_ctxt *qctxt,
               struct qunit_data *qdata, int opc, int wait,
               struct obd_trans_info *oti);

static inline void qdata_to_oqaq(struct qunit_data *qdata,
                                 struct quota_adjust_qunit *oqaq)
{
        LASSERT(qdata);
        LASSERT(oqaq);

        oqaq->qaq_flags = qdata->qd_flags;
        oqaq->qaq_id    = qdata->qd_id;
        if (QDATA_IS_ADJBLK(qdata))
                oqaq->qaq_bunit_sz = qdata->qd_qunit;
        if (QDATA_IS_ADJINO(qdata))
                oqaq->qaq_iunit_sz = qdata->qd_qunit;
}

static int
dqacq_completion(struct obd_device *obd, struct lustre_quota_ctxt *qctxt,
                 struct qunit_data *qdata, int rc, int opc)
{
        struct lustre_qunit *qunit = NULL;
        struct super_block *sb = qctxt->lqc_sb;
        int err = 0;
        struct quota_adjust_qunit *oqaq = NULL;
        int rc1 = 0;
        ENTRY;

        LASSERT(qdata);
        QDATA_DEBUG(qdata, "obd(%s): complete %s quota req\n",
                    obd->obd_name, (opc == QUOTA_DQACQ) ? "acq" : "rel");

        /* do it only when a releasing quota req more than 5MB b=18491 */
        if (opc == QUOTA_DQREL && qdata->qd_count >= 5242880)
                OBD_FAIL_TIMEOUT(OBD_FAIL_QUOTA_DELAY_REL, 5);

        /* update local operational quota file */
        if (rc == 0) {
                __u64 count = QUSG(qdata->qd_count, QDATA_IS_BLK(qdata));
                struct obd_quotactl *qctl;
                __u64 *hardlimit;

                OBD_ALLOC_PTR(qctl);
                if (qctl == NULL)
                        GOTO(out, err = -ENOMEM);

                /* acq/rel qunit for specified uid/gid is serialized,
                 * so there is no race between get fs quota limit and
                 * set fs quota limit */
                qctl->qc_cmd = Q_GETQUOTA;
                qctl->qc_id = qdata->qd_id;
                qctl->qc_type = QDATA_IS_GRP(qdata);
                err = fsfilt_quotactl(obd, sb, qctl);
                if (err) {
                        CERROR("error get quota fs limit! (rc:%d)\n", err);
                        GOTO(out_mem, err);
                }

                if (QDATA_IS_BLK(qdata)) {
                        qctl->qc_dqblk.dqb_valid = QIF_BLIMITS;
                        hardlimit = &qctl->qc_dqblk.dqb_bhardlimit;
                } else {
                        qctl->qc_dqblk.dqb_valid = QIF_ILIMITS;
                        hardlimit = &qctl->qc_dqblk.dqb_ihardlimit;
                }

                CDEBUG(D_QUOTA, "hardlimt: "LPU64"\n", *hardlimit);

                if (*hardlimit == 0)
                        goto out_mem;

                switch (opc) {
                case QUOTA_DQACQ:
                        INC_QLIMIT(*hardlimit, count);
                        break;
                case QUOTA_DQREL:
                        if (count >= *hardlimit)
                                CERROR("release quota error: id(%u) flag(%u) "
                                       "type(%c) isblk(%c) count("LPU64") "
                                       "qd_qunit("LPU64") hardlimit("LPU64") "
                                       "qdata(%p)\n",
                                       qdata->qd_id, qdata->qd_flags,
                                       QDATA_IS_GRP(qdata) ? 'g' : 'u',
                                       QDATA_IS_BLK(qdata) ? 'b': 'i',
                                       qdata->qd_count, qdata->qd_qunit, *hardlimit,
                                       qdata);
                        else
                                *hardlimit -= count;
                        break;
                default:
                        LBUG();
                }

                /* clear quota limit */
                if (count == 0)
                        *hardlimit = 0;

                qctl->qc_cmd = Q_SETQUOTA;
                err = fsfilt_quotactl(obd, sb, qctl);
                if (err)
                        CERROR("error set quota fs limit! (rc:%d)\n", err);

                QDATA_DEBUG(qdata, "%s completion\n",
                            opc == QUOTA_DQACQ ? "DQACQ" : "DQREL");
out_mem:
                OBD_FREE_PTR(qctl);
        } else if (rc == -EDQUOT) {
                QDATA_DEBUG(qdata, "acquire qunit got EDQUOT.\n");
        } else if (rc == -EBUSY) {
                QDATA_DEBUG(qdata, "it's is recovering, got EBUSY.\n");
        } else {
                CERROR("acquire qunit got error! (rc:%d)\n", rc);
        }
out:
        /* remove the qunit from hash */
        spin_lock(&qunit_hash_lock);

        qunit = dqacq_in_flight(qctxt, qdata);
        /* this qunit has been removed by qctxt_cleanup() */
        if (!qunit) {
                spin_unlock(&qunit_hash_lock);
                QDATA_DEBUG(qdata, "%s is discarded because qunit isn't found\n",
                            opc == QUOTA_DQACQ ? "DQACQ" : "DQREL");
                RETURN(err);
        }

        LASSERT(opc == qunit->lq_opc);
        /* remove this qunit from lq_hash so that new processes cannot be added
         * to qunit->lq_waiters */
        remove_qunit_nolock(qunit);
        spin_unlock(&qunit_hash_lock);

        compute_lqs_after_removing_qunit(qunit);


        if (rc == 0)
                rc = QUOTA_REQ_RETURNED;
        QUNIT_SET_STATE_AND_RC(qunit, QUNIT_FINISHED, rc);
        /* wake up all waiters */
        wake_up(&qunit->lq_waitq);

        /* this is for dqacq_in_flight() */
        qunit_put(qunit);
        /* this is for alloc_qunit() */
        qunit_put(qunit);
        if (rc < 0 && rc != -EDQUOT)
                 RETURN(err);

        /* don't reschedule in such cases:
         *   - acq/rel failure and qunit isn't changed,
         *     but not for quota recovery.
         *   - local dqacq/dqrel.
         *   - local disk io failure.
         */
         OBD_ALLOC_PTR(oqaq);
         if (!oqaq)
                 RETURN(-ENOMEM);
         qdata_to_oqaq(qdata, oqaq);
         /* adjust the qunit size in slaves */
         rc1 = quota_adjust_slave_lqs(oqaq, qctxt);
         OBD_FREE_PTR(oqaq);
         if (rc1 < 0) {
                 CERROR("adjust slave's qunit size failed!(rc:%d)\n", rc1);
                 RETURN(rc1);
         }
         if (err || (rc < 0 && rc != -EBUSY && rc1 == 0) ||
             is_master(obd, qctxt, qdata->qd_id, QDATA_IS_GRP(qdata)))
                RETURN(err);

         if (opc == QUOTA_DQREL && qdata->qd_count >= 5242880)
                 OBD_FAIL_RETURN(OBD_FAIL_QUOTA_DELAY_REL, err);

        /* reschedule another dqacq/dqrel if needed */
        qdata->qd_count = 0;
        qdata->qd_flags &= LQUOTA_QUNIT_FLAGS;
        rc1 = check_cur_qunit(obd, qctxt, qdata);
        if (rc1 > 0) {
                int opc;
                opc = rc1 == 1 ? QUOTA_DQACQ : QUOTA_DQREL;
                rc1 = schedule_dqacq(obd, qctxt, qdata, opc, 0, NULL);
                QDATA_DEBUG(qdata, "reschedudle opc(%d) rc(%d)\n", opc, rc1);
        }
        RETURN(err);
}

struct dqacq_async_args {
        struct lustre_quota_ctxt *aa_ctxt;
        struct lustre_qunit *aa_qunit;
};

static int dqacq_interpret(struct ptlrpc_request *req, void *data, int rc)
{
        struct dqacq_async_args *aa = (struct dqacq_async_args *)data;
        struct lustre_quota_ctxt *qctxt = aa->aa_ctxt;
        struct lustre_qunit *qunit = aa->aa_qunit;
        struct obd_device *obd = req->rq_import->imp_obd;
        struct qunit_data *qdata = NULL;
        int rc1 = 0;
        ENTRY;

        LASSERT(req);
        LASSERT(req->rq_import);

        /* there are several forms of qunit(historic causes), so we need to
         * adjust qunit from slaves to the same form here */
        OBD_ALLOC(qdata, sizeof(struct qunit_data));
        if (!qdata)
                RETURN(-ENOMEM);

        /* if a quota req timeouts or is dropped, we should update quota
         * statistics which will be handled in dqacq_completion. And in
         * this situation we should get qdata from request instead of
         * reply */
        rc1 = quota_get_qdata(req, qdata,
                              (rc != 0) ? QUOTA_REQUEST : QUOTA_REPLY,
                              QUOTA_IMPORT);
        if (rc1 < 0) {
                DEBUG_REQ(D_ERROR, req,
                          "error unpacking qunit_data(rc: %d)\n", rc1);
                *qdata = qunit->lq_data;
        }

        QDATA_DEBUG(qdata, "qdata: interpret rc(%d).\n", rc);
        QDATA_DEBUG((&qunit->lq_data), "lq_data: \n");

        if (qdata->qd_id != qunit->lq_data.qd_id ||
            OBD_FAIL_CHECK_ONCE(OBD_FAIL_QUOTA_RET_QDATA)) {
                CERROR("the returned qd_id isn't expected!"
                       "(qdata: %u, lq_data: %u)\n", qdata->qd_id,
                       qunit->lq_data.qd_id);
                qdata->qd_id = qunit->lq_data.qd_id;
                rc = -EPROTO;
        }
        if (QDATA_IS_GRP(qdata) != QDATA_IS_GRP(&qunit->lq_data)) {
                CERROR("the returned grp/usr isn't expected!"
                       "(qdata: %u, lq_data: %u)\n", qdata->qd_flags,
                       qunit->lq_data.qd_flags);
                if (QDATA_IS_GRP(&qunit->lq_data))
                        QDATA_SET_GRP(qdata);
                else
                        QDATA_CLR_GRP(qdata);
                rc = -EPROTO;
        }
        if (qdata->qd_count > qunit->lq_data.qd_count) {
                CERROR("the returned qd_count isn't expected!"
                       "(qdata: "LPU64", lq_data: "LPU64")\n", qdata->qd_count,
                       qunit->lq_data.qd_count);
                rc = -EPROTO;
        }

        rc = dqacq_completion(obd, qctxt, qdata, rc,
                              lustre_msg_get_opc(req->rq_reqmsg));

        OBD_FREE(qdata, sizeof(struct qunit_data));

        RETURN(rc);
}

/* check if quota master is online */
int check_qm(struct lustre_quota_ctxt *qctxt)
{
        int rc;
        ENTRY;

        spin_lock(&qctxt->lqc_lock);
        /* quit waiting when mds is back or qctxt is cleaned up */
        rc = qctxt->lqc_import || !qctxt->lqc_valid;
        spin_unlock(&qctxt->lqc_lock);

        RETURN(rc);
}

/* wake up all waiting threads when lqc_import is NULL */
void dqacq_interrupt(struct lustre_quota_ctxt *qctxt)
{
        struct lustre_qunit *qunit, *tmp;
        int i;
        ENTRY;

        spin_lock(&qunit_hash_lock);
        for (i = 0; i < NR_DQHASH; i++) {
                list_for_each_entry_safe(qunit, tmp, &qunit_hash[i], lq_hash) {
                        if (qunit->lq_ctxt != qctxt)
                                continue;

                        /* Wake up all waiters. Do not change lq_state.
                         * The waiters will check lq_rc which is kept as 0
                         * if no others change it, then the waiters will return
                         * -EAGAIN to caller who can perform related quota
                         * acq/rel if necessary. */
                        wake_up_all(&qunit->lq_waitq);
                }
        }
        spin_unlock(&qunit_hash_lock);
        EXIT;
}

static int got_qunit(struct lustre_qunit *qunit, int is_master)
{
        struct lustre_quota_ctxt *qctxt = qunit->lq_ctxt;
        int rc = 0;
        ENTRY;

        spin_lock(&qunit->lq_lock);
        switch (qunit->lq_state) {
        case QUNIT_IN_HASH:
        case QUNIT_RM_FROM_HASH:
                break;
        case QUNIT_FINISHED:
                rc = 1;
                break;
        default:
                CERROR("invalid qunit state %d\n", qunit->lq_state);
        }
        spin_unlock(&qunit->lq_lock);

        if (!rc) {
                spin_lock(&qctxt->lqc_lock);
                rc = !qctxt->lqc_valid;
                if (!is_master)
                        rc |= !qctxt->lqc_import;
                spin_unlock(&qctxt->lqc_lock);
        }

        RETURN(rc);
}

static int
schedule_dqacq(struct obd_device *obd, struct lustre_quota_ctxt *qctxt,
               struct qunit_data *qdata, int opc, int wait,
               struct obd_trans_info *oti)
{
        struct lustre_qunit *qunit, *empty;
        struct l_wait_info lwi = { 0 };
        struct ptlrpc_request *req;
        struct dqacq_async_args *aa;
        int size[2] = { sizeof(struct ptlrpc_body), 0 };
        struct obd_import *imp = NULL;
        struct lustre_qunit_size *lqs = NULL;
        struct timeval work_start;
        struct timeval work_end;
        long timediff;
        int ismaster = is_master(obd, qctxt, qdata->qd_id, QDATA_IS_GRP(qdata));
        int rc = 0;
        ENTRY;

        LASSERT(opc == QUOTA_DQACQ || opc == QUOTA_DQREL);
        do_gettimeofday(&work_start);
        if ((empty = alloc_qunit(qctxt, qdata, opc)) == NULL)
                RETURN(-ENOMEM);

        spin_lock(&qunit_hash_lock);
        qunit = dqacq_in_flight(qctxt, qdata);
        if (qunit) {
                spin_unlock(&qunit_hash_lock);
                qunit_put(empty);

                goto wait_completion;
        }
        qunit = empty;
        qunit_get(qunit);
        insert_qunit_nolock(qctxt, qunit);
        spin_unlock(&qunit_hash_lock);

        lqs = quota_search_lqs(LQS_KEY(QDATA_IS_GRP(qdata), qdata->qd_id),
                               qctxt, 0);
        if (lqs && !IS_ERR(lqs)) {
                spin_lock(&lqs->lqs_lock);
                quota_compute_lqs(qdata, lqs, 1, (opc == QUOTA_DQACQ) ? 1 : 0);
                /* when this qdata returned from mds, it will call lqs_putref */
                lqs_getref(lqs);
                spin_unlock(&lqs->lqs_lock);
                /* this is for quota_search_lqs */
                lqs_putref(lqs);
        } else {
                CERROR("Can't find the lustre qunit size!\n");
        }

        QDATA_DEBUG(qdata, "obd(%s): send %s quota req\n",
                    obd->obd_name, (opc == QUOTA_DQACQ) ? "acq" : "rel");
        /* master is going to dqacq/dqrel from itself */
        if (ismaster) {
                int rc2;
                QDATA_DEBUG(qdata, "local %s.\n",
                            opc == QUOTA_DQACQ ? "DQACQ" : "DQREL");
                QDATA_SET_CHANGE_QS(qdata);
                rc = qctxt->lqc_handler(obd, qdata, opc);
                rc2 = dqacq_completion(obd, qctxt, qdata, rc, opc);
                /* this is for qunit_get() */
                qunit_put(qunit);

                do_gettimeofday(&work_end);
                timediff = cfs_timeval_sub(&work_end, &work_start, NULL);
                if (opc == QUOTA_DQACQ)
                        lprocfs_counter_add(qctxt->lqc_stats,
                                            wait ? LQUOTA_SYNC_ACQ : LQUOTA_ASYNC_ACQ,
                                            timediff);
                else
                        lprocfs_counter_add(qctxt->lqc_stats,
                                            wait ? LQUOTA_SYNC_REL : LQUOTA_ASYNC_REL,
                                            timediff);
                RETURN(rc ? rc : rc2);
        }

        spin_lock(&qctxt->lqc_lock);
        if (!qctxt->lqc_import) {
                spin_unlock(&qctxt->lqc_lock);
                QDATA_DEBUG(qdata, "lqc_import is invalid.\n");

                spin_lock(&qunit_hash_lock);
                remove_qunit_nolock(qunit);
                spin_unlock(&qunit_hash_lock);

                compute_lqs_after_removing_qunit(qunit);

                QUNIT_SET_STATE_AND_RC(qunit, QUNIT_FINISHED, -EAGAIN);
                wake_up(&qunit->lq_waitq);

                /* this is for qunit_get() */
                qunit_put(qunit);
                /* this for alloc_qunit() */
                qunit_put(qunit);
                spin_lock(&qctxt->lqc_lock);
                if (wait && !qctxt->lqc_import) {
                        spin_unlock(&qctxt->lqc_lock);

                        LASSERT(oti && oti->oti_thread &&
                                oti->oti_thread->t_watchdog);

                        lc_watchdog_disable(oti->oti_thread->t_watchdog);
                        CDEBUG(D_QUOTA, "sleep for quota master\n");
                        l_wait_event(qctxt->lqc_wait_for_qmaster,
                                     check_qm(qctxt), &lwi);
                        CDEBUG(D_QUOTA, "wake up when quota master is back\n");
                        lc_watchdog_touch(oti->oti_thread->t_watchdog,
                                 GET_TIMEOUT(oti->oti_thread->t_svc));
                } else {
                        spin_unlock(&qctxt->lqc_lock);
                }

                RETURN(-EAGAIN);
        }
        imp = class_import_get(qctxt->lqc_import);
        spin_unlock(&qctxt->lqc_lock);

        /* build dqacq/dqrel request */
        LASSERT(imp);
        size[1] = quota_get_qunit_data_size(imp->
                                            imp_connect_data.ocd_connect_flags);

        req = ptlrpc_prep_req(imp, LUSTRE_MDS_VERSION, opc, 2,
                              size, NULL);
        if (!req) {
                dqacq_completion(obd, qctxt, qdata, -ENOMEM, opc);
                class_import_put(imp);
                /* this is for qunit_get() */
                qunit_put(qunit);
                RETURN(-ENOMEM);
        }

        rc = quota_copy_qdata(req, qdata, QUOTA_REQUEST, QUOTA_IMPORT);
        if (rc < 0) {
                CERROR("Can't pack qunit_data(rc: %d)\n", rc);
                dqacq_completion(obd, qctxt, qdata, rc, opc);
                class_import_put(imp);
                /* this is for qunit_get() */
                qunit_put(qunit);
                RETURN(rc);
        }
        ptlrpc_req_set_repsize(req, 2, size);
        req->rq_no_resend = req->rq_no_delay = 1;
        class_import_put(imp);

        CLASSERT(sizeof(*aa) <= sizeof(req->rq_async_args));
        aa = ptlrpc_req_async_args(req);
        aa->aa_ctxt = qctxt;
        aa->aa_qunit = qunit;

        req->rq_interpret_reply = dqacq_interpret;
        ptlrpcd_add_req(req);

        QDATA_DEBUG(qdata, "%s scheduled.\n",
                    opc == QUOTA_DQACQ ? "DQACQ" : "DQREL");
wait_completion:
        if (wait && qunit) {
                struct qunit_data *p = &qunit->lq_data;

                QDATA_DEBUG(p, "qunit(%p) is waiting for dqacq.\n", qunit);
                l_wait_event(qunit->lq_waitq, got_qunit(qunit, ismaster), &lwi);
                /* rc = -EAGAIN, it means the quota master isn't ready yet
                 * rc = QUOTA_REQ_RETURNED, it means a quota req is finished;
                 * rc = -EDQUOT, it means out of quota
                 * rc = -EBUSY, it means recovery is happening
                 * other rc < 0, it means real errors, functions who call
                 * schedule_dqacq should take care of this */
                spin_lock(&qunit->lq_lock);
                rc = qunit->lq_rc;
                spin_unlock(&qunit->lq_lock);
                CDEBUG(D_QUOTA, "qunit(%p) finishes waiting. (rc:%d)\n",
                       qunit, rc);
        }

        qunit_put(qunit);
        do_gettimeofday(&work_end);
        timediff = cfs_timeval_sub(&work_end, &work_start, NULL);
        if (opc == QUOTA_DQACQ)
                lprocfs_counter_add(qctxt->lqc_stats,
                                    wait ? LQUOTA_SYNC_ACQ : LQUOTA_ASYNC_ACQ,
                                    timediff);
        else
                lprocfs_counter_add(qctxt->lqc_stats,
                                    wait ? LQUOTA_SYNC_REL : LQUOTA_ASYNC_REL,
                                    timediff);

        RETURN(rc);
}

int
qctxt_adjust_qunit(struct obd_device *obd, struct lustre_quota_ctxt *qctxt,
                   uid_t uid, gid_t gid, __u32 isblk, int wait,
                   struct obd_trans_info *oti)
{
        int rc = 0, i = USRQUOTA;
        __u32 id[MAXQUOTAS] = { uid, gid };
        struct qunit_data qdata[MAXQUOTAS];
        ENTRY;

        if (quota_is_set(obd, uid, gid, isblk ? QB_SET : QI_SET) == 0)
                RETURN(0);

        for (i = 0; i < MAXQUOTAS; i++) {
                qdata[i].qd_id = id[i];
                qdata[i].qd_flags = i;
                if (isblk)
                        QDATA_SET_BLK(&qdata[i]);
                qdata[i].qd_count = 0;

                rc = check_cur_qunit(obd, qctxt, &qdata[i]);
                if (rc > 0) {
                        int opc;
                        /* need acquire or release */
                        opc = rc == 1 ? QUOTA_DQACQ : QUOTA_DQREL;
                        rc = schedule_dqacq(obd, qctxt, &qdata[i], opc,
                                            wait,oti);
                        if (rc < 0)
                                RETURN(rc);
                } else if (wait == 1) {
                        /* when wait equates 1, that means mds_quota_acquire
                         * or filter_quota_acquire is calling it. */
                        rc = qctxt_wait_pending_dqacq(qctxt, id[i], i, isblk);
                        if (rc < 0)
                                RETURN(rc);
                }
        }

        RETURN(rc);
}

int
qctxt_wait_pending_dqacq(struct lustre_quota_ctxt *qctxt, unsigned int id,
                         unsigned short type, int isblk)
{
        struct lustre_qunit *qunit = NULL;
        struct qunit_data qdata;
        struct timeval work_start;
        struct timeval work_end;
        long timediff;
        struct l_wait_info lwi = { 0 };
        int ismaster = is_master(NULL, qctxt, id, type);
        int rc = 0;
        ENTRY;

        do_gettimeofday(&work_start);
        qdata.qd_id = id;
        qdata.qd_flags = type;
        if (isblk)
                QDATA_SET_BLK(&qdata);
        qdata.qd_count = 0;

        spin_lock(&qunit_hash_lock);
        qunit = dqacq_in_flight(qctxt, &qdata);
        spin_unlock(&qunit_hash_lock);

        if (qunit) {
                struct qunit_data *p = &qunit->lq_data;

                QDATA_DEBUG(p, "qunit(%p) is waiting for dqacq.\n", qunit);
                l_wait_event(qunit->lq_waitq, got_qunit(qunit, ismaster), &lwi);
                CDEBUG(D_QUOTA, "qunit(%p) finishes waiting. (rc:%d)\n",
                       qunit, qunit->lq_rc);
                /* keep same as schedule_dqacq() b=17030 */
                spin_lock(&qunit->lq_lock);
                rc = qunit->lq_rc;
                spin_unlock(&qunit->lq_lock);
                /* this is for dqacq_in_flight() */
                qunit_put(qunit);
                do_gettimeofday(&work_end);
                timediff = cfs_timeval_sub(&work_end, &work_start, NULL);
                lprocfs_counter_add(qctxt->lqc_stats,
                                    isblk ? LQUOTA_WAIT_PENDING_BLK_QUOTA :
                                            LQUOTA_WAIT_PENDING_INO_QUOTA,
                                    timediff);
        } else {
                do_gettimeofday(&work_end);
                timediff = cfs_timeval_sub(&work_end, &work_start, NULL);
                lprocfs_counter_add(qctxt->lqc_stats,
                                    isblk ? LQUOTA_NOWAIT_PENDING_BLK_QUOTA :
                                            LQUOTA_NOWAIT_PENDING_INO_QUOTA,
                                    timediff);
        }

        RETURN(rc);
}

int
qctxt_init(struct obd_device *obd, dqacq_handler_t handler)
{
        struct lustre_quota_ctxt *qctxt = &obd->u.obt.obt_qctxt;
        struct super_block *sb = obd->u.obt.obt_sb;
        int rc = 0;
        ENTRY;

        LASSERT(qctxt);

        rc = ptlrpcd_addref();
        if (rc)
                RETURN(rc);

        cfs_waitq_init(&qctxt->lqc_wait_for_qmaster);
        cfs_waitq_init(&qctxt->lqc_lqs_waitq);
        atomic_set(&qctxt->lqc_lqs, 0);
        spin_lock_init(&qctxt->lqc_lock);
        spin_lock(&qctxt->lqc_lock);
        qctxt->lqc_handler = handler;
        qctxt->lqc_sb = sb;
        qctxt->lqc_import = NULL;
        qctxt->lqc_recovery = 0;
        qctxt->lqc_switch_qs = 1; /* Change qunit size in default setting */
        qctxt->lqc_valid = 1;
        qctxt->lqc_cqs_boundary_factor = 4;
        qctxt->lqc_cqs_least_bunit = PTLRPC_MAX_BRW_SIZE;
        qctxt->lqc_cqs_least_iunit = 2;
        qctxt->lqc_cqs_qs_factor = 2;
        qctxt->lqc_flags = 0;
        QUOTA_MASTER_UNREADY(qctxt);
        qctxt->lqc_bunit_sz = default_bunit_sz;
        qctxt->lqc_btune_sz = default_bunit_sz / 100 * default_btune_ratio;
        qctxt->lqc_iunit_sz = default_iunit_sz;
        qctxt->lqc_itune_sz = default_iunit_sz * default_itune_ratio / 100;
        qctxt->lqc_switch_seconds = 300; /* enlarging will wait 5 minutes
                                          * after the last shrinking */
        qctxt->lqc_sync_blk = 0;
        spin_unlock(&qctxt->lqc_lock);

        qctxt->lqc_lqs_hash = lustre_hash_init("LQS_HASH",
                                               HASH_LQS_CUR_BITS,
                                               HASH_LQS_MAX_BITS,
                                               &lqs_hash_ops, 0);
        if (!qctxt->lqc_lqs_hash)
                CERROR("%s: initialize hash lqs failed\n", obd->obd_name);

#ifdef LPROCFS
        if (lquota_proc_setup(obd, is_master(obd, qctxt, 0, 0)))
                CERROR("%s: initialize proc failed\n", obd->obd_name);
#endif

        RETURN(rc);
}

static int check_lqs(struct lustre_quota_ctxt *qctxt)
{
        int rc;
        ENTRY;

        rc = !atomic_read(&qctxt->lqc_lqs);

        RETURN(rc);
}


void hash_put_lqs(void *obj, void *data)
{
        lqs_putref((struct lustre_qunit_size *)obj);
}

void qctxt_cleanup(struct lustre_quota_ctxt *qctxt, int force)
{
        struct lustre_qunit *qunit, *tmp;
        struct list_head tmp_list;
        struct l_wait_info lwi = { 0 };
        int i;
        ENTRY;

        INIT_LIST_HEAD(&tmp_list);

        spin_lock(&qctxt->lqc_lock);
        qctxt->lqc_valid = 0;
        spin_unlock(&qctxt->lqc_lock);

        spin_lock(&qunit_hash_lock);
        for (i = 0; i < NR_DQHASH; i++) {
                list_for_each_entry_safe(qunit, tmp, &qunit_hash[i], lq_hash) {
                        if (qunit->lq_ctxt != qctxt)
                                continue;
                        remove_qunit_nolock(qunit);
                        list_add(&qunit->lq_hash, &tmp_list);
                }
        }
        spin_unlock(&qunit_hash_lock);

        list_for_each_entry_safe(qunit, tmp, &tmp_list, lq_hash) {
                list_del_init(&qunit->lq_hash);
                compute_lqs_after_removing_qunit(qunit);

                /* wake up all waiters */
                QUNIT_SET_STATE_AND_RC(qunit, QUNIT_FINISHED, 0);
                wake_up(&qunit->lq_waitq);
                qunit_put(qunit);
        }

        /* after qctxt_cleanup, qctxt might be freed, then check_qm() is
         * unpredicted. So we must wait until lqc_wait_for_qmaster is empty */
        while (cfs_waitq_active(&qctxt->lqc_wait_for_qmaster)) {
                cfs_waitq_signal(&qctxt->lqc_wait_for_qmaster);
                cfs_schedule_timeout(CFS_TASK_INTERRUPTIBLE,
                                     cfs_time_seconds(1));
        }

        lustre_hash_for_each_safe(qctxt->lqc_lqs_hash, hash_put_lqs, NULL);
        l_wait_event(qctxt->lqc_lqs_waitq, check_lqs(qctxt), &lwi);
        lustre_hash_exit(qctxt->lqc_lqs_hash);

        ptlrpcd_decref();

#ifdef LPROCFS
        if (lquota_proc_cleanup(qctxt))
                CERROR("cleanup proc error!\n");
#endif

        EXIT;
}

struct qslave_recov_thread_data {
        struct obd_device *obd;
        struct lustre_quota_ctxt *qctxt;
        struct completion comp;
};

/* FIXME only recovery block quota by now */
static int qslave_recovery_main(void *arg)
{
        struct qslave_recov_thread_data *data = arg;
        struct obd_device *obd = data->obd;
        struct lustre_quota_ctxt *qctxt = data->qctxt;
        unsigned int type;
        int rc = 0;
        ENTRY;

        cfs_daemonize_ctxt("qslave_recovd");

        complete(&data->comp);

        if (qctxt->lqc_recovery)
                RETURN(0);
        qctxt->lqc_recovery = 1;

        for (type = USRQUOTA; type < MAXQUOTAS; type++) {
                struct qunit_data qdata;
                struct quota_info *dqopt = sb_dqopt(qctxt->lqc_sb);
                struct list_head id_list;
                struct dquot_id *dqid, *tmp;
                int ret;

                LOCK_DQONOFF_MUTEX(dqopt);
                if (!ll_sb_has_quota_active(qctxt->lqc_sb, type)) {
                        UNLOCK_DQONOFF_MUTEX(dqopt);
                        break;
                }

                LASSERT(dqopt->files[type] != NULL);
                INIT_LIST_HEAD(&id_list);
#ifndef KERNEL_SUPPORTS_QUOTA_READ
                rc = fsfilt_qids(obd, dqopt->files[type], NULL, type, &id_list);
#else
                rc = fsfilt_qids(obd, NULL, dqopt->files[type], type, &id_list);
#endif
                UNLOCK_DQONOFF_MUTEX(dqopt);
                if (rc)
                        CERROR("Get ids from quota file failed. (rc:%d)\n", rc);

                list_for_each_entry_safe(dqid, tmp, &id_list, di_link) {
                        list_del_init(&dqid->di_link);
                        /* skip slave recovery on itself */
                        if (is_master(obd, qctxt, dqid->di_id, type))
                                goto free;
                        if (rc && rc != -EBUSY)
                                goto free;

                        qdata.qd_id = dqid->di_id;
                        qdata.qd_flags = type;
                        QDATA_SET_BLK(&qdata);
                        qdata.qd_count = 0;

                        ret = check_cur_qunit(obd, qctxt, &qdata);
                        if (ret > 0) {
                                int opc;
                                opc = ret == 1 ? QUOTA_DQACQ : QUOTA_DQREL;
                                rc = schedule_dqacq(obd, qctxt, &qdata, opc,
                                                    0, NULL);
                                if (rc == -EDQUOT)
                                        rc = 0;
                        } else {
                                rc = 0;
                        }

                        if (rc && rc != -EBUSY)
                                CERROR("qslave recovery failed! (id:%d type:%d "
                                       " rc:%d)\n", dqid->di_id, type, rc);
free:
                        OBD_FREE_PTR(dqid);
                }
        }

        qctxt->lqc_recovery = 0;
        RETURN(rc);
}

void
qslave_start_recovery(struct obd_device *obd, struct lustre_quota_ctxt *qctxt)
{
        struct qslave_recov_thread_data data;
        int rc;
        ENTRY;

        if (!ll_sb_any_quota_active(qctxt->lqc_sb))
                goto exit;

        data.obd = obd;
        data.qctxt = qctxt;
        init_completion(&data.comp);

        rc = kernel_thread(qslave_recovery_main, &data, CLONE_VM|CLONE_FILES);
        if (rc < 0) {
                CERROR("Cannot start quota recovery thread: rc %d\n", rc);
                goto exit;
        }
        wait_for_completion(&data.comp);
exit:
        EXIT;
}


/*
 * lqs<->qctxt hash operations
 */

/* string hashing using djb2 hash algorithm */
static unsigned
lqs_hash(lustre_hash_t *lh, void *key, unsigned mask)
{
        struct quota_adjust_qunit *lqs_key;
        unsigned hash;
        ENTRY;

        LASSERT(key);
        lqs_key = (struct quota_adjust_qunit *)key;
        hash = (QAQ_IS_GRP(lqs_key) ? 5381 : 5387) * lqs_key->qaq_id;

        RETURN(hash & mask);
}

static int
lqs_compare(void *key, struct hlist_node *hnode)
{
        struct lustre_qunit_size *q;
        int rc;
        ENTRY;

        LASSERT(key);
        q = hlist_entry(hnode, struct lustre_qunit_size, lqs_hash);

        spin_lock(&q->lqs_lock);
        rc = (q->lqs_key == *((unsigned long long *)key));
        spin_unlock(&q->lqs_lock);

        RETURN(rc);
}

static void *
lqs_get(struct hlist_node *hnode)
{
        struct lustre_qunit_size *q =
            hlist_entry(hnode, struct lustre_qunit_size, lqs_hash);
        ENTRY;

        lqs_getref(q);

        RETURN(q);
}

static void *
lqs_put(struct hlist_node *hnode)
{
        struct lustre_qunit_size *q =
            hlist_entry(hnode, struct lustre_qunit_size, lqs_hash);
        ENTRY;

        lqs_putref(q);

        RETURN(q);
}

static void
lqs_exit(struct hlist_node *hnode)
{
        struct lustre_qunit_size *q;
        ENTRY;

        q = hlist_entry(hnode, struct lustre_qunit_size, lqs_hash);
        /*
         * Nothing should be left. User of lqs put it and
         * lqs also was deleted from table by this time
         * so we should have 0 refs.
         */
        LASSERTF(atomic_read(&q->lqs_refcount) == 0,
                 "Busy lqs %p with %d refs\n", q,
                 atomic_read(&q->lqs_refcount));
        OBD_FREE_PTR(q);
        EXIT;
}

static lustre_hash_ops_t lqs_hash_ops = {
        .lh_hash    = lqs_hash,
        .lh_compare = lqs_compare,
        .lh_get     = lqs_get,
        .lh_put     = lqs_put,
        .lh_exit    = lqs_exit
};
#endif /* HAVE_QUOTA_SUPPORT */<|MERGE_RESOLUTION|>--- conflicted
+++ resolved
@@ -277,8 +277,8 @@
         lqs = quota_search_lqs(LQS_KEY(QDATA_IS_GRP(qdata), qdata->qd_id),
                                qctxt, 0);
         if (IS_ERR(lqs) || lqs == NULL) {
-                CERROR("fail to find a lqs for %sid: %u)!\n",
-                       QDATA_IS_GRP(qdata) ? "g" : "u", qdata->qd_id);
+                CDEBUG(D_ERROR, "fail to find a lqs(%s id: %u)!\n",
+                       QDATA_IS_GRP(qdata) ? "group" : "user", qdata->qd_id);
                 GOTO (out, ret = 0);
         }
         spin_lock(&lqs->lqs_lock);
@@ -504,14 +504,8 @@
 
         OBD_SLAB_ALLOC(qunit, qunit_cachep, CFS_ALLOC_IO, sizeof(*qunit));
         if (qunit == NULL) {
-<<<<<<< HEAD
-                CERROR("locating %sunit failed for %sid %u\n",
-                       isblk ? "b" : "i", oqctl->qc_type ? "g" : "u",
-                       oqctl->qc_id);
-=======
                 CERROR("locating qunit failed.(id=%u isblk=%d %s)\n",
                        oqctl->qc_id, isblk, oqctl->qc_type ? "grp" : "usr");
->>>>>>> 979784ac
                 qctxt_wait_pending_dqacq(qctxt, oqctl->qc_id,
                                          oqctl->qc_type, isblk);
                 return NULL;
@@ -799,7 +793,7 @@
         if (rc1 < 0) {
                 DEBUG_REQ(D_ERROR, req,
                           "error unpacking qunit_data(rc: %d)\n", rc1);
-                *qdata = qunit->lq_data;
+                GOTO(exit, rc = rc1);
         }
 
         QDATA_DEBUG(qdata, "qdata: interpret rc(%d).\n", rc);
@@ -807,14 +801,14 @@
 
         if (qdata->qd_id != qunit->lq_data.qd_id ||
             OBD_FAIL_CHECK_ONCE(OBD_FAIL_QUOTA_RET_QDATA)) {
-                CERROR("the returned qd_id isn't expected!"
+                CDEBUG(D_ERROR, "the returned qd_id isn't expected!"
                        "(qdata: %u, lq_data: %u)\n", qdata->qd_id,
                        qunit->lq_data.qd_id);
                 qdata->qd_id = qunit->lq_data.qd_id;
                 rc = -EPROTO;
         }
         if (QDATA_IS_GRP(qdata) != QDATA_IS_GRP(&qunit->lq_data)) {
-                CERROR("the returned grp/usr isn't expected!"
+                CDEBUG(D_ERROR, "the returned grp/usr isn't expected!"
                        "(qdata: %u, lq_data: %u)\n", qdata->qd_flags,
                        qunit->lq_data.qd_flags);
                 if (QDATA_IS_GRP(&qunit->lq_data))
@@ -824,7 +818,7 @@
                 rc = -EPROTO;
         }
         if (qdata->qd_count > qunit->lq_data.qd_count) {
-                CERROR("the returned qd_count isn't expected!"
+                CDEBUG(D_ERROR, "the returned qd_count isn't expected!"
                        "(qdata: "LPU64", lq_data: "LPU64")\n", qdata->qd_count,
                        qunit->lq_data.qd_count);
                 rc = -EPROTO;
@@ -833,6 +827,7 @@
         rc = dqacq_completion(obd, qctxt, qdata, rc,
                               lustre_msg_get_opc(req->rq_reqmsg));
 
+exit:
         OBD_FREE(qdata, sizeof(struct qunit_data));
 
         RETURN(rc);
@@ -955,7 +950,7 @@
                 /* this is for quota_search_lqs */
                 lqs_putref(lqs);
         } else {
-                CERROR("Can't find the lustre qunit size!\n");
+                CDEBUG(D_ERROR, "Can't find the lustre qunit size!\n");
         }
 
         QDATA_DEBUG(qdata, "obd(%s): send %s quota req\n",
@@ -1042,7 +1037,7 @@
 
         rc = quota_copy_qdata(req, qdata, QUOTA_REQUEST, QUOTA_IMPORT);
         if (rc < 0) {
-                CERROR("Can't pack qunit_data(rc: %d)\n", rc);
+                CDEBUG(D_ERROR, "Can't pack qunit_data(rc: %d)\n", rc);
                 dqacq_completion(obd, qctxt, qdata, rc, opc);
                 class_import_put(imp);
                 /* this is for qunit_get() */
@@ -1239,11 +1234,11 @@
                                                HASH_LQS_MAX_BITS,
                                                &lqs_hash_ops, 0);
         if (!qctxt->lqc_lqs_hash)
-                CERROR("%s: initialize hash lqs failed\n", obd->obd_name);
+                CERROR("initialize hash lqs for %s error!\n", obd->obd_name);
 
 #ifdef LPROCFS
         if (lquota_proc_setup(obd, is_master(obd, qctxt, 0, 0)))
-                CERROR("%s: initialize proc failed\n", obd->obd_name);
+                CERROR("initialize proc for %s error!\n", obd->obd_name);
 #endif
 
         RETURN(rc);
@@ -1338,7 +1333,7 @@
         int rc = 0;
         ENTRY;
 
-        cfs_daemonize_ctxt("qslave_recovd");
+        ptlrpc_daemonize("qslave_recovd");
 
         complete(&data->comp);
 
@@ -1395,8 +1390,9 @@
                                 rc = 0;
                         }
 
-                        if (rc && rc != -EBUSY)
-                                CERROR("qslave recovery failed! (id:%d type:%d "
+                        if (rc)
+                                CDEBUG(rc == -EBUSY ? D_QUOTA : D_ERROR,
+                                       "qslave recovery failed! (id:%d type:%d "
                                        " rc:%d)\n", dqid->di_id, type, rc);
 free:
                         OBD_FREE_PTR(dqid);
@@ -1475,7 +1471,10 @@
             hlist_entry(hnode, struct lustre_qunit_size, lqs_hash);
         ENTRY;
 
-        lqs_getref(q);
+        if (atomic_inc_return(&q->lqs_refcount) == 2) /* quota_search_lqs */
+                atomic_inc(&q->lqs_ctxt->lqc_lqs);
+        CDEBUG(D_QUOTA, "lqs=%p refcount %d\n",
+               q, atomic_read(&q->lqs_refcount));
 
         RETURN(q);
 }
@@ -1487,7 +1486,14 @@
             hlist_entry(hnode, struct lustre_qunit_size, lqs_hash);
         ENTRY;
 
-        lqs_putref(q);
+        LASSERT(atomic_read(&q->lqs_refcount) > 0);
+
+        if (atomic_dec_return(&q->lqs_refcount) == 1)
+                if (atomic_dec_and_test(&q->lqs_ctxt->lqc_lqs))
+                        cfs_waitq_signal(&q->lqs_ctxt->lqc_lqs_waitq);
+
+        CDEBUG(D_QUOTA, "lqs=%p refcount %d\n",
+               q, atomic_read(&q->lqs_refcount));
 
         RETURN(q);
 }
