/* -*- mode: c; c-basic-offset: 8; indent-tabs-mode: nil; -*-
 * vim:expandtab:shiftwidth=8:tabstop=8:
 *
 * GPL HEADER START
 *
 * DO NOT ALTER OR REMOVE COPYRIGHT NOTICES OR THIS FILE HEADER.
 *
 * This program is free software; you can redistribute it and/or modify
 * it under the terms of the GNU General Public License version 2 only,
 * as published by the Free Software Foundation.
 *
 * This program is distributed in the hope that it will be useful, but
 * WITHOUT ANY WARRANTY; without even the implied warranty of
 * MERCHANTABILITY or FITNESS FOR A PARTICULAR PURPOSE.  See the GNU
 * General Public License version 2 for more details (a copy is included
 * in the LICENSE file that accompanied this code).
 *
 * You should have received a copy of the GNU General Public License
 * version 2 along with this program; If not, see
 * http://www.sun.com/software/products/lustre/docs/GPLv2.pdf
 *
 * Please contact Sun Microsystems, Inc., 4150 Network Circle, Santa Clara,
 * CA 95054 USA or visit www.sun.com if you need additional information or
 * have any questions.
 *
 * GPL HEADER END
 */
/*
 * Copyright  2008 Sun Microsystems, Inc. All rights reserved
 * Use is subject to license terms.
 */
/*
 * This file is part of Lustre, http://www.lustre.org/
 * Lustre is a trademark of Sun Microsystems, Inc.
 *
 * lustre/quota/quota_context.c
 *
 * Lustre Quota Context
 *
 * Author: Niu YaWei <niu@clusterfs.com>
 */

#ifndef EXPORT_SYMTAB
# define EXPORT_SYMTAB
#endif

#define DEBUG_SUBSYSTEM S_LQUOTA

#include <linux/version.h>
#include <linux/fs.h>
#include <asm/unistd.h>
#include <linux/slab.h>
#include <linux/quotaops.h>
#include <linux/module.h>
#include <linux/init.h>

#include <obd_class.h>
#include <lustre_quota.h>
#include <lustre_fsfilt.h>
#include <class_hash.h>
#include <lprocfs_status.h>
#include "quota_internal.h"

<<<<<<< HEAD
extern struct lustre_hash_operations lqs_hash_operations;
=======
#ifdef HAVE_QUOTA_SUPPORT

static lustre_hash_ops_t lqs_hash_ops;
>>>>>>> 03b71240

unsigned long default_bunit_sz = 128 * 1024 * 1024; /* 128M bytes */
unsigned long default_btune_ratio = 50;             /* 50 percentage */
unsigned long default_iunit_sz = 5120;              /* 5120 inodes */
unsigned long default_itune_ratio = 50;             /* 50 percentage */

cfs_mem_cache_t *qunit_cachep = NULL;
struct list_head qunit_hash[NR_DQHASH];
spinlock_t qunit_hash_lock = SPIN_LOCK_UNLOCKED;

/* please sync qunit_state with qunit_state_names */
enum qunit_state {
        QUNIT_CREATED      = 0,   /* a qunit is created */
        QUNIT_IN_HASH      = 1,   /* a qunit is added into qunit hash, that means
                                   * a quota req will be sent or is flying */
        QUNIT_RM_FROM_HASH = 2,   /* a qunit is removed from qunit hash, that
                                   * means a quota req is handled and comes
                                   * back */
        QUNIT_FINISHED     = 3,   /* qunit can wake up all threads waiting
                                   * for it */
};

static const char *qunit_state_names[] = {
        [QUNIT_CREATED]      = "CREATED",
        [QUNIT_IN_HASH]      = "IN_HASH",
        [QUNIT_RM_FROM_HASH] = "RM_FROM_HASH",
        [QUNIT_FINISHED]     = "FINISHED",
};

struct lustre_qunit {
        struct list_head lq_hash;          /* Hash list in memory */
        atomic_t lq_refcnt;                /* Use count */
        struct lustre_quota_ctxt *lq_ctxt; /* Quota context this applies to */
        struct qunit_data lq_data;         /* See qunit_data */
        unsigned int lq_opc;               /* QUOTA_DQACQ, QUOTA_DQREL */
        cfs_waitq_t lq_waitq;              /* Threads waiting for this qunit */
        spinlock_t lq_lock;                /* Protect the whole structure */
        enum qunit_state lq_state;         /* Present the status of qunit */
        int lq_rc;                         /* The rc of lq_data */
};

#define QUNIT_SET_STATE(qunit, state)                                   \
do {                                                                    \
        spin_lock(&qunit->lq_lock);                                     \
        QDATA_DEBUG((&qunit->lq_data), "qunit(%p) lq_state(%s->%s), "   \
                    "lq_rc(%d)\n",                                      \
                    qunit, qunit_state_names[qunit->lq_state],          \
                    qunit_state_names[state], qunit->lq_rc);            \
        qunit->lq_state = state;                                        \
        spin_unlock(&qunit->lq_lock);                                   \
} while(0)

#define QUNIT_SET_STATE_AND_RC(qunit, state, rc)                        \
do {                                                                    \
        spin_lock(&qunit->lq_lock);                                     \
        qunit->lq_rc = rc;                                              \
        QDATA_DEBUG((&qunit->lq_data), "qunit(%p) lq_state(%s->%s), "   \
                    "lq_rc(%d)\n",                                      \
                    qunit, qunit_state_names[qunit->lq_state],          \
                    qunit_state_names[state], qunit->lq_rc);            \
        qunit->lq_state = state;                                        \
        spin_unlock(&qunit->lq_lock);                                   \
} while(0)


int should_translate_quota (struct obd_import *imp)
{
        ENTRY;

        LASSERT(imp);
<<<<<<< HEAD
        if (imp->imp_connect_data.ocd_connect_flags & OBD_CONNECT_QUOTA64)
=======
#if LUSTRE_VERSION_CODE < OBD_OCD_VERSION(1, 7, 0, 0)
        if (imp->imp_connect_data.ocd_connect_flags & OBD_CONNECT_QUOTA64 &&
            !OBD_FAIL_CHECK(OBD_FAIL_QUOTA_QD_COUNT_32BIT))
#else
        if (imp->imp_connect_data.ocd_connect_flags & OBD_CONNECT_QUOTA64)
#endif
>>>>>>> 03b71240
                RETURN(0);
        else
                RETURN(1);
}

void qunit_cache_cleanup(void)
{
        int i;
        ENTRY;

        spin_lock(&qunit_hash_lock);
        for (i = 0; i < NR_DQHASH; i++)
                LASSERT(list_empty(qunit_hash + i));
        spin_unlock(&qunit_hash_lock);

        if (qunit_cachep) {
                int rc;
                rc = cfs_mem_cache_destroy(qunit_cachep);
                LASSERTF(rc == 0, "couldn't destory qunit_cache slab\n");
                qunit_cachep = NULL;
        }
        EXIT;
}

int qunit_cache_init(void)
{
        int i;
        ENTRY;

        LASSERT(qunit_cachep == NULL);
        qunit_cachep = cfs_mem_cache_create("ll_qunit_cache",
                                            sizeof(struct lustre_qunit),
                                            0, 0);
        if (!qunit_cachep)
                RETURN(-ENOMEM);

        spin_lock(&qunit_hash_lock);
        for (i = 0; i < NR_DQHASH; i++)
                INIT_LIST_HEAD(qunit_hash + i);
        spin_unlock(&qunit_hash_lock);
        RETURN(0);
}

static inline int
qunit_hashfn(struct lustre_quota_ctxt *qctxt, struct qunit_data *qdata)
             __attribute__((__const__));

static inline int
qunit_hashfn(struct lustre_quota_ctxt *qctxt, struct qunit_data *qdata)
{
        unsigned int id = qdata->qd_id;
        unsigned int type = QDATA_IS_GRP(qdata);

        unsigned long tmp = ((unsigned long)qctxt >> L1_CACHE_SHIFT) ^ id;
        tmp = (tmp * (MAXQUOTAS - type)) % NR_DQHASH;
        return tmp;
}

/* caller must hold qunit_hash_lock */
static inline struct lustre_qunit *find_qunit(unsigned int hashent,
                                              struct lustre_quota_ctxt *qctxt,
                                              struct qunit_data *qdata)
{
        struct lustre_qunit *qunit = NULL;
        struct qunit_data *tmp;

        LASSERT_SPIN_LOCKED(&qunit_hash_lock);
        list_for_each_entry(qunit, qunit_hash + hashent, lq_hash) {
                tmp = &qunit->lq_data;
                if (qunit->lq_ctxt == qctxt &&
                    qdata->qd_id == tmp->qd_id &&
                    (qdata->qd_flags & LQUOTA_QUNIT_FLAGS) ==
                    (tmp->qd_flags & LQUOTA_QUNIT_FLAGS))
                        return qunit;
        }
        return NULL;
}

/* check_cur_qunit - check the current usage of qunit.
 * @qctxt: quota context
 * @qdata: the type of quota unit to be checked
 *
 * return: 1 - need acquire qunit;
 * 	   2 - need release qunit;
 * 	   0 - need do nothing.
 * 	 < 0 - error.
 */
static int
check_cur_qunit(struct obd_device *obd,
                struct lustre_quota_ctxt *qctxt, struct qunit_data *qdata)
{
        struct super_block *sb = qctxt->lqc_sb;
        unsigned long qunit_sz, tune_sz;
        __u64 usage, limit, limit_org, pending_write = 0;
        long long record = 0;
        struct obd_quotactl *qctl;
        struct lustre_qunit_size *lqs = NULL;
        int ret = 0;
        ENTRY;

        if (!sb_any_quota_enabled(sb))
                RETURN(0);

        spin_lock(&qctxt->lqc_lock);
        if (!qctxt->lqc_valid){
                spin_unlock(&qctxt->lqc_lock);
                RETURN(0);
        }
        spin_unlock(&qctxt->lqc_lock);

        OBD_ALLOC_PTR(qctl);
        if (qctl == NULL)
                RETURN(-ENOMEM);

        /* get fs quota usage & limit */
        qctl->qc_cmd = Q_GETQUOTA;
        qctl->qc_id = qdata->qd_id;
        qctl->qc_type = QDATA_IS_GRP(qdata);
        ret = fsfilt_quotactl(obd, sb, qctl);
        if (ret) {
                if (ret == -ESRCH)      /* no limit */
                        ret = 0;
                else
                        CERROR("can't get fs quota usage! (rc:%d)\n", ret);
                GOTO(out, ret);
        }

        if (QDATA_IS_BLK(qdata)) {
                usage = qctl->qc_dqblk.dqb_curspace;
                limit = qctl->qc_dqblk.dqb_bhardlimit << QUOTABLOCK_BITS;
        } else {
                usage = qctl->qc_dqblk.dqb_curinodes;
                limit = qctl->qc_dqblk.dqb_ihardlimit;
        }

        /* ignore the no quota limit case; and it can avoid creating
         * unnecessary lqs for uid/gid */
        if (!limit)
                GOTO(out, ret = 0);

 search_lqs:
        quota_search_lqs(qdata, NULL, qctxt, &lqs);
        if (!lqs) {
                CDEBUG(D_QUOTA, "Can't find the lustre qunit size!\n");
                ret = quota_create_lqs(qdata, NULL, qctxt, &lqs);
                if (ret == -EALREADY) {
                        ret = 0;
                        goto search_lqs;
                }
                if (ret < 0)
                        GOTO (out, ret);
        }
        spin_lock(&lqs->lqs_lock);

        if (QDATA_IS_BLK(qdata)) {
                qunit_sz = lqs->lqs_bunit_sz;
                tune_sz  = lqs->lqs_btune_sz;
                pending_write = lqs->lqs_bwrite_pending * CFS_PAGE_SIZE;
                record   = lqs->lqs_blk_rec;
                LASSERT(!(qunit_sz % QUOTABLOCK_SIZE));
        } else {
                /* we didn't need change inode qunit size now */
                qunit_sz = lqs->lqs_iunit_sz;
                tune_sz  = lqs->lqs_itune_sz;
                pending_write = lqs->lqs_iwrite_pending;
                record   = lqs->lqs_ino_rec;
        }

        /* we don't count the MIN_QLIMIT */
        if ((limit == MIN_QLIMIT && !QDATA_IS_BLK(qdata)) ||
            (toqb(limit) == MIN_QLIMIT && QDATA_IS_BLK(qdata)))
                limit = 0;

        usage += pending_write;
        limit_org = limit;
        /* when a releasing quota req is sent, before it returned
           limit is assigned a small value. limit will overflow */
        if (limit + record < 0)
                usage -= record;
        else
                limit += record;

        LASSERT(qdata->qd_count == 0);
        if (limit <= usage + tune_sz) {
                while (qdata->qd_count + limit <=
                       usage + tune_sz)
                        qdata->qd_count += qunit_sz;
                ret = 1;
        } else if (limit > usage + qunit_sz + tune_sz &&
                   limit_org > qdata->qd_count + qunit_sz) {
                while (limit - qdata->qd_count > usage + qunit_sz + tune_sz &&
                       limit_org > qdata->qd_count + qunit_sz)
                        qdata->qd_count += qunit_sz;
                ret = 2;
                /* if there are other pending writes for this uid/gid, releasing
                 * quota is put off until the last pending write b=16645 */
                if (ret == 2 && pending_write) {
                        CDEBUG(D_QUOTA, "delay quota release\n");
                        ret = 0;
                }
        }
        CDEBUG(D_QUOTA, "type: %c, limit: "LPU64", usage: "LPU64
               ", pending_write: "LPU64", record: "LPD64
               ", qunit_sz: %lu, tune_sz: %lu, ret: %d.\n",
               QDATA_IS_BLK(qdata) ? 'b' : 'i', limit, usage, pending_write,
               record, qunit_sz, tune_sz, ret);
        LASSERT(ret == 0 || qdata->qd_count);

        spin_unlock(&lqs->lqs_lock);
        lqs_putref(lqs);
<<<<<<< HEAD
        EXIT;
 out:
        OBD_FREE_PTR(qctl);
        return ret;
}

/* compute the remaining quota for certain gid or uid b=11693 */
int compute_remquota(struct obd_device *obd, struct lustre_quota_ctxt *qctxt,
                     struct qunit_data *qdata, int isblk)
{
        struct super_block *sb = qctxt->lqc_sb;
        __u64 usage, limit;
        struct obd_quotactl *qctl;
        int ret = QUOTA_RET_OK;
        ENTRY;

        if (!sb_any_quota_enabled(sb))
                RETURN(QUOTA_RET_NOQUOTA);

        /* ignore root user */
        if (qdata->qd_id == 0 && QDATA_IS_GRP(qdata) == USRQUOTA)
                RETURN(QUOTA_RET_NOLIMIT);

        OBD_ALLOC_PTR(qctl);
        if (qctl == NULL)
                RETURN(-ENOMEM);

        /* get fs quota usage & limit */
        qctl->qc_cmd = Q_GETQUOTA;
        qctl->qc_id = qdata->qd_id;
        qctl->qc_type = QDATA_IS_GRP(qdata);
        ret = fsfilt_quotactl(obd, sb, qctl);
        if (ret) {
                if (ret == -ESRCH)      /* no limit */
                        ret = QUOTA_RET_NOLIMIT;
                else
                        CDEBUG(D_QUOTA, "can't get fs quota usage! (rc:%d)",
                               ret);
                GOTO(out, ret);
        }

        usage = isblk ? qctl->qc_dqblk.dqb_curspace :
                qctl->qc_dqblk.dqb_curinodes;
        limit = isblk ? qctl->qc_dqblk.dqb_bhardlimit << QUOTABLOCK_BITS :
                qctl->qc_dqblk.dqb_ihardlimit;
        if (!limit){            /* no limit */
                ret = QUOTA_RET_NOLIMIT;
                GOTO(out, ret);
        }

        if (limit >= usage)
                qdata->qd_count = limit - usage;
        else
                qdata->qd_count = 0;
=======
>>>>>>> 03b71240
        EXIT;
 out:
        OBD_FREE_PTR(qctl);
        return ret;
}

/* compute the remaining quota for certain gid or uid b=11693 */
int compute_remquota(struct obd_device *obd, struct lustre_quota_ctxt *qctxt,
                     struct qunit_data *qdata, int isblk)
{
        struct super_block *sb = qctxt->lqc_sb;
        __u64 usage, limit;
        struct obd_quotactl *qctl;
        int ret = QUOTA_RET_OK;
        ENTRY;

        if (!sb_any_quota_enabled(sb))
                RETURN(QUOTA_RET_NOQUOTA);

        /* ignore root user */
        if (qdata->qd_id == 0 && QDATA_IS_GRP(qdata) == USRQUOTA)
                RETURN(QUOTA_RET_NOLIMIT);

        OBD_ALLOC_PTR(qctl);
        if (qctl == NULL)
                RETURN(-ENOMEM);

        /* get fs quota usage & limit */
        qctl->qc_cmd = Q_GETQUOTA;
        qctl->qc_id = qdata->qd_id;
        qctl->qc_type = QDATA_IS_GRP(qdata);
        ret = fsfilt_quotactl(obd, sb, qctl);
        if (ret) {
                if (ret == -ESRCH)      /* no limit */
                        ret = QUOTA_RET_NOLIMIT;
                else
                        CDEBUG(D_QUOTA, "can't get fs quota usage! (rc:%d)",
                               ret);
                GOTO(out, ret);
        }

        usage = isblk ? qctl->qc_dqblk.dqb_curspace :
                qctl->qc_dqblk.dqb_curinodes;
        limit = isblk ? qctl->qc_dqblk.dqb_bhardlimit << QUOTABLOCK_BITS :
                qctl->qc_dqblk.dqb_ihardlimit;
        if (!limit){            /* no limit */
                ret = QUOTA_RET_NOLIMIT;
                GOTO(out, ret);
        }

        if (limit >= usage)
                qdata->qd_count = limit - usage;
        else
                qdata->qd_count = 0;
        EXIT;
out:
        OBD_FREE_PTR(qctl);
        return ret;
}

static struct lustre_qunit *alloc_qunit(struct lustre_quota_ctxt *qctxt,
                                        struct qunit_data *qdata, int opc)
{
        struct lustre_qunit *qunit = NULL;
        ENTRY;

        OBD_SLAB_ALLOC(qunit, qunit_cachep, CFS_ALLOC_IO, sizeof(*qunit));
        if (qunit == NULL)
                RETURN(NULL);

        INIT_LIST_HEAD(&qunit->lq_hash);
        init_waitqueue_head(&qunit->lq_waitq);
        atomic_set(&qunit->lq_refcnt, 1);
        qunit->lq_ctxt = qctxt;
        memcpy(&qunit->lq_data, qdata, sizeof(*qdata));
        qunit->lq_opc = opc;
        qunit->lq_lock = SPIN_LOCK_UNLOCKED;
        QUNIT_SET_STATE_AND_RC(qunit, QUNIT_CREATED, 0);
        RETURN(qunit);
}

static inline void free_qunit(struct lustre_qunit *qunit)
{
        OBD_SLAB_FREE(qunit, qunit_cachep, sizeof(*qunit));
}

static inline void qunit_get(struct lustre_qunit *qunit)
{
        atomic_inc(&qunit->lq_refcnt);
}

static void qunit_put(struct lustre_qunit *qunit)
{
        LASSERT(atomic_read(&qunit->lq_refcnt));
        if (atomic_dec_and_test(&qunit->lq_refcnt))
                free_qunit(qunit);
}

/* caller must hold qunit_hash_lock and release ref of qunit after using it */
static struct lustre_qunit *dqacq_in_flight(struct lustre_quota_ctxt *qctxt,
                                            struct qunit_data *qdata)
{
        unsigned int hashent = qunit_hashfn(qctxt, qdata);
        struct lustre_qunit *qunit;
        ENTRY;

        LASSERT_SPIN_LOCKED(&qunit_hash_lock);
        qunit = find_qunit(hashent, qctxt, qdata);
        if (qunit)
                qunit_get(qunit);
        RETURN(qunit);
}

static void
insert_qunit_nolock(struct lustre_quota_ctxt *qctxt, struct lustre_qunit *qunit)
{
        struct list_head *head;

        LASSERT(list_empty(&qunit->lq_hash));
        qunit_get(qunit);
        head = qunit_hash + qunit_hashfn(qctxt, &qunit->lq_data);
        list_add(&qunit->lq_hash, head);
        QUNIT_SET_STATE(qunit, QUNIT_IN_HASH);
}

static void compute_lqs_after_removing_qunit(struct lustre_qunit *qunit)
{
        struct lustre_qunit_size *lqs = NULL;

        quota_search_lqs(&qunit->lq_data, NULL, qunit->lq_ctxt, &lqs);
        if (lqs) {
                spin_lock(&lqs->lqs_lock);
                if (qunit->lq_opc == QUOTA_DQACQ)
                        quota_compute_lqs(&qunit->lq_data, lqs, 0, 1);
                if (qunit->lq_opc == QUOTA_DQREL)
                        quota_compute_lqs(&qunit->lq_data, lqs, 0, 0);
                spin_unlock(&lqs->lqs_lock);
                /* this is for quota_search_lqs */
                lqs_putref(lqs);
                /* this is for schedule_dqacq */
                lqs_putref(lqs);
        }

}

static void remove_qunit_nolock(struct lustre_qunit *qunit)
{
        LASSERT(!list_empty(&qunit->lq_hash));
        LASSERT_SPIN_LOCKED(&qunit_hash_lock);

        list_del_init(&qunit->lq_hash);
        QUNIT_SET_STATE(qunit, QUNIT_RM_FROM_HASH);
<<<<<<< HEAD
=======
        qunit_put(qunit);
>>>>>>> 03b71240
}

#define INC_QLIMIT(limit, count) (limit == MIN_QLIMIT) ? \
                                 (limit = count) : (limit += count)


/* FIXME check if this mds is the master of specified id */
static int
is_master(struct obd_device *obd, struct lustre_quota_ctxt *qctxt,
          unsigned int id, int type)
{
        return qctxt->lqc_handler ? 1 : 0;
}

static int
schedule_dqacq(struct obd_device *obd, struct lustre_quota_ctxt *qctxt,
               struct qunit_data *qdata, int opc, int wait,
               struct obd_trans_info *oti);

<<<<<<< HEAD
=======
static int split_before_schedule_dqacq(struct obd_device *obd,
                                       struct lustre_quota_ctxt *qctxt,
                                       struct qunit_data *qdata, int opc,
                                       int wait, struct obd_trans_info *oti)
{
        int rc = 0;
        unsigned long factor;
        struct qunit_data tmp_qdata;
        struct timeval    work_start;
        struct timeval    work_end;
        long              timediff;
        ENTRY;

        LASSERT(qdata && qdata->qd_count);
        LASSERT(opc == QUOTA_DQACQ || opc == QUOTA_DQREL);
        do_gettimeofday(&work_start);
        QDATA_DEBUG(qdata, "%s quota split.\n",
                    QDATA_IS_BLK(qdata) ? "block" : "inode");
        if (QDATA_IS_BLK(qdata))
                factor = MAX_QUOTA_COUNT32 / qctxt->lqc_bunit_sz *
                        qctxt->lqc_bunit_sz;
        else
                factor = MAX_QUOTA_COUNT32 / qctxt->lqc_iunit_sz *
                        qctxt->lqc_iunit_sz;

        if (qctxt->lqc_import && should_translate_quota(qctxt->lqc_import) &&
            qdata->qd_count > factor) {
                tmp_qdata = *qdata;
                tmp_qdata.qd_count = factor;
                qdata->qd_count -= tmp_qdata.qd_count;
                QDATA_DEBUG((&tmp_qdata), "be split.\n");
                rc = schedule_dqacq(obd, qctxt, &tmp_qdata, opc, wait, oti);
        } else{
                QDATA_DEBUG(qdata, "don't be split.\n");
                rc = schedule_dqacq(obd, qctxt, qdata, opc, wait, oti);
        }
        do_gettimeofday(&work_end);
        timediff = cfs_timeval_sub(&work_end, &work_start, NULL);
        if (opc == QUOTA_DQACQ)
                lprocfs_counter_add(qctxt->lqc_stats,
                                    wait ? LQUOTA_SYNC_ACQ : LQUOTA_ASYNC_ACQ,
                                    timediff);
        else
                lprocfs_counter_add(qctxt->lqc_stats,
                                    wait ? LQUOTA_SYNC_REL : LQUOTA_ASYNC_REL,
                                    timediff);

        RETURN(rc);
}

>>>>>>> 03b71240
static int
dqacq_completion(struct obd_device *obd, struct lustre_quota_ctxt *qctxt,
                 struct qunit_data *qdata, int rc, int opc)
{
        struct lustre_qunit *qunit = NULL;
        struct super_block *sb = qctxt->lqc_sb;
        int err = 0;
        struct quota_adjust_qunit *oqaq = NULL;
        int rc1 = 0;
        ENTRY;

        LASSERT(qdata);
        QDATA_DEBUG(qdata, "obd(%s): complete %s quota req\n",
                    obd->obd_name, (opc == QUOTA_DQACQ) ? "acq" : "rel");

        /* update local operational quota file */
        if (rc == 0) {
                __u64 count = QUSG(qdata->qd_count, QDATA_IS_BLK(qdata));
                struct obd_quotactl *qctl;
                __u64 *hardlimit;

                OBD_ALLOC_PTR(qctl);
                if (qctl == NULL)
                        GOTO(out, err = -ENOMEM);

                /* acq/rel qunit for specified uid/gid is serialized,
                 * so there is no race between get fs quota limit and
                 * set fs quota limit */
                qctl->qc_cmd = Q_GETQUOTA;
                qctl->qc_id = qdata->qd_id;
                qctl->qc_type = QDATA_IS_GRP(qdata);
                err = fsfilt_quotactl(obd, sb, qctl);
                if (err) {
                        CERROR("error get quota fs limit! (rc:%d)\n", err);
                        GOTO(out_mem, err);
                }

                if (QDATA_IS_BLK(qdata)) {
                        qctl->qc_dqblk.dqb_valid = QIF_BLIMITS;
                        hardlimit = &qctl->qc_dqblk.dqb_bhardlimit;
                } else {
                        qctl->qc_dqblk.dqb_valid = QIF_ILIMITS;
                        hardlimit = &qctl->qc_dqblk.dqb_ihardlimit;
                }

                CDEBUG(D_QUOTA, "hardlimt: "LPU64"\n", *hardlimit);

                if (*hardlimit == 0)
                        goto out_mem;

                switch (opc) {
                case QUOTA_DQACQ:
                        INC_QLIMIT(*hardlimit, count);
                        break;
                case QUOTA_DQREL:
                        LASSERTF(count < *hardlimit,
                                 "id(%u) flag(%u) type(%c) isblk(%c) "
                                 "count("LPU64") qd_qunit("LPU64") "
                                 "hardlimit("LPU64").\n",
                                 qdata->qd_id, qdata->qd_flags,
                                 QDATA_IS_GRP(qdata) ? 'g' : 'u',
                                 QDATA_IS_BLK(qdata) ? 'b': 'i',
                                 qdata->qd_count, qdata->qd_qunit, *hardlimit);
                        *hardlimit -= count;
                        break;
                default:
                        LBUG();
                }

                /* clear quota limit */
                if (count == 0)
                        *hardlimit = 0;

                qctl->qc_cmd = Q_SETQUOTA;
                err = fsfilt_quotactl(obd, sb, qctl);
                if (err)
                        CERROR("error set quota fs limit! (rc:%d)\n", err);

                QDATA_DEBUG(qdata, "%s completion\n",
                            opc == QUOTA_DQACQ ? "DQACQ" : "DQREL");
out_mem:
                OBD_FREE_PTR(qctl);
        } else if (rc == -EDQUOT) {
                QDATA_DEBUG(qdata, "acquire qunit got EDQUOT.\n");
        } else if (rc == -EBUSY) {
                QDATA_DEBUG(qdata, "it's is recovering, got EBUSY.\n");
        } else {
                CERROR("acquire qunit got error! (rc:%d)\n", rc);
        }
out:
        /* remove the qunit from hash */
        spin_lock(&qunit_hash_lock);

        qunit = dqacq_in_flight(qctxt, qdata);
        /* this qunit has been removed by qctxt_cleanup() */
        if (!qunit) {
                spin_unlock(&qunit_hash_lock);
                QDATA_DEBUG(qdata, "%s is discarded because qunit isn't found\n",
                            opc == QUOTA_DQACQ ? "DQACQ" : "DQREL");
                RETURN(err);
        }

        LASSERT(opc == qunit->lq_opc);
        /* remove this qunit from lq_hash so that new processes cannot be added
         * to qunit->lq_waiters */
        remove_qunit_nolock(qunit);
        spin_unlock(&qunit_hash_lock);

        compute_lqs_after_removing_qunit(qunit);

        /* wake up all waiters */
        QUNIT_SET_STATE_AND_RC(qunit, QUNIT_FINISHED, rc);
        wake_up(&qunit->lq_waitq);

        /* this is for dqacq_in_flight() */
        qunit_put(qunit);
        /* this is for alloc_qunit() */
        qunit_put(qunit);
        if (rc < 0 && rc != -EDQUOT)
                 RETURN(err);

        /* don't reschedule in such cases:
         *   - acq/rel failure and qunit isn't changed,
         *     but not for quota recovery.
         *   - local dqacq/dqrel.
         *   - local disk io failure.
         */
         OBD_ALLOC_PTR(oqaq);
         if (!oqaq)
                 RETURN(-ENOMEM);
         qdata_to_oqaq(qdata, oqaq);
         /* adjust the qunit size in slaves */
         rc1 = quota_adjust_slave_lqs(oqaq, qctxt);
         OBD_FREE_PTR(oqaq);
         if (rc1 < 0) {
                 CERROR("adjust slave's qunit size failed!(rc:%d)\n", rc1);
                 RETURN(rc1);
         }
         if (err || (rc && rc != -EBUSY && rc1 == 0) ||
             is_master(obd, qctxt, qdata->qd_id, QDATA_IS_GRP(qdata)))
                RETURN(err);

        /* reschedule another dqacq/dqrel if needed */
        qdata->qd_count = 0;
        qdata->qd_flags &= LQUOTA_QUNIT_FLAGS;
        rc1 = check_cur_qunit(obd, qctxt, qdata);
        if (rc1 > 0) {
                int opc;
                opc = rc1 == 1 ? QUOTA_DQACQ : QUOTA_DQREL;
<<<<<<< HEAD
                rc1 = schedule_dqacq(obd, qctxt, qdata, opc, 0);
=======
                rc1 = split_before_schedule_dqacq(obd, qctxt, qdata, opc,
                                                  0, NULL);
>>>>>>> 03b71240
                QDATA_DEBUG(qdata, "reschedudle opc(%d) rc(%d)\n", opc, rc1);
        }
        RETURN(err);
}

struct dqacq_async_args {
        struct lustre_quota_ctxt *aa_ctxt;
        struct lustre_qunit *aa_qunit;
};

static int dqacq_interpret(struct ptlrpc_request *req, void *data, int rc)
{
        struct dqacq_async_args *aa = (struct dqacq_async_args *)data;
        struct lustre_quota_ctxt *qctxt = aa->aa_ctxt;
        struct lustre_qunit *qunit = aa->aa_qunit;
        struct obd_device *obd = req->rq_import->imp_obd;
        struct qunit_data *qdata = NULL;
        int rc1 = 0;
        ENTRY;

        LASSERT(req);
        LASSERT(req->rq_import);

        /* there are several forms of qunit(historic causes), so we need to
         * adjust qunit from slaves to the same form here */
        OBD_ALLOC(qdata, sizeof(struct qunit_data));
        if (!qdata)
                RETURN(-ENOMEM);

<<<<<<< HEAD
        if (rc == -EIO || rc == -EINTR || rc == -ENOTCONN )
                /* if a quota req timeouts or is dropped, we should update quota
                 * statistics which will be handled in dqacq_completion. And in
                 * this situation we should get qdata from request instead of
                 * reply */
                rc1 = quota_get_qdata(req, qdata, QUOTA_REQUEST, QUOTA_IMPORT);
        else
                rc1 = quota_get_qdata(req, qdata, QUOTA_REPLY, QUOTA_IMPORT);
        if (rc1 < 0) {
                DEBUG_REQ(D_ERROR, req, "error unpacking qunit_data\n");
                GOTO(exit, rc = -EPROTO);
=======
        /* if a quota req timeouts or is dropped, we should update quota
         * statistics which will be handled in dqacq_completion. And in
         * this situation we should get qdata from request instead of
         * reply */
        rc1 = quota_get_qdata(req, qdata,
                              (rc != 0) ? QUOTA_REQUEST : QUOTA_REPLY,
                              QUOTA_IMPORT);
        if (rc1 < 0) {
                DEBUG_REQ(D_ERROR, req,
                          "error unpacking qunit_data(rc: %d)\n", rc1);
                GOTO(exit, rc = rc1);
>>>>>>> 03b71240
        }

        QDATA_DEBUG(qdata, "qdata: interpret rc(%d).\n", rc);
        QDATA_DEBUG((&qunit->lq_data), "lq_data: \n");

        if (qdata->qd_id != qunit->lq_data.qd_id ||
            OBD_FAIL_CHECK_ONCE(OBD_FAIL_QUOTA_RET_QDATA)) {
                CDEBUG(D_ERROR, "the returned qd_id isn't expected!"
                       "(qdata: %u, lq_data: %u)\n", qdata->qd_id,
                       qunit->lq_data.qd_id);
                qdata->qd_id = qunit->lq_data.qd_id;
                rc = -EPROTO;
        }
        if (QDATA_IS_GRP(qdata) != QDATA_IS_GRP(&qunit->lq_data)) {
                CDEBUG(D_ERROR, "the returned grp/usr isn't expected!"
                       "(qdata: %u, lq_data: %u)\n", qdata->qd_flags,
                       qunit->lq_data.qd_flags);
                if (QDATA_IS_GRP(&qunit->lq_data))
                        QDATA_SET_GRP(qdata);
                else
                        QDATA_CLR_GRP(qdata);
                rc = -EPROTO;
        }
        if (qdata->qd_count > qunit->lq_data.qd_count) {
                CDEBUG(D_ERROR, "the returned qd_count isn't expected!"
                       "(qdata: "LPU64", lq_data: "LPU64")\n", qdata->qd_count,
                       qunit->lq_data.qd_count);
                rc = -EPROTO;
        }

        rc = dqacq_completion(obd, qctxt, qdata, rc,
                              lustre_msg_get_opc(req->rq_reqmsg));

exit:
        OBD_FREE(qdata, sizeof(struct qunit_data));

        RETURN(rc);
}

<<<<<<< HEAD
static int got_qunit(struct lustre_qunit *qunit)
=======
/* check if quota master is online */
int check_qm(struct lustre_quota_ctxt *qctxt)
>>>>>>> 03b71240
{
        int rc;
        ENTRY;

<<<<<<< HEAD
=======
        spin_lock(&qctxt->lqc_lock);
        /* quit waiting when mds is back or qctxt is cleaned up */
        rc = qctxt->lqc_import || !qctxt->lqc_valid;
        spin_unlock(&qctxt->lqc_lock);

        RETURN(rc);
}

static int got_qunit(struct lustre_qunit *qunit)
{
        int rc;
        ENTRY;

>>>>>>> 03b71240
        spin_lock(&qunit->lq_lock);
        switch (qunit->lq_state) {
        case QUNIT_IN_HASH:
        case QUNIT_RM_FROM_HASH:
                rc = 0;
                break;
        case QUNIT_FINISHED:
                rc = 1;
                break;
        default:
                rc = 0;
                CERROR("invalid qunit state %d\n", qunit->lq_state);
        }
        spin_unlock(&qunit->lq_lock);
        RETURN(rc);
}

static int
schedule_dqacq(struct obd_device *obd, struct lustre_quota_ctxt *qctxt,
<<<<<<< HEAD
               struct qunit_data *qdata, int opc, int wait)
=======
               struct qunit_data *qdata, int opc, int wait,
               struct obd_trans_info *oti)
>>>>>>> 03b71240
{
        struct lustre_qunit *qunit, *empty;
        struct l_wait_info lwi = { 0 };
        struct ptlrpc_request *req;
        struct dqacq_async_args *aa;
        int size[2] = { sizeof(struct ptlrpc_body), 0 };
        struct obd_import *imp = NULL;
<<<<<<< HEAD
        struct lustre_qunit_size *lqs = NULL;
        struct timeval work_start;
        struct timeval work_end;
        long timediff;
        int rc = 0;
        ENTRY;

        LASSERT(opc == QUOTA_DQACQ || opc == QUOTA_DQREL);
        do_gettimeofday(&work_start);
=======
        unsigned long factor;
        struct lustre_qunit_size *lqs = NULL;
        int rc = 0;
        ENTRY;

>>>>>>> 03b71240
        if ((empty = alloc_qunit(qctxt, qdata, opc)) == NULL)
                RETURN(-ENOMEM);

        spin_lock(&qunit_hash_lock);
        qunit = dqacq_in_flight(qctxt, qdata);
        if (qunit) {
<<<<<<< HEAD
                if (wait)
                        qunit_get(qunit);
                spin_unlock(&qunit_hash_lock);
                free_qunit(empty);
=======
                spin_unlock(&qunit_hash_lock);
                qunit_put(empty);
>>>>>>> 03b71240

                goto wait_completion;
        }
        qunit = empty;
        qunit_get(qunit);
        insert_qunit_nolock(qctxt, qunit);
        spin_unlock(&qunit_hash_lock);

        quota_search_lqs(qdata, NULL, qctxt, &lqs);
        if (lqs) {
                spin_lock(&lqs->lqs_lock);
                quota_compute_lqs(qdata, lqs, 1, (opc == QUOTA_DQACQ) ? 1 : 0);
                /* when this qdata returned from mds, it will call lqs_putref */
                lqs_getref(lqs);
                spin_unlock(&lqs->lqs_lock);
                /* this is for quota_search_lqs */
                lqs_putref(lqs);
        } else {
                CDEBUG(D_ERROR, "Can't find the lustre qunit size!\n");
        }

<<<<<<< HEAD
        quota_search_lqs(qdata, NULL, qctxt, &lqs);
        if (lqs) {
                spin_lock(&lqs->lqs_lock);
                quota_compute_lqs(qdata, lqs, 1, (opc == QUOTA_DQACQ) ? 1 : 0);
                /* when this qdata returned from mds, it will call lqs_putref */
                lqs_getref(lqs);
                spin_unlock(&lqs->lqs_lock);
                /* this is for quota_search_lqs */
                lqs_putref(lqs);
        } else {
                CDEBUG(D_ERROR, "Can't find the lustre qunit size!\n");
        }

=======
>>>>>>> 03b71240
        QDATA_DEBUG(qdata, "obd(%s): send %s quota req\n",
                    obd->obd_name, (opc == QUOTA_DQACQ) ? "acq" : "rel");
        /* master is going to dqacq/dqrel from itself */
        if (is_master(obd, qctxt, qdata->qd_id, QDATA_IS_GRP(qdata))) {
                int rc2;
                QDATA_DEBUG(qdata, "local %s.\n",
                            opc == QUOTA_DQACQ ? "DQACQ" : "DQREL");
                QDATA_SET_CHANGE_QS(qdata);
                rc = qctxt->lqc_handler(obd, qdata, opc);
                rc2 = dqacq_completion(obd, qctxt, qdata, rc, opc);
<<<<<<< HEAD
                do_gettimeofday(&work_end);
                timediff = cfs_timeval_sub(&work_end, &work_start, NULL);
                if (opc == QUOTA_DQACQ)
                        lprocfs_counter_add(qctxt->lqc_stats,
                                            wait ? LQUOTA_SYNC_ACQ : LQUOTA_ASYNC_ACQ,
                                            timediff);
                else
                        lprocfs_counter_add(qctxt->lqc_stats,
                                            wait ? LQUOTA_SYNC_REL : LQUOTA_ASYNC_REL,
                                            timediff);
                RETURN(rc ? rc : rc2);
        }

        spin_lock(&qctxt->lqc_lock);
        if (!qctxt->lqc_import) {
                spin_unlock(&qctxt->lqc_lock);
                QDATA_DEBUG(qdata, "lqc_import is invalid.\n");

                spin_lock(&qunit_hash_lock);
                remove_qunit_nolock(qunit);
                spin_unlock(&qunit_hash_lock);

                compute_lqs_after_removing_qunit(qunit);

                QUNIT_SET_STATE_AND_RC(qunit, QUNIT_FINISHED, -EAGAIN);
                wake_up(&qunit->lq_waitq);

                qunit_put(qunit);
                RETURN(-EAGAIN);
=======
                /* this is for qunit_get() */
                qunit_put(qunit);
                RETURN(rc ? rc : rc2);
>>>>>>> 03b71240
        }
        imp = class_import_get(qctxt->lqc_import);
        spin_unlock(&qctxt->lqc_lock);

        spin_lock(&qctxt->lqc_lock);
        if (!qctxt->lqc_import) {
                spin_unlock(&qctxt->lqc_lock);
                QDATA_DEBUG(qdata, "lqc_import is invalid.\n");

                spin_lock(&qunit_hash_lock);
                remove_qunit_nolock(qunit);
                spin_unlock(&qunit_hash_lock);

                compute_lqs_after_removing_qunit(qunit);

                QUNIT_SET_STATE_AND_RC(qunit, QUNIT_FINISHED, -EAGAIN);
                wake_up(&qunit->lq_waitq);

                /* this is for qunit_get() */
                qunit_put(qunit);
                /* this for alloc_qunit() */
                qunit_put(qunit);
                spin_lock(&qctxt->lqc_lock);
                if (wait && !qctxt->lqc_import) {
                        spin_unlock(&qctxt->lqc_lock);

                        LASSERT(oti && oti->oti_thread &&
                                oti->oti_thread->t_watchdog);

                        lc_watchdog_disable(oti->oti_thread->t_watchdog);
                        CDEBUG(D_QUOTA, "sleep for quota master\n");
                        l_wait_event(qctxt->lqc_wait_for_qmaster,
                                     check_qm(qctxt), &lwi);
                        CDEBUG(D_QUOTA, "wake up when quota master is back\n");
                        lc_watchdog_touch(oti->oti_thread->t_watchdog);
                } else {
                        spin_unlock(&qctxt->lqc_lock);
                }

                RETURN(-EAGAIN);
        }
        imp = class_import_get(qctxt->lqc_import);
        spin_unlock(&qctxt->lqc_lock);

        /* build dqacq/dqrel request */
        LASSERT(imp);
        size[1] = quota_get_qunit_data_size(imp->
                                            imp_connect_data.ocd_connect_flags);

        req = ptlrpc_prep_req(imp, LUSTRE_MDS_VERSION, opc, 2,
                              size, NULL);
        if (!req) {
                dqacq_completion(obd, qctxt, qdata, -ENOMEM, opc);
                class_import_put(imp);
<<<<<<< HEAD
                RETURN(-ENOMEM);
        }

        rc = quota_copy_qdata(req, qdata, QUOTA_REQUEST, QUOTA_IMPORT);
        if (rc < 0) {
                CDEBUG(D_ERROR, "Can't pack qunit_data\n");
                RETURN(-EPROTO);
        }
        ptlrpc_req_set_repsize(req, 2, size);
        class_import_put(imp);

        if (wait && qunit)
                qunit_get(qunit);
=======
                /* this is for qunit_get() */
                qunit_put(qunit);
                RETURN(-ENOMEM);
        }

        if (QDATA_IS_BLK(qdata))
                factor = MAX_QUOTA_COUNT32 / qctxt->lqc_bunit_sz *
                        qctxt->lqc_bunit_sz;
        else
                factor = MAX_QUOTA_COUNT32 / qctxt->lqc_iunit_sz *
                        qctxt->lqc_iunit_sz;

        LASSERTF(!should_translate_quota(imp) || qdata->qd_count <= factor,
                 "qd_count: "LPU64"; should_translate_quota: %d.\n",
                 qdata->qd_count, should_translate_quota(imp));
        rc = quota_copy_qdata(req, qdata, QUOTA_REQUEST, QUOTA_IMPORT);
        if (rc < 0) {
                CDEBUG(D_ERROR, "Can't pack qunit_data(rc: %d)\n", rc);
                dqacq_completion(obd, qctxt, qdata, rc, opc);
                class_import_put(imp);
                /* this is for qunit_get() */
                qunit_put(qunit);
                RETURN(rc);
        }

        ptlrpc_req_set_repsize(req, 2, size);
        req->rq_no_resend = req->rq_no_delay = 1;
        class_import_put(imp);
>>>>>>> 03b71240

        CLASSERT(sizeof(*aa) <= sizeof(req->rq_async_args));
        aa = ptlrpc_req_async_args(req);
        aa->aa_ctxt = qctxt;
        aa->aa_qunit = qunit;

        req->rq_interpret_reply = dqacq_interpret;
        ptlrpcd_add_req(req);

        QDATA_DEBUG(qdata, "%s scheduled.\n",
                    opc == QUOTA_DQACQ ? "DQACQ" : "DQREL");
wait_completion:
        if (wait && qunit) {
                struct qunit_data *p = &qunit->lq_data;

                QDATA_DEBUG(p, "qunit(%p) is waiting for dqacq.\n", qunit);
                l_wait_event(qunit->lq_waitq, got_qunit(qunit), &lwi);
                /* rc = -EAGAIN, it means a quota req is finished;
                 * rc = -EDQUOT, it means out of quota
                 * rc = -EBUSY, it means recovery is happening
                 * other rc < 0, it means real errors, functions who call
                 * schedule_dqacq should take care of this */
                spin_lock(&qunit->lq_lock);
                if (qunit->lq_rc == 0)
                        rc = -EAGAIN;
                else
                        rc = qunit->lq_rc;
                spin_unlock(&qunit->lq_lock);
                CDEBUG(D_QUOTA, "qunit(%p) finishes waiting. (rc:%d)\n",
                       qunit, rc);
<<<<<<< HEAD
                qunit_put(qunit);
        }

        do_gettimeofday(&work_end);
        timediff = cfs_timeval_sub(&work_end, &work_start, NULL);
        if (opc == QUOTA_DQACQ)
                lprocfs_counter_add(qctxt->lqc_stats,
                                    wait ? LQUOTA_SYNC_ACQ : LQUOTA_ASYNC_ACQ,
                                    timediff);
        else
                lprocfs_counter_add(qctxt->lqc_stats,
                                    wait ? LQUOTA_SYNC_REL : LQUOTA_ASYNC_REL,
                                    timediff);

=======
        }
        qunit_put(qunit);
>>>>>>> 03b71240
        RETURN(rc);
}

int
qctxt_adjust_qunit(struct obd_device *obd, struct lustre_quota_ctxt *qctxt,
                   uid_t uid, gid_t gid, __u32 isblk, int wait,
                   struct obd_trans_info *oti)
{
        int rc = 0, i = USRQUOTA;
        __u32 id[MAXQUOTAS] = { uid, gid };
        struct qunit_data qdata[MAXQUOTAS];
        ENTRY;

        CLASSERT(MAXQUOTAS < 4);
        if (!sb_any_quota_enabled(qctxt->lqc_sb))
                RETURN(0);

        for (i = 0; i < MAXQUOTAS; i++) {
                qdata[i].qd_id = id[i];
                qdata[i].qd_flags = i;
                if (isblk)
                        QDATA_SET_BLK(&qdata[i]);
                qdata[i].qd_count = 0;

                rc = check_cur_qunit(obd, qctxt, &qdata[i]);
                if (rc > 0) {
                        int opc;
                        /* need acquire or release */
<<<<<<< HEAD
                        opc = ret == 1 ? QUOTA_DQACQ : QUOTA_DQREL;
                        ret = schedule_dqacq(obd, qctxt, &qdata[i], opc, wait);
                        if (!rc)
                                rc = ret;
                } else if (wait == 1) {
                        /* when wait equates 1, that means mds_quota_acquire
                         * or filter_quota_acquire is calling it. */
                        qctxt_wait_pending_dqacq(qctxt, id[i], i, isblk);
=======
                        opc = rc == 1 ? QUOTA_DQACQ : QUOTA_DQREL;
                        rc = split_before_schedule_dqacq(obd, qctxt, &qdata[i],
                                                         opc, wait, oti);
                        if (rc < 0)
                                RETURN(rc);
                } else if (wait == 1) {
                        /* when wait equates 1, that means mds_quota_acquire
                         * or filter_quota_acquire is calling it. */
                        rc = qctxt_wait_pending_dqacq(qctxt, id[i], i, isblk);
                        if (rc < 0)
                                RETURN(rc);
>>>>>>> 03b71240
                }
        }

        RETURN(rc);
}

int
qctxt_wait_pending_dqacq(struct lustre_quota_ctxt *qctxt, unsigned int id,
                         unsigned short type, int isblk)
{
        struct lustre_qunit *qunit = NULL;
        struct qunit_data qdata;
        struct timeval work_start;
        struct timeval work_end;
        long timediff;
        struct l_wait_info lwi = { 0 };
        int rc = 0;
        ENTRY;

        do_gettimeofday(&work_start);
        qdata.qd_id = id;
        qdata.qd_flags = type;
        if (isblk)
                QDATA_SET_BLK(&qdata);
        qdata.qd_count = 0;

        spin_lock(&qunit_hash_lock);
        qunit = dqacq_in_flight(qctxt, &qdata);
<<<<<<< HEAD
        if (qunit)
                /* grab reference on this qunit to handle races with
                 * dqacq_completion(). Otherwise, this qunit could be freed just
                 * after we release the qunit_hash_lock */
                qunit_get(qunit);
=======
>>>>>>> 03b71240
        spin_unlock(&qunit_hash_lock);

        if (qunit) {
                struct qunit_data *p = &qunit->lq_data;

                QDATA_DEBUG(p, "qunit(%p) is waiting for dqacq.\n", qunit);
                l_wait_event(qunit->lq_waitq, got_qunit(qunit), &lwi);
                CDEBUG(D_QUOTA, "qunit(%p) finishes waiting. (rc:%d)\n",
                       qunit, qunit->lq_rc);
<<<<<<< HEAD
=======
                /* keep same as schedule_dqacq() b=17030 */
                spin_lock(&qunit->lq_lock);
                if (qunit->lq_rc == 0)
                        rc = -EAGAIN;
                else
                        rc = qunit->lq_rc;
                spin_unlock(&qunit->lq_lock);
                /* this is for dqacq_in_flight() */
>>>>>>> 03b71240
                qunit_put(qunit);
                do_gettimeofday(&work_end);
                timediff = cfs_timeval_sub(&work_end, &work_start, NULL);
                lprocfs_counter_add(qctxt->lqc_stats,
                                    isblk ? LQUOTA_WAIT_PENDING_BLK_QUOTA :
                                            LQUOTA_WAIT_PENDING_INO_QUOTA,
                                    timediff);
        } else {
                do_gettimeofday(&work_end);
                timediff = cfs_timeval_sub(&work_end, &work_start, NULL);
                lprocfs_counter_add(qctxt->lqc_stats,
                                    isblk ? LQUOTA_NOWAIT_PENDING_BLK_QUOTA :
                                            LQUOTA_NOWAIT_PENDING_INO_QUOTA,
                                    timediff);
        }

<<<<<<< HEAD
        RETURN(0);
=======
        RETURN(rc);
>>>>>>> 03b71240
}

int
qctxt_init(struct obd_device *obd, dqacq_handler_t handler)
{
        struct lustre_quota_ctxt *qctxt = &obd->u.obt.obt_qctxt;
        struct super_block *sb = obd->u.obt.obt_sb;
        int rc = 0;
        ENTRY;

        LASSERT(qctxt);

        rc = ptlrpcd_addref();
        if (rc)
                RETURN(rc);

<<<<<<< HEAD
=======
        cfs_waitq_init(&qctxt->lqc_wait_for_qmaster);
>>>>>>> 03b71240
        spin_lock_init(&qctxt->lqc_lock);
        spin_lock(&qctxt->lqc_lock);
        qctxt->lqc_handler = handler;
        qctxt->lqc_sb = sb;
        qctxt->lqc_import = NULL;
        qctxt->lqc_recovery = 0;
        qctxt->lqc_switch_qs = 1; /* Change qunit size in default setting */
<<<<<<< HEAD
=======
        qctxt->lqc_valid = 1;
>>>>>>> 03b71240
        qctxt->lqc_cqs_boundary_factor = 4;
        qctxt->lqc_cqs_least_bunit = PTLRPC_MAX_BRW_SIZE;
        qctxt->lqc_cqs_least_iunit = 2;
        qctxt->lqc_cqs_qs_factor = 2;
        qctxt->lqc_flags = 0;
<<<<<<< HEAD
=======
        QUOTA_MASTER_UNREADY(qctxt);
>>>>>>> 03b71240
        qctxt->lqc_bunit_sz = default_bunit_sz;
        qctxt->lqc_btune_sz = default_bunit_sz / 100 * default_btune_ratio;
        qctxt->lqc_iunit_sz = default_iunit_sz;
        qctxt->lqc_itune_sz = default_iunit_sz * default_itune_ratio / 100;
        qctxt->lqc_switch_seconds = 300; /* enlarging will wait 5 minutes
                                          * after the last shrinking */
<<<<<<< HEAD
        rc = lustre_hash_init(&LQC_HASH_BODY(qctxt), "LQS_HASH",128,
                              &lqs_hash_operations);
        if (rc) {
                CDEBUG(D_ERROR, "initialize hash lqs for %s error!\n",
                       obd->obd_name);
                lustre_hash_exit(&LQC_HASH_BODY(qctxt));
        }
        spin_unlock(&qctxt->lqc_lock);

#ifdef LPROCFS
        if (lquota_proc_setup(obd, is_master(obd, qctxt, 0, 0)))
                CERROR("initialize proc for %s error!\n", obd->obd_name);
#endif

=======
        qctxt->lqc_sync_blk = 0;
        spin_unlock(&qctxt->lqc_lock);

        qctxt->lqc_lqs_hash = lustre_hash_init("LQS_HASH", 7, 7,
                                               &lqs_hash_ops, 0);
        if (!qctxt->lqc_lqs_hash)
                CERROR("initialize hash lqs for %s error!\n", obd->obd_name);

#ifdef LPROCFS
        if (lquota_proc_setup(obd, is_master(obd, qctxt, 0, 0)))
                CERROR("initialize proc for %s error!\n", obd->obd_name);
#endif

>>>>>>> 03b71240
        RETURN(rc);
}

void qctxt_cleanup(struct lustre_quota_ctxt *qctxt, int force)
{
        struct lustre_qunit *qunit, *tmp;
        struct list_head tmp_list;
        int i;
        ENTRY;

        INIT_LIST_HEAD(&tmp_list);
<<<<<<< HEAD
=======

        spin_lock(&qctxt->lqc_lock);
        qctxt->lqc_valid = 0;
        spin_unlock(&qctxt->lqc_lock);
>>>>>>> 03b71240

        spin_lock(&qunit_hash_lock);
        for (i = 0; i < NR_DQHASH; i++) {
                list_for_each_entry_safe(qunit, tmp, &qunit_hash[i], lq_hash) {
                        if (qunit->lq_ctxt != qctxt)
                                continue;
                        remove_qunit_nolock(qunit);
                        list_add(&qunit->lq_hash, &tmp_list);
                }
        }
        spin_unlock(&qunit_hash_lock);

        list_for_each_entry_safe(qunit, tmp, &tmp_list, lq_hash) {
                list_del_init(&qunit->lq_hash);
                compute_lqs_after_removing_qunit(qunit);

                /* wake up all waiters */
                QUNIT_SET_STATE_AND_RC(qunit, QUNIT_FINISHED, 0);
                wake_up(&qunit->lq_waitq);
                qunit_put(qunit);
        }

<<<<<<< HEAD
        lustre_hash_exit(&LQC_HASH_BODY(qctxt));
=======
        lustre_hash_exit(qctxt->lqc_lqs_hash);

        /* after qctxt_cleanup, qctxt might be freed, then check_qm() is
         * unpredicted. So we must wait until lqc_wait_for_qmaster is empty */
        while (cfs_waitq_active(&qctxt->lqc_wait_for_qmaster)) {
                cfs_waitq_signal(&qctxt->lqc_wait_for_qmaster);
                cfs_schedule_timeout(CFS_TASK_INTERRUPTIBLE,
                                     cfs_time_seconds(1));
        }

>>>>>>> 03b71240
        ptlrpcd_decref();

#ifdef LPROCFS
        if (lquota_proc_cleanup(qctxt))
                CERROR("cleanup proc error!\n");
#endif

        EXIT;
}

struct qslave_recov_thread_data {
        struct obd_device *obd;
        struct lustre_quota_ctxt *qctxt;
        struct completion comp;
};

/* FIXME only recovery block quota by now */
static int qslave_recovery_main(void *arg)
{
        struct qslave_recov_thread_data *data = arg;
        struct obd_device *obd = data->obd;
        struct lustre_quota_ctxt *qctxt = data->qctxt;
        unsigned int type;
        int rc = 0;
        ENTRY;

        ptlrpc_daemonize("qslave_recovd");

        complete(&data->comp);

        if (qctxt->lqc_recovery)
                RETURN(0);
        qctxt->lqc_recovery = 1;

        for (type = USRQUOTA; type < MAXQUOTAS; type++) {
                struct qunit_data qdata;
                struct quota_info *dqopt = sb_dqopt(qctxt->lqc_sb);
                struct list_head id_list;
                struct dquot_id *dqid, *tmp;
                int ret;

                LOCK_DQONOFF_MUTEX(dqopt);
                if (!sb_has_quota_enabled(qctxt->lqc_sb, type)) {
                        UNLOCK_DQONOFF_MUTEX(dqopt);
                        break;
                }

                LASSERT(dqopt->files[type] != NULL);
                INIT_LIST_HEAD(&id_list);
#ifndef KERNEL_SUPPORTS_QUOTA_READ
                rc = fsfilt_qids(obd, dqopt->files[type], NULL, type, &id_list);
#else
                rc = fsfilt_qids(obd, NULL, dqopt->files[type], type, &id_list);
#endif
                UNLOCK_DQONOFF_MUTEX(dqopt);
                if (rc)
                        CERROR("Get ids from quota file failed. (rc:%d)\n", rc);

                list_for_each_entry_safe(dqid, tmp, &id_list, di_link) {
                        list_del_init(&dqid->di_link);
                        /* skip slave recovery on itself */
                        if (is_master(obd, qctxt, dqid->di_id, type))
                                goto free;
                        if (rc && rc != -EBUSY)
                                goto free;

                        qdata.qd_id = dqid->di_id;
                        qdata.qd_flags = type;
                        QDATA_SET_BLK(&qdata);
                        qdata.qd_count = 0;

                        ret = check_cur_qunit(obd, qctxt, &qdata);
                        if (ret > 0) {
                                int opc;
                                opc = ret == 1 ? QUOTA_DQACQ : QUOTA_DQREL;
<<<<<<< HEAD
                                rc = schedule_dqacq(obd, qctxt, &qdata, opc, 0);
=======
                                rc = split_before_schedule_dqacq(obd, qctxt,
                                                                 &qdata, opc,
                                                                 0, NULL);
>>>>>>> 03b71240
                                if (rc == -EDQUOT)
                                        rc = 0;
                        } else {
                                rc = 0;
                        }

                        if (rc)
                                CDEBUG(rc == -EBUSY ? D_QUOTA : D_ERROR,
                                       "qslave recovery failed! (id:%d type:%d "
                                       " rc:%d)\n", dqid->di_id, type, rc);
free:
                        kfree(dqid);
                }
        }

        qctxt->lqc_recovery = 0;
        RETURN(rc);
}

void
qslave_start_recovery(struct obd_device *obd, struct lustre_quota_ctxt *qctxt)
{
        struct qslave_recov_thread_data data;
        int rc;
        ENTRY;

        if (!sb_any_quota_enabled(qctxt->lqc_sb))
                goto exit;

        data.obd = obd;
        data.qctxt = qctxt;
        init_completion(&data.comp);

        rc = kernel_thread(qslave_recovery_main, &data, CLONE_VM|CLONE_FILES);
        if (rc < 0) {
                CERROR("Cannot start quota recovery thread: rc %d\n", rc);
                goto exit;
        }
        wait_for_completion(&data.comp);
exit:
        EXIT;
}


/*
 * lqs<->qctxt hash operations
 */

/* string hashing using djb2 hash algorithm */
static unsigned
lqs_hash(lustre_hash_t *lh, void *key, unsigned mask)
{
        struct quota_adjust_qunit *lqs_key;
        unsigned hash;
        ENTRY;

        LASSERT(key);
        lqs_key = (struct quota_adjust_qunit *)key;
        hash = (QAQ_IS_GRP(lqs_key) ? 5381 : 5387) * lqs_key->qaq_id;

        RETURN(hash & mask);
}

static int
lqs_compare(void *key, struct hlist_node *hnode)
{
        struct quota_adjust_qunit *lqs_key;
        struct lustre_qunit_size *q;
        int rc;
        ENTRY;

        LASSERT(key);
        lqs_key = (struct quota_adjust_qunit *)key;
        q = hlist_entry(hnode, struct lustre_qunit_size, lqs_hash);

        spin_lock(&q->lqs_lock);
        rc = ((lqs_key->qaq_id == q->lqs_id) &&
              (QAQ_IS_GRP(lqs_key) == LQS_IS_GRP(q)));
        spin_unlock(&q->lqs_lock);

        RETURN(rc);
}

static void *
lqs_get(struct hlist_node *hnode)
{
        struct lustre_qunit_size *q = 
            hlist_entry(hnode, struct lustre_qunit_size, lqs_hash);
        ENTRY;

        atomic_inc(&q->lqs_refcount);
        CDEBUG(D_QUOTA, "lqs=%p refcount %d\n",
               q, atomic_read(&q->lqs_refcount));

        RETURN(q);
}

static void *
lqs_put(struct hlist_node *hnode)
{
        struct lustre_qunit_size *q = 
            hlist_entry(hnode, struct lustre_qunit_size, lqs_hash);
        ENTRY;

        LASSERT(atomic_read(&q->lqs_refcount) > 0);
        atomic_dec(&q->lqs_refcount);
        CDEBUG(D_QUOTA, "lqs=%p refcount %d\n",
               q, atomic_read(&q->lqs_refcount));

        RETURN(q);
}

static void
lqs_exit(struct hlist_node *hnode)
{
        struct lustre_qunit_size *q;
        ENTRY;

        q = hlist_entry(hnode, struct lustre_qunit_size, lqs_hash);
        /* 
         * Nothing should be left. User of lqs put it and
         * lqs also was deleted from table by this time
         * so we should have 0 refs.
         */
        LASSERTF(atomic_read(&q->lqs_refcount) == 0, 
                 "Busy lqs %p with %d refs\n", q,
                 atomic_read(&q->lqs_refcount));
        OBD_FREE_PTR(q);
        EXIT;
}

static lustre_hash_ops_t lqs_hash_ops = {
        .lh_hash    = lqs_hash,
        .lh_compare = lqs_compare,
        .lh_get     = lqs_get,
        .lh_put     = lqs_put,
        .lh_exit    = lqs_exit
};
#endif /* HAVE_QUOTA_SUPPORT */<|MERGE_RESOLUTION|>--- conflicted
+++ resolved
@@ -61,13 +61,9 @@
 #include <lprocfs_status.h>
 #include "quota_internal.h"
 
-<<<<<<< HEAD
-extern struct lustre_hash_operations lqs_hash_operations;
-=======
 #ifdef HAVE_QUOTA_SUPPORT
 
 static lustre_hash_ops_t lqs_hash_ops;
->>>>>>> 03b71240
 
 unsigned long default_bunit_sz = 128 * 1024 * 1024; /* 128M bytes */
 unsigned long default_btune_ratio = 50;             /* 50 percentage */
@@ -138,16 +134,12 @@
         ENTRY;
 
         LASSERT(imp);
-<<<<<<< HEAD
-        if (imp->imp_connect_data.ocd_connect_flags & OBD_CONNECT_QUOTA64)
-=======
 #if LUSTRE_VERSION_CODE < OBD_OCD_VERSION(1, 7, 0, 0)
         if (imp->imp_connect_data.ocd_connect_flags & OBD_CONNECT_QUOTA64 &&
             !OBD_FAIL_CHECK(OBD_FAIL_QUOTA_QD_COUNT_32BIT))
 #else
         if (imp->imp_connect_data.ocd_connect_flags & OBD_CONNECT_QUOTA64)
 #endif
->>>>>>> 03b71240
                 RETURN(0);
         else
                 RETURN(1);
@@ -358,7 +350,6 @@
 
         spin_unlock(&lqs->lqs_lock);
         lqs_putref(lqs);
-<<<<<<< HEAD
         EXIT;
  out:
         OBD_FREE_PTR(qctl);
@@ -413,62 +404,6 @@
                 qdata->qd_count = limit - usage;
         else
                 qdata->qd_count = 0;
-=======
->>>>>>> 03b71240
-        EXIT;
- out:
-        OBD_FREE_PTR(qctl);
-        return ret;
-}
-
-/* compute the remaining quota for certain gid or uid b=11693 */
-int compute_remquota(struct obd_device *obd, struct lustre_quota_ctxt *qctxt,
-                     struct qunit_data *qdata, int isblk)
-{
-        struct super_block *sb = qctxt->lqc_sb;
-        __u64 usage, limit;
-        struct obd_quotactl *qctl;
-        int ret = QUOTA_RET_OK;
-        ENTRY;
-
-        if (!sb_any_quota_enabled(sb))
-                RETURN(QUOTA_RET_NOQUOTA);
-
-        /* ignore root user */
-        if (qdata->qd_id == 0 && QDATA_IS_GRP(qdata) == USRQUOTA)
-                RETURN(QUOTA_RET_NOLIMIT);
-
-        OBD_ALLOC_PTR(qctl);
-        if (qctl == NULL)
-                RETURN(-ENOMEM);
-
-        /* get fs quota usage & limit */
-        qctl->qc_cmd = Q_GETQUOTA;
-        qctl->qc_id = qdata->qd_id;
-        qctl->qc_type = QDATA_IS_GRP(qdata);
-        ret = fsfilt_quotactl(obd, sb, qctl);
-        if (ret) {
-                if (ret == -ESRCH)      /* no limit */
-                        ret = QUOTA_RET_NOLIMIT;
-                else
-                        CDEBUG(D_QUOTA, "can't get fs quota usage! (rc:%d)",
-                               ret);
-                GOTO(out, ret);
-        }
-
-        usage = isblk ? qctl->qc_dqblk.dqb_curspace :
-                qctl->qc_dqblk.dqb_curinodes;
-        limit = isblk ? qctl->qc_dqblk.dqb_bhardlimit << QUOTABLOCK_BITS :
-                qctl->qc_dqblk.dqb_ihardlimit;
-        if (!limit){            /* no limit */
-                ret = QUOTA_RET_NOLIMIT;
-                GOTO(out, ret);
-        }
-
-        if (limit >= usage)
-                qdata->qd_count = limit - usage;
-        else
-                qdata->qd_count = 0;
         EXIT;
 out:
         OBD_FREE_PTR(qctl);
@@ -567,10 +502,7 @@
 
         list_del_init(&qunit->lq_hash);
         QUNIT_SET_STATE(qunit, QUNIT_RM_FROM_HASH);
-<<<<<<< HEAD
-=======
         qunit_put(qunit);
->>>>>>> 03b71240
 }
 
 #define INC_QLIMIT(limit, count) (limit == MIN_QLIMIT) ? \
@@ -590,8 +522,6 @@
                struct qunit_data *qdata, int opc, int wait,
                struct obd_trans_info *oti);
 
-<<<<<<< HEAD
-=======
 static int split_before_schedule_dqacq(struct obd_device *obd,
                                        struct lustre_quota_ctxt *qctxt,
                                        struct qunit_data *qdata, int opc,
@@ -642,7 +572,6 @@
         RETURN(rc);
 }
 
->>>>>>> 03b71240
 static int
 dqacq_completion(struct obd_device *obd, struct lustre_quota_ctxt *qctxt,
                  struct qunit_data *qdata, int rc, int opc)
@@ -792,12 +721,8 @@
         if (rc1 > 0) {
                 int opc;
                 opc = rc1 == 1 ? QUOTA_DQACQ : QUOTA_DQREL;
-<<<<<<< HEAD
-                rc1 = schedule_dqacq(obd, qctxt, qdata, opc, 0);
-=======
                 rc1 = split_before_schedule_dqacq(obd, qctxt, qdata, opc,
                                                   0, NULL);
->>>>>>> 03b71240
                 QDATA_DEBUG(qdata, "reschedudle opc(%d) rc(%d)\n", opc, rc1);
         }
         RETURN(err);
@@ -827,19 +752,6 @@
         if (!qdata)
                 RETURN(-ENOMEM);
 
-<<<<<<< HEAD
-        if (rc == -EIO || rc == -EINTR || rc == -ENOTCONN )
-                /* if a quota req timeouts or is dropped, we should update quota
-                 * statistics which will be handled in dqacq_completion. And in
-                 * this situation we should get qdata from request instead of
-                 * reply */
-                rc1 = quota_get_qdata(req, qdata, QUOTA_REQUEST, QUOTA_IMPORT);
-        else
-                rc1 = quota_get_qdata(req, qdata, QUOTA_REPLY, QUOTA_IMPORT);
-        if (rc1 < 0) {
-                DEBUG_REQ(D_ERROR, req, "error unpacking qunit_data\n");
-                GOTO(exit, rc = -EPROTO);
-=======
         /* if a quota req timeouts or is dropped, we should update quota
          * statistics which will be handled in dqacq_completion. And in
          * this situation we should get qdata from request instead of
@@ -851,7 +763,6 @@
                 DEBUG_REQ(D_ERROR, req,
                           "error unpacking qunit_data(rc: %d)\n", rc1);
                 GOTO(exit, rc = rc1);
->>>>>>> 03b71240
         }
 
         QDATA_DEBUG(qdata, "qdata: interpret rc(%d).\n", rc);
@@ -891,18 +802,12 @@
         RETURN(rc);
 }
 
-<<<<<<< HEAD
-static int got_qunit(struct lustre_qunit *qunit)
-=======
 /* check if quota master is online */
 int check_qm(struct lustre_quota_ctxt *qctxt)
->>>>>>> 03b71240
 {
         int rc;
         ENTRY;
 
-<<<<<<< HEAD
-=======
         spin_lock(&qctxt->lqc_lock);
         /* quit waiting when mds is back or qctxt is cleaned up */
         rc = qctxt->lqc_import || !qctxt->lqc_valid;
@@ -916,7 +821,6 @@
         int rc;
         ENTRY;
 
->>>>>>> 03b71240
         spin_lock(&qunit->lq_lock);
         switch (qunit->lq_state) {
         case QUNIT_IN_HASH:
@@ -936,12 +840,8 @@
 
 static int
 schedule_dqacq(struct obd_device *obd, struct lustre_quota_ctxt *qctxt,
-<<<<<<< HEAD
-               struct qunit_data *qdata, int opc, int wait)
-=======
                struct qunit_data *qdata, int opc, int wait,
                struct obd_trans_info *oti)
->>>>>>> 03b71240
 {
         struct lustre_qunit *qunit, *empty;
         struct l_wait_info lwi = { 0 };
@@ -949,38 +849,19 @@
         struct dqacq_async_args *aa;
         int size[2] = { sizeof(struct ptlrpc_body), 0 };
         struct obd_import *imp = NULL;
-<<<<<<< HEAD
-        struct lustre_qunit_size *lqs = NULL;
-        struct timeval work_start;
-        struct timeval work_end;
-        long timediff;
-        int rc = 0;
-        ENTRY;
-
-        LASSERT(opc == QUOTA_DQACQ || opc == QUOTA_DQREL);
-        do_gettimeofday(&work_start);
-=======
         unsigned long factor;
         struct lustre_qunit_size *lqs = NULL;
         int rc = 0;
         ENTRY;
 
->>>>>>> 03b71240
         if ((empty = alloc_qunit(qctxt, qdata, opc)) == NULL)
                 RETURN(-ENOMEM);
 
         spin_lock(&qunit_hash_lock);
         qunit = dqacq_in_flight(qctxt, qdata);
         if (qunit) {
-<<<<<<< HEAD
-                if (wait)
-                        qunit_get(qunit);
-                spin_unlock(&qunit_hash_lock);
-                free_qunit(empty);
-=======
                 spin_unlock(&qunit_hash_lock);
                 qunit_put(empty);
->>>>>>> 03b71240
 
                 goto wait_completion;
         }
@@ -1002,22 +883,6 @@
                 CDEBUG(D_ERROR, "Can't find the lustre qunit size!\n");
         }
 
-<<<<<<< HEAD
-        quota_search_lqs(qdata, NULL, qctxt, &lqs);
-        if (lqs) {
-                spin_lock(&lqs->lqs_lock);
-                quota_compute_lqs(qdata, lqs, 1, (opc == QUOTA_DQACQ) ? 1 : 0);
-                /* when this qdata returned from mds, it will call lqs_putref */
-                lqs_getref(lqs);
-                spin_unlock(&lqs->lqs_lock);
-                /* this is for quota_search_lqs */
-                lqs_putref(lqs);
-        } else {
-                CDEBUG(D_ERROR, "Can't find the lustre qunit size!\n");
-        }
-
-=======
->>>>>>> 03b71240
         QDATA_DEBUG(qdata, "obd(%s): send %s quota req\n",
                     obd->obd_name, (opc == QUOTA_DQACQ) ? "acq" : "rel");
         /* master is going to dqacq/dqrel from itself */
@@ -1028,44 +893,10 @@
                 QDATA_SET_CHANGE_QS(qdata);
                 rc = qctxt->lqc_handler(obd, qdata, opc);
                 rc2 = dqacq_completion(obd, qctxt, qdata, rc, opc);
-<<<<<<< HEAD
-                do_gettimeofday(&work_end);
-                timediff = cfs_timeval_sub(&work_end, &work_start, NULL);
-                if (opc == QUOTA_DQACQ)
-                        lprocfs_counter_add(qctxt->lqc_stats,
-                                            wait ? LQUOTA_SYNC_ACQ : LQUOTA_ASYNC_ACQ,
-                                            timediff);
-                else
-                        lprocfs_counter_add(qctxt->lqc_stats,
-                                            wait ? LQUOTA_SYNC_REL : LQUOTA_ASYNC_REL,
-                                            timediff);
-                RETURN(rc ? rc : rc2);
-        }
-
-        spin_lock(&qctxt->lqc_lock);
-        if (!qctxt->lqc_import) {
-                spin_unlock(&qctxt->lqc_lock);
-                QDATA_DEBUG(qdata, "lqc_import is invalid.\n");
-
-                spin_lock(&qunit_hash_lock);
-                remove_qunit_nolock(qunit);
-                spin_unlock(&qunit_hash_lock);
-
-                compute_lqs_after_removing_qunit(qunit);
-
-                QUNIT_SET_STATE_AND_RC(qunit, QUNIT_FINISHED, -EAGAIN);
-                wake_up(&qunit->lq_waitq);
-
-                qunit_put(qunit);
-                RETURN(-EAGAIN);
-=======
                 /* this is for qunit_get() */
                 qunit_put(qunit);
                 RETURN(rc ? rc : rc2);
->>>>>>> 03b71240
-        }
-        imp = class_import_get(qctxt->lqc_import);
-        spin_unlock(&qctxt->lqc_lock);
+        }
 
         spin_lock(&qctxt->lqc_lock);
         if (!qctxt->lqc_import) {
@@ -1117,21 +948,6 @@
         if (!req) {
                 dqacq_completion(obd, qctxt, qdata, -ENOMEM, opc);
                 class_import_put(imp);
-<<<<<<< HEAD
-                RETURN(-ENOMEM);
-        }
-
-        rc = quota_copy_qdata(req, qdata, QUOTA_REQUEST, QUOTA_IMPORT);
-        if (rc < 0) {
-                CDEBUG(D_ERROR, "Can't pack qunit_data\n");
-                RETURN(-EPROTO);
-        }
-        ptlrpc_req_set_repsize(req, 2, size);
-        class_import_put(imp);
-
-        if (wait && qunit)
-                qunit_get(qunit);
-=======
                 /* this is for qunit_get() */
                 qunit_put(qunit);
                 RETURN(-ENOMEM);
@@ -1160,10 +976,9 @@
         ptlrpc_req_set_repsize(req, 2, size);
         req->rq_no_resend = req->rq_no_delay = 1;
         class_import_put(imp);
->>>>>>> 03b71240
 
         CLASSERT(sizeof(*aa) <= sizeof(req->rq_async_args));
-        aa = ptlrpc_req_async_args(req);
+        aa = (struct dqacq_async_args *)&req->rq_async_args;
         aa->aa_ctxt = qctxt;
         aa->aa_qunit = qunit;
 
@@ -1191,25 +1006,8 @@
                 spin_unlock(&qunit->lq_lock);
                 CDEBUG(D_QUOTA, "qunit(%p) finishes waiting. (rc:%d)\n",
                        qunit, rc);
-<<<<<<< HEAD
-                qunit_put(qunit);
-        }
-
-        do_gettimeofday(&work_end);
-        timediff = cfs_timeval_sub(&work_end, &work_start, NULL);
-        if (opc == QUOTA_DQACQ)
-                lprocfs_counter_add(qctxt->lqc_stats,
-                                    wait ? LQUOTA_SYNC_ACQ : LQUOTA_ASYNC_ACQ,
-                                    timediff);
-        else
-                lprocfs_counter_add(qctxt->lqc_stats,
-                                    wait ? LQUOTA_SYNC_REL : LQUOTA_ASYNC_REL,
-                                    timediff);
-
-=======
         }
         qunit_put(qunit);
->>>>>>> 03b71240
         RETURN(rc);
 }
 
@@ -1238,16 +1036,6 @@
                 if (rc > 0) {
                         int opc;
                         /* need acquire or release */
-<<<<<<< HEAD
-                        opc = ret == 1 ? QUOTA_DQACQ : QUOTA_DQREL;
-                        ret = schedule_dqacq(obd, qctxt, &qdata[i], opc, wait);
-                        if (!rc)
-                                rc = ret;
-                } else if (wait == 1) {
-                        /* when wait equates 1, that means mds_quota_acquire
-                         * or filter_quota_acquire is calling it. */
-                        qctxt_wait_pending_dqacq(qctxt, id[i], i, isblk);
-=======
                         opc = rc == 1 ? QUOTA_DQACQ : QUOTA_DQREL;
                         rc = split_before_schedule_dqacq(obd, qctxt, &qdata[i],
                                                          opc, wait, oti);
@@ -1259,7 +1047,6 @@
                         rc = qctxt_wait_pending_dqacq(qctxt, id[i], i, isblk);
                         if (rc < 0)
                                 RETURN(rc);
->>>>>>> 03b71240
                 }
         }
 
@@ -1288,14 +1075,6 @@
 
         spin_lock(&qunit_hash_lock);
         qunit = dqacq_in_flight(qctxt, &qdata);
-<<<<<<< HEAD
-        if (qunit)
-                /* grab reference on this qunit to handle races with
-                 * dqacq_completion(). Otherwise, this qunit could be freed just
-                 * after we release the qunit_hash_lock */
-                qunit_get(qunit);
-=======
->>>>>>> 03b71240
         spin_unlock(&qunit_hash_lock);
 
         if (qunit) {
@@ -1305,8 +1084,6 @@
                 l_wait_event(qunit->lq_waitq, got_qunit(qunit), &lwi);
                 CDEBUG(D_QUOTA, "qunit(%p) finishes waiting. (rc:%d)\n",
                        qunit, qunit->lq_rc);
-<<<<<<< HEAD
-=======
                 /* keep same as schedule_dqacq() b=17030 */
                 spin_lock(&qunit->lq_lock);
                 if (qunit->lq_rc == 0)
@@ -1315,7 +1092,6 @@
                         rc = qunit->lq_rc;
                 spin_unlock(&qunit->lq_lock);
                 /* this is for dqacq_in_flight() */
->>>>>>> 03b71240
                 qunit_put(qunit);
                 do_gettimeofday(&work_end);
                 timediff = cfs_timeval_sub(&work_end, &work_start, NULL);
@@ -1332,11 +1108,7 @@
                                     timediff);
         }
 
-<<<<<<< HEAD
-        RETURN(0);
-=======
         RETURN(rc);
->>>>>>> 03b71240
 }
 
 int
@@ -1353,10 +1125,7 @@
         if (rc)
                 RETURN(rc);
 
-<<<<<<< HEAD
-=======
         cfs_waitq_init(&qctxt->lqc_wait_for_qmaster);
->>>>>>> 03b71240
         spin_lock_init(&qctxt->lqc_lock);
         spin_lock(&qctxt->lqc_lock);
         qctxt->lqc_handler = handler;
@@ -1364,55 +1133,32 @@
         qctxt->lqc_import = NULL;
         qctxt->lqc_recovery = 0;
         qctxt->lqc_switch_qs = 1; /* Change qunit size in default setting */
-<<<<<<< HEAD
-=======
         qctxt->lqc_valid = 1;
->>>>>>> 03b71240
         qctxt->lqc_cqs_boundary_factor = 4;
         qctxt->lqc_cqs_least_bunit = PTLRPC_MAX_BRW_SIZE;
         qctxt->lqc_cqs_least_iunit = 2;
         qctxt->lqc_cqs_qs_factor = 2;
         qctxt->lqc_flags = 0;
-<<<<<<< HEAD
-=======
         QUOTA_MASTER_UNREADY(qctxt);
->>>>>>> 03b71240
         qctxt->lqc_bunit_sz = default_bunit_sz;
         qctxt->lqc_btune_sz = default_bunit_sz / 100 * default_btune_ratio;
         qctxt->lqc_iunit_sz = default_iunit_sz;
         qctxt->lqc_itune_sz = default_iunit_sz * default_itune_ratio / 100;
         qctxt->lqc_switch_seconds = 300; /* enlarging will wait 5 minutes
                                           * after the last shrinking */
-<<<<<<< HEAD
-        rc = lustre_hash_init(&LQC_HASH_BODY(qctxt), "LQS_HASH",128,
-                              &lqs_hash_operations);
-        if (rc) {
-                CDEBUG(D_ERROR, "initialize hash lqs for %s error!\n",
-                       obd->obd_name);
-                lustre_hash_exit(&LQC_HASH_BODY(qctxt));
-        }
+        qctxt->lqc_sync_blk = 0;
         spin_unlock(&qctxt->lqc_lock);
+
+        qctxt->lqc_lqs_hash = lustre_hash_init("LQS_HASH", 7, 7,
+                                               &lqs_hash_ops, 0);
+        if (!qctxt->lqc_lqs_hash)
+                CERROR("initialize hash lqs for %s error!\n", obd->obd_name);
 
 #ifdef LPROCFS
         if (lquota_proc_setup(obd, is_master(obd, qctxt, 0, 0)))
                 CERROR("initialize proc for %s error!\n", obd->obd_name);
 #endif
 
-=======
-        qctxt->lqc_sync_blk = 0;
-        spin_unlock(&qctxt->lqc_lock);
-
-        qctxt->lqc_lqs_hash = lustre_hash_init("LQS_HASH", 7, 7,
-                                               &lqs_hash_ops, 0);
-        if (!qctxt->lqc_lqs_hash)
-                CERROR("initialize hash lqs for %s error!\n", obd->obd_name);
-
-#ifdef LPROCFS
-        if (lquota_proc_setup(obd, is_master(obd, qctxt, 0, 0)))
-                CERROR("initialize proc for %s error!\n", obd->obd_name);
-#endif
-
->>>>>>> 03b71240
         RETURN(rc);
 }
 
@@ -1424,13 +1170,10 @@
         ENTRY;
 
         INIT_LIST_HEAD(&tmp_list);
-<<<<<<< HEAD
-=======
 
         spin_lock(&qctxt->lqc_lock);
         qctxt->lqc_valid = 0;
         spin_unlock(&qctxt->lqc_lock);
->>>>>>> 03b71240
 
         spin_lock(&qunit_hash_lock);
         for (i = 0; i < NR_DQHASH; i++) {
@@ -1453,9 +1196,6 @@
                 qunit_put(qunit);
         }
 
-<<<<<<< HEAD
-        lustre_hash_exit(&LQC_HASH_BODY(qctxt));
-=======
         lustre_hash_exit(qctxt->lqc_lqs_hash);
 
         /* after qctxt_cleanup, qctxt might be freed, then check_qm() is
@@ -1466,7 +1206,6 @@
                                      cfs_time_seconds(1));
         }
 
->>>>>>> 03b71240
         ptlrpcd_decref();
 
 #ifdef LPROCFS
@@ -1542,13 +1281,9 @@
                         if (ret > 0) {
                                 int opc;
                                 opc = ret == 1 ? QUOTA_DQACQ : QUOTA_DQREL;
-<<<<<<< HEAD
-                                rc = schedule_dqacq(obd, qctxt, &qdata, opc, 0);
-=======
                                 rc = split_before_schedule_dqacq(obd, qctxt,
                                                                  &qdata, opc,
                                                                  0, NULL);
->>>>>>> 03b71240
                                 if (rc == -EDQUOT)
                                         rc = 0;
                         } else {
