/* -*- mode: c; c-basic-offset: 8; indent-tabs-mode: nil; -*-
 * vim:expandtab:shiftwidth=8:tabstop=8:
 *
 * GPL HEADER START
 *
 * DO NOT ALTER OR REMOVE COPYRIGHT NOTICES OR THIS FILE HEADER.
 *
 * This program is free software; you can redistribute it and/or modify
 * it under the terms of the GNU General Public License version 2 only,
 * as published by the Free Software Foundation.
 *
 * This program is distributed in the hope that it will be useful, but
 * WITHOUT ANY WARRANTY; without even the implied warranty of
 * MERCHANTABILITY or FITNESS FOR A PARTICULAR PURPOSE.  See the GNU
 * General Public License version 2 for more details (a copy is included
 * in the LICENSE file that accompanied this code).
 *
 * You should have received a copy of the GNU General Public License
 * version 2 along with this program; If not, see
 * http://www.sun.com/software/products/lustre/docs/GPLv2.pdf
 *
 * Please contact Sun Microsystems, Inc., 4150 Network Circle, Santa Clara,
 * CA 95054 USA or visit www.sun.com if you need additional information or
 * have any questions.
 *
 * GPL HEADER END
 */
/*
 * Copyright  2008 Sun Microsystems, Inc. All rights reserved
 * Use is subject to license terms.
 */
/*
 * This file is part of Lustre, http://www.lustre.org/
 * Lustre is a trademark of Sun Microsystems, Inc.
 *
 * lustre/quota/quota_context.c
 *
 * Lustre Quota Context
 *
 * Author: Niu YaWei <niu@clusterfs.com>
 */

#ifndef EXPORT_SYMTAB
# define EXPORT_SYMTAB
#endif

#define DEBUG_SUBSYSTEM S_LQUOTA

#include <linux/version.h>
#include <linux/fs.h>
#include <asm/unistd.h>
#include <linux/slab.h>
#include <linux/quotaops.h>
#include <linux/module.h>
#include <linux/init.h>

#include <obd_class.h>
#include <lustre_quota.h>
#include <lustre_fsfilt.h>
#include <class_hash.h>
#include <lprocfs_status.h>
#include "quota_internal.h"

#ifdef HAVE_QUOTA_SUPPORT

static lustre_hash_ops_t lqs_hash_ops;

unsigned long default_bunit_sz = 128 * 1024 * 1024; /* 128M bytes */
unsigned long default_btune_ratio = 50;             /* 50 percentage */
unsigned long default_iunit_sz = 5120;              /* 5120 inodes */
unsigned long default_itune_ratio = 50;             /* 50 percentage */

cfs_mem_cache_t *qunit_cachep = NULL;
struct list_head qunit_hash[NR_DQHASH];
spinlock_t qunit_hash_lock = SPIN_LOCK_UNLOCKED;

/* please sync qunit_state with qunit_state_names */
enum qunit_state {
        QUNIT_CREATED      = 0,   /* a qunit is created */
        QUNIT_IN_HASH      = 1,   /* a qunit is added into qunit hash, that means
                                   * a quota req will be sent or is flying */
        QUNIT_RM_FROM_HASH = 2,   /* a qunit is removed from qunit hash, that
                                   * means a quota req is handled and comes
                                   * back */
        QUNIT_FINISHED     = 3,   /* qunit can wake up all threads waiting
                                   * for it */
};

static const char *qunit_state_names[] = {
        [QUNIT_CREATED]      = "CREATED",
        [QUNIT_IN_HASH]      = "IN_HASH",
        [QUNIT_RM_FROM_HASH] = "RM_FROM_HASH",
        [QUNIT_FINISHED]     = "FINISHED",
};

struct lustre_qunit {
        struct list_head lq_hash;          /* Hash list in memory */
        atomic_t lq_refcnt;                /* Use count */
        struct lustre_quota_ctxt *lq_ctxt; /* Quota context this applies to */
        struct qunit_data lq_data;         /* See qunit_data */
        unsigned int lq_opc;               /* QUOTA_DQACQ, QUOTA_DQREL */
        cfs_waitq_t lq_waitq;              /* Threads waiting for this qunit */
        spinlock_t lq_lock;                /* Protect the whole structure */
        enum qunit_state lq_state;         /* Present the status of qunit */
        int lq_rc;                         /* The rc of lq_data */
};

#define QUNIT_SET_STATE(qunit, state)                                   \
do {                                                                    \
        spin_lock(&qunit->lq_lock);                                     \
        QDATA_DEBUG((&qunit->lq_data), "qunit(%p) lq_state(%s->%s), "   \
                    "lq_rc(%d)\n",                                      \
                    qunit, qunit_state_names[qunit->lq_state],          \
                    qunit_state_names[state], qunit->lq_rc);            \
        qunit->lq_state = state;                                        \
        spin_unlock(&qunit->lq_lock);                                   \
} while(0)

#define QUNIT_SET_STATE_AND_RC(qunit, state, rc)                        \
do {                                                                    \
        spin_lock(&qunit->lq_lock);                                     \
        qunit->lq_rc = rc;                                              \
        QDATA_DEBUG((&qunit->lq_data), "qunit(%p) lq_state(%s->%s), "   \
                    "lq_rc(%d)\n",                                      \
                    qunit, qunit_state_names[qunit->lq_state],          \
                    qunit_state_names[state], qunit->lq_rc);            \
        qunit->lq_state = state;                                        \
        spin_unlock(&qunit->lq_lock);                                   \
} while(0)

<<<<<<< HEAD
=======

>>>>>>> d5360e75
int should_translate_quota (struct obd_import *imp)
{
        ENTRY;

        LASSERT(imp);
        if (imp->imp_connect_data.ocd_connect_flags & OBD_CONNECT_QUOTA64)
                RETURN(0);
        else
                RETURN(1);
}

void qunit_cache_cleanup(void)
{
        int i;
        ENTRY;

        spin_lock(&qunit_hash_lock);
        for (i = 0; i < NR_DQHASH; i++)
                LASSERT(list_empty(qunit_hash + i));
        spin_unlock(&qunit_hash_lock);

        if (qunit_cachep) {
                int rc;
                rc = cfs_mem_cache_destroy(qunit_cachep);
                LASSERTF(rc == 0, "couldn't destory qunit_cache slab\n");
                qunit_cachep = NULL;
        }
        EXIT;
}

int qunit_cache_init(void)
{
        int i;
        ENTRY;

        LASSERT(qunit_cachep == NULL);
        qunit_cachep = cfs_mem_cache_create("ll_qunit_cache",
                                            sizeof(struct lustre_qunit),
                                            0, 0);
        if (!qunit_cachep)
                RETURN(-ENOMEM);

        spin_lock(&qunit_hash_lock);
        for (i = 0; i < NR_DQHASH; i++)
                INIT_LIST_HEAD(qunit_hash + i);
        spin_unlock(&qunit_hash_lock);
        RETURN(0);
}

static inline int
qunit_hashfn(struct lustre_quota_ctxt *qctxt, struct qunit_data *qdata)
             __attribute__((__const__));

static inline int
qunit_hashfn(struct lustre_quota_ctxt *qctxt, struct qunit_data *qdata)
{
        unsigned int id = qdata->qd_id;
        unsigned int type = QDATA_IS_GRP(qdata);

        unsigned long tmp = ((unsigned long)qctxt >> L1_CACHE_SHIFT) ^ id;
        tmp = (tmp * (MAXQUOTAS - type)) % NR_DQHASH;
        return tmp;
}

/* caller must hold qunit_hash_lock */
static inline struct lustre_qunit *find_qunit(unsigned int hashent,
                                              struct lustre_quota_ctxt *qctxt,
                                              struct qunit_data *qdata)
{
        struct lustre_qunit *qunit = NULL;
        struct qunit_data *tmp;

        LASSERT_SPIN_LOCKED(&qunit_hash_lock);
        list_for_each_entry(qunit, qunit_hash + hashent, lq_hash) {
                tmp = &qunit->lq_data;
                if (qunit->lq_ctxt == qctxt &&
                    qdata->qd_id == tmp->qd_id &&
                    (qdata->qd_flags & LQUOTA_QUNIT_FLAGS) ==
                    (tmp->qd_flags & LQUOTA_QUNIT_FLAGS))
                        return qunit;
        }
        return NULL;
}

/* check_cur_qunit - check the current usage of qunit.
 * @qctxt: quota context
 * @qdata: the type of quota unit to be checked
 *
 * return: 1 - need acquire qunit;
 * 	   2 - need release qunit;
 * 	   0 - need do nothing.
 * 	 < 0 - error.
 */
static int
check_cur_qunit(struct obd_device *obd,
                struct lustre_quota_ctxt *qctxt, struct qunit_data *qdata)
{
        struct super_block *sb = qctxt->lqc_sb;
        unsigned long qunit_sz, tune_sz;
        __u64 usage, limit, limit_org, pending_write = 0;
        long long record = 0;
        struct obd_quotactl *qctl;
        struct lustre_qunit_size *lqs = NULL;
        int ret = 0;
        ENTRY;

        if (!ll_sb_any_quota_active(sb))
                RETURN(0);

        spin_lock(&qctxt->lqc_lock);
        if (!qctxt->lqc_valid){
                spin_unlock(&qctxt->lqc_lock);
                RETURN(0);
        }
        spin_unlock(&qctxt->lqc_lock);

        OBD_ALLOC_PTR(qctl);
        if (qctl == NULL)
                RETURN(-ENOMEM);

        /* get fs quota usage & limit */
        qctl->qc_cmd = Q_GETQUOTA;
        qctl->qc_id = qdata->qd_id;
        qctl->qc_type = QDATA_IS_GRP(qdata);
        ret = fsfilt_quotactl(obd, sb, qctl);
        if (ret) {
                if (ret == -ESRCH)      /* no limit */
                        ret = 0;
                else
                        CERROR("can't get fs quota usage! (rc:%d)\n", ret);
                GOTO(out, ret);
        }

        if (QDATA_IS_BLK(qdata)) {
                usage = qctl->qc_dqblk.dqb_curspace;
                limit = qctl->qc_dqblk.dqb_bhardlimit << QUOTABLOCK_BITS;
        } else {
                usage = qctl->qc_dqblk.dqb_curinodes;
                limit = qctl->qc_dqblk.dqb_ihardlimit;
        }

        /* ignore the no quota limit case; and it can avoid creating
         * unnecessary lqs for uid/gid */
        if (!limit)
                GOTO(out, ret = 0);

<<<<<<< HEAD
        lqs = quota_search_lqs(LQS_KEY(QDATA_IS_GRP(qdata), qdata->qd_id),
                               qctxt, 0);
        if (IS_ERR(lqs) || lqs == NULL) {
                CERROR("fail to find a lqs for %sid: %u)!\n",
                       QDATA_IS_GRP(qdata) ? "g" : "u", qdata->qd_id);
                GOTO (out, ret = 0);
=======
 search_lqs:
        quota_search_lqs(qdata, NULL, qctxt, &lqs);
        if (!lqs) {
                CDEBUG(D_QUOTA, "Can't find the lustre qunit size!\n");
                ret = quota_create_lqs(qdata, NULL, qctxt, &lqs);
                if (ret == -EALREADY) {
                        ret = 0;
                        goto search_lqs;
                }
                if (ret < 0)
                        GOTO (out, ret);
>>>>>>> d5360e75
        }
        spin_lock(&lqs->lqs_lock);

        if (QDATA_IS_BLK(qdata)) {
                qunit_sz = lqs->lqs_bunit_sz;
                tune_sz  = lqs->lqs_btune_sz;
                pending_write = lqs->lqs_bwrite_pending;
                record   = lqs->lqs_blk_rec;
                LASSERT(!(qunit_sz % QUOTABLOCK_SIZE));
        } else {
                /* we didn't need change inode qunit size now */
                qunit_sz = lqs->lqs_iunit_sz;
                tune_sz  = lqs->lqs_itune_sz;
                pending_write = lqs->lqs_iwrite_pending;
                record   = lqs->lqs_ino_rec;
        }

        /* we don't count the MIN_QLIMIT */
        if ((limit == MIN_QLIMIT && !QDATA_IS_BLK(qdata)) ||
            (toqb(limit) == MIN_QLIMIT && QDATA_IS_BLK(qdata)))
                limit = 0;

        usage += pending_write;
        limit_org = limit;
        /* when a releasing quota req is sent, before it returned
           limit is assigned a small value. limit will overflow */
        if (limit + record < 0)
                usage -= record;
        else
                limit += record;

        LASSERT(qdata->qd_count == 0);
        if (limit <= usage + tune_sz) {
                while (qdata->qd_count + limit <=
                       usage + tune_sz)
                        qdata->qd_count += qunit_sz;
                ret = 1;
        } else if (limit > usage + qunit_sz + tune_sz &&
                   limit_org > qdata->qd_count + qunit_sz) {
                while (limit - qdata->qd_count > usage + qunit_sz + tune_sz &&
                       limit_org > qdata->qd_count + qunit_sz)
                        qdata->qd_count += qunit_sz;
                ret = 2;
                /* if there are other pending writes for this uid/gid, releasing
                 * quota is put off until the last pending write b=16645 */
                if (ret == 2 && pending_write) {
                        CDEBUG(D_QUOTA, "delay quota release\n");
                        ret = 0;
                }
        }
        CDEBUG(D_QUOTA, "type: %c, limit: "LPU64", usage: "LPU64
<<<<<<< HEAD
               ", pending_write: "LPU64", record: %llu"
               ", qunit_sz: %lu, tune_sz: %lu, ret: %d.\n",
               QDATA_IS_BLK(qdata) ? 'b' : 'i', limit, usage, pending_write,
               (__s64)record, qunit_sz, tune_sz, ret);
=======
               ", pending_write: "LPU64", record: "LPD64
               ", qunit_sz: %lu, tune_sz: %lu, ret: %d.\n",
               QDATA_IS_BLK(qdata) ? 'b' : 'i', limit, usage, pending_write,
               record, qunit_sz, tune_sz, ret);
>>>>>>> d5360e75
        LASSERT(ret == 0 || qdata->qd_count);

        spin_unlock(&lqs->lqs_lock);
        lqs_putref(lqs);
<<<<<<< HEAD

=======
>>>>>>> d5360e75
        EXIT;
 out:
        OBD_FREE_PTR(qctl);
        return ret;
}

/* compute the remaining quota for certain gid or uid b=11693 */
int compute_remquota(struct obd_device *obd, struct lustre_quota_ctxt *qctxt,
                     struct qunit_data *qdata, int isblk)
{
        struct super_block *sb = qctxt->lqc_sb;
        __u64 usage, limit;
        struct obd_quotactl *qctl;
        int ret = QUOTA_RET_OK;
        ENTRY;

<<<<<<< HEAD
        if (!ll_sb_any_quota_active(sb))
=======
        if (!sb_any_quota_enabled(sb))
>>>>>>> d5360e75
                RETURN(QUOTA_RET_NOQUOTA);

        /* ignore root user */
        if (qdata->qd_id == 0 && QDATA_IS_GRP(qdata) == USRQUOTA)
                RETURN(QUOTA_RET_NOLIMIT);

        OBD_ALLOC_PTR(qctl);
        if (qctl == NULL)
                RETURN(-ENOMEM);

        /* get fs quota usage & limit */
        qctl->qc_cmd = Q_GETQUOTA;
        qctl->qc_id = qdata->qd_id;
        qctl->qc_type = QDATA_IS_GRP(qdata);
        ret = fsfilt_quotactl(obd, sb, qctl);
        if (ret) {
                if (ret == -ESRCH)      /* no limit */
                        ret = QUOTA_RET_NOLIMIT;
                else
                        CDEBUG(D_QUOTA, "can't get fs quota usage! (rc:%d)",
                               ret);
                GOTO(out, ret);
        }

        usage = isblk ? qctl->qc_dqblk.dqb_curspace :
                qctl->qc_dqblk.dqb_curinodes;
        limit = isblk ? qctl->qc_dqblk.dqb_bhardlimit << QUOTABLOCK_BITS :
                qctl->qc_dqblk.dqb_ihardlimit;
        if (!limit){            /* no limit */
                ret = QUOTA_RET_NOLIMIT;
                GOTO(out, ret);
        }

        if (limit >= usage)
                qdata->qd_count = limit - usage;
        else
                qdata->qd_count = 0;
        EXIT;
out:
        OBD_FREE_PTR(qctl);
        return ret;
}

static struct lustre_qunit *alloc_qunit(struct lustre_quota_ctxt *qctxt,
                                        struct qunit_data *qdata, int opc)
{
        struct lustre_qunit *qunit = NULL;
        ENTRY;

        OBD_SLAB_ALLOC(qunit, qunit_cachep, CFS_ALLOC_IO, sizeof(*qunit));
        if (qunit == NULL)
                RETURN(NULL);

        INIT_LIST_HEAD(&qunit->lq_hash);
        init_waitqueue_head(&qunit->lq_waitq);
        atomic_set(&qunit->lq_refcnt, 1);
        qunit->lq_ctxt = qctxt;
        memcpy(&qunit->lq_data, qdata, sizeof(*qdata));
        qunit->lq_opc = opc;
        qunit->lq_lock = SPIN_LOCK_UNLOCKED;
        QUNIT_SET_STATE_AND_RC(qunit, QUNIT_CREATED, 0);
        RETURN(qunit);
}

static inline void free_qunit(struct lustre_qunit *qunit)
{
        OBD_SLAB_FREE(qunit, qunit_cachep, sizeof(*qunit));
}

static inline void qunit_get(struct lustre_qunit *qunit)
{
        atomic_inc(&qunit->lq_refcnt);
}

static void qunit_put(struct lustre_qunit *qunit)
{
        LASSERT(atomic_read(&qunit->lq_refcnt));
        if (atomic_dec_and_test(&qunit->lq_refcnt))
                free_qunit(qunit);
}

/* caller must hold qunit_hash_lock and release ref of qunit after using it */
static struct lustre_qunit *dqacq_in_flight(struct lustre_quota_ctxt *qctxt,
                                            struct qunit_data *qdata)
{
        unsigned int hashent = qunit_hashfn(qctxt, qdata);
        struct lustre_qunit *qunit;
        ENTRY;

        LASSERT_SPIN_LOCKED(&qunit_hash_lock);
        qunit = find_qunit(hashent, qctxt, qdata);
        if (qunit)
                qunit_get(qunit);
        RETURN(qunit);
}

static void
insert_qunit_nolock(struct lustre_quota_ctxt *qctxt, struct lustre_qunit *qunit)
{
        struct list_head *head;

        LASSERT(list_empty(&qunit->lq_hash));
        qunit_get(qunit);
        head = qunit_hash + qunit_hashfn(qctxt, &qunit->lq_data);
        list_add(&qunit->lq_hash, head);
        QUNIT_SET_STATE(qunit, QUNIT_IN_HASH);
}

static void compute_lqs_after_removing_qunit(struct lustre_qunit *qunit)
{
<<<<<<< HEAD
        struct lustre_qunit_size *lqs;

        lqs = quota_search_lqs(LQS_KEY(QDATA_IS_GRP(&qunit->lq_data),
                                       qunit->lq_data.qd_id),
                               qunit->lq_ctxt, 0);
        if (lqs && !IS_ERR(lqs)) {
=======
        struct lustre_qunit_size *lqs = NULL;

        quota_search_lqs(&qunit->lq_data, NULL, qunit->lq_ctxt, &lqs);
        if (lqs) {
>>>>>>> d5360e75
                spin_lock(&lqs->lqs_lock);
                if (qunit->lq_opc == QUOTA_DQACQ)
                        quota_compute_lqs(&qunit->lq_data, lqs, 0, 1);
                if (qunit->lq_opc == QUOTA_DQREL)
                        quota_compute_lqs(&qunit->lq_data, lqs, 0, 0);
                spin_unlock(&lqs->lqs_lock);
                /* this is for quota_search_lqs */
                lqs_putref(lqs);
                /* this is for schedule_dqacq */
                lqs_putref(lqs);
        }
}

static void remove_qunit_nolock(struct lustre_qunit *qunit)
{
        LASSERT(!list_empty(&qunit->lq_hash));
        LASSERT_SPIN_LOCKED(&qunit_hash_lock);

        list_del_init(&qunit->lq_hash);
        QUNIT_SET_STATE(qunit, QUNIT_RM_FROM_HASH);
        qunit_put(qunit);
}

<<<<<<< HEAD
void* quota_barrier(struct lustre_quota_ctxt *qctxt,
                    struct obd_quotactl *oqctl, int isblk)
{
        struct lustre_qunit *qunit, *find_qunit;
        int cycle = 1;

        OBD_SLAB_ALLOC(qunit, qunit_cachep, CFS_ALLOC_IO, sizeof(*qunit));
        if (qunit == NULL) {
                CERROR("locating %sunit failed for %sid %u\n",
                       isblk ? "b" : "i", oqctl->qc_type ? "g" : "u",
                       oqctl->qc_id);
                qctxt_wait_pending_dqacq(qctxt, oqctl->qc_id,
                                         oqctl->qc_type, isblk);
                return NULL;
        }

        INIT_LIST_HEAD(&qunit->lq_hash);
        qunit->lq_lock = SPIN_LOCK_UNLOCKED;
        init_waitqueue_head(&qunit->lq_waitq);
        atomic_set(&qunit->lq_refcnt, 1);
        qunit->lq_ctxt = qctxt;
        qunit->lq_data.qd_id = oqctl->qc_id;
        qunit->lq_data.qd_flags =  oqctl->qc_type;
        if (isblk)
                QDATA_SET_BLK(&qunit->lq_data);
        QUNIT_SET_STATE_AND_RC(qunit, QUNIT_CREATED, 0);
        /* it means it is only an invalid qunit for barrier */
        qunit->lq_opc = QUOTA_LAST_OPC;

        while (1) {
                spin_lock(&qunit_hash_lock);
                find_qunit = dqacq_in_flight(qctxt, &qunit->lq_data);
                if (find_qunit) {
                        spin_unlock(&qunit_hash_lock);
                        qunit_put(find_qunit);
                        qctxt_wait_pending_dqacq(qctxt, oqctl->qc_id,
                                                 oqctl->qc_type, isblk);
                        CDEBUG(D_QUOTA, "cycle=%d\n", cycle++);
                        continue;
                }
                break;
        }
        insert_qunit_nolock(qctxt, qunit);
        spin_unlock(&qunit_hash_lock);
        return qunit;
}

void quota_unbarrier(void *handle)
{
        struct lustre_qunit *qunit = (struct lustre_qunit *)handle;

        if (qunit == NULL) {
                CERROR("handle is NULL\n");
                return;
        }

        LASSERT(qunit->lq_opc == QUOTA_LAST_OPC);
        spin_lock(&qunit_hash_lock);
        remove_qunit_nolock(qunit);
        spin_unlock(&qunit_hash_lock);
        QUNIT_SET_STATE_AND_RC(qunit, QUNIT_FINISHED, QUOTA_REQ_RETURNED);
        wake_up(&qunit->lq_waitq);
        qunit_put(qunit);
}

=======
>>>>>>> d5360e75
#define INC_QLIMIT(limit, count) (limit == MIN_QLIMIT) ? \
                                 (limit = count) : (limit += count)


/* FIXME check if this mds is the master of specified id */
static int
is_master(struct obd_device *obd, struct lustre_quota_ctxt *qctxt,
          unsigned int id, int type)
{
        return qctxt->lqc_handler ? 1 : 0;
}

static int
schedule_dqacq(struct obd_device *obd, struct lustre_quota_ctxt *qctxt,
               struct qunit_data *qdata, int opc, int wait,
               struct obd_trans_info *oti);
<<<<<<< HEAD

static inline void qdata_to_oqaq(struct qunit_data *qdata,
                                 struct quota_adjust_qunit *oqaq)
{
        LASSERT(qdata);
        LASSERT(oqaq);

        oqaq->qaq_flags = qdata->qd_flags;
        oqaq->qaq_id    = qdata->qd_id;
        if (QDATA_IS_ADJBLK(qdata))
                oqaq->qaq_bunit_sz = qdata->qd_qunit;
        if (QDATA_IS_ADJINO(qdata))
                oqaq->qaq_iunit_sz = qdata->qd_qunit;
}
=======
>>>>>>> d5360e75

static int
dqacq_completion(struct obd_device *obd, struct lustre_quota_ctxt *qctxt,
                 struct qunit_data *qdata, int rc, int opc)
{
        struct lustre_qunit *qunit = NULL;
        struct super_block *sb = qctxt->lqc_sb;
        int err = 0;
        struct quota_adjust_qunit *oqaq = NULL;
        int rc1 = 0;
        ENTRY;

        LASSERT(qdata);
        QDATA_DEBUG(qdata, "obd(%s): complete %s quota req\n",
                    obd->obd_name, (opc == QUOTA_DQACQ) ? "acq" : "rel");
<<<<<<< HEAD

        /* do it only when a releasing quota req more than 5MB b=18491 */
        if (opc == QUOTA_DQREL && qdata->qd_count >= 5242880)
                OBD_FAIL_TIMEOUT(OBD_FAIL_QUOTA_DELAY_REL, 5);
=======
>>>>>>> d5360e75

        /* update local operational quota file */
        if (rc == 0) {
                __u64 count = QUSG(qdata->qd_count, QDATA_IS_BLK(qdata));
                struct obd_quotactl *qctl;
                __u64 *hardlimit;

                OBD_ALLOC_PTR(qctl);
                if (qctl == NULL)
                        GOTO(out, err = -ENOMEM);

                /* acq/rel qunit for specified uid/gid is serialized,
                 * so there is no race between get fs quota limit and
                 * set fs quota limit */
                qctl->qc_cmd = Q_GETQUOTA;
                qctl->qc_id = qdata->qd_id;
                qctl->qc_type = QDATA_IS_GRP(qdata);
                err = fsfilt_quotactl(obd, sb, qctl);
                if (err) {
                        CERROR("error get quota fs limit! (rc:%d)\n", err);
                        GOTO(out_mem, err);
                }

                if (QDATA_IS_BLK(qdata)) {
                        qctl->qc_dqblk.dqb_valid = QIF_BLIMITS;
                        hardlimit = &qctl->qc_dqblk.dqb_bhardlimit;
                } else {
                        qctl->qc_dqblk.dqb_valid = QIF_ILIMITS;
                        hardlimit = &qctl->qc_dqblk.dqb_ihardlimit;
                }

                CDEBUG(D_QUOTA, "hardlimt: "LPU64"\n", *hardlimit);

                if (*hardlimit == 0)
                        goto out_mem;

                switch (opc) {
                case QUOTA_DQACQ:
                        INC_QLIMIT(*hardlimit, count);
                        break;
                case QUOTA_DQREL:
<<<<<<< HEAD
                        if (count >= *hardlimit)
                                CERROR("release quota error: id(%u) flag(%u) "
                                       "type(%c) isblk(%c) count("LPU64") "
                                       "qd_qunit("LPU64") hardlimit("LPU64") "
                                       "qdata(%p)\n",
                                       qdata->qd_id, qdata->qd_flags,
                                       QDATA_IS_GRP(qdata) ? 'g' : 'u',
                                       QDATA_IS_BLK(qdata) ? 'b': 'i',
                                       qdata->qd_count, qdata->qd_qunit, *hardlimit,
                                       qdata);
                        else
                                *hardlimit -= count;
=======
                        LASSERTF(count < *hardlimit,
                                 "id(%u) flag(%u) type(%c) isblk(%c) "
                                 "count("LPU64") qd_qunit("LPU64") "
                                 "hardlimit("LPU64").\n",
                                 qdata->qd_id, qdata->qd_flags,
                                 QDATA_IS_GRP(qdata) ? 'g' : 'u',
                                 QDATA_IS_BLK(qdata) ? 'b': 'i',
                                 qdata->qd_count, qdata->qd_qunit, *hardlimit);
                        *hardlimit -= count;
>>>>>>> d5360e75
                        break;
                default:
                        LBUG();
                }

                /* clear quota limit */
                if (count == 0)
                        *hardlimit = 0;

                qctl->qc_cmd = Q_SETQUOTA;
                err = fsfilt_quotactl(obd, sb, qctl);
                if (err)
                        CERROR("error set quota fs limit! (rc:%d)\n", err);

                QDATA_DEBUG(qdata, "%s completion\n",
                            opc == QUOTA_DQACQ ? "DQACQ" : "DQREL");
out_mem:
                OBD_FREE_PTR(qctl);
        } else if (rc == -EDQUOT) {
                QDATA_DEBUG(qdata, "acquire qunit got EDQUOT.\n");
        } else if (rc == -EBUSY) {
                QDATA_DEBUG(qdata, "it's is recovering, got EBUSY.\n");
        } else {
                CERROR("acquire qunit got error! (rc:%d)\n", rc);
        }
out:
        /* remove the qunit from hash */
        spin_lock(&qunit_hash_lock);

        qunit = dqacq_in_flight(qctxt, qdata);
        /* this qunit has been removed by qctxt_cleanup() */
        if (!qunit) {
                spin_unlock(&qunit_hash_lock);
                QDATA_DEBUG(qdata, "%s is discarded because qunit isn't found\n",
                            opc == QUOTA_DQACQ ? "DQACQ" : "DQREL");
                RETURN(err);
        }

        LASSERT(opc == qunit->lq_opc);
        /* remove this qunit from lq_hash so that new processes cannot be added
         * to qunit->lq_waiters */
        remove_qunit_nolock(qunit);
        spin_unlock(&qunit_hash_lock);

        compute_lqs_after_removing_qunit(qunit);


        if (rc == 0)
                rc = QUOTA_REQ_RETURNED;
        QUNIT_SET_STATE_AND_RC(qunit, QUNIT_FINISHED, rc);
        /* wake up all waiters */
        wake_up(&qunit->lq_waitq);

        /* this is for dqacq_in_flight() */
<<<<<<< HEAD
        qunit_put(qunit);
        /* this is for alloc_qunit() */
        qunit_put(qunit);
=======
        qunit_put(qunit);
        /* this is for alloc_qunit() */
        qunit_put(qunit);
>>>>>>> d5360e75
        if (rc < 0 && rc != -EDQUOT)
                 RETURN(err);

        /* don't reschedule in such cases:
         *   - acq/rel failure and qunit isn't changed,
         *     but not for quota recovery.
         *   - local dqacq/dqrel.
         *   - local disk io failure.
         */
         OBD_ALLOC_PTR(oqaq);
         if (!oqaq)
                 RETURN(-ENOMEM);
         qdata_to_oqaq(qdata, oqaq);
         /* adjust the qunit size in slaves */
         rc1 = quota_adjust_slave_lqs(oqaq, qctxt);
         OBD_FREE_PTR(oqaq);
         if (rc1 < 0) {
                 CERROR("adjust slave's qunit size failed!(rc:%d)\n", rc1);
                 RETURN(rc1);
         }
         if (err || (rc < 0 && rc != -EBUSY && rc1 == 0) ||
             is_master(obd, qctxt, qdata->qd_id, QDATA_IS_GRP(qdata)))
                RETURN(err);

         if (opc == QUOTA_DQREL && qdata->qd_count >= 5242880)
                 OBD_FAIL_RETURN(OBD_FAIL_QUOTA_DELAY_REL, err);

        /* reschedule another dqacq/dqrel if needed */
        qdata->qd_count = 0;
        qdata->qd_flags &= LQUOTA_QUNIT_FLAGS;
        rc1 = check_cur_qunit(obd, qctxt, qdata);
        if (rc1 > 0) {
                int opc;
                opc = rc1 == 1 ? QUOTA_DQACQ : QUOTA_DQREL;
                rc1 = schedule_dqacq(obd, qctxt, qdata, opc, 0, NULL);
                QDATA_DEBUG(qdata, "reschedudle opc(%d) rc(%d)\n", opc, rc1);
        }
        RETURN(err);
}

struct dqacq_async_args {
        struct lustre_quota_ctxt *aa_ctxt;
        struct lustre_qunit *aa_qunit;
};

static int dqacq_interpret(struct ptlrpc_request *req, void *data, int rc)
{
        struct dqacq_async_args *aa = (struct dqacq_async_args *)data;
        struct lustre_quota_ctxt *qctxt = aa->aa_ctxt;
        struct lustre_qunit *qunit = aa->aa_qunit;
        struct obd_device *obd = req->rq_import->imp_obd;
        struct qunit_data *qdata = NULL;
        int rc1 = 0;
        ENTRY;

        LASSERT(req);
        LASSERT(req->rq_import);

        /* there are several forms of qunit(historic causes), so we need to
         * adjust qunit from slaves to the same form here */
        OBD_ALLOC(qdata, sizeof(struct qunit_data));
        if (!qdata)
                RETURN(-ENOMEM);

        /* if a quota req timeouts or is dropped, we should update quota
         * statistics which will be handled in dqacq_completion. And in
         * this situation we should get qdata from request instead of
         * reply */
        rc1 = quota_get_qdata(req, qdata,
                              (rc != 0) ? QUOTA_REQUEST : QUOTA_REPLY,
                              QUOTA_IMPORT);
        if (rc1 < 0) {
                DEBUG_REQ(D_ERROR, req,
                          "error unpacking qunit_data(rc: %d)\n", rc1);
<<<<<<< HEAD
                *qdata = qunit->lq_data;
=======
                GOTO(exit, rc = rc1);
>>>>>>> d5360e75
        }

        QDATA_DEBUG(qdata, "qdata: interpret rc(%d).\n", rc);
        QDATA_DEBUG((&qunit->lq_data), "lq_data: \n");

        if (qdata->qd_id != qunit->lq_data.qd_id ||
            OBD_FAIL_CHECK_ONCE(OBD_FAIL_QUOTA_RET_QDATA)) {
<<<<<<< HEAD
                CERROR("the returned qd_id isn't expected!"
=======
                CDEBUG(D_ERROR, "the returned qd_id isn't expected!"
>>>>>>> d5360e75
                       "(qdata: %u, lq_data: %u)\n", qdata->qd_id,
                       qunit->lq_data.qd_id);
                qdata->qd_id = qunit->lq_data.qd_id;
                rc = -EPROTO;
        }
        if (QDATA_IS_GRP(qdata) != QDATA_IS_GRP(&qunit->lq_data)) {
<<<<<<< HEAD
                CERROR("the returned grp/usr isn't expected!"
=======
                CDEBUG(D_ERROR, "the returned grp/usr isn't expected!"
>>>>>>> d5360e75
                       "(qdata: %u, lq_data: %u)\n", qdata->qd_flags,
                       qunit->lq_data.qd_flags);
                if (QDATA_IS_GRP(&qunit->lq_data))
                        QDATA_SET_GRP(qdata);
                else
                        QDATA_CLR_GRP(qdata);
                rc = -EPROTO;
        }
        if (qdata->qd_count > qunit->lq_data.qd_count) {
<<<<<<< HEAD
                CERROR("the returned qd_count isn't expected!"
=======
                CDEBUG(D_ERROR, "the returned qd_count isn't expected!"
>>>>>>> d5360e75
                       "(qdata: "LPU64", lq_data: "LPU64")\n", qdata->qd_count,
                       qunit->lq_data.qd_count);
                rc = -EPROTO;
        }

        rc = dqacq_completion(obd, qctxt, qdata, rc,
                              lustre_msg_get_opc(req->rq_reqmsg));

<<<<<<< HEAD
=======
exit:
>>>>>>> d5360e75
        OBD_FREE(qdata, sizeof(struct qunit_data));

        RETURN(rc);
}

/* check if quota master is online */
int check_qm(struct lustre_quota_ctxt *qctxt)
{
        int rc;
        ENTRY;

        spin_lock(&qctxt->lqc_lock);
        /* quit waiting when mds is back or qctxt is cleaned up */
        rc = qctxt->lqc_import || !qctxt->lqc_valid;
        spin_unlock(&qctxt->lqc_lock);

        RETURN(rc);
}

<<<<<<< HEAD
/* wake up all waiting threads when lqc_import is NULL */
void dqacq_interrupt(struct lustre_quota_ctxt *qctxt)
{
        struct lustre_qunit *qunit, *tmp;
        int i;
        ENTRY;

        spin_lock(&qunit_hash_lock);
        for (i = 0; i < NR_DQHASH; i++) {
                list_for_each_entry_safe(qunit, tmp, &qunit_hash[i], lq_hash) {
                        if (qunit->lq_ctxt != qctxt)
                                continue;

                        /* Wake up all waiters. Do not change lq_state.
                         * The waiters will check lq_rc which is kept as 0
                         * if no others change it, then the waiters will return
                         * -EAGAIN to caller who can perform related quota
                         * acq/rel if necessary. */
                        wake_up_all(&qunit->lq_waitq);
                }
        }
        spin_unlock(&qunit_hash_lock);
        EXIT;
}

static int got_qunit(struct lustre_qunit *qunit, int is_master)
{
        struct lustre_quota_ctxt *qctxt = qunit->lq_ctxt;
        int rc = 0;
=======
static int got_qunit(struct lustre_qunit *qunit)
{
        int rc;
>>>>>>> d5360e75
        ENTRY;

        spin_lock(&qunit->lq_lock);
        switch (qunit->lq_state) {
        case QUNIT_IN_HASH:
        case QUNIT_RM_FROM_HASH:
<<<<<<< HEAD
=======
                rc = 0;
>>>>>>> d5360e75
                break;
        case QUNIT_FINISHED:
                rc = 1;
                break;
        default:
<<<<<<< HEAD
                CERROR("invalid qunit state %d\n", qunit->lq_state);
        }
        spin_unlock(&qunit->lq_lock);

        if (!rc) {
                spin_lock(&qctxt->lqc_lock);
                rc = !qctxt->lqc_valid;
                if (!is_master)
                        rc |= !qctxt->lqc_import;
                spin_unlock(&qctxt->lqc_lock);
        }

=======
                rc = 0;
                CERROR("invalid qunit state %d\n", qunit->lq_state);
        }
        spin_unlock(&qunit->lq_lock);
>>>>>>> d5360e75
        RETURN(rc);
}

static int
schedule_dqacq(struct obd_device *obd, struct lustre_quota_ctxt *qctxt,
               struct qunit_data *qdata, int opc, int wait,
               struct obd_trans_info *oti)
{
        struct lustre_qunit *qunit, *empty;
        struct l_wait_info lwi = { 0 };
        struct ptlrpc_request *req;
        struct dqacq_async_args *aa;
        int size[2] = { sizeof(struct ptlrpc_body), 0 };
        struct obd_import *imp = NULL;
        struct lustre_qunit_size *lqs = NULL;
        struct timeval work_start;
        struct timeval work_end;
        long timediff;
<<<<<<< HEAD
        int ismaster = is_master(obd, qctxt, qdata->qd_id, QDATA_IS_GRP(qdata));
=======
>>>>>>> d5360e75
        int rc = 0;
        ENTRY;

        LASSERT(opc == QUOTA_DQACQ || opc == QUOTA_DQREL);
        do_gettimeofday(&work_start);
        if ((empty = alloc_qunit(qctxt, qdata, opc)) == NULL)
                RETURN(-ENOMEM);

        spin_lock(&qunit_hash_lock);
        qunit = dqacq_in_flight(qctxt, qdata);
        if (qunit) {
                spin_unlock(&qunit_hash_lock);
                qunit_put(empty);

                goto wait_completion;
        }
        qunit = empty;
        qunit_get(qunit);
        insert_qunit_nolock(qctxt, qunit);
        spin_unlock(&qunit_hash_lock);

<<<<<<< HEAD
        lqs = quota_search_lqs(LQS_KEY(QDATA_IS_GRP(qdata), qdata->qd_id),
                               qctxt, 0);
        if (lqs && !IS_ERR(lqs)) {
=======
        quota_search_lqs(qdata, NULL, qctxt, &lqs);
        if (lqs) {
>>>>>>> d5360e75
                spin_lock(&lqs->lqs_lock);
                quota_compute_lqs(qdata, lqs, 1, (opc == QUOTA_DQACQ) ? 1 : 0);
                /* when this qdata returned from mds, it will call lqs_putref */
                lqs_getref(lqs);
                spin_unlock(&lqs->lqs_lock);
                /* this is for quota_search_lqs */
                lqs_putref(lqs);
        } else {
<<<<<<< HEAD
                CERROR("Can't find the lustre qunit size!\n");
=======
                CDEBUG(D_ERROR, "Can't find the lustre qunit size!\n");
>>>>>>> d5360e75
        }

        QDATA_DEBUG(qdata, "obd(%s): send %s quota req\n",
                    obd->obd_name, (opc == QUOTA_DQACQ) ? "acq" : "rel");
        /* master is going to dqacq/dqrel from itself */
<<<<<<< HEAD
        if (ismaster) {
=======
        if (is_master(obd, qctxt, qdata->qd_id, QDATA_IS_GRP(qdata))) {
>>>>>>> d5360e75
                int rc2;
                QDATA_DEBUG(qdata, "local %s.\n",
                            opc == QUOTA_DQACQ ? "DQACQ" : "DQREL");
                QDATA_SET_CHANGE_QS(qdata);
                rc = qctxt->lqc_handler(obd, qdata, opc);
                rc2 = dqacq_completion(obd, qctxt, qdata, rc, opc);
                /* this is for qunit_get() */
                qunit_put(qunit);

                do_gettimeofday(&work_end);
                timediff = cfs_timeval_sub(&work_end, &work_start, NULL);
                if (opc == QUOTA_DQACQ)
                        lprocfs_counter_add(qctxt->lqc_stats,
                                            wait ? LQUOTA_SYNC_ACQ : LQUOTA_ASYNC_ACQ,
                                            timediff);
                else
                        lprocfs_counter_add(qctxt->lqc_stats,
                                            wait ? LQUOTA_SYNC_REL : LQUOTA_ASYNC_REL,
                                            timediff);
                RETURN(rc ? rc : rc2);
        }

        spin_lock(&qctxt->lqc_lock);
        if (!qctxt->lqc_import) {
                spin_unlock(&qctxt->lqc_lock);
                QDATA_DEBUG(qdata, "lqc_import is invalid.\n");

                spin_lock(&qunit_hash_lock);
                remove_qunit_nolock(qunit);
                spin_unlock(&qunit_hash_lock);

                compute_lqs_after_removing_qunit(qunit);

                QUNIT_SET_STATE_AND_RC(qunit, QUNIT_FINISHED, -EAGAIN);
                wake_up(&qunit->lq_waitq);

                /* this is for qunit_get() */
                qunit_put(qunit);
                /* this for alloc_qunit() */
                qunit_put(qunit);
                spin_lock(&qctxt->lqc_lock);
                if (wait && !qctxt->lqc_import) {
                        spin_unlock(&qctxt->lqc_lock);

                        LASSERT(oti && oti->oti_thread &&
                                oti->oti_thread->t_watchdog);

                        lc_watchdog_disable(oti->oti_thread->t_watchdog);
                        CDEBUG(D_QUOTA, "sleep for quota master\n");
                        l_wait_event(qctxt->lqc_wait_for_qmaster,
                                     check_qm(qctxt), &lwi);
                        CDEBUG(D_QUOTA, "wake up when quota master is back\n");
<<<<<<< HEAD
                        lc_watchdog_touch(oti->oti_thread->t_watchdog,
                                 GET_TIMEOUT(oti->oti_thread->t_svc));
=======
                        lc_watchdog_touch(oti->oti_thread->t_watchdog);
>>>>>>> d5360e75
                } else {
                        spin_unlock(&qctxt->lqc_lock);
                }

                RETURN(-EAGAIN);
        }
        imp = class_import_get(qctxt->lqc_import);
        spin_unlock(&qctxt->lqc_lock);

        /* build dqacq/dqrel request */
        LASSERT(imp);
        size[1] = quota_get_qunit_data_size(imp->
                                            imp_connect_data.ocd_connect_flags);

        req = ptlrpc_prep_req(imp, LUSTRE_MDS_VERSION, opc, 2,
                              size, NULL);
        if (!req) {
                dqacq_completion(obd, qctxt, qdata, -ENOMEM, opc);
                class_import_put(imp);
                /* this is for qunit_get() */
                qunit_put(qunit);
                RETURN(-ENOMEM);
        }

        rc = quota_copy_qdata(req, qdata, QUOTA_REQUEST, QUOTA_IMPORT);
        if (rc < 0) {
<<<<<<< HEAD
                CERROR("Can't pack qunit_data(rc: %d)\n", rc);
=======
                CDEBUG(D_ERROR, "Can't pack qunit_data(rc: %d)\n", rc);
>>>>>>> d5360e75
                dqacq_completion(obd, qctxt, qdata, rc, opc);
                class_import_put(imp);
                /* this is for qunit_get() */
                qunit_put(qunit);
                RETURN(rc);
        }
        ptlrpc_req_set_repsize(req, 2, size);
        req->rq_no_resend = req->rq_no_delay = 1;
        class_import_put(imp);

        CLASSERT(sizeof(*aa) <= sizeof(req->rq_async_args));
        aa = ptlrpc_req_async_args(req);
        aa->aa_ctxt = qctxt;
        aa->aa_qunit = qunit;

        req->rq_interpret_reply = dqacq_interpret;
        ptlrpcd_add_req(req);

        QDATA_DEBUG(qdata, "%s scheduled.\n",
                    opc == QUOTA_DQACQ ? "DQACQ" : "DQREL");
wait_completion:
        if (wait && qunit) {
                struct qunit_data *p = &qunit->lq_data;

                QDATA_DEBUG(p, "qunit(%p) is waiting for dqacq.\n", qunit);
<<<<<<< HEAD
                l_wait_event(qunit->lq_waitq, got_qunit(qunit, ismaster), &lwi);
=======
                l_wait_event(qunit->lq_waitq, got_qunit(qunit), &lwi);
>>>>>>> d5360e75
                /* rc = -EAGAIN, it means the quota master isn't ready yet
                 * rc = QUOTA_REQ_RETURNED, it means a quota req is finished;
                 * rc = -EDQUOT, it means out of quota
                 * rc = -EBUSY, it means recovery is happening
                 * other rc < 0, it means real errors, functions who call
                 * schedule_dqacq should take care of this */
                spin_lock(&qunit->lq_lock);
                rc = qunit->lq_rc;
                spin_unlock(&qunit->lq_lock);
                CDEBUG(D_QUOTA, "qunit(%p) finishes waiting. (rc:%d)\n",
                       qunit, rc);
        }

        qunit_put(qunit);
        do_gettimeofday(&work_end);
        timediff = cfs_timeval_sub(&work_end, &work_start, NULL);
        if (opc == QUOTA_DQACQ)
                lprocfs_counter_add(qctxt->lqc_stats,
                                    wait ? LQUOTA_SYNC_ACQ : LQUOTA_ASYNC_ACQ,
                                    timediff);
        else
                lprocfs_counter_add(qctxt->lqc_stats,
                                    wait ? LQUOTA_SYNC_REL : LQUOTA_ASYNC_REL,
                                    timediff);

        RETURN(rc);
}

int
qctxt_adjust_qunit(struct obd_device *obd, struct lustre_quota_ctxt *qctxt,
                   uid_t uid, gid_t gid, __u32 isblk, int wait,
                   struct obd_trans_info *oti)
{
        int rc = 0, i = USRQUOTA;
        __u32 id[MAXQUOTAS] = { uid, gid };
        struct qunit_data qdata[MAXQUOTAS];
        ENTRY;

        if (quota_is_set(obd, uid, gid, isblk ? QB_SET : QI_SET) == 0)
                RETURN(0);

        for (i = 0; i < MAXQUOTAS; i++) {
                qdata[i].qd_id = id[i];
                qdata[i].qd_flags = i;
                if (isblk)
                        QDATA_SET_BLK(&qdata[i]);
                qdata[i].qd_count = 0;

                rc = check_cur_qunit(obd, qctxt, &qdata[i]);
                if (rc > 0) {
                        int opc;
                        /* need acquire or release */
                        opc = rc == 1 ? QUOTA_DQACQ : QUOTA_DQREL;
                        rc = schedule_dqacq(obd, qctxt, &qdata[i], opc,
                                            wait,oti);
                        if (rc < 0)
                                RETURN(rc);
                } else if (wait == 1) {
                        /* when wait equates 1, that means mds_quota_acquire
                         * or filter_quota_acquire is calling it. */
                        rc = qctxt_wait_pending_dqacq(qctxt, id[i], i, isblk);
                        if (rc < 0)
                                RETURN(rc);
                }
        }

        RETURN(rc);
}

int
qctxt_wait_pending_dqacq(struct lustre_quota_ctxt *qctxt, unsigned int id,
                         unsigned short type, int isblk)
{
        struct lustre_qunit *qunit = NULL;
        struct qunit_data qdata;
        struct timeval work_start;
        struct timeval work_end;
        long timediff;
        struct l_wait_info lwi = { 0 };
<<<<<<< HEAD
        int ismaster = is_master(NULL, qctxt, id, type);
=======
>>>>>>> d5360e75
        int rc = 0;
        ENTRY;

        do_gettimeofday(&work_start);
        qdata.qd_id = id;
        qdata.qd_flags = type;
        if (isblk)
                QDATA_SET_BLK(&qdata);
        qdata.qd_count = 0;

        spin_lock(&qunit_hash_lock);
        qunit = dqacq_in_flight(qctxt, &qdata);
        spin_unlock(&qunit_hash_lock);

        if (qunit) {
                struct qunit_data *p = &qunit->lq_data;

                QDATA_DEBUG(p, "qunit(%p) is waiting for dqacq.\n", qunit);
<<<<<<< HEAD
                l_wait_event(qunit->lq_waitq, got_qunit(qunit, ismaster), &lwi);
=======
                l_wait_event(qunit->lq_waitq, got_qunit(qunit), &lwi);
>>>>>>> d5360e75
                CDEBUG(D_QUOTA, "qunit(%p) finishes waiting. (rc:%d)\n",
                       qunit, qunit->lq_rc);
                /* keep same as schedule_dqacq() b=17030 */
                spin_lock(&qunit->lq_lock);
                rc = qunit->lq_rc;
                spin_unlock(&qunit->lq_lock);
                /* this is for dqacq_in_flight() */
                qunit_put(qunit);
                do_gettimeofday(&work_end);
                timediff = cfs_timeval_sub(&work_end, &work_start, NULL);
                lprocfs_counter_add(qctxt->lqc_stats,
                                    isblk ? LQUOTA_WAIT_PENDING_BLK_QUOTA :
                                            LQUOTA_WAIT_PENDING_INO_QUOTA,
                                    timediff);
        } else {
                do_gettimeofday(&work_end);
                timediff = cfs_timeval_sub(&work_end, &work_start, NULL);
                lprocfs_counter_add(qctxt->lqc_stats,
                                    isblk ? LQUOTA_NOWAIT_PENDING_BLK_QUOTA :
                                            LQUOTA_NOWAIT_PENDING_INO_QUOTA,
                                    timediff);
        }

        RETURN(rc);
}

int
qctxt_init(struct obd_device *obd, dqacq_handler_t handler)
{
        struct lustre_quota_ctxt *qctxt = &obd->u.obt.obt_qctxt;
        struct super_block *sb = obd->u.obt.obt_sb;
        int rc = 0;
        ENTRY;

        LASSERT(qctxt);

        rc = ptlrpcd_addref();
        if (rc)
                RETURN(rc);

        cfs_waitq_init(&qctxt->lqc_wait_for_qmaster);
<<<<<<< HEAD
        cfs_waitq_init(&qctxt->lqc_lqs_waitq);
        atomic_set(&qctxt->lqc_lqs, 0);
=======
>>>>>>> d5360e75
        spin_lock_init(&qctxt->lqc_lock);
        spin_lock(&qctxt->lqc_lock);
        qctxt->lqc_handler = handler;
        qctxt->lqc_sb = sb;
        qctxt->lqc_import = NULL;
        qctxt->lqc_recovery = 0;
        qctxt->lqc_switch_qs = 1; /* Change qunit size in default setting */
        qctxt->lqc_valid = 1;
        qctxt->lqc_cqs_boundary_factor = 4;
        qctxt->lqc_cqs_least_bunit = PTLRPC_MAX_BRW_SIZE;
        qctxt->lqc_cqs_least_iunit = 2;
        qctxt->lqc_cqs_qs_factor = 2;
        qctxt->lqc_flags = 0;
        QUOTA_MASTER_UNREADY(qctxt);
        qctxt->lqc_bunit_sz = default_bunit_sz;
        qctxt->lqc_btune_sz = default_bunit_sz / 100 * default_btune_ratio;
        qctxt->lqc_iunit_sz = default_iunit_sz;
        qctxt->lqc_itune_sz = default_iunit_sz * default_itune_ratio / 100;
        qctxt->lqc_switch_seconds = 300; /* enlarging will wait 5 minutes
                                          * after the last shrinking */
        qctxt->lqc_sync_blk = 0;
        spin_unlock(&qctxt->lqc_lock);

<<<<<<< HEAD
        qctxt->lqc_lqs_hash = lustre_hash_init("LQS_HASH",
                                               HASH_LQS_CUR_BITS,
                                               HASH_LQS_MAX_BITS,
                                               &lqs_hash_ops, 0);
        if (!qctxt->lqc_lqs_hash)
                CERROR("%s: initialize hash lqs failed\n", obd->obd_name);

#ifdef LPROCFS
        if (lquota_proc_setup(obd, is_master(obd, qctxt, 0, 0)))
                CERROR("%s: initialize proc failed\n", obd->obd_name);
#endif

        RETURN(rc);
}

static int check_lqs(struct lustre_quota_ctxt *qctxt)
{
        int rc;
        ENTRY;

        rc = !atomic_read(&qctxt->lqc_lqs);

        RETURN(rc);
}


void hash_put_lqs(void *obj, void *data)
{
        lqs_putref((struct lustre_qunit_size *)obj);
=======
        qctxt->lqc_lqs_hash = lustre_hash_init("LQS_HASH", 7, 7,
                                               &lqs_hash_ops, 0);
        if (!qctxt->lqc_lqs_hash)
                CERROR("initialize hash lqs for %s error!\n", obd->obd_name);

#ifdef LPROCFS
        if (lquota_proc_setup(obd, is_master(obd, qctxt, 0, 0)))
                CERROR("initialize proc for %s error!\n", obd->obd_name);
#endif

        RETURN(rc);
>>>>>>> d5360e75
}

void qctxt_cleanup(struct lustre_quota_ctxt *qctxt, int force)
{
        struct lustre_qunit *qunit, *tmp;
        struct list_head tmp_list;
<<<<<<< HEAD
        struct l_wait_info lwi = { 0 };
=======
>>>>>>> d5360e75
        int i;
        ENTRY;

        INIT_LIST_HEAD(&tmp_list);

        spin_lock(&qctxt->lqc_lock);
        qctxt->lqc_valid = 0;
        spin_unlock(&qctxt->lqc_lock);

        spin_lock(&qunit_hash_lock);
        for (i = 0; i < NR_DQHASH; i++) {
                list_for_each_entry_safe(qunit, tmp, &qunit_hash[i], lq_hash) {
                        if (qunit->lq_ctxt != qctxt)
                                continue;
                        remove_qunit_nolock(qunit);
                        list_add(&qunit->lq_hash, &tmp_list);
                }
        }
        spin_unlock(&qunit_hash_lock);

        list_for_each_entry_safe(qunit, tmp, &tmp_list, lq_hash) {
                list_del_init(&qunit->lq_hash);
                compute_lqs_after_removing_qunit(qunit);

                /* wake up all waiters */
                QUNIT_SET_STATE_AND_RC(qunit, QUNIT_FINISHED, 0);
                wake_up(&qunit->lq_waitq);
                qunit_put(qunit);
        }

<<<<<<< HEAD
=======
        lustre_hash_exit(qctxt->lqc_lqs_hash);

>>>>>>> d5360e75
        /* after qctxt_cleanup, qctxt might be freed, then check_qm() is
         * unpredicted. So we must wait until lqc_wait_for_qmaster is empty */
        while (cfs_waitq_active(&qctxt->lqc_wait_for_qmaster)) {
                cfs_waitq_signal(&qctxt->lqc_wait_for_qmaster);
                cfs_schedule_timeout(CFS_TASK_INTERRUPTIBLE,
                                     cfs_time_seconds(1));
        }

<<<<<<< HEAD
        lustre_hash_for_each_safe(qctxt->lqc_lqs_hash, hash_put_lqs, NULL);
        l_wait_event(qctxt->lqc_lqs_waitq, check_lqs(qctxt), &lwi);
        lustre_hash_exit(qctxt->lqc_lqs_hash);

=======
>>>>>>> d5360e75
        ptlrpcd_decref();

#ifdef LPROCFS
        if (lquota_proc_cleanup(qctxt))
                CERROR("cleanup proc error!\n");
#endif

        EXIT;
}

struct qslave_recov_thread_data {
        struct obd_device *obd;
        struct lustre_quota_ctxt *qctxt;
        struct completion comp;
};

/* FIXME only recovery block quota by now */
static int qslave_recovery_main(void *arg)
{
        struct qslave_recov_thread_data *data = arg;
        struct obd_device *obd = data->obd;
        struct lustre_quota_ctxt *qctxt = data->qctxt;
        unsigned int type;
        int rc = 0;
        ENTRY;

        cfs_daemonize_ctxt("qslave_recovd");

        complete(&data->comp);

        if (qctxt->lqc_recovery)
                RETURN(0);
        qctxt->lqc_recovery = 1;

        for (type = USRQUOTA; type < MAXQUOTAS; type++) {
                struct qunit_data qdata;
                struct quota_info *dqopt = sb_dqopt(qctxt->lqc_sb);
                struct list_head id_list;
                struct dquot_id *dqid, *tmp;
                int ret;

                LOCK_DQONOFF_MUTEX(dqopt);
                if (!ll_sb_has_quota_active(qctxt->lqc_sb, type)) {
                        UNLOCK_DQONOFF_MUTEX(dqopt);
                        break;
                }

                LASSERT(dqopt->files[type] != NULL);
                INIT_LIST_HEAD(&id_list);
#ifndef KERNEL_SUPPORTS_QUOTA_READ
                rc = fsfilt_qids(obd, dqopt->files[type], NULL, type, &id_list);
#else
                rc = fsfilt_qids(obd, NULL, dqopt->files[type], type, &id_list);
#endif
                UNLOCK_DQONOFF_MUTEX(dqopt);
                if (rc)
                        CERROR("Get ids from quota file failed. (rc:%d)\n", rc);

                list_for_each_entry_safe(dqid, tmp, &id_list, di_link) {
                        list_del_init(&dqid->di_link);
                        /* skip slave recovery on itself */
                        if (is_master(obd, qctxt, dqid->di_id, type))
                                goto free;
                        if (rc && rc != -EBUSY)
                                goto free;

                        qdata.qd_id = dqid->di_id;
                        qdata.qd_flags = type;
                        QDATA_SET_BLK(&qdata);
                        qdata.qd_count = 0;

                        ret = check_cur_qunit(obd, qctxt, &qdata);
                        if (ret > 0) {
                                int opc;
                                opc = ret == 1 ? QUOTA_DQACQ : QUOTA_DQREL;
                                rc = schedule_dqacq(obd, qctxt, &qdata, opc,
                                                    0, NULL);
                                if (rc == -EDQUOT)
                                        rc = 0;
                        } else {
                                rc = 0;
                        }

                        if (rc && rc != -EBUSY)
                                CERROR("qslave recovery failed! (id:%d type:%d "
                                       " rc:%d)\n", dqid->di_id, type, rc);
free:
                        OBD_FREE_PTR(dqid);
                }
        }

        qctxt->lqc_recovery = 0;
        RETURN(rc);
}

void
qslave_start_recovery(struct obd_device *obd, struct lustre_quota_ctxt *qctxt)
{
        struct qslave_recov_thread_data data;
        int rc;
        ENTRY;

        if (!ll_sb_any_quota_active(qctxt->lqc_sb))
                goto exit;

        data.obd = obd;
        data.qctxt = qctxt;
        init_completion(&data.comp);

        rc = kernel_thread(qslave_recovery_main, &data, CLONE_VM|CLONE_FILES);
        if (rc < 0) {
                CERROR("Cannot start quota recovery thread: rc %d\n", rc);
                goto exit;
        }
        wait_for_completion(&data.comp);
exit:
        EXIT;
}


/*
 * lqs<->qctxt hash operations
 */

/* string hashing using djb2 hash algorithm */
static unsigned
lqs_hash(lustre_hash_t *lh, void *key, unsigned mask)
{
        struct quota_adjust_qunit *lqs_key;
        unsigned hash;
        ENTRY;

        LASSERT(key);
        lqs_key = (struct quota_adjust_qunit *)key;
        hash = (QAQ_IS_GRP(lqs_key) ? 5381 : 5387) * lqs_key->qaq_id;

        RETURN(hash & mask);
}

static int
lqs_compare(void *key, struct hlist_node *hnode)
{
<<<<<<< HEAD
=======
        struct quota_adjust_qunit *lqs_key;
>>>>>>> d5360e75
        struct lustre_qunit_size *q;
        int rc;
        ENTRY;

        LASSERT(key);
<<<<<<< HEAD
        q = hlist_entry(hnode, struct lustre_qunit_size, lqs_hash);

        spin_lock(&q->lqs_lock);
        rc = (q->lqs_key == *((unsigned long long *)key));
=======
        lqs_key = (struct quota_adjust_qunit *)key;
        q = hlist_entry(hnode, struct lustre_qunit_size, lqs_hash);

        spin_lock(&q->lqs_lock);
        rc = ((lqs_key->qaq_id == q->lqs_id) &&
              (QAQ_IS_GRP(lqs_key) == LQS_IS_GRP(q)));
>>>>>>> d5360e75
        spin_unlock(&q->lqs_lock);

        RETURN(rc);
}

static void *
lqs_get(struct hlist_node *hnode)
{
<<<<<<< HEAD
        struct lustre_qunit_size *q =
            hlist_entry(hnode, struct lustre_qunit_size, lqs_hash);
        ENTRY;

        lqs_getref(q);
=======
        struct lustre_qunit_size *q = 
            hlist_entry(hnode, struct lustre_qunit_size, lqs_hash);
        ENTRY;

        atomic_inc(&q->lqs_refcount);
        CDEBUG(D_QUOTA, "lqs=%p refcount %d\n",
               q, atomic_read(&q->lqs_refcount));
>>>>>>> d5360e75

        RETURN(q);
}

static void *
lqs_put(struct hlist_node *hnode)
{
<<<<<<< HEAD
        struct lustre_qunit_size *q =
            hlist_entry(hnode, struct lustre_qunit_size, lqs_hash);
        ENTRY;

        lqs_putref(q);
=======
        struct lustre_qunit_size *q = 
            hlist_entry(hnode, struct lustre_qunit_size, lqs_hash);
        ENTRY;

        LASSERT(atomic_read(&q->lqs_refcount) > 0);
        atomic_dec(&q->lqs_refcount);
        CDEBUG(D_QUOTA, "lqs=%p refcount %d\n",
               q, atomic_read(&q->lqs_refcount));
>>>>>>> d5360e75

        RETURN(q);
}

static void
lqs_exit(struct hlist_node *hnode)
{
        struct lustre_qunit_size *q;
        ENTRY;

        q = hlist_entry(hnode, struct lustre_qunit_size, lqs_hash);
<<<<<<< HEAD
        /*
=======
        /* 
>>>>>>> d5360e75
         * Nothing should be left. User of lqs put it and
         * lqs also was deleted from table by this time
         * so we should have 0 refs.
         */
<<<<<<< HEAD
        LASSERTF(atomic_read(&q->lqs_refcount) == 0,
=======
        LASSERTF(atomic_read(&q->lqs_refcount) == 0, 
>>>>>>> d5360e75
                 "Busy lqs %p with %d refs\n", q,
                 atomic_read(&q->lqs_refcount));
        OBD_FREE_PTR(q);
        EXIT;
}

static lustre_hash_ops_t lqs_hash_ops = {
        .lh_hash    = lqs_hash,
        .lh_compare = lqs_compare,
        .lh_get     = lqs_get,
        .lh_put     = lqs_put,
        .lh_exit    = lqs_exit
};
#endif /* HAVE_QUOTA_SUPPORT */<|MERGE_RESOLUTION|>--- conflicted
+++ resolved
@@ -128,10 +128,7 @@
         spin_unlock(&qunit->lq_lock);                                   \
 } while(0)
 
-<<<<<<< HEAD
-=======
-
->>>>>>> d5360e75
+
 int should_translate_quota (struct obd_import *imp)
 {
         ENTRY;
@@ -238,7 +235,7 @@
         int ret = 0;
         ENTRY;
 
-        if (!ll_sb_any_quota_active(sb))
+        if (!sb_any_quota_enabled(sb))
                 RETURN(0);
 
         spin_lock(&qctxt->lqc_lock);
@@ -278,14 +275,6 @@
         if (!limit)
                 GOTO(out, ret = 0);
 
-<<<<<<< HEAD
-        lqs = quota_search_lqs(LQS_KEY(QDATA_IS_GRP(qdata), qdata->qd_id),
-                               qctxt, 0);
-        if (IS_ERR(lqs) || lqs == NULL) {
-                CERROR("fail to find a lqs for %sid: %u)!\n",
-                       QDATA_IS_GRP(qdata) ? "g" : "u", qdata->qd_id);
-                GOTO (out, ret = 0);
-=======
  search_lqs:
         quota_search_lqs(qdata, NULL, qctxt, &lqs);
         if (!lqs) {
@@ -297,7 +286,6 @@
                 }
                 if (ret < 0)
                         GOTO (out, ret);
->>>>>>> d5360e75
         }
         spin_lock(&lqs->lqs_lock);
 
@@ -349,25 +337,14 @@
                 }
         }
         CDEBUG(D_QUOTA, "type: %c, limit: "LPU64", usage: "LPU64
-<<<<<<< HEAD
-               ", pending_write: "LPU64", record: %llu"
-               ", qunit_sz: %lu, tune_sz: %lu, ret: %d.\n",
-               QDATA_IS_BLK(qdata) ? 'b' : 'i', limit, usage, pending_write,
-               (__s64)record, qunit_sz, tune_sz, ret);
-=======
                ", pending_write: "LPU64", record: "LPD64
                ", qunit_sz: %lu, tune_sz: %lu, ret: %d.\n",
                QDATA_IS_BLK(qdata) ? 'b' : 'i', limit, usage, pending_write,
                record, qunit_sz, tune_sz, ret);
->>>>>>> d5360e75
         LASSERT(ret == 0 || qdata->qd_count);
 
         spin_unlock(&lqs->lqs_lock);
         lqs_putref(lqs);
-<<<<<<< HEAD
-
-=======
->>>>>>> d5360e75
         EXIT;
  out:
         OBD_FREE_PTR(qctl);
@@ -384,11 +361,7 @@
         int ret = QUOTA_RET_OK;
         ENTRY;
 
-<<<<<<< HEAD
-        if (!ll_sb_any_quota_active(sb))
-=======
         if (!sb_any_quota_enabled(sb))
->>>>>>> d5360e75
                 RETURN(QUOTA_RET_NOQUOTA);
 
         /* ignore root user */
@@ -499,19 +472,10 @@
 
 static void compute_lqs_after_removing_qunit(struct lustre_qunit *qunit)
 {
-<<<<<<< HEAD
-        struct lustre_qunit_size *lqs;
-
-        lqs = quota_search_lqs(LQS_KEY(QDATA_IS_GRP(&qunit->lq_data),
-                                       qunit->lq_data.qd_id),
-                               qunit->lq_ctxt, 0);
-        if (lqs && !IS_ERR(lqs)) {
-=======
         struct lustre_qunit_size *lqs = NULL;
 
         quota_search_lqs(&qunit->lq_data, NULL, qunit->lq_ctxt, &lqs);
         if (lqs) {
->>>>>>> d5360e75
                 spin_lock(&lqs->lqs_lock);
                 if (qunit->lq_opc == QUOTA_DQACQ)
                         quota_compute_lqs(&qunit->lq_data, lqs, 0, 1);
@@ -535,74 +499,6 @@
         qunit_put(qunit);
 }
 
-<<<<<<< HEAD
-void* quota_barrier(struct lustre_quota_ctxt *qctxt,
-                    struct obd_quotactl *oqctl, int isblk)
-{
-        struct lustre_qunit *qunit, *find_qunit;
-        int cycle = 1;
-
-        OBD_SLAB_ALLOC(qunit, qunit_cachep, CFS_ALLOC_IO, sizeof(*qunit));
-        if (qunit == NULL) {
-                CERROR("locating %sunit failed for %sid %u\n",
-                       isblk ? "b" : "i", oqctl->qc_type ? "g" : "u",
-                       oqctl->qc_id);
-                qctxt_wait_pending_dqacq(qctxt, oqctl->qc_id,
-                                         oqctl->qc_type, isblk);
-                return NULL;
-        }
-
-        INIT_LIST_HEAD(&qunit->lq_hash);
-        qunit->lq_lock = SPIN_LOCK_UNLOCKED;
-        init_waitqueue_head(&qunit->lq_waitq);
-        atomic_set(&qunit->lq_refcnt, 1);
-        qunit->lq_ctxt = qctxt;
-        qunit->lq_data.qd_id = oqctl->qc_id;
-        qunit->lq_data.qd_flags =  oqctl->qc_type;
-        if (isblk)
-                QDATA_SET_BLK(&qunit->lq_data);
-        QUNIT_SET_STATE_AND_RC(qunit, QUNIT_CREATED, 0);
-        /* it means it is only an invalid qunit for barrier */
-        qunit->lq_opc = QUOTA_LAST_OPC;
-
-        while (1) {
-                spin_lock(&qunit_hash_lock);
-                find_qunit = dqacq_in_flight(qctxt, &qunit->lq_data);
-                if (find_qunit) {
-                        spin_unlock(&qunit_hash_lock);
-                        qunit_put(find_qunit);
-                        qctxt_wait_pending_dqacq(qctxt, oqctl->qc_id,
-                                                 oqctl->qc_type, isblk);
-                        CDEBUG(D_QUOTA, "cycle=%d\n", cycle++);
-                        continue;
-                }
-                break;
-        }
-        insert_qunit_nolock(qctxt, qunit);
-        spin_unlock(&qunit_hash_lock);
-        return qunit;
-}
-
-void quota_unbarrier(void *handle)
-{
-        struct lustre_qunit *qunit = (struct lustre_qunit *)handle;
-
-        if (qunit == NULL) {
-                CERROR("handle is NULL\n");
-                return;
-        }
-
-        LASSERT(qunit->lq_opc == QUOTA_LAST_OPC);
-        spin_lock(&qunit_hash_lock);
-        remove_qunit_nolock(qunit);
-        spin_unlock(&qunit_hash_lock);
-        QUNIT_SET_STATE_AND_RC(qunit, QUNIT_FINISHED, QUOTA_REQ_RETURNED);
-        wake_up(&qunit->lq_waitq);
-        qunit_put(qunit);
-}
-
-=======
->>>>>>> d5360e75
 #define INC_QLIMIT(limit, count) (limit == MIN_QLIMIT) ? \
                                  (limit = count) : (limit += count)
 
@@ -619,23 +515,6 @@
 schedule_dqacq(struct obd_device *obd, struct lustre_quota_ctxt *qctxt,
                struct qunit_data *qdata, int opc, int wait,
                struct obd_trans_info *oti);
-<<<<<<< HEAD
-
-static inline void qdata_to_oqaq(struct qunit_data *qdata,
-                                 struct quota_adjust_qunit *oqaq)
-{
-        LASSERT(qdata);
-        LASSERT(oqaq);
-
-        oqaq->qaq_flags = qdata->qd_flags;
-        oqaq->qaq_id    = qdata->qd_id;
-        if (QDATA_IS_ADJBLK(qdata))
-                oqaq->qaq_bunit_sz = qdata->qd_qunit;
-        if (QDATA_IS_ADJINO(qdata))
-                oqaq->qaq_iunit_sz = qdata->qd_qunit;
-}
-=======
->>>>>>> d5360e75
 
 static int
 dqacq_completion(struct obd_device *obd, struct lustre_quota_ctxt *qctxt,
@@ -651,13 +530,6 @@
         LASSERT(qdata);
         QDATA_DEBUG(qdata, "obd(%s): complete %s quota req\n",
                     obd->obd_name, (opc == QUOTA_DQACQ) ? "acq" : "rel");
-<<<<<<< HEAD
-
-        /* do it only when a releasing quota req more than 5MB b=18491 */
-        if (opc == QUOTA_DQREL && qdata->qd_count >= 5242880)
-                OBD_FAIL_TIMEOUT(OBD_FAIL_QUOTA_DELAY_REL, 5);
-=======
->>>>>>> d5360e75
 
         /* update local operational quota file */
         if (rc == 0) {
@@ -699,20 +571,6 @@
                         INC_QLIMIT(*hardlimit, count);
                         break;
                 case QUOTA_DQREL:
-<<<<<<< HEAD
-                        if (count >= *hardlimit)
-                                CERROR("release quota error: id(%u) flag(%u) "
-                                       "type(%c) isblk(%c) count("LPU64") "
-                                       "qd_qunit("LPU64") hardlimit("LPU64") "
-                                       "qdata(%p)\n",
-                                       qdata->qd_id, qdata->qd_flags,
-                                       QDATA_IS_GRP(qdata) ? 'g' : 'u',
-                                       QDATA_IS_BLK(qdata) ? 'b': 'i',
-                                       qdata->qd_count, qdata->qd_qunit, *hardlimit,
-                                       qdata);
-                        else
-                                *hardlimit -= count;
-=======
                         LASSERTF(count < *hardlimit,
                                  "id(%u) flag(%u) type(%c) isblk(%c) "
                                  "count("LPU64") qd_qunit("LPU64") "
@@ -722,7 +580,6 @@
                                  QDATA_IS_BLK(qdata) ? 'b': 'i',
                                  qdata->qd_count, qdata->qd_qunit, *hardlimit);
                         *hardlimit -= count;
->>>>>>> d5360e75
                         break;
                 default:
                         LBUG();
@@ -777,15 +634,9 @@
         wake_up(&qunit->lq_waitq);
 
         /* this is for dqacq_in_flight() */
-<<<<<<< HEAD
         qunit_put(qunit);
         /* this is for alloc_qunit() */
         qunit_put(qunit);
-=======
-        qunit_put(qunit);
-        /* this is for alloc_qunit() */
-        qunit_put(qunit);
->>>>>>> d5360e75
         if (rc < 0 && rc != -EDQUOT)
                  RETURN(err);
 
@@ -810,9 +661,6 @@
              is_master(obd, qctxt, qdata->qd_id, QDATA_IS_GRP(qdata)))
                 RETURN(err);
 
-         if (opc == QUOTA_DQREL && qdata->qd_count >= 5242880)
-                 OBD_FAIL_RETURN(OBD_FAIL_QUOTA_DELAY_REL, err);
-
         /* reschedule another dqacq/dqrel if needed */
         qdata->qd_count = 0;
         qdata->qd_flags &= LQUOTA_QUNIT_FLAGS;
@@ -860,11 +708,7 @@
         if (rc1 < 0) {
                 DEBUG_REQ(D_ERROR, req,
                           "error unpacking qunit_data(rc: %d)\n", rc1);
-<<<<<<< HEAD
-                *qdata = qunit->lq_data;
-=======
                 GOTO(exit, rc = rc1);
->>>>>>> d5360e75
         }
 
         QDATA_DEBUG(qdata, "qdata: interpret rc(%d).\n", rc);
@@ -872,22 +716,14 @@
 
         if (qdata->qd_id != qunit->lq_data.qd_id ||
             OBD_FAIL_CHECK_ONCE(OBD_FAIL_QUOTA_RET_QDATA)) {
-<<<<<<< HEAD
-                CERROR("the returned qd_id isn't expected!"
-=======
                 CDEBUG(D_ERROR, "the returned qd_id isn't expected!"
->>>>>>> d5360e75
                        "(qdata: %u, lq_data: %u)\n", qdata->qd_id,
                        qunit->lq_data.qd_id);
                 qdata->qd_id = qunit->lq_data.qd_id;
                 rc = -EPROTO;
         }
         if (QDATA_IS_GRP(qdata) != QDATA_IS_GRP(&qunit->lq_data)) {
-<<<<<<< HEAD
-                CERROR("the returned grp/usr isn't expected!"
-=======
                 CDEBUG(D_ERROR, "the returned grp/usr isn't expected!"
->>>>>>> d5360e75
                        "(qdata: %u, lq_data: %u)\n", qdata->qd_flags,
                        qunit->lq_data.qd_flags);
                 if (QDATA_IS_GRP(&qunit->lq_data))
@@ -897,11 +733,7 @@
                 rc = -EPROTO;
         }
         if (qdata->qd_count > qunit->lq_data.qd_count) {
-<<<<<<< HEAD
-                CERROR("the returned qd_count isn't expected!"
-=======
                 CDEBUG(D_ERROR, "the returned qd_count isn't expected!"
->>>>>>> d5360e75
                        "(qdata: "LPU64", lq_data: "LPU64")\n", qdata->qd_count,
                        qunit->lq_data.qd_count);
                 rc = -EPROTO;
@@ -910,10 +742,7 @@
         rc = dqacq_completion(obd, qctxt, qdata, rc,
                               lustre_msg_get_opc(req->rq_reqmsg));
 
-<<<<<<< HEAD
-=======
 exit:
->>>>>>> d5360e75
         OBD_FREE(qdata, sizeof(struct qunit_data));
 
         RETURN(rc);
@@ -933,75 +762,25 @@
         RETURN(rc);
 }
 
-<<<<<<< HEAD
-/* wake up all waiting threads when lqc_import is NULL */
-void dqacq_interrupt(struct lustre_quota_ctxt *qctxt)
-{
-        struct lustre_qunit *qunit, *tmp;
-        int i;
-        ENTRY;
-
-        spin_lock(&qunit_hash_lock);
-        for (i = 0; i < NR_DQHASH; i++) {
-                list_for_each_entry_safe(qunit, tmp, &qunit_hash[i], lq_hash) {
-                        if (qunit->lq_ctxt != qctxt)
-                                continue;
-
-                        /* Wake up all waiters. Do not change lq_state.
-                         * The waiters will check lq_rc which is kept as 0
-                         * if no others change it, then the waiters will return
-                         * -EAGAIN to caller who can perform related quota
-                         * acq/rel if necessary. */
-                        wake_up_all(&qunit->lq_waitq);
-                }
-        }
-        spin_unlock(&qunit_hash_lock);
-        EXIT;
-}
-
-static int got_qunit(struct lustre_qunit *qunit, int is_master)
-{
-        struct lustre_quota_ctxt *qctxt = qunit->lq_ctxt;
-        int rc = 0;
-=======
 static int got_qunit(struct lustre_qunit *qunit)
 {
         int rc;
->>>>>>> d5360e75
         ENTRY;
 
         spin_lock(&qunit->lq_lock);
         switch (qunit->lq_state) {
         case QUNIT_IN_HASH:
         case QUNIT_RM_FROM_HASH:
-<<<<<<< HEAD
-=======
                 rc = 0;
->>>>>>> d5360e75
                 break;
         case QUNIT_FINISHED:
                 rc = 1;
                 break;
         default:
-<<<<<<< HEAD
-                CERROR("invalid qunit state %d\n", qunit->lq_state);
-        }
-        spin_unlock(&qunit->lq_lock);
-
-        if (!rc) {
-                spin_lock(&qctxt->lqc_lock);
-                rc = !qctxt->lqc_valid;
-                if (!is_master)
-                        rc |= !qctxt->lqc_import;
-                spin_unlock(&qctxt->lqc_lock);
-        }
-
-=======
                 rc = 0;
                 CERROR("invalid qunit state %d\n", qunit->lq_state);
         }
         spin_unlock(&qunit->lq_lock);
->>>>>>> d5360e75
         RETURN(rc);
 }
 
@@ -1020,10 +799,6 @@
         struct timeval work_start;
         struct timeval work_end;
         long timediff;
-<<<<<<< HEAD
-        int ismaster = is_master(obd, qctxt, qdata->qd_id, QDATA_IS_GRP(qdata));
-=======
->>>>>>> d5360e75
         int rc = 0;
         ENTRY;
 
@@ -1045,14 +820,8 @@
         insert_qunit_nolock(qctxt, qunit);
         spin_unlock(&qunit_hash_lock);
 
-<<<<<<< HEAD
-        lqs = quota_search_lqs(LQS_KEY(QDATA_IS_GRP(qdata), qdata->qd_id),
-                               qctxt, 0);
-        if (lqs && !IS_ERR(lqs)) {
-=======
         quota_search_lqs(qdata, NULL, qctxt, &lqs);
         if (lqs) {
->>>>>>> d5360e75
                 spin_lock(&lqs->lqs_lock);
                 quota_compute_lqs(qdata, lqs, 1, (opc == QUOTA_DQACQ) ? 1 : 0);
                 /* when this qdata returned from mds, it will call lqs_putref */
@@ -1061,21 +830,13 @@
                 /* this is for quota_search_lqs */
                 lqs_putref(lqs);
         } else {
-<<<<<<< HEAD
-                CERROR("Can't find the lustre qunit size!\n");
-=======
                 CDEBUG(D_ERROR, "Can't find the lustre qunit size!\n");
->>>>>>> d5360e75
         }
 
         QDATA_DEBUG(qdata, "obd(%s): send %s quota req\n",
                     obd->obd_name, (opc == QUOTA_DQACQ) ? "acq" : "rel");
         /* master is going to dqacq/dqrel from itself */
-<<<<<<< HEAD
-        if (ismaster) {
-=======
         if (is_master(obd, qctxt, qdata->qd_id, QDATA_IS_GRP(qdata))) {
->>>>>>> d5360e75
                 int rc2;
                 QDATA_DEBUG(qdata, "local %s.\n",
                             opc == QUOTA_DQACQ ? "DQACQ" : "DQREL");
@@ -1128,12 +889,7 @@
                         l_wait_event(qctxt->lqc_wait_for_qmaster,
                                      check_qm(qctxt), &lwi);
                         CDEBUG(D_QUOTA, "wake up when quota master is back\n");
-<<<<<<< HEAD
-                        lc_watchdog_touch(oti->oti_thread->t_watchdog,
-                                 GET_TIMEOUT(oti->oti_thread->t_svc));
-=======
                         lc_watchdog_touch(oti->oti_thread->t_watchdog);
->>>>>>> d5360e75
                 } else {
                         spin_unlock(&qctxt->lqc_lock);
                 }
@@ -1160,11 +916,7 @@
 
         rc = quota_copy_qdata(req, qdata, QUOTA_REQUEST, QUOTA_IMPORT);
         if (rc < 0) {
-<<<<<<< HEAD
-                CERROR("Can't pack qunit_data(rc: %d)\n", rc);
-=======
                 CDEBUG(D_ERROR, "Can't pack qunit_data(rc: %d)\n", rc);
->>>>>>> d5360e75
                 dqacq_completion(obd, qctxt, qdata, rc, opc);
                 class_import_put(imp);
                 /* this is for qunit_get() */
@@ -1190,11 +942,7 @@
                 struct qunit_data *p = &qunit->lq_data;
 
                 QDATA_DEBUG(p, "qunit(%p) is waiting for dqacq.\n", qunit);
-<<<<<<< HEAD
-                l_wait_event(qunit->lq_waitq, got_qunit(qunit, ismaster), &lwi);
-=======
                 l_wait_event(qunit->lq_waitq, got_qunit(qunit), &lwi);
->>>>>>> d5360e75
                 /* rc = -EAGAIN, it means the quota master isn't ready yet
                  * rc = QUOTA_REQ_RETURNED, it means a quota req is finished;
                  * rc = -EDQUOT, it means out of quota
@@ -1233,7 +981,8 @@
         struct qunit_data qdata[MAXQUOTAS];
         ENTRY;
 
-        if (quota_is_set(obd, uid, gid, isblk ? QB_SET : QI_SET) == 0)
+        CLASSERT(MAXQUOTAS < 4);
+        if (!sb_any_quota_enabled(qctxt->lqc_sb))
                 RETURN(0);
 
         for (i = 0; i < MAXQUOTAS; i++) {
@@ -1274,10 +1023,6 @@
         struct timeval work_end;
         long timediff;
         struct l_wait_info lwi = { 0 };
-<<<<<<< HEAD
-        int ismaster = is_master(NULL, qctxt, id, type);
-=======
->>>>>>> d5360e75
         int rc = 0;
         ENTRY;
 
@@ -1296,11 +1041,7 @@
                 struct qunit_data *p = &qunit->lq_data;
 
                 QDATA_DEBUG(p, "qunit(%p) is waiting for dqacq.\n", qunit);
-<<<<<<< HEAD
-                l_wait_event(qunit->lq_waitq, got_qunit(qunit, ismaster), &lwi);
-=======
                 l_wait_event(qunit->lq_waitq, got_qunit(qunit), &lwi);
->>>>>>> d5360e75
                 CDEBUG(D_QUOTA, "qunit(%p) finishes waiting. (rc:%d)\n",
                        qunit, qunit->lq_rc);
                 /* keep same as schedule_dqacq() b=17030 */
@@ -1342,11 +1083,6 @@
                 RETURN(rc);
 
         cfs_waitq_init(&qctxt->lqc_wait_for_qmaster);
-<<<<<<< HEAD
-        cfs_waitq_init(&qctxt->lqc_lqs_waitq);
-        atomic_set(&qctxt->lqc_lqs, 0);
-=======
->>>>>>> d5360e75
         spin_lock_init(&qctxt->lqc_lock);
         spin_lock(&qctxt->lqc_lock);
         qctxt->lqc_handler = handler;
@@ -1370,37 +1106,6 @@
         qctxt->lqc_sync_blk = 0;
         spin_unlock(&qctxt->lqc_lock);
 
-<<<<<<< HEAD
-        qctxt->lqc_lqs_hash = lustre_hash_init("LQS_HASH",
-                                               HASH_LQS_CUR_BITS,
-                                               HASH_LQS_MAX_BITS,
-                                               &lqs_hash_ops, 0);
-        if (!qctxt->lqc_lqs_hash)
-                CERROR("%s: initialize hash lqs failed\n", obd->obd_name);
-
-#ifdef LPROCFS
-        if (lquota_proc_setup(obd, is_master(obd, qctxt, 0, 0)))
-                CERROR("%s: initialize proc failed\n", obd->obd_name);
-#endif
-
-        RETURN(rc);
-}
-
-static int check_lqs(struct lustre_quota_ctxt *qctxt)
-{
-        int rc;
-        ENTRY;
-
-        rc = !atomic_read(&qctxt->lqc_lqs);
-
-        RETURN(rc);
-}
-
-
-void hash_put_lqs(void *obj, void *data)
-{
-        lqs_putref((struct lustre_qunit_size *)obj);
-=======
         qctxt->lqc_lqs_hash = lustre_hash_init("LQS_HASH", 7, 7,
                                                &lqs_hash_ops, 0);
         if (!qctxt->lqc_lqs_hash)
@@ -1412,17 +1117,12 @@
 #endif
 
         RETURN(rc);
->>>>>>> d5360e75
 }
 
 void qctxt_cleanup(struct lustre_quota_ctxt *qctxt, int force)
 {
         struct lustre_qunit *qunit, *tmp;
         struct list_head tmp_list;
-<<<<<<< HEAD
-        struct l_wait_info lwi = { 0 };
-=======
->>>>>>> d5360e75
         int i;
         ENTRY;
 
@@ -1453,11 +1153,8 @@
                 qunit_put(qunit);
         }
 
-<<<<<<< HEAD
-=======
         lustre_hash_exit(qctxt->lqc_lqs_hash);
 
->>>>>>> d5360e75
         /* after qctxt_cleanup, qctxt might be freed, then check_qm() is
          * unpredicted. So we must wait until lqc_wait_for_qmaster is empty */
         while (cfs_waitq_active(&qctxt->lqc_wait_for_qmaster)) {
@@ -1466,13 +1163,6 @@
                                      cfs_time_seconds(1));
         }
 
-<<<<<<< HEAD
-        lustre_hash_for_each_safe(qctxt->lqc_lqs_hash, hash_put_lqs, NULL);
-        l_wait_event(qctxt->lqc_lqs_waitq, check_lqs(qctxt), &lwi);
-        lustre_hash_exit(qctxt->lqc_lqs_hash);
-
-=======
->>>>>>> d5360e75
         ptlrpcd_decref();
 
 #ifdef LPROCFS
@@ -1499,7 +1189,7 @@
         int rc = 0;
         ENTRY;
 
-        cfs_daemonize_ctxt("qslave_recovd");
+        ptlrpc_daemonize("qslave_recovd");
 
         complete(&data->comp);
 
@@ -1515,7 +1205,7 @@
                 int ret;
 
                 LOCK_DQONOFF_MUTEX(dqopt);
-                if (!ll_sb_has_quota_active(qctxt->lqc_sb, type)) {
+                if (!sb_has_quota_enabled(qctxt->lqc_sb, type)) {
                         UNLOCK_DQONOFF_MUTEX(dqopt);
                         break;
                 }
@@ -1556,11 +1246,12 @@
                                 rc = 0;
                         }
 
-                        if (rc && rc != -EBUSY)
-                                CERROR("qslave recovery failed! (id:%d type:%d "
+                        if (rc)
+                                CDEBUG(rc == -EBUSY ? D_QUOTA : D_ERROR,
+                                       "qslave recovery failed! (id:%d type:%d "
                                        " rc:%d)\n", dqid->di_id, type, rc);
 free:
-                        OBD_FREE_PTR(dqid);
+                        kfree(dqid);
                 }
         }
 
@@ -1575,7 +1266,7 @@
         int rc;
         ENTRY;
 
-        if (!ll_sb_any_quota_active(qctxt->lqc_sb))
+        if (!sb_any_quota_enabled(qctxt->lqc_sb))
                 goto exit;
 
         data.obd = obd;
@@ -1615,28 +1306,18 @@
 static int
 lqs_compare(void *key, struct hlist_node *hnode)
 {
-<<<<<<< HEAD
-=======
         struct quota_adjust_qunit *lqs_key;
->>>>>>> d5360e75
         struct lustre_qunit_size *q;
         int rc;
         ENTRY;
 
         LASSERT(key);
-<<<<<<< HEAD
-        q = hlist_entry(hnode, struct lustre_qunit_size, lqs_hash);
-
-        spin_lock(&q->lqs_lock);
-        rc = (q->lqs_key == *((unsigned long long *)key));
-=======
         lqs_key = (struct quota_adjust_qunit *)key;
         q = hlist_entry(hnode, struct lustre_qunit_size, lqs_hash);
 
         spin_lock(&q->lqs_lock);
         rc = ((lqs_key->qaq_id == q->lqs_id) &&
               (QAQ_IS_GRP(lqs_key) == LQS_IS_GRP(q)));
->>>>>>> d5360e75
         spin_unlock(&q->lqs_lock);
 
         RETURN(rc);
@@ -1645,13 +1326,6 @@
 static void *
 lqs_get(struct hlist_node *hnode)
 {
-<<<<<<< HEAD
-        struct lustre_qunit_size *q =
-            hlist_entry(hnode, struct lustre_qunit_size, lqs_hash);
-        ENTRY;
-
-        lqs_getref(q);
-=======
         struct lustre_qunit_size *q = 
             hlist_entry(hnode, struct lustre_qunit_size, lqs_hash);
         ENTRY;
@@ -1659,7 +1333,6 @@
         atomic_inc(&q->lqs_refcount);
         CDEBUG(D_QUOTA, "lqs=%p refcount %d\n",
                q, atomic_read(&q->lqs_refcount));
->>>>>>> d5360e75
 
         RETURN(q);
 }
@@ -1667,13 +1340,6 @@
 static void *
 lqs_put(struct hlist_node *hnode)
 {
-<<<<<<< HEAD
-        struct lustre_qunit_size *q =
-            hlist_entry(hnode, struct lustre_qunit_size, lqs_hash);
-        ENTRY;
-
-        lqs_putref(q);
-=======
         struct lustre_qunit_size *q = 
             hlist_entry(hnode, struct lustre_qunit_size, lqs_hash);
         ENTRY;
@@ -1682,7 +1348,6 @@
         atomic_dec(&q->lqs_refcount);
         CDEBUG(D_QUOTA, "lqs=%p refcount %d\n",
                q, atomic_read(&q->lqs_refcount));
->>>>>>> d5360e75
 
         RETURN(q);
 }
@@ -1694,20 +1359,12 @@
         ENTRY;
 
         q = hlist_entry(hnode, struct lustre_qunit_size, lqs_hash);
-<<<<<<< HEAD
-        /*
-=======
         /* 
->>>>>>> d5360e75
          * Nothing should be left. User of lqs put it and
          * lqs also was deleted from table by this time
          * so we should have 0 refs.
          */
-<<<<<<< HEAD
-        LASSERTF(atomic_read(&q->lqs_refcount) == 0,
-=======
         LASSERTF(atomic_read(&q->lqs_refcount) == 0, 
->>>>>>> d5360e75
                  "Busy lqs %p with %d refs\n", q,
                  atomic_read(&q->lqs_refcount));
         OBD_FREE_PTR(q);
