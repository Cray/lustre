--- conflicted
+++ resolved
@@ -61,7 +61,9 @@
 #include <lprocfs_status.h>
 #include "quota_internal.h"
 
-extern struct lustre_hash_operations lqs_hash_operations;
+#ifdef HAVE_QUOTA_SUPPORT
+
+static lustre_hash_ops_t lqs_hash_ops;
 
 unsigned long default_bunit_sz = 128 * 1024 * 1024; /* 128M bytes */
 unsigned long default_btune_ratio = 50;             /* 50 percentage */
@@ -132,12 +134,7 @@
         ENTRY;
 
         LASSERT(imp);
-<<<<<<< HEAD
         if (imp->imp_connect_data.ocd_connect_flags & OBD_CONNECT_QUOTA64)
-=======
-        if ((imp->imp_connect_data.ocd_connect_flags & OBD_CONNECT_QUOTA64) &&
-            !OBD_FAIL_CHECK(OBD_FAIL_QUOTA_QD_COUNT_32BIT))
->>>>>>> 7df8d1be
                 RETURN(0);
         else
                 RETURN(1);
@@ -156,7 +153,7 @@
         if (qunit_cachep) {
                 int rc;
                 rc = cfs_mem_cache_destroy(qunit_cachep);
-                LASSERTF(rc == 0, "couldn't destroy qunit_cache slab\n");
+                LASSERTF(rc == 0, "couldn't destory qunit_cache slab\n");
                 qunit_cachep = NULL;
         }
         EXIT;
@@ -196,62 +193,6 @@
         return tmp;
 }
 
-<<<<<<< HEAD
-=======
-/* compute the remaining quota for certain gid or uid b=11693 */
-int compute_remquota(struct obd_device *obd,
-                     struct lustre_quota_ctxt *qctxt, struct qunit_data *qdata)
-{
-        struct super_block *sb = qctxt->lqc_sb;
-        __u64 usage, limit;
-        struct obd_quotactl *qctl;
-        int ret = QUOTA_RET_OK;
-        __u32 qdata_type = qdata->qd_flags & QUOTA_IS_GRP;
-        ENTRY;
-
-        if (!sb_any_quota_enabled(sb))
-                RETURN(QUOTA_RET_NOQUOTA);
-
-        /* ignore root user */
-        if (qdata->qd_id == 0 && qdata_type == USRQUOTA)
-                RETURN(QUOTA_RET_NOLIMIT);
-
-        OBD_ALLOC_PTR(qctl);
-        if (qctl == NULL)
-                RETURN(-ENOMEM);
-
-        /* get fs quota usage & limit */
-        qctl->qc_cmd = Q_GETQUOTA;
-        qctl->qc_id = qdata->qd_id;
-        qctl->qc_type = qdata_type;
-        ret = fsfilt_quotactl(obd, sb, qctl);
-        if (ret) {
-                if (ret == -ESRCH)      /* no limit */
-                        ret = QUOTA_RET_NOLIMIT;
-                else
-                        CDEBUG(D_QUOTA, "can't get fs quota usage! (rc:%d)",
-                               ret);
-                GOTO(out, ret);
-        }
-
-        usage = qctl->qc_dqblk.dqb_curspace;
-        limit = qctl->qc_dqblk.dqb_bhardlimit << QUOTABLOCK_BITS;
-        if (!limit){            /* no limit */
-                ret = QUOTA_RET_NOLIMIT;
-                GOTO(out, ret);
-        }
-
-        if (limit >= usage)
-                qdata->qd_count = limit - usage;
-        else
-                qdata->qd_count = 0;
-        EXIT;
-out:
-        OBD_FREE_PTR(qctl);
-        return ret;
-}
-
->>>>>>> 7df8d1be
 /* caller must hold qunit_hash_lock */
 static inline struct lustre_qunit *find_qunit(unsigned int hashent,
                                               struct lustre_quota_ctxt *qctxt,
@@ -297,6 +238,13 @@
         if (!sb_any_quota_enabled(sb))
                 RETURN(0);
 
+        spin_lock(&qctxt->lqc_lock);
+        if (!qctxt->lqc_valid){
+                spin_unlock(&qctxt->lqc_lock);
+                RETURN(0);
+        }
+        spin_unlock(&qctxt->lqc_lock);
+
         OBD_ALLOC_PTR(qctl);
         if (qctl == NULL)
                 RETURN(-ENOMEM);
@@ -381,6 +329,12 @@
                        limit_org > qdata->qd_count + qunit_sz)
                         qdata->qd_count += qunit_sz;
                 ret = 2;
+                /* if there are other pending writes for this uid/gid, releasing
+                 * quota is put off until the last pending write b=16645 */
+                if (ret == 2 && pending_write) {
+                        CDEBUG(D_QUOTA, "delay quota release\n");
+                        ret = 0;
+                }
         }
         CDEBUG(D_QUOTA, "type: %c, limit: "LPU64", usage: "LPU64
                ", pending_write: "LPU64", record: "LPD64
@@ -508,6 +462,7 @@
         struct list_head *head;
 
         LASSERT(list_empty(&qunit->lq_hash));
+        qunit_get(qunit);
         head = qunit_hash + qunit_hashfn(qctxt, &qunit->lq_data);
         list_add(&qunit->lq_hash, head);
         QUNIT_SET_STATE(qunit, QUNIT_IN_HASH);
@@ -540,6 +495,7 @@
 
         list_del_init(&qunit->lq_hash);
         QUNIT_SET_STATE(qunit, QUNIT_RM_FROM_HASH);
+        qunit_put(qunit);
 }
 
 #define INC_QLIMIT(limit, count) (limit == MIN_QLIMIT) ? \
@@ -556,44 +512,9 @@
 
 static int
 schedule_dqacq(struct obd_device *obd, struct lustre_quota_ctxt *qctxt,
-               struct qunit_data *qdata, int opc, int wait);
-
-<<<<<<< HEAD
-=======
-static int split_before_schedule_dqacq(struct obd_device *obd, struct lustre_quota_ctxt *qctxt,
-                                       struct qunit_data *qdata, int opc, int wait)
-{
-        int rc = 0;
-        unsigned long factor;
-        struct qunit_data tmp_qdata;
-        ENTRY;
-
-        LASSERT(qdata && qdata->qd_count);
-        QDATA_DEBUG(qdata, "%s quota split.\n",
-                    (qdata->qd_flags & QUOTA_IS_BLOCK) ? "block" : "inode");
-        if (qdata->qd_flags & QUOTA_IS_BLOCK)
-                factor = MAX_QUOTA_COUNT32 / qctxt->lqc_bunit_sz *
-                        qctxt->lqc_bunit_sz;
-        else
-                factor = MAX_QUOTA_COUNT32 / qctxt->lqc_iunit_sz *
-                        qctxt->lqc_iunit_sz;
-
-        if (qctxt->lqc_import && should_translate_quota(qctxt->lqc_import) &&
-            qdata->qd_count > factor) {
-                        tmp_qdata = *qdata;
-                tmp_qdata.qd_count = factor;
-                        qdata->qd_count -= tmp_qdata.qd_count;
-                QDATA_DEBUG((&tmp_qdata), "be split.\n");
-                rc = schedule_dqacq(obd, qctxt, &tmp_qdata, opc, wait);
-        } else{
-                QDATA_DEBUG(qdata, "don't be split.\n");
-                rc = schedule_dqacq(obd, qctxt, qdata, opc, wait);
-        }
-
-        RETURN(rc);
-}
-
->>>>>>> 7df8d1be
+               struct qunit_data *qdata, int opc, int wait,
+               struct obd_trans_info *oti);
+
 static int
 dqacq_completion(struct obd_device *obd, struct lustre_quota_ctxt *qctxt,
                  struct qunit_data *qdata, int rc, int opc)
@@ -646,7 +567,6 @@
 
                 switch (opc) {
                 case QUOTA_DQACQ:
-<<<<<<< HEAD
                         INC_QLIMIT(*hardlimit, count);
                         break;
                 case QUOTA_DQREL:
@@ -658,20 +578,6 @@
                                  QDATA_IS_GRP(qdata) ? 'g' : 'u',
                                  QDATA_IS_BLK(qdata) ? 'b': 'i',
                                  qdata->qd_count, qdata->qd_qunit, *hardlimit);
-=======
-                        CDEBUG(D_QUOTA, "%s(acq):count: %d, hardlimt: "LPU64
-                               ",type: %s.\n", obd->obd_name, count, *hardlimit,
-                               qdata_type ? "grp": "usr");
-                        INC_QLIMIT(*hardlimit, count);
-                        break;
-                case QUOTA_DQREL:
-                        CDEBUG(D_QUOTA, "%s(rel):count: %d, hardlimt: "LPU64
-                               ",type: %s.\n", obd->obd_name, count, *hardlimit,
-                               qdata_type ? "grp": "usr");
-                        LASSERTF(count < *hardlimit,
-                                 "count: %d, hardlimit: "LPU64".\n",
-                                 count, *hardlimit);
->>>>>>> 7df8d1be
                         *hardlimit -= count;
                         break;
                 default:
@@ -733,7 +639,6 @@
          *   - local dqacq/dqrel.
          *   - local disk io failure.
          */
-<<<<<<< HEAD
          OBD_ALLOC_PTR(oqaq);
          if (!oqaq)
                  RETURN(-ENOMEM);
@@ -747,10 +652,6 @@
          }
          if (err || (rc && rc != -EBUSY && rc1 == 0) ||
              is_master(obd, qctxt, qdata->qd_id, QDATA_IS_GRP(qdata)))
-=======
-        if (err || (rc && rc != -EBUSY) ||
-            is_master(obd, qctxt, qdata->qd_id, qdata_type))
->>>>>>> 7df8d1be
                 RETURN(err);
 
         /* reschedule another dqacq/dqrel if needed */
@@ -760,7 +661,7 @@
         if (rc1 > 0) {
                 int opc;
                 opc = rc1 == 1 ? QUOTA_DQACQ : QUOTA_DQREL;
-                rc1 = schedule_dqacq(obd, qctxt, qdata, opc, 0);
+                rc1 = schedule_dqacq(obd, qctxt, qdata, opc, 0, NULL);
                 QDATA_DEBUG(qdata, "reschedudle opc(%d) rc(%d)\n", opc, rc1);
         }
         RETURN(err);
@@ -771,8 +672,11 @@
         struct lustre_qunit *aa_qunit;
 };
 
-static int dqacq_interpret(const struct lu_env *env,
-                           struct ptlrpc_request *req, void *data, int rc)
+#define QUOTA_NOSENT(rc)                                                \
+        (rc == -EIO || rc == -EINTR || rc == -ENOTCONN ||               \
+         rc == -ETIMEDOUT || rc == -EWOULDBLOCK)
+
+static int dqacq_interpret(struct ptlrpc_request *req, void *data, int rc)
 {
         struct dqacq_async_args *aa = (struct dqacq_async_args *)data;
         struct lustre_quota_ctxt *qctxt = aa->aa_ctxt;
@@ -791,17 +695,17 @@
         if (!qdata)
                 RETURN(-ENOMEM);
 
-        if (rc == -EIO || rc == -EINTR || rc == -ENOTCONN )
-                /* if a quota req timeouts or is dropped, we should update quota
-                 * statistics which will be handled in dqacq_completion. And in
-                 * this situation we should get qdata from request instead of
-                 * reply */
-                rc1 = quota_get_qdata(req, qdata, QUOTA_REQUEST, QUOTA_IMPORT);
-        else
-                rc1 = quota_get_qdata(req, qdata, QUOTA_REPLY, QUOTA_IMPORT);
+        /* if a quota req timeouts or is dropped, we should update quota
+         * statistics which will be handled in dqacq_completion. And in
+         * this situation we should get qdata from request instead of
+         * reply */
+        rc1 = quota_get_qdata(req, qdata,
+                              QUOTA_NOSENT(rc) ? QUOTA_REQUEST : QUOTA_REPLY,
+                              QUOTA_IMPORT);
         if (rc1 < 0) {
-                DEBUG_REQ(D_ERROR, req, "error unpacking qunit_data\n");
-                GOTO(exit, rc = -EPROTO);
+                DEBUG_REQ(D_ERROR, req,
+                          "error unpacking qunit_data(rc: %d)\n", rc1);
+                GOTO(exit, rc = rc1);
         }
 
         QDATA_DEBUG(qdata, "qdata: interpret rc(%d).\n", rc);
@@ -837,6 +741,20 @@
 
 exit:
         OBD_FREE(qdata, sizeof(struct qunit_data));
+
+        RETURN(rc);
+}
+
+/* check if quota master is online */
+int check_qm(struct lustre_quota_ctxt *qctxt)
+{
+        int rc;
+        ENTRY;
+
+        spin_lock(&qctxt->lqc_lock);
+        /* quit waiting when mds is back or qctxt is cleaned up */
+        rc = qctxt->lqc_import || !qctxt->lqc_valid;
+        spin_unlock(&qctxt->lqc_lock);
 
         RETURN(rc);
 }
@@ -865,7 +783,8 @@
 
 static int
 schedule_dqacq(struct obd_device *obd, struct lustre_quota_ctxt *qctxt,
-               struct qunit_data *qdata, int opc, int wait)
+               struct qunit_data *qdata, int opc, int wait,
+               struct obd_trans_info *oti)
 {
         struct lustre_qunit *qunit, *empty;
         struct l_wait_info lwi = { 0 };
@@ -891,7 +810,7 @@
                 if (wait)
                         qunit_get(qunit);
                 spin_unlock(&qunit_hash_lock);
-                free_qunit(empty);
+                qunit_put(empty);
 
                 goto wait_completion;
         }
@@ -952,6 +871,23 @@
                 wake_up(&qunit->lq_waitq);
 
                 qunit_put(qunit);
+                spin_lock(&qctxt->lqc_lock);
+                if (wait && !qctxt->lqc_import) {
+                        spin_unlock(&qctxt->lqc_lock);
+
+                        LASSERT(oti && oti->oti_thread &&
+                                oti->oti_thread->t_watchdog);
+
+                        lc_watchdog_disable(oti->oti_thread->t_watchdog);
+                        CDEBUG(D_QUOTA, "sleep for quota master\n");
+                        l_wait_event(qctxt->lqc_wait_for_qmaster,
+                                     check_qm(qctxt), &lwi);
+                        CDEBUG(D_QUOTA, "wake up when quota master is back\n");
+                        lc_watchdog_touch(oti->oti_thread->t_watchdog);
+                } else {
+                        spin_unlock(&qctxt->lqc_lock);
+                }
+
                 RETURN(-EAGAIN);
         }
         imp = class_import_get(qctxt->lqc_import);
@@ -970,44 +906,14 @@
                 RETURN(-ENOMEM);
         }
 
-<<<<<<< HEAD
         rc = quota_copy_qdata(req, qdata, QUOTA_REQUEST, QUOTA_IMPORT);
         if (rc < 0) {
-                CDEBUG(D_ERROR, "Can't pack qunit_data\n");
-                RETURN(-EPROTO);
-=======
-	if (qdata->qd_flags & QUOTA_IS_BLOCK)
-	        factor = MAX_QUOTA_COUNT32 / qctxt->lqc_bunit_sz *
-                         qctxt->lqc_bunit_sz;
-        else
-                factor = MAX_QUOTA_COUNT32 / qctxt->lqc_iunit_sz *
-                         qctxt->lqc_iunit_sz;
-
-        LASSERT(!should_translate_quota(qctxt->lqc_import) ||
-                qdata->qd_count <= factor);
-        if (should_translate_quota(qctxt->lqc_import))
-        {
-                struct qunit_data_old *reqdata_old, *tmp;
-
-                reqdata_old = req_capsule_client_get(&req->rq_pill,
-                                                     &RMF_QUNIT_DATA);
-
-                tmp = lustre_quota_new_to_old(qdata);
-                *reqdata_old = *tmp;
-                req_capsule_set_size(&req->rq_pill, &RMF_QUNIT_DATA, RCL_SERVER,
-                                     sizeof(*reqdata_old));
-                CDEBUG(D_QUOTA, "qd_count is 32bit!\n");
-        } else {
-                reqdata = req_capsule_client_get(&req->rq_pill,
-                                                 &RMF_QUNIT_DATA);
-
-                *reqdata = *qdata;
-                req_capsule_set_size(&req->rq_pill, &RMF_QUNIT_DATA, RCL_SERVER,
-                                     sizeof(*reqdata));
-                CDEBUG(D_QUOTA, "qd_count is 64bit!\n");
->>>>>>> 7df8d1be
+                CDEBUG(D_ERROR, "Can't pack qunit_data(rc: %d)\n", rc);
+                class_import_put(imp);
+                RETURN(rc);
         }
         ptlrpc_req_set_repsize(req, 2, size);
+        req->rq_no_resend = req->rq_no_delay = 1;
         class_import_put(imp);
 
         if (wait && qunit)
@@ -1019,7 +925,7 @@
         aa->aa_qunit = qunit;
 
         req->rq_interpret_reply = dqacq_interpret;
-        ptlrpcd_add_req(req, PSCOPE_OTHER);
+        ptlrpcd_add_req(req);
 
         QDATA_DEBUG(qdata, "%s scheduled.\n",
                     opc == QUOTA_DQACQ ? "DQACQ" : "DQREL");
@@ -1061,9 +967,10 @@
 
 int
 qctxt_adjust_qunit(struct obd_device *obd, struct lustre_quota_ctxt *qctxt,
-                   uid_t uid, gid_t gid, __u32 isblk, int wait)
-{
-        int ret, rc = 0, i = USRQUOTA;
+                   uid_t uid, gid_t gid, __u32 isblk, int wait,
+                   struct obd_trans_info *oti)
+{
+        int rc = 0, i = USRQUOTA;
         __u32 id[MAXQUOTAS] = { uid, gid };
         struct qunit_data qdata[MAXQUOTAS];
         ENTRY;
@@ -1074,34 +981,26 @@
 
         for (i = 0; i < MAXQUOTAS; i++) {
                 qdata[i].qd_id = id[i];
-<<<<<<< HEAD
                 qdata[i].qd_flags = i;
                 if (isblk)
                         QDATA_SET_BLK(&qdata[i]);
-=======
-                qdata[i].qd_flags = 0;
-                qdata[i].qd_flags |= i;
-                qdata[i].qd_flags |= isblk ? QUOTA_IS_BLOCK : 0;
->>>>>>> 7df8d1be
                 qdata[i].qd_count = 0;
 
-                ret = check_cur_qunit(obd, qctxt, &qdata[i]);
-                if (ret > 0) {
+                rc = check_cur_qunit(obd, qctxt, &qdata[i]);
+                if (rc > 0) {
                         int opc;
                         /* need acquire or release */
-                        opc = ret == 1 ? QUOTA_DQACQ : QUOTA_DQREL;
-<<<<<<< HEAD
-                        ret = schedule_dqacq(obd, qctxt, &qdata[i], opc, wait);
-=======
-                        ret = split_before_schedule_dqacq(obd, qctxt, &qdata[i],
-                                                          opc, wait);
->>>>>>> 7df8d1be
-                        if (!rc)
-                                rc = ret;
+                        opc = rc == 1 ? QUOTA_DQACQ : QUOTA_DQREL;
+                        rc = schedule_dqacq(obd, qctxt, &qdata[i], opc,
+                                            wait,oti);
+                        if (rc < 0)
+                                RETURN(rc);
                 } else if (wait == 1) {
                         /* when wait equates 1, that means mds_quota_acquire
                          * or filter_quota_acquire is calling it. */
-                        qctxt_wait_pending_dqacq(qctxt, id[i], i, isblk);
+                        rc = qctxt_wait_pending_dqacq(qctxt, id[i], i, isblk);
+                        if (rc < 0)
+                                RETURN(rc);
                 }
         }
 
@@ -1118,6 +1017,7 @@
         struct timeval work_end;
         long timediff;
         struct l_wait_info lwi = { 0 };
+        int rc = 0;
         ENTRY;
 
         do_gettimeofday(&work_start);
@@ -1150,6 +1050,13 @@
                                     isblk ? LQUOTA_WAIT_PENDING_BLK_QUOTA :
                                             LQUOTA_WAIT_PENDING_INO_QUOTA,
                                     timediff);
+                /* keep same as schedule_dqacq() b=17030 */
+                spin_lock(&qunit->lq_lock);
+                if (qunit->lq_rc == 0)
+                        rc = -EAGAIN;
+                else
+                        rc = qunit->lq_rc;
+                spin_unlock(&qunit->lq_lock);
         } else {
                 do_gettimeofday(&work_end);
                 timediff = cfs_timeval_sub(&work_end, &work_start, NULL);
@@ -1159,7 +1066,7 @@
                                     timediff);
         }
 
-        RETURN(0);
+        RETURN(rc);
 }
 
 int
@@ -1176,6 +1083,7 @@
         if (rc)
                 RETURN(rc);
 
+        cfs_waitq_init(&qctxt->lqc_wait_for_qmaster);
         spin_lock_init(&qctxt->lqc_lock);
         spin_lock(&qctxt->lqc_lock);
         qctxt->lqc_handler = handler;
@@ -1183,25 +1091,26 @@
         qctxt->lqc_import = NULL;
         qctxt->lqc_recovery = 0;
         qctxt->lqc_switch_qs = 1; /* Change qunit size in default setting */
+        qctxt->lqc_valid = 1;
         qctxt->lqc_cqs_boundary_factor = 4;
         qctxt->lqc_cqs_least_bunit = PTLRPC_MAX_BRW_SIZE;
         qctxt->lqc_cqs_least_iunit = 2;
         qctxt->lqc_cqs_qs_factor = 2;
         qctxt->lqc_flags = 0;
+        QUOTA_MASTER_UNREADY(qctxt);
         qctxt->lqc_bunit_sz = default_bunit_sz;
         qctxt->lqc_btune_sz = default_bunit_sz / 100 * default_btune_ratio;
         qctxt->lqc_iunit_sz = default_iunit_sz;
         qctxt->lqc_itune_sz = default_iunit_sz * default_itune_ratio / 100;
         qctxt->lqc_switch_seconds = 300; /* enlarging will wait 5 minutes
                                           * after the last shrinking */
-        rc = lustre_hash_init(&LQC_HASH_BODY(qctxt), "LQS_HASH",128,
-                              &lqs_hash_operations);
-        if (rc) {
-                CDEBUG(D_ERROR, "initialize hash lqs for %s error!\n",
-                       obd->obd_name);
-                lustre_hash_exit(&LQC_HASH_BODY(qctxt));
-        }
+        qctxt->lqc_sync_blk = 0;
         spin_unlock(&qctxt->lqc_lock);
+
+        qctxt->lqc_lqs_hash = lustre_hash_init("LQS_HASH", 7, 7,
+                                               &lqs_hash_ops, 0);
+        if (!qctxt->lqc_lqs_hash)
+                CERROR("initialize hash lqs for %s error!\n", obd->obd_name);
 
 #ifdef LPROCFS
         if (lquota_proc_setup(obd, is_master(obd, qctxt, 0, 0)))
@@ -1219,6 +1128,10 @@
         ENTRY;
 
         INIT_LIST_HEAD(&tmp_list);
+
+        spin_lock(&qctxt->lqc_lock);
+        qctxt->lqc_valid = 0;
+        spin_unlock(&qctxt->lqc_lock);
 
         spin_lock(&qunit_hash_lock);
         for (i = 0; i < NR_DQHASH; i++) {
@@ -1241,7 +1154,16 @@
                 qunit_put(qunit);
         }
 
-        lustre_hash_exit(&LQC_HASH_BODY(qctxt));
+        lustre_hash_exit(qctxt->lqc_lqs_hash);
+
+        /* after qctxt_cleanup, qctxt might be freed, then check_qm() is
+         * unpredicted. So we must wait until lqc_wait_for_qmaster is empty */
+        while (cfs_waitq_active(&qctxt->lqc_wait_for_qmaster)) {
+                cfs_waitq_signal(&qctxt->lqc_wait_for_qmaster);
+                cfs_schedule_timeout(CFS_TASK_INTERRUPTIBLE,
+                                     cfs_time_seconds(1));
+        }
+
         ptlrpcd_decref();
 
 #ifdef LPROCFS
@@ -1290,11 +1212,7 @@
                 }
 
                 LASSERT(dqopt->files[type] != NULL);
-<<<<<<< HEAD
                 INIT_LIST_HEAD(&id_list);
-=======
-                CFS_INIT_LIST_HEAD(&id_list);
->>>>>>> 7df8d1be
 #ifndef KERNEL_SUPPORTS_QUOTA_READ
                 rc = fsfilt_qids(obd, dqopt->files[type], NULL, type, &id_list);
 #else
@@ -1321,7 +1239,8 @@
                         if (ret > 0) {
                                 int opc;
                                 opc = ret == 1 ? QUOTA_DQACQ : QUOTA_DQREL;
-                                rc = schedule_dqacq(obd, qctxt, &qdata, opc, 0);
+                                rc = schedule_dqacq(obd, qctxt, &qdata, opc,
+                                                    0, NULL);
                                 if (rc == -EDQUOT)
                                         rc = 0;
                         } else {
@@ -1363,4 +1282,101 @@
         wait_for_completion(&data.comp);
 exit:
         EXIT;
-}+}
+
+
+/*
+ * lqs<->qctxt hash operations
+ */
+
+/* string hashing using djb2 hash algorithm */
+static unsigned
+lqs_hash(lustre_hash_t *lh, void *key, unsigned mask)
+{
+        struct quota_adjust_qunit *lqs_key;
+        unsigned hash;
+        ENTRY;
+
+        LASSERT(key);
+        lqs_key = (struct quota_adjust_qunit *)key;
+        hash = (QAQ_IS_GRP(lqs_key) ? 5381 : 5387) * lqs_key->qaq_id;
+
+        RETURN(hash & mask);
+}
+
+static int
+lqs_compare(void *key, struct hlist_node *hnode)
+{
+        struct quota_adjust_qunit *lqs_key;
+        struct lustre_qunit_size *q;
+        int rc;
+        ENTRY;
+
+        LASSERT(key);
+        lqs_key = (struct quota_adjust_qunit *)key;
+        q = hlist_entry(hnode, struct lustre_qunit_size, lqs_hash);
+
+        spin_lock(&q->lqs_lock);
+        rc = ((lqs_key->qaq_id == q->lqs_id) &&
+              (QAQ_IS_GRP(lqs_key) == LQS_IS_GRP(q)));
+        spin_unlock(&q->lqs_lock);
+
+        RETURN(rc);
+}
+
+static void *
+lqs_get(struct hlist_node *hnode)
+{
+        struct lustre_qunit_size *q = 
+            hlist_entry(hnode, struct lustre_qunit_size, lqs_hash);
+        ENTRY;
+
+        atomic_inc(&q->lqs_refcount);
+        CDEBUG(D_QUOTA, "lqs=%p refcount %d\n",
+               q, atomic_read(&q->lqs_refcount));
+
+        RETURN(q);
+}
+
+static void *
+lqs_put(struct hlist_node *hnode)
+{
+        struct lustre_qunit_size *q = 
+            hlist_entry(hnode, struct lustre_qunit_size, lqs_hash);
+        ENTRY;
+
+        LASSERT(atomic_read(&q->lqs_refcount) > 0);
+        atomic_dec(&q->lqs_refcount);
+        CDEBUG(D_QUOTA, "lqs=%p refcount %d\n",
+               q, atomic_read(&q->lqs_refcount));
+
+        RETURN(q);
+}
+
+static void
+lqs_exit(struct hlist_node *hnode)
+{
+        struct lustre_qunit_size *q;
+        ENTRY;
+
+        q = hlist_entry(hnode, struct lustre_qunit_size, lqs_hash);
+        /* 
+         * Nothing should be left. User of lqs put it and
+         * lqs also was deleted from table by this time
+         * so we should have 0 refs.
+         */
+        LASSERTF(atomic_read(&q->lqs_refcount) == 0, 
+                 "Busy lqs %p with %d refs\n", q,
+                 atomic_read(&q->lqs_refcount));
+        OBD_FREE_PTR(q);
+        EXIT;
+}
+
+static lustre_hash_ops_t lqs_hash_ops = {
+        .lh_hash    = lqs_hash,
+        .lh_compare = lqs_compare,
+        .lh_get     = lqs_get,
+        .lh_put     = lqs_put,
+        .lh_exit    = lqs_exit
+};
+#endif /* HAVE_QUOTA_SUPPORT */