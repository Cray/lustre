--- conflicted
+++ resolved
@@ -134,12 +134,7 @@
         ENTRY;
 
         LASSERT(imp);
-<<<<<<< HEAD
         if (imp->imp_connect_data.ocd_connect_flags & OBD_CONNECT_QUOTA64)
-=======
-        if ((imp->imp_connect_data.ocd_connect_flags & OBD_CONNECT_QUOTA64) &&
-            !OBD_FAIL_CHECK(OBD_FAIL_QUOTA_QD_COUNT_32BIT))
->>>>>>> 7df8d1be
                 RETURN(0);
         else
                 RETURN(1);
@@ -158,7 +153,7 @@
         if (qunit_cachep) {
                 int rc;
                 rc = cfs_mem_cache_destroy(qunit_cachep);
-                LASSERTF(rc == 0, "couldn't destroy qunit_cache slab\n");
+                LASSERTF(rc == 0, "couldn't destory qunit_cache slab\n");
                 qunit_cachep = NULL;
         }
         EXIT;
@@ -198,62 +193,6 @@
         return tmp;
 }
 
-<<<<<<< HEAD
-=======
-/* compute the remaining quota for certain gid or uid b=11693 */
-int compute_remquota(struct obd_device *obd,
-                     struct lustre_quota_ctxt *qctxt, struct qunit_data *qdata)
-{
-        struct super_block *sb = qctxt->lqc_sb;
-        __u64 usage, limit;
-        struct obd_quotactl *qctl;
-        int ret = QUOTA_RET_OK;
-        __u32 qdata_type = qdata->qd_flags & QUOTA_IS_GRP;
-        ENTRY;
-
-        if (!sb_any_quota_enabled(sb))
-                RETURN(QUOTA_RET_NOQUOTA);
-
-        /* ignore root user */
-        if (qdata->qd_id == 0 && qdata_type == USRQUOTA)
-                RETURN(QUOTA_RET_NOLIMIT);
-
-        OBD_ALLOC_PTR(qctl);
-        if (qctl == NULL)
-                RETURN(-ENOMEM);
-
-        /* get fs quota usage & limit */
-        qctl->qc_cmd = Q_GETQUOTA;
-        qctl->qc_id = qdata->qd_id;
-        qctl->qc_type = qdata_type;
-        ret = fsfilt_quotactl(obd, sb, qctl);
-        if (ret) {
-                if (ret == -ESRCH)      /* no limit */
-                        ret = QUOTA_RET_NOLIMIT;
-                else
-                        CDEBUG(D_QUOTA, "can't get fs quota usage! (rc:%d)",
-                               ret);
-                GOTO(out, ret);
-        }
-
-        usage = qctl->qc_dqblk.dqb_curspace;
-        limit = qctl->qc_dqblk.dqb_bhardlimit << QUOTABLOCK_BITS;
-        if (!limit){            /* no limit */
-                ret = QUOTA_RET_NOLIMIT;
-                GOTO(out, ret);
-        }
-
-        if (limit >= usage)
-                qdata->qd_count = limit - usage;
-        else
-                qdata->qd_count = 0;
-        EXIT;
-out:
-        OBD_FREE_PTR(qctl);
-        return ret;
-}
-
->>>>>>> 7df8d1be
 /* caller must hold qunit_hash_lock */
 static inline struct lustre_qunit *find_qunit(unsigned int hashent,
                                               struct lustre_quota_ctxt *qctxt,
@@ -573,45 +512,8 @@
 
 static int
 schedule_dqacq(struct obd_device *obd, struct lustre_quota_ctxt *qctxt,
-<<<<<<< HEAD
                struct qunit_data *qdata, int opc, int wait,
                struct obd_trans_info *oti);
-=======
-               struct qunit_data *qdata, int opc, int wait);
-
-static int split_before_schedule_dqacq(struct obd_device *obd, struct lustre_quota_ctxt *qctxt,
-                                       struct qunit_data *qdata, int opc, int wait)
-{
-        int rc = 0;
-        unsigned long factor;
-        struct qunit_data tmp_qdata;
-        ENTRY;
-
-        LASSERT(qdata && qdata->qd_count);
-        QDATA_DEBUG(qdata, "%s quota split.\n",
-                    (qdata->qd_flags & QUOTA_IS_BLOCK) ? "block" : "inode");
-        if (qdata->qd_flags & QUOTA_IS_BLOCK)
-                factor = MAX_QUOTA_COUNT32 / qctxt->lqc_bunit_sz *
-                        qctxt->lqc_bunit_sz;
-        else
-                factor = MAX_QUOTA_COUNT32 / qctxt->lqc_iunit_sz *
-                        qctxt->lqc_iunit_sz;
-
-        if (qctxt->lqc_import && should_translate_quota(qctxt->lqc_import) &&
-            qdata->qd_count > factor) {
-                        tmp_qdata = *qdata;
-                tmp_qdata.qd_count = factor;
-                        qdata->qd_count -= tmp_qdata.qd_count;
-                QDATA_DEBUG((&tmp_qdata), "be split.\n");
-                rc = schedule_dqacq(obd, qctxt, &tmp_qdata, opc, wait);
-        } else{
-                QDATA_DEBUG(qdata, "don't be split.\n");
-                rc = schedule_dqacq(obd, qctxt, qdata, opc, wait);
-        }
-
-        RETURN(rc);
-}
->>>>>>> 7df8d1be
 
 static int
 dqacq_completion(struct obd_device *obd, struct lustre_quota_ctxt *qctxt,
@@ -665,7 +567,6 @@
 
                 switch (opc) {
                 case QUOTA_DQACQ:
-<<<<<<< HEAD
                         INC_QLIMIT(*hardlimit, count);
                         break;
                 case QUOTA_DQREL:
@@ -677,20 +578,6 @@
                                  QDATA_IS_GRP(qdata) ? 'g' : 'u',
                                  QDATA_IS_BLK(qdata) ? 'b': 'i',
                                  qdata->qd_count, qdata->qd_qunit, *hardlimit);
-=======
-                        CDEBUG(D_QUOTA, "%s(acq):count: %d, hardlimt: "LPU64
-                               ",type: %s.\n", obd->obd_name, count, *hardlimit,
-                               qdata_type ? "grp": "usr");
-                        INC_QLIMIT(*hardlimit, count);
-                        break;
-                case QUOTA_DQREL:
-                        CDEBUG(D_QUOTA, "%s(rel):count: %d, hardlimt: "LPU64
-                               ",type: %s.\n", obd->obd_name, count, *hardlimit,
-                               qdata_type ? "grp": "usr");
-                        LASSERTF(count < *hardlimit,
-                                 "count: %d, hardlimit: "LPU64".\n",
-                                 count, *hardlimit);
->>>>>>> 7df8d1be
                         *hardlimit -= count;
                         break;
                 default:
@@ -752,7 +639,6 @@
          *   - local dqacq/dqrel.
          *   - local disk io failure.
          */
-<<<<<<< HEAD
          OBD_ALLOC_PTR(oqaq);
          if (!oqaq)
                  RETURN(-ENOMEM);
@@ -766,10 +652,6 @@
          }
          if (err || (rc && rc != -EBUSY && rc1 == 0) ||
              is_master(obd, qctxt, qdata->qd_id, QDATA_IS_GRP(qdata)))
-=======
-        if (err || (rc && rc != -EBUSY) ||
-            is_master(obd, qctxt, qdata->qd_id, qdata_type))
->>>>>>> 7df8d1be
                 RETURN(err);
 
         /* reschedule another dqacq/dqrel if needed */
@@ -790,16 +672,11 @@
         struct lustre_qunit *aa_qunit;
 };
 
-<<<<<<< HEAD
 #define QUOTA_NOSENT(rc)                                                \
         (rc == -EIO || rc == -EINTR || rc == -ENOTCONN ||               \
          rc == -ETIMEDOUT || rc == -EWOULDBLOCK)
 
 static int dqacq_interpret(struct ptlrpc_request *req, void *data, int rc)
-=======
-static int dqacq_interpret(const struct lu_env *env,
-                           struct ptlrpc_request *req, void *data, int rc)
->>>>>>> 7df8d1be
 {
         struct dqacq_async_args *aa = (struct dqacq_async_args *)data;
         struct lustre_quota_ctxt *qctxt = aa->aa_ctxt;
@@ -1029,43 +906,11 @@
                 RETURN(-ENOMEM);
         }
 
-<<<<<<< HEAD
         rc = quota_copy_qdata(req, qdata, QUOTA_REQUEST, QUOTA_IMPORT);
         if (rc < 0) {
                 CDEBUG(D_ERROR, "Can't pack qunit_data(rc: %d)\n", rc);
                 class_import_put(imp);
                 RETURN(rc);
-=======
-	if (qdata->qd_flags & QUOTA_IS_BLOCK)
-	        factor = MAX_QUOTA_COUNT32 / qctxt->lqc_bunit_sz *
-                         qctxt->lqc_bunit_sz;
-        else
-                factor = MAX_QUOTA_COUNT32 / qctxt->lqc_iunit_sz *
-                         qctxt->lqc_iunit_sz;
-
-        LASSERT(!should_translate_quota(qctxt->lqc_import) ||
-                qdata->qd_count <= factor);
-        if (should_translate_quota(qctxt->lqc_import))
-        {
-                struct qunit_data_old *reqdata_old, *tmp;
-
-                reqdata_old = req_capsule_client_get(&req->rq_pill,
-                                                     &RMF_QUNIT_DATA);
-
-                tmp = lustre_quota_new_to_old(qdata);
-                *reqdata_old = *tmp;
-                req_capsule_set_size(&req->rq_pill, &RMF_QUNIT_DATA, RCL_SERVER,
-                                     sizeof(*reqdata_old));
-                CDEBUG(D_QUOTA, "qd_count is 32bit!\n");
-        } else {
-                reqdata = req_capsule_client_get(&req->rq_pill,
-                                                 &RMF_QUNIT_DATA);
-
-                *reqdata = *qdata;
-                req_capsule_set_size(&req->rq_pill, &RMF_QUNIT_DATA, RCL_SERVER,
-                                     sizeof(*reqdata));
-                CDEBUG(D_QUOTA, "qd_count is 64bit!\n");
->>>>>>> 7df8d1be
         }
         ptlrpc_req_set_repsize(req, 2, size);
         req->rq_no_resend = req->rq_no_delay = 1;
@@ -1080,7 +925,7 @@
         aa->aa_qunit = qunit;
 
         req->rq_interpret_reply = dqacq_interpret;
-        ptlrpcd_add_req(req, PSCOPE_OTHER);
+        ptlrpcd_add_req(req);
 
         QDATA_DEBUG(qdata, "%s scheduled.\n",
                     opc == QUOTA_DQACQ ? "DQACQ" : "DQREL");
@@ -1136,22 +981,15 @@
 
         for (i = 0; i < MAXQUOTAS; i++) {
                 qdata[i].qd_id = id[i];
-<<<<<<< HEAD
                 qdata[i].qd_flags = i;
                 if (isblk)
                         QDATA_SET_BLK(&qdata[i]);
-=======
-                qdata[i].qd_flags = 0;
-                qdata[i].qd_flags |= i;
-                qdata[i].qd_flags |= isblk ? QUOTA_IS_BLOCK : 0;
->>>>>>> 7df8d1be
                 qdata[i].qd_count = 0;
 
                 rc = check_cur_qunit(obd, qctxt, &qdata[i]);
                 if (rc > 0) {
                         int opc;
                         /* need acquire or release */
-<<<<<<< HEAD
                         opc = rc == 1 ? QUOTA_DQACQ : QUOTA_DQREL;
                         rc = schedule_dqacq(obd, qctxt, &qdata[i], opc,
                                             wait,oti);
@@ -1163,13 +1001,6 @@
                         rc = qctxt_wait_pending_dqacq(qctxt, id[i], i, isblk);
                         if (rc < 0)
                                 RETURN(rc);
-=======
-                        opc = ret == 1 ? QUOTA_DQACQ : QUOTA_DQREL;
-                        ret = split_before_schedule_dqacq(obd, qctxt, &qdata[i],
-                                                          opc, wait);
-                        if (!rc)
-                                rc = ret;
->>>>>>> 7df8d1be
                 }
         }
 
@@ -1276,8 +1107,8 @@
         qctxt->lqc_sync_blk = 0;
         spin_unlock(&qctxt->lqc_lock);
 
-        qctxt->lqc_lqs_hash = lustre_hash_init("LQS_HASH", 128, 128,
-                                              &lqs_hash_ops, 0);
+        qctxt->lqc_lqs_hash = lustre_hash_init("LQS_HASH", 7, 7,
+                                               &lqs_hash_ops, 0);
         if (!qctxt->lqc_lqs_hash)
                 CERROR("initialize hash lqs for %s error!\n", obd->obd_name);
 
@@ -1381,11 +1212,7 @@
                 }
 
                 LASSERT(dqopt->files[type] != NULL);
-<<<<<<< HEAD
                 INIT_LIST_HEAD(&id_list);
-=======
-                CFS_INIT_LIST_HEAD(&id_list);
->>>>>>> 7df8d1be
 #ifndef KERNEL_SUPPORTS_QUOTA_READ
                 rc = fsfilt_qids(obd, dqopt->files[type], NULL, type, &id_list);
 #else
