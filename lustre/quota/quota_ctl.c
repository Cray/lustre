/* -*- mode: c; c-basic-offset: 8; indent-tabs-mode: nil; -*-
 * vim:expandtab:shiftwidth=8:tabstop=8:
 *
 * GPL HEADER START
 *
 * DO NOT ALTER OR REMOVE COPYRIGHT NOTICES OR THIS FILE HEADER.
 *
 * This program is free software; you can redistribute it and/or modify
 * it under the terms of the GNU General Public License version 2 only,
 * as published by the Free Software Foundation.
 *
 * This program is distributed in the hope that it will be useful, but
 * WITHOUT ANY WARRANTY; without even the implied warranty of
 * MERCHANTABILITY or FITNESS FOR A PARTICULAR PURPOSE.  See the GNU
 * General Public License version 2 for more details (a copy is included
 * in the LICENSE file that accompanied this code).
 *
 * You should have received a copy of the GNU General Public License
 * version 2 along with this program; If not, see
 * http://www.sun.com/software/products/lustre/docs/GPLv2.pdf
 *
 * Please contact Sun Microsystems, Inc., 4150 Network Circle, Santa Clara,
 * CA 95054 USA or visit www.sun.com if you need additional information or
 * have any questions.
 *
 * GPL HEADER END
 */
/*
 * Copyright  2008 Sun Microsystems, Inc. All rights reserved
 * Use is subject to license terms.
 */
/*
 * This file is part of Lustre, http://www.lustre.org/
 * Lustre is a trademark of Sun Microsystems, Inc.
 */
#ifndef EXPORT_SYMTAB
# define EXPORT_SYMTAB
#endif
#define DEBUG_SUBSYSTEM S_LQUOTA

#ifdef __KERNEL__
# include <linux/version.h>
# include <linux/module.h>
# include <linux/init.h>
# include <linux/fs.h>
<<<<<<< HEAD
=======
# include <linux/jbd.h>
>>>>>>> d5360e75
# include <linux/quota.h>
#  include <linux/smp_lock.h>
#  include <linux/buffer_head.h>
#  include <linux/workqueue.h>
#  include <linux/mount.h>
#else /* __KERNEL__ */
# include <liblustre.h>
#endif

#include <obd_class.h>
#include <lustre_mds.h>
#include <lustre_dlm.h>
#include <lustre_cfg.h>
#include <obd_ost.h>
#include <lustre_fsfilt.h>
#include <lustre_quota.h>
#include "quota_internal.h"

#ifdef HAVE_QUOTA_SUPPORT
#ifdef __KERNEL__

/* When quotaon, build a lqs for every uid/gid who has been set limitation
 * for quota. After quota_search_lqs, it will hold one ref for the lqs.
 * It will be released when qctxt_cleanup() is executed b=18574 */
void build_lqs(struct obd_device *obd)
{
        struct lustre_quota_ctxt *qctxt = &obd->u.obt.obt_qctxt;
        struct list_head id_list;
        int i, rc;

        INIT_LIST_HEAD(&id_list);
        for (i = 0; i < MAXQUOTAS; i++) {
                struct dquot_id *dqid, *tmp;

                if (sb_dqopt(qctxt->lqc_sb)->files[i] == NULL)
                        continue;

#ifndef KERNEL_SUPPORTS_QUOTA_READ
                rc = fsfilt_qids(obd, sb_dqopt(qctxt->lqc_sb)->files[i], NULL,
                                 i, &id_list);
#else
                rc = fsfilt_qids(obd, NULL, sb_dqopt(qctxt->lqc_sb)->files[i],
                                 i, &id_list);
#endif
                if (rc) {
                        CERROR("%s: failed to get %s qids\n", obd->obd_name,
                               i ? "group" : "user");
                        continue;
                }

                list_for_each_entry_safe(dqid, tmp, &id_list,
                                         di_link) {
                        struct lustre_qunit_size *lqs;

                        list_del_init(&dqid->di_link);
                        lqs = quota_search_lqs(LQS_KEY(i, dqid->di_id),
                                               qctxt, 1);
                        if (lqs && !IS_ERR(lqs)) {
                                lqs->lqs_flags |= dqid->di_flag;
                                lqs_putref(lqs);
                        } else {
                                CERROR("%s: failed to create a lqs for %sid %u"
                                       "\n", obd->obd_name, i ? "g" : "u",
                                       dqid->di_id);
                        }

                        OBD_FREE_PTR(dqid);
                }
        }
}

int mds_quota_ctl(struct obd_export *exp, struct obd_quotactl *oqctl)
{
        struct obd_device *obd = exp->exp_obd;
        struct obd_device_target *obt = &obd->u.obt;
        struct lustre_quota_ctxt *qctxt = &obd->u.obt.obt_qctxt;
        struct timeval work_start;
        struct timeval work_end;
        long timediff;
        int rc = 0;
        ENTRY;

        do_gettimeofday(&work_start);
        switch (oqctl->qc_cmd) {
        case Q_QUOTAON:
                oqctl->qc_id = obt->obt_qfmt; /* override qfmt version */
                rc = mds_quota_on(obd, oqctl);
                /* when quotaon, create lqs for every quota uid/gid b=18574 */
                build_lqs(obd);
                break;
        case Q_QUOTAOFF:
                oqctl->qc_id = obt->obt_qfmt; /* override qfmt version */
                mds_quota_off(obd, oqctl);
                break;
        case Q_SETINFO:
                rc = mds_set_dqinfo(obd, oqctl);
                break;
        case Q_GETINFO:
                rc = mds_get_dqinfo(obd, oqctl);
                break;
        case Q_SETQUOTA:
                rc = mds_set_dqblk(obd, oqctl);
                break;
        case Q_GETQUOTA:
                rc = mds_get_dqblk(obd, oqctl);
                break;
        case Q_GETOINFO:
        case Q_GETOQUOTA:
                rc = mds_get_obd_quota(obd, oqctl);
                break;
        case LUSTRE_Q_INVALIDATE:
                rc = mds_quota_invalidate(obd, oqctl);
                break;
        case LUSTRE_Q_FINVALIDATE:
                oqctl->qc_id = obt->obt_qfmt; /* override qfmt version */
                rc = mds_quota_finvalidate(obd, oqctl);
                break;
        default:
                CERROR("%s: unsupported mds_quotactl command: %d\n",
                       obd->obd_name, oqctl->qc_cmd);
                RETURN(-EFAULT);
        }

        if (rc)
                CDEBUG(D_INFO, "mds_quotactl admin quota command %d, id %u, "
                               "type %d, failed: rc = %d\n",
                       oqctl->qc_cmd, oqctl->qc_id, oqctl->qc_type, rc);
        do_gettimeofday(&work_end);
        timediff = cfs_timeval_sub(&work_end, &work_start, NULL);
        lprocfs_counter_add(qctxt->lqc_stats, LQUOTA_QUOTA_CTL, timediff);

        RETURN(rc);
}

int filter_quota_ctl(struct obd_export *exp, struct obd_quotactl *oqctl)
{
        struct obd_device *obd = exp->exp_obd;
        struct obd_device_target *obt = &obd->u.obt;
        struct lvfs_run_ctxt saved;
        struct lustre_quota_ctxt *qctxt = &obd->u.obt.obt_qctxt;
<<<<<<< HEAD
        struct lustre_qunit_size *lqs;
        void *handle = NULL;
=======
>>>>>>> d5360e75
        struct timeval work_start;
        struct timeval work_end;
        long timediff;
        int rc = 0;
        ENTRY;

        do_gettimeofday(&work_start);
        switch (oqctl->qc_cmd) {
        case Q_FINVALIDATE:
        case Q_QUOTAON:
        case Q_QUOTAOFF:
                if (!atomic_dec_and_test(&obt->obt_quotachecking)) {
                        CDEBUG(D_INFO, "other people are doing quotacheck\n");
                        atomic_inc(&obt->obt_quotachecking);
                        rc = -EBUSY;
                        break;
                }
                if (oqctl->qc_cmd == Q_FINVALIDATE &&
                    (obt->obt_qctxt.lqc_flags & UGQUOTA2LQC(oqctl->qc_type))) {
                        atomic_inc(&obt->obt_quotachecking);
                        rc = -EBUSY;
                        break;
                }
                oqctl->qc_id = obt->obt_qfmt; /* override qfmt version */
        case Q_GETOINFO:
        case Q_GETOQUOTA:
        case Q_GETQUOTA:
                /* In recovery scenario, this pending dqacq/dqrel might have
                 * been processed by master successfully before it's dquot
                 * on master enter recovery mode. We must wait for this 
                 * dqacq/dqrel done then return the correct limits to master */
                if (oqctl->qc_stat == QUOTA_RECOVERING)
                        handle = quota_barrier(&obd->u.obt.obt_qctxt, oqctl, 1);

                push_ctxt(&saved, &obd->obd_lvfs_ctxt, NULL);
                rc = fsfilt_quotactl(obd, obt->obt_sb, oqctl);
                pop_ctxt(&saved, &obd->obd_lvfs_ctxt, NULL);

<<<<<<< HEAD
                if (oqctl->qc_stat == QUOTA_RECOVERING)
                        quota_unbarrier(handle);

=======
>>>>>>> d5360e75
                if (oqctl->qc_cmd == Q_QUOTAON || oqctl->qc_cmd == Q_QUOTAOFF ||
                    oqctl->qc_cmd == Q_FINVALIDATE) {
                        if (!rc && oqctl->qc_cmd == Q_QUOTAON)
                                obt->obt_qctxt.lqc_flags |= UGQUOTA2LQC(oqctl->qc_type);
                        if (!rc && oqctl->qc_cmd == Q_QUOTAOFF)
                                obt->obt_qctxt.lqc_flags &= ~UGQUOTA2LQC(oqctl->qc_type);
                        atomic_inc(&obt->obt_quotachecking);
                }

                /* when quotaon, create lqs for every quota uid/gid b=18574 */
                if (oqctl->qc_cmd == Q_QUOTAON)
                        build_lqs(obd);
                break;
        case Q_SETQUOTA:
                /* currently, it is only used for nullifying the quota */
<<<<<<< HEAD
                handle = quota_barrier(&obd->u.obt.obt_qctxt, oqctl, 1);
=======
                qctxt_wait_pending_dqacq(&obd->u.obt.obt_qctxt,
                                         oqctl->qc_id, oqctl->qc_type, 1);
>>>>>>> d5360e75

                push_ctxt(&saved, &obd->obd_lvfs_ctxt, NULL);
                rc = fsfilt_quotactl(obd, obd->u.obt.obt_sb, oqctl);

                if (!rc) {
                        oqctl->qc_cmd = Q_SYNC;
                        fsfilt_quotactl(obd, obd->u.obt.obt_sb, oqctl);
                        oqctl->qc_cmd = Q_SETQUOTA;
                }
                pop_ctxt(&saved, &obd->obd_lvfs_ctxt, NULL);
                quota_unbarrier(handle);

                lqs = quota_search_lqs(LQS_KEY(oqctl->qc_type, oqctl->qc_id),
                                       qctxt, 0);
                if (lqs == NULL || IS_ERR(lqs)){
                        CERROR("fail to create lqs during setquota operation "
                               "for %sid %u\n", oqctl->qc_type ? "g" : "u",
                               oqctl->qc_id);
                } else {
                        lqs->lqs_flags &= ~QB_SET;
                        lqs_putref(lqs);
                }

                break;
        case Q_INITQUOTA:
                {
                unsigned int uid = 0, gid = 0;

                /* Initialize quota limit to MIN_QLIMIT */
                LASSERT(oqctl->qc_dqblk.dqb_valid == QIF_BLIMITS);
                LASSERT(oqctl->qc_dqblk.dqb_bsoftlimit == 0);

<<<<<<< HEAD
                if (!oqctl->qc_dqblk.dqb_bhardlimit)
                        goto adjust;

               /* There might be a pending dqacq/dqrel (which is going to
                 * clear stale limits on slave). we should wait for it's
                 * completion then initialize limits */
                handle = quota_barrier(&obd->u.obt.obt_qctxt, oqctl, 1);
=======
                /* There might be a pending dqacq/dqrel (which is going to
                 * clear stale limits on slave). we should wait for it's
                 * completion then initialize limits */
                qctxt_wait_pending_dqacq(&obd->u.obt.obt_qctxt,
                                         oqctl->qc_id, oqctl->qc_type, 1);

                if (!oqctl->qc_dqblk.dqb_bhardlimit)
                        goto adjust;

>>>>>>> d5360e75
                LASSERT(oqctl->qc_dqblk.dqb_bhardlimit == MIN_QLIMIT);
                push_ctxt(&saved, &obd->obd_lvfs_ctxt, NULL);
                rc = fsfilt_quotactl(obd, obd->u.obt.obt_sb, oqctl);

                /* Update on-disk quota, in case of lose the changed limits
                 * (MIN_QLIMIT) on crash, which cannot be recovered.*/
                if (!rc) {
                        oqctl->qc_cmd = Q_SYNC;
                        fsfilt_quotactl(obd, obd->u.obt.obt_sb, oqctl);
                        oqctl->qc_cmd = Q_INITQUOTA;
                }
                pop_ctxt(&saved, &obd->obd_lvfs_ctxt, NULL);
                quota_unbarrier(handle);

                if (rc)
                        RETURN(rc);
adjust:
                lqs = quota_search_lqs(LQS_KEY(oqctl->qc_type, oqctl->qc_id),
                                       qctxt, 1);
                if (lqs == NULL || IS_ERR(lqs)){
                        CERROR("fail to create lqs during setquota operation "
                               "for %sid %u\n", oqctl->qc_type ? "g" : "u",
                               oqctl->qc_id);
                        break;
                } else {
                        lqs->lqs_flags |= QB_SET;
                        if (OBD_FAIL_CHECK(OBD_FAIL_QUOTA_WITHOUT_CHANGE_QS)) {
                                lqs->lqs_bunit_sz = qctxt->lqc_bunit_sz;
                                lqs->lqs_btune_sz = qctxt->lqc_btune_sz;
                                lqs->lqs_iunit_sz = qctxt->lqc_iunit_sz;
                                lqs->lqs_itune_sz = qctxt->lqc_itune_sz;
                        }
                        lqs_putref(lqs);
                }

                /* Trigger qunit pre-acquire */
                if (oqctl->qc_type == USRQUOTA)
                        uid = oqctl->qc_id;
                else
                        gid = oqctl->qc_id;

                rc = qctxt_adjust_qunit(obd, &obd->u.obt.obt_qctxt,
                                        uid, gid, 1, 0, NULL);
                if (rc == -EDQUOT || rc == -EBUSY) {
                        CDEBUG(D_QUOTA, "rc: %d.\n", rc);
                        rc = 0;
                }

                break;
                }
        default:
                CERROR("%s: unsupported filter_quotactl command: %d\n",
                       obd->obd_name, oqctl->qc_cmd);
                RETURN(-EFAULT);
        }
        do_gettimeofday(&work_end);
        timediff = cfs_timeval_sub(&work_end, &work_start, NULL);
        lprocfs_counter_add(qctxt->lqc_stats, LQUOTA_QUOTA_CTL, timediff);

        RETURN(rc);
}
#endif /* __KERNEL__ */
#endif

int client_quota_ctl(struct obd_export *exp, struct obd_quotactl *oqctl)
{
        struct ptlrpc_request *req;
        struct obd_quotactl *oqc;
        __u32 size[2] = { sizeof(struct ptlrpc_body), sizeof(*oqctl) };
<<<<<<< HEAD
        int ver, opc, rc, resends = 0;
=======
        int ver, opc, rc;
>>>>>>> d5360e75
        ENTRY;

        if (!strcmp(exp->exp_obd->obd_type->typ_name, LUSTRE_MDC_NAME)) {
                ver = LUSTRE_MDS_VERSION,
                opc = MDS_QUOTACTL;
        } else if (!strcmp(exp->exp_obd->obd_type->typ_name, LUSTRE_OSC_NAME)) {
                ver = LUSTRE_OST_VERSION,
                opc = OST_QUOTACTL;
        } else {
                RETURN(-EINVAL);
        }

<<<<<<< HEAD
restart_request:

        req = ptlrpc_prep_req(class_exp2cliimp(exp), ver, opc, 2, size, NULL);
        if (!req)
                GOTO(out, rc = -ENOMEM);

=======
        req = ptlrpc_prep_req(class_exp2cliimp(exp), ver, opc, 2, size, NULL);
        if (!req)
                GOTO(out, rc = -ENOMEM);

>>>>>>> d5360e75
        oqc = lustre_msg_buf(req->rq_reqmsg, REQ_REC_OFF, sizeof(*oqctl));
        *oqc = *oqctl;

        ptlrpc_req_set_repsize(req, 2, size);
<<<<<<< HEAD
        ptlrpc_at_set_req_timeout(req);
        req->rq_no_resend = 1;
=======
>>>>>>> d5360e75

        rc = ptlrpc_queue_wait(req);
        if (rc) {
                CERROR("ptlrpc_queue_wait failed, rc: %d\n", rc);
                GOTO(out, rc);
        }

        oqc = NULL;
        if (req->rq_repmsg)
                oqc = lustre_swab_repbuf(req, REPLY_REC_OFF, sizeof(*oqc),
                                         lustre_swab_obd_quotactl);
        if (oqc == NULL) {
                CERROR ("Can't unpack obd_quotactl\n");
                GOTO(out, rc = -EPROTO);
        }

        *oqctl = *oqc;
        EXIT;
out:
        ptlrpc_req_finished(req);
<<<<<<< HEAD

        if (client_quota_recoverable_error(rc)) {
                resends++;
                if (!client_quota_should_resend(resends, &exp->exp_obd->u.cli)) {
                        CERROR("too many resend retries, returning error "
                               "(cmd = %d, id = %u, type = %d)\n",
                               oqctl->qc_cmd, oqctl->qc_id, oqctl->qc_type);
                        RETURN(-EIO);
                }

                goto restart_request;
        }

=======
>>>>>>> d5360e75
        return rc;
}

int lov_quota_ctl(struct obd_export *exp, struct obd_quotactl *oqctl)
{
        struct obd_device *obd = class_exp2obd(exp);
        struct lov_obd *lov = &obd->u.lov;
        __u64 curspace = 0;
        __u64 bhardlimit = 0;
        int i, rc = 0;
        ENTRY;

        if (oqctl->qc_cmd != LUSTRE_Q_QUOTAON &&
            oqctl->qc_cmd != LUSTRE_Q_QUOTAOFF &&
            oqctl->qc_cmd != Q_GETOQUOTA &&
            oqctl->qc_cmd != Q_INITQUOTA &&
            oqctl->qc_cmd != LUSTRE_Q_SETQUOTA &&
            oqctl->qc_cmd != Q_FINVALIDATE) {
                CERROR("bad quota opc %x for lov obd", oqctl->qc_cmd);
                RETURN(-EFAULT);
        }

        obd_getref(obd);
        for (i = 0; i < lov->desc.ld_tgt_count; i++) {
                int err;

                if (!lov->lov_tgts[i] || !lov->lov_tgts[i]->ltd_active) {
                        if (oqctl->qc_cmd == Q_GETOQUOTA) {
                                CERROR("ost %d is inactive\n", i);
                                rc = -EIO;
                        } else {
                                CDEBUG(D_HA, "ost %d is inactive\n", i);
                        }
                        continue;
                }

                err = obd_quotactl(lov->lov_tgts[i]->ltd_exp, oqctl);
                if (err) {
                        if (lov->lov_tgts[i]->ltd_active && !rc)
                                rc = err;
                        continue;
                }

                if (oqctl->qc_cmd == Q_GETOQUOTA) {
                        curspace += oqctl->qc_dqblk.dqb_curspace;
                        bhardlimit += oqctl->qc_dqblk.dqb_bhardlimit;
                }
        }
        obd_putref(obd);

        if (oqctl->qc_cmd == Q_GETOQUOTA) {
                oqctl->qc_dqblk.dqb_curspace = curspace;
                oqctl->qc_dqblk.dqb_bhardlimit = bhardlimit;
        }
        RETURN(rc);
}<|MERGE_RESOLUTION|>--- conflicted
+++ resolved
@@ -43,10 +43,7 @@
 # include <linux/module.h>
 # include <linux/init.h>
 # include <linux/fs.h>
-<<<<<<< HEAD
-=======
 # include <linux/jbd.h>
->>>>>>> d5360e75
 # include <linux/quota.h>
 #  include <linux/smp_lock.h>
 #  include <linux/buffer_head.h>
@@ -67,57 +64,6 @@
 
 #ifdef HAVE_QUOTA_SUPPORT
 #ifdef __KERNEL__
-
-/* When quotaon, build a lqs for every uid/gid who has been set limitation
- * for quota. After quota_search_lqs, it will hold one ref for the lqs.
- * It will be released when qctxt_cleanup() is executed b=18574 */
-void build_lqs(struct obd_device *obd)
-{
-        struct lustre_quota_ctxt *qctxt = &obd->u.obt.obt_qctxt;
-        struct list_head id_list;
-        int i, rc;
-
-        INIT_LIST_HEAD(&id_list);
-        for (i = 0; i < MAXQUOTAS; i++) {
-                struct dquot_id *dqid, *tmp;
-
-                if (sb_dqopt(qctxt->lqc_sb)->files[i] == NULL)
-                        continue;
-
-#ifndef KERNEL_SUPPORTS_QUOTA_READ
-                rc = fsfilt_qids(obd, sb_dqopt(qctxt->lqc_sb)->files[i], NULL,
-                                 i, &id_list);
-#else
-                rc = fsfilt_qids(obd, NULL, sb_dqopt(qctxt->lqc_sb)->files[i],
-                                 i, &id_list);
-#endif
-                if (rc) {
-                        CERROR("%s: failed to get %s qids\n", obd->obd_name,
-                               i ? "group" : "user");
-                        continue;
-                }
-
-                list_for_each_entry_safe(dqid, tmp, &id_list,
-                                         di_link) {
-                        struct lustre_qunit_size *lqs;
-
-                        list_del_init(&dqid->di_link);
-                        lqs = quota_search_lqs(LQS_KEY(i, dqid->di_id),
-                                               qctxt, 1);
-                        if (lqs && !IS_ERR(lqs)) {
-                                lqs->lqs_flags |= dqid->di_flag;
-                                lqs_putref(lqs);
-                        } else {
-                                CERROR("%s: failed to create a lqs for %sid %u"
-                                       "\n", obd->obd_name, i ? "g" : "u",
-                                       dqid->di_id);
-                        }
-
-                        OBD_FREE_PTR(dqid);
-                }
-        }
-}
-
 int mds_quota_ctl(struct obd_export *exp, struct obd_quotactl *oqctl)
 {
         struct obd_device *obd = exp->exp_obd;
@@ -134,8 +80,6 @@
         case Q_QUOTAON:
                 oqctl->qc_id = obt->obt_qfmt; /* override qfmt version */
                 rc = mds_quota_on(obd, oqctl);
-                /* when quotaon, create lqs for every quota uid/gid b=18574 */
-                build_lqs(obd);
                 break;
         case Q_QUOTAOFF:
                 oqctl->qc_id = obt->obt_qfmt; /* override qfmt version */
@@ -187,11 +131,6 @@
         struct obd_device_target *obt = &obd->u.obt;
         struct lvfs_run_ctxt saved;
         struct lustre_quota_ctxt *qctxt = &obd->u.obt.obt_qctxt;
-<<<<<<< HEAD
-        struct lustre_qunit_size *lqs;
-        void *handle = NULL;
-=======
->>>>>>> d5360e75
         struct timeval work_start;
         struct timeval work_end;
         long timediff;
@@ -224,18 +163,14 @@
                  * on master enter recovery mode. We must wait for this 
                  * dqacq/dqrel done then return the correct limits to master */
                 if (oqctl->qc_stat == QUOTA_RECOVERING)
-                        handle = quota_barrier(&obd->u.obt.obt_qctxt, oqctl, 1);
+                        qctxt_wait_pending_dqacq(&obd->u.obt.obt_qctxt,
+                                                 oqctl->qc_id, oqctl->qc_type, 
+                                                 1);
 
                 push_ctxt(&saved, &obd->obd_lvfs_ctxt, NULL);
                 rc = fsfilt_quotactl(obd, obt->obt_sb, oqctl);
                 pop_ctxt(&saved, &obd->obd_lvfs_ctxt, NULL);
 
-<<<<<<< HEAD
-                if (oqctl->qc_stat == QUOTA_RECOVERING)
-                        quota_unbarrier(handle);
-
-=======
->>>>>>> d5360e75
                 if (oqctl->qc_cmd == Q_QUOTAON || oqctl->qc_cmd == Q_QUOTAOFF ||
                     oqctl->qc_cmd == Q_FINVALIDATE) {
                         if (!rc && oqctl->qc_cmd == Q_QUOTAON)
@@ -244,19 +179,11 @@
                                 obt->obt_qctxt.lqc_flags &= ~UGQUOTA2LQC(oqctl->qc_type);
                         atomic_inc(&obt->obt_quotachecking);
                 }
-
-                /* when quotaon, create lqs for every quota uid/gid b=18574 */
-                if (oqctl->qc_cmd == Q_QUOTAON)
-                        build_lqs(obd);
                 break;
         case Q_SETQUOTA:
                 /* currently, it is only used for nullifying the quota */
-<<<<<<< HEAD
-                handle = quota_barrier(&obd->u.obt.obt_qctxt, oqctl, 1);
-=======
                 qctxt_wait_pending_dqacq(&obd->u.obt.obt_qctxt,
                                          oqctl->qc_id, oqctl->qc_type, 1);
->>>>>>> d5360e75
 
                 push_ctxt(&saved, &obd->obd_lvfs_ctxt, NULL);
                 rc = fsfilt_quotactl(obd, obd->u.obt.obt_sb, oqctl);
@@ -267,19 +194,6 @@
                         oqctl->qc_cmd = Q_SETQUOTA;
                 }
                 pop_ctxt(&saved, &obd->obd_lvfs_ctxt, NULL);
-                quota_unbarrier(handle);
-
-                lqs = quota_search_lqs(LQS_KEY(oqctl->qc_type, oqctl->qc_id),
-                                       qctxt, 0);
-                if (lqs == NULL || IS_ERR(lqs)){
-                        CERROR("fail to create lqs during setquota operation "
-                               "for %sid %u\n", oqctl->qc_type ? "g" : "u",
-                               oqctl->qc_id);
-                } else {
-                        lqs->lqs_flags &= ~QB_SET;
-                        lqs_putref(lqs);
-                }
-
                 break;
         case Q_INITQUOTA:
                 {
@@ -289,15 +203,6 @@
                 LASSERT(oqctl->qc_dqblk.dqb_valid == QIF_BLIMITS);
                 LASSERT(oqctl->qc_dqblk.dqb_bsoftlimit == 0);
 
-<<<<<<< HEAD
-                if (!oqctl->qc_dqblk.dqb_bhardlimit)
-                        goto adjust;
-
-               /* There might be a pending dqacq/dqrel (which is going to
-                 * clear stale limits on slave). we should wait for it's
-                 * completion then initialize limits */
-                handle = quota_barrier(&obd->u.obt.obt_qctxt, oqctl, 1);
-=======
                 /* There might be a pending dqacq/dqrel (which is going to
                  * clear stale limits on slave). we should wait for it's
                  * completion then initialize limits */
@@ -307,7 +212,6 @@
                 if (!oqctl->qc_dqblk.dqb_bhardlimit)
                         goto adjust;
 
->>>>>>> d5360e75
                 LASSERT(oqctl->qc_dqblk.dqb_bhardlimit == MIN_QLIMIT);
                 push_ctxt(&saved, &obd->obd_lvfs_ctxt, NULL);
                 rc = fsfilt_quotactl(obd, obd->u.obt.obt_sb, oqctl);
@@ -320,29 +224,10 @@
                         oqctl->qc_cmd = Q_INITQUOTA;
                 }
                 pop_ctxt(&saved, &obd->obd_lvfs_ctxt, NULL);
-                quota_unbarrier(handle);
 
                 if (rc)
                         RETURN(rc);
 adjust:
-                lqs = quota_search_lqs(LQS_KEY(oqctl->qc_type, oqctl->qc_id),
-                                       qctxt, 1);
-                if (lqs == NULL || IS_ERR(lqs)){
-                        CERROR("fail to create lqs during setquota operation "
-                               "for %sid %u\n", oqctl->qc_type ? "g" : "u",
-                               oqctl->qc_id);
-                        break;
-                } else {
-                        lqs->lqs_flags |= QB_SET;
-                        if (OBD_FAIL_CHECK(OBD_FAIL_QUOTA_WITHOUT_CHANGE_QS)) {
-                                lqs->lqs_bunit_sz = qctxt->lqc_bunit_sz;
-                                lqs->lqs_btune_sz = qctxt->lqc_btune_sz;
-                                lqs->lqs_iunit_sz = qctxt->lqc_iunit_sz;
-                                lqs->lqs_itune_sz = qctxt->lqc_itune_sz;
-                        }
-                        lqs_putref(lqs);
-                }
-
                 /* Trigger qunit pre-acquire */
                 if (oqctl->qc_type == USRQUOTA)
                         uid = oqctl->qc_id;
@@ -377,11 +262,7 @@
         struct ptlrpc_request *req;
         struct obd_quotactl *oqc;
         __u32 size[2] = { sizeof(struct ptlrpc_body), sizeof(*oqctl) };
-<<<<<<< HEAD
-        int ver, opc, rc, resends = 0;
-=======
         int ver, opc, rc;
->>>>>>> d5360e75
         ENTRY;
 
         if (!strcmp(exp->exp_obd->obd_type->typ_name, LUSTRE_MDC_NAME)) {
@@ -394,28 +275,14 @@
                 RETURN(-EINVAL);
         }
 
-<<<<<<< HEAD
-restart_request:
-
         req = ptlrpc_prep_req(class_exp2cliimp(exp), ver, opc, 2, size, NULL);
         if (!req)
                 GOTO(out, rc = -ENOMEM);
 
-=======
-        req = ptlrpc_prep_req(class_exp2cliimp(exp), ver, opc, 2, size, NULL);
-        if (!req)
-                GOTO(out, rc = -ENOMEM);
-
->>>>>>> d5360e75
         oqc = lustre_msg_buf(req->rq_reqmsg, REQ_REC_OFF, sizeof(*oqctl));
         *oqc = *oqctl;
 
         ptlrpc_req_set_repsize(req, 2, size);
-<<<<<<< HEAD
-        ptlrpc_at_set_req_timeout(req);
-        req->rq_no_resend = 1;
-=======
->>>>>>> d5360e75
 
         rc = ptlrpc_queue_wait(req);
         if (rc) {
@@ -436,22 +303,6 @@
         EXIT;
 out:
         ptlrpc_req_finished(req);
-<<<<<<< HEAD
-
-        if (client_quota_recoverable_error(rc)) {
-                resends++;
-                if (!client_quota_should_resend(resends, &exp->exp_obd->u.cli)) {
-                        CERROR("too many resend retries, returning error "
-                               "(cmd = %d, id = %u, type = %d)\n",
-                               oqctl->qc_cmd, oqctl->qc_id, oqctl->qc_type);
-                        RETURN(-EIO);
-                }
-
-                goto restart_request;
-        }
-
-=======
->>>>>>> d5360e75
         return rc;
 }
 
@@ -474,7 +325,6 @@
                 RETURN(-EFAULT);
         }
 
-        obd_getref(obd);
         for (i = 0; i < lov->desc.ld_tgt_count; i++) {
                 int err;
 
@@ -500,7 +350,6 @@
                         bhardlimit += oqctl->qc_dqblk.dqb_bhardlimit;
                 }
         }
-        obd_putref(obd);
 
         if (oqctl->qc_cmd == Q_GETOQUOTA) {
                 oqctl->qc_dqblk.dqb_curspace = curspace;
