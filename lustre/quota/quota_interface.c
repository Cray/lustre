--- conflicted
+++ resolved
@@ -44,10 +44,7 @@
 # include <linux/module.h>
 # include <linux/init.h>
 # include <linux/fs.h>
-<<<<<<< HEAD
-=======
 # include <linux/jbd.h>
->>>>>>> d5360e75
 #  include <linux/smp_lock.h>
 #  include <linux/buffer_head.h>
 #  include <linux/workqueue.h>
@@ -133,21 +130,6 @@
 
         /* lquota may be not set up before destroying export, b=14896 */
         if (!obd->obd_set_up)
-<<<<<<< HEAD
-                RETURN(0);
-
-        /* when exp->exp_imp_reverse is destroyed, the corresponding lqc_import
-         * should be invalid b=12374 */
-        if (qctxt->lqc_import && qctxt->lqc_import == exp->exp_imp_reverse) {
-                spin_lock(&qctxt->lqc_lock);
-                qctxt->lqc_import = NULL;
-                spin_unlock(&qctxt->lqc_lock);
-                ptlrpc_cleanup_imp(exp->exp_imp_reverse);
-                dqacq_interrupt(qctxt);
-                CDEBUG(D_QUOTA, "%s: lqc_import of obd(%p) is invalid now.\n",
-                       obd->obd_name, obd);
-        }
-=======
                 return 0;
 
         /* when exp->exp_imp_reverse is destroyed, the corresponding lqc_import
@@ -160,7 +142,6 @@
                 spin_unlock(&qctxt->lqc_lock);
         }
 
->>>>>>> d5360e75
         RETURN(0);
 }
 
@@ -168,7 +149,7 @@
 {
         ENTRY;
 
-        if (!ll_sb_any_quota_active(obd->u.obt.obt_sb))
+        if (!sb_any_quota_enabled(obd->u.obt.obt_sb))
                 RETURN(0);
 
         if (ignore) {
@@ -181,7 +162,6 @@
         RETURN(0);
 }
 
-#define GET_OA_ID(flag, oa) (flag == USRQUOTA ? oa->o_uid : oa->o_gid)
 static int filter_quota_getflag(struct obd_device *obd, struct obdo *oa)
 {
         struct obd_device_target *obt = &obd->u.obt;
@@ -190,32 +170,20 @@
         struct obd_quotactl *oqctl;
         ENTRY;
 
-        if (!ll_sb_any_quota_active(obt->obt_sb))
+        if (!sb_any_quota_enabled(obt->obt_sb))
                 RETURN(0);
 
         OBD_ALLOC_PTR(oqctl);
-        if (!oqctl)
+        if (!oqctl) {
+                CERROR("Not enough memory!");
                 RETURN(-ENOMEM);
+        }
 
         /* set over quota flags for a uid/gid */
         oa->o_valid |= OBD_MD_FLUSRQUOTA | OBD_MD_FLGRPQUOTA;
         oa->o_flags &= ~(OBD_FL_NO_USRQUOTA | OBD_FL_NO_GRPQUOTA);
 
-        /* set over quota flags for a uid/gid */
-        oa->o_valid |= OBD_MD_FLUSRQUOTA | OBD_MD_FLGRPQUOTA;
-        oa->o_flags &= ~(OBD_FL_NO_USRQUOTA | OBD_FL_NO_GRPQUOTA);
-
         for (cnt = 0; cnt < MAXQUOTAS; cnt++) {
-<<<<<<< HEAD
-                struct lustre_qunit_size *lqs = NULL;
-
-                lqs = quota_search_lqs(LQS_KEY(cnt, GET_OA_ID(cnt, oa)),
-                                       qctxt, 0);
-                if (lqs == NULL || IS_ERR(lqs)) {
-                        rc = PTR_ERR(lqs);
-                        break;
-                } else {
-=======
                 struct quota_adjust_qunit oqaq_tmp;
                 struct lustre_qunit_size *lqs = NULL;
 
@@ -224,7 +192,6 @@
 
                 quota_search_lqs(NULL, &oqaq_tmp, qctxt, &lqs);
                 if (lqs) {
->>>>>>> d5360e75
                         spin_lock(&lqs->lqs_lock);
                         if (lqs->lqs_bunit_sz <= qctxt->lqc_sync_blk) {
                                 oa->o_flags |= (cnt == USRQUOTA) ?
@@ -291,13 +258,10 @@
         int rc = 0, rc2[2] = { 0, 0 };
         ENTRY;
 
-<<<<<<< HEAD
-=======
         CLASSERT(MAXQUOTAS < 4);
         if (!sb_any_quota_enabled(qctxt->lqc_sb))
                 RETURN(rc);
 
->>>>>>> d5360e75
         spin_lock(&qctxt->lqc_lock);
         if (!qctxt->lqc_valid){
                 spin_unlock(&qctxt->lqc_lock);
@@ -318,13 +282,8 @@
                 if (qdata[i].qd_id == 0 && !QDATA_IS_GRP(&qdata[i]))
                         continue;
 
-<<<<<<< HEAD
-                lqs = quota_search_lqs(LQS_KEY(i, id[i]), qctxt, 0);
-                if (lqs == NULL || IS_ERR(lqs))
-=======
                 quota_search_lqs(&qdata[i], NULL, qctxt, &lqs);
                 if (!lqs)
->>>>>>> d5360e75
                         continue;
 
                 rc2[i] = compute_remquota(obd, qctxt, &qdata[i], isblk);
@@ -339,13 +298,8 @@
                                 LASSERT(inode && frags > 0);
                                 if (fsfilt_get_mblk(obd, qctxt->lqc_sb, &mb,
                                                     inode, frags) < 0)
-<<<<<<< HEAD
-                                        CERROR("%s: can't get extra meta "
-                                               "blocks\n", obd->obd_name);
-=======
                                         CDEBUG(D_ERROR,
                                                "can't get extra meta blocks.\n");
->>>>>>> d5360e75
                                 else
                                         pending[i] += mb;
                                 lqs->lqs_bwrite_pending += pending[i];
@@ -355,26 +309,6 @@
                         }
                 }
 
-<<<<<<< HEAD
-                /* if xx_rec < 0, that means quota are releasing,
-                 * and it may return before we use quota. So if
-                 * we find this situation, we assuming it has
-                 * returned b=18491 */
-                if (isblk && lqs->lqs_blk_rec < 0) {
-                        if (qdata[i].qd_count < -lqs->lqs_blk_rec)
-                                qdata[i].qd_count = 0;
-                        else
-                                qdata[i].qd_count += lqs->lqs_blk_rec;
-                }
-                if (!isblk && lqs->lqs_ino_rec < 0) {
-                        if (qdata[i].qd_count < -lqs->lqs_ino_rec)
-                                qdata[i].qd_count = 0;
-                        else
-                                qdata[i].qd_count += lqs->lqs_ino_rec;
-                }
-
-=======
->>>>>>> d5360e75
                 CDEBUG(D_QUOTA, "count=%d lqs_pending=%lu qd_count="LPU64
                        " isblk=%d mb=%d pending[%d]=%d\n", count,
                        isblk ? lqs->lqs_bwrite_pending : lqs->lqs_iwrite_pending,
@@ -389,14 +323,6 @@
 
                 spin_unlock(&lqs->lqs_lock);
 
-<<<<<<< HEAD
-                if (lqs->lqs_blk_rec  < 0 &&
-                    qdata[i].qd_count <
-                    lqs->lqs_bwrite_pending - lqs->lqs_blk_rec - mb)
-                        OBD_FAIL_TIMEOUT(OBD_FAIL_QUOTA_DELAY_REL, 5);
-
-=======
->>>>>>> d5360e75
                 /* When cycle is zero, lqs_*_pending will be changed. We will
                  * get reference of the lqs here and put reference of lqs in
                  * quota_pending_commit b=14784 */
@@ -413,20 +339,12 @@
                 RETURN(rc);
 }
 
-<<<<<<< HEAD
-static int quota_chk_acq_common(struct obd_export *exp, unsigned int uid,
-=======
 static int quota_chk_acq_common(struct obd_device *obd, unsigned int uid,
->>>>>>> d5360e75
                                 unsigned int gid, int count, int pending[2],
                                 int isblk, quota_acquire acquire,
                                 struct obd_trans_info *oti, struct inode *inode,
                                 int frags)
 {
-<<<<<<< HEAD
-        struct obd_device *obd = exp->exp_obd;
-=======
->>>>>>> d5360e75
         struct lustre_quota_ctxt *qctxt = &obd->u.obt.obt_qctxt;
         struct timeval work_start;
         struct timeval work_end;
@@ -436,15 +354,6 @@
         ENTRY;
 
         CDEBUG(D_QUOTA, "check quota for %s\n", obd->obd_name);
-<<<<<<< HEAD
-        if (isblk && (exp->exp_failed || exp->exp_abort_active_req))
-                /* If the client has been evicted or if it
-                 * timed out and tried to reconnect already,
-                 * abort the request immediately */
-                RETURN(-ENOTCONN);
-
-=======
->>>>>>> d5360e75
         /* Unfortunately, if quota master is too busy to handle the
          * pre-dqacq in time and quota hash on ost is used up, we
          * have to wait for the completion of in flight dqacq/dqrel,
@@ -465,12 +374,7 @@
                         l_wait_event(qctxt->lqc_wait_for_qmaster, check_qm(qctxt),
                                      &lwi);
                         CDEBUG(D_QUOTA, "wake up when quota master is back\n");
-<<<<<<< HEAD
-                        lc_watchdog_touch(oti->oti_thread->t_watchdog,
-                                 GET_TIMEOUT(oti->oti_thread->t_svc));
-=======
                         lc_watchdog_touch(oti->oti_thread->t_watchdog);
->>>>>>> d5360e75
                 } else {
                         spin_unlock(&qctxt->lqc_lock);
                 }
@@ -495,26 +399,13 @@
                         break;
                 }
 
-<<<<<<< HEAD
-                if (isblk && (exp->exp_failed || exp->exp_abort_active_req))
-                        /* The client has been evicted or tried to
-                         * to reconnect already, abort the request */
-                        RETURN(-ENOTCONN);
-
-=======
->>>>>>> d5360e75
                 /* -EBUSY and others, wait a second and try again */
                 if (rc < 0) {
                         cfs_waitq_t        waitq;
                         struct l_wait_info lwi;
 
                         if (oti && oti->oti_thread && oti->oti_thread->t_watchdog)
-<<<<<<< HEAD
-                                lc_watchdog_touch(oti->oti_thread->t_watchdog,
-                                         GET_TIMEOUT(oti->oti_thread->t_svc));
-=======
                                 lc_watchdog_touch(oti->oti_thread->t_watchdog);
->>>>>>> d5360e75
                         CDEBUG(D_QUOTA, "rc: %d, count_err: %d\n", rc,
                                count_err++);
 
@@ -524,11 +415,7 @@
                         l_wait_event(waitq, 0, &lwi);
                 }
 
-<<<<<<< HEAD
-                if (rc < 0 || cycle % 10 == 0) {
-=======
                 if (rc < 0 || cycle % 10 == 2) {
->>>>>>> d5360e75
                         spin_lock(&last_print_lock);
                         if (last_print == 0 ||
                             cfs_time_before((last_print + cfs_time_seconds(30)),
@@ -553,55 +440,16 @@
                                     LQUOTA_WAIT_FOR_CHK_INO,
                             timediff);
 
-<<<<<<< HEAD
-        if (rc > 0)
-                rc = 0;
         RETURN(rc);
 }
 
-int quota_is_set(struct obd_device *obd, unsigned int uid,
-                 unsigned int gid, int flag)
-{
-        struct lustre_qunit_size *lqs;
-        __u32 id[MAXQUOTAS] = { uid, gid };
-        int i, q_set = 0;
-
-        if (!ll_sb_any_quota_active(obd->u.obt.obt_qctxt.lqc_sb))
-                RETURN(0);
-
-        for (i = 0; i < MAXQUOTAS; i++) {
-                lqs = quota_search_lqs(LQS_KEY(i, id[i]),
-                                       &obd->u.obt.obt_qctxt, 0);
-                if (lqs && !IS_ERR(lqs)) {
-                        if (lqs->lqs_flags & flag)
-                                q_set = 1;
-                        lqs_putref(lqs);
-                }
-        }
-
-        return q_set;
-}
-
-static int filter_quota_check(struct obd_export *exp, unsigned int uid,
-=======
-        RETURN(rc);
-}
-
 static int filter_quota_check(struct obd_device *obd, unsigned int uid,
->>>>>>> d5360e75
                               unsigned int gid, int npage, int pending[2],
                               quota_acquire acquire, struct obd_trans_info *oti,
                               struct inode *inode, int frags)
 {
-<<<<<<< HEAD
-        return quota_is_set(exp->exp_obd, uid, gid, QB_SET) ?
-                quota_chk_acq_common(exp, uid, gid, npage, pending,
-                                     LQUOTA_FLAGS_BLK, acquire, oti, inode,
-                                     frags) : 0;
-=======
         return quota_chk_acq_common(obd, uid, gid, npage, pending, LQUOTA_FLAGS_BLK,
                                     acquire, oti, inode, frags);
->>>>>>> d5360e75
 }
 
 /* when a block_write or inode_create rpc is finished, adjust the record for
@@ -624,10 +472,6 @@
         do_gettimeofday(&work_start);
         for (i = 0; i < MAXQUOTAS; i++) {
                 struct lustre_qunit_size *lqs = NULL;
-<<<<<<< HEAD
-                int flag = 0;
-=======
->>>>>>> d5360e75
 
                 qdata[i].qd_id = id[i];
                 qdata[i].qd_flags = i;
@@ -638,41 +482,6 @@
                 if (qdata[i].qd_id == 0 && !QDATA_IS_GRP(&qdata[i]))
                         continue;
 
-<<<<<<< HEAD
-                lqs = quota_search_lqs(LQS_KEY(i, qdata[i].qd_id), qctxt, 0);
-                if (lqs == NULL || IS_ERR(lqs))
-                        continue;
-
-                spin_lock(&lqs->lqs_lock);
-                if (isblk) {
-                        if (lqs->lqs_bwrite_pending >= pending[i]) {
-                                lqs->lqs_bwrite_pending -= pending[i];
-                                flag = 1;
-                        } else {
-                                CERROR("%s: there are too many blocks!\n",
-                                       obd->obd_name);
-                        }
-                } else {
-                        if (lqs->lqs_iwrite_pending >= pending[i]) {
-                                lqs->lqs_iwrite_pending -= pending[i];
-                                flag = 1;
-                        } else {
-                                CERROR("%s: there are too many files!\n",
-                                       obd->obd_name);
-                        }
-                }
-                CDEBUG(D_QUOTA, "%s: lqs_pending=%lu pending[%d]=%d isblk=%d\n",
-                       obd->obd_name,
-                       isblk ? lqs->lqs_bwrite_pending : lqs->lqs_iwrite_pending,
-                       i, pending[i], isblk);
-
-                spin_unlock(&lqs->lqs_lock);
-                lqs_putref(lqs);
-                /* When lqs_*_pening is changed back, we'll putref lqs
-                 * here b=14784 */
-                if (flag)
-                        lqs_putref(lqs);
-=======
                 quota_search_lqs(&qdata[i], NULL, qctxt, &lqs);
                 if (lqs) {
                         int flag = 0;
@@ -706,7 +515,6 @@
                         if (flag)
                                 lqs_putref(lqs);
                 }
->>>>>>> d5360e75
         }
         do_gettimeofday(&work_end);
         timediff = cfs_timeval_sub(&work_end, &work_start, NULL);
@@ -753,8 +561,7 @@
         sema_init(&mds->mds_qonoff_sem, 1);
         rc = qctxt_init(obd, dqacq_handler);
         if (rc) {
-                CERROR("%s: initialize quota context failed! (rc:%d)\n",
-                       obd->obd_name, rc);
+                CERROR("initialize quota context failed! (rc:%d)\n", rc);
                 RETURN(rc);
         }
         RETURN(rc);
@@ -781,23 +588,13 @@
         RETURN(0);
 }
 
-<<<<<<< HEAD
-static int mds_quota_check(struct obd_export *exp, unsigned int uid,
-=======
 static int mds_quota_check(struct obd_device *obd, unsigned int uid,
->>>>>>> d5360e75
                            unsigned int gid, int inodes, int pending[2],
                            quota_acquire acquire, struct obd_trans_info *oti,
                            struct inode *inode, int frags)
 {
-<<<<<<< HEAD
-        return quota_is_set(exp->exp_obd, uid, gid, QI_SET) ?
-                quota_chk_acq_common(exp, uid, gid, inodes, pending, 0,
-                                     acquire, oti, inode, frags) : 0;
-=======
         return quota_chk_acq_common(obd, uid, gid, inodes, pending, 0,
                                     acquire, oti, inode, frags);
->>>>>>> d5360e75
 }
 
 static int mds_quota_acquire(struct obd_device *obd, unsigned int uid,
@@ -941,23 +738,26 @@
                     (flags & OBD_FL_NO_USRQUOTA) : (flags & OBD_FL_NO_GRPQUOTA);
 
                 oqi = alloc_qinfo(cli, id, cnt);
-                if (!oqi) {
+                if (oqi) {
+                        spin_lock(&qinfo_list_lock);
+
+                        old = find_qinfo(cli, id, cnt);
+                        if (old && !noquota)
+                                remove_qinfo_hash(old);
+                        else if (!old && noquota)
+                                insert_qinfo_hash(oqi);
+
+                        spin_unlock(&qinfo_list_lock);
+
+                        if (old || !noquota)
+                                free_qinfo(oqi);
+                        if (old && !noquota)
+                                free_qinfo(old);
+                } else {
+                        CERROR("not enough mem!\n");
                         rc = -ENOMEM;
                         break;
                 }
-
-                spin_lock(&qinfo_list_lock);
-                old = find_qinfo(cli, id, cnt);
-                if (old && !noquota)
-                        remove_qinfo_hash(old);
-                else if (!old && noquota)
-                        insert_qinfo_hash(oqi);
-                spin_unlock(&qinfo_list_lock);
-
-                if (old || !noquota)
-                        free_qinfo(oqi);
-                if (old && !noquota)
-                        free_qinfo(old);
         }
 
         RETURN(rc);
