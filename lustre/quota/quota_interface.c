/* -*- mode: c; c-basic-offset: 8; indent-tabs-mode: nil; -*-
 * vim:expandtab:shiftwidth=8:tabstop=8:
 *
 * GPL HEADER START
 *
 * DO NOT ALTER OR REMOVE COPYRIGHT NOTICES OR THIS FILE HEADER.
 *
 * This program is free software; you can redistribute it and/or modify
 * it under the terms of the GNU General Public License version 2 only,
 * as published by the Free Software Foundation.
 *
 * This program is distributed in the hope that it will be useful, but
 * WITHOUT ANY WARRANTY; without even the implied warranty of
 * MERCHANTABILITY or FITNESS FOR A PARTICULAR PURPOSE.  See the GNU
 * General Public License version 2 for more details (a copy is included
 * in the LICENSE file that accompanied this code).
 *
 * You should have received a copy of the GNU General Public License
 * version 2 along with this program; If not, see
 * http://www.sun.com/software/products/lustre/docs/GPLv2.pdf
 *
 * Please contact Sun Microsystems, Inc., 4150 Network Circle, Santa Clara,
 * CA 95054 USA or visit www.sun.com if you need additional information or
 * have any questions.
 *
 * GPL HEADER END
 */
/*
 * Copyright  2008 Sun Microsystems, Inc. All rights reserved
 * Use is subject to license terms.
 */
/*
 * This file is part of Lustre, http://www.lustre.org/
 * Lustre is a trademark of Sun Microsystems, Inc.
 */

#ifndef EXPORT_SYMTAB
# define EXPORT_SYMTAB
#endif
#define DEBUG_SUBSYSTEM S_LQUOTA

#ifdef __KERNEL__
# include <linux/version.h>
# include <linux/module.h>
# include <linux/init.h>
# include <linux/fs.h>
#  include <linux/smp_lock.h>
#  include <linux/buffer_head.h>
#  include <linux/workqueue.h>
#  include <linux/mount.h>
#else /* __KERNEL__ */
# include <liblustre.h>
#endif

#include <obd_class.h>
#include <lustre_mds.h>
#include <lustre_dlm.h>
#include <lustre_cfg.h>
#include <obd_ost.h>
#include <lustre_fsfilt.h>
#include <lustre_quota.h>
#include <lprocfs_status.h>
#include "quota_internal.h"

#ifdef __KERNEL__

#ifdef HAVE_QUOTA_SUPPORT

static cfs_time_t last_print = 0;
static spinlock_t last_print_lock = SPIN_LOCK_UNLOCKED;

static int filter_quota_setup(struct obd_device *obd)
{
        int rc = 0;
        struct obd_device_target *obt = &obd->u.obt;
        ENTRY;

#ifdef HAVE_QUOTA64
        obt->obt_qfmt = LUSTRE_QUOTA_V2;
#else
        obt->obt_qfmt = LUSTRE_QUOTA_V1;
#endif
        atomic_set(&obt->obt_quotachecking, 1);
        rc = qctxt_init(obd, NULL);
        if (rc)
                CERROR("initialize quota context failed! (rc:%d)\n", rc);

        RETURN(rc);
}

static int filter_quota_cleanup(struct obd_device *obd)
{
        qctxt_cleanup(&obd->u.obt.obt_qctxt, 0);
        return 0;
}

static int filter_quota_setinfo(struct obd_export *exp, struct obd_device *obd)
{
        struct obd_import *imp;
        struct lustre_quota_ctxt *qctxt = &obd->u.obt.obt_qctxt;
        ENTRY;

        /* setup the quota context import */
        spin_lock(&obd->u.obt.obt_qctxt.lqc_lock);
        obd->u.obt.obt_qctxt.lqc_import = exp->exp_imp_reverse;
        spin_unlock(&obd->u.obt.obt_qctxt.lqc_lock);
        CDEBUG(D_QUOTA, "%s: lqc_import(%p) of obd(%p) is reactivated now, \n",
               obd->obd_name,exp->exp_imp_reverse, obd);

        /* make imp's connect flags equal relative exp's connect flags
         * adding it to avoid the scan export list
         */
        imp = exp->exp_imp_reverse;
        if (imp)
                imp->imp_connect_data.ocd_connect_flags |=
                        (exp->exp_connect_flags &
                         (OBD_CONNECT_QUOTA64 | OBD_CONNECT_CHANGE_QS));

        cfs_waitq_signal(&qctxt->lqc_wait_for_qmaster);
        /* start quota slave recovery thread. (release high limits) */
        qslave_start_recovery(obd, &obd->u.obt.obt_qctxt);
        RETURN(0);
}

static int filter_quota_clearinfo(struct obd_export *exp, struct obd_device *obd)
{
        struct lustre_quota_ctxt *qctxt = &obd->u.obt.obt_qctxt;
        ENTRY;

        /* lquota may be not set up before destroying export, b=14896 */
        if (!obd->obd_set_up)
                RETURN(0);

        /* when exp->exp_imp_reverse is destroyed, the corresponding lqc_import
         * should be invalid b=12374 */
        if (qctxt->lqc_import && qctxt->lqc_import == exp->exp_imp_reverse) {
                spin_lock(&qctxt->lqc_lock);
                qctxt->lqc_import = NULL;
                spin_unlock(&qctxt->lqc_lock);
                ptlrpc_cleanup_imp(exp->exp_imp_reverse);
                dqacq_interrupt(qctxt);
                CDEBUG(D_QUOTA, "%s: lqc_import of obd(%p) is invalid now.\n",
                       obd->obd_name, obd);
        }
        RETURN(0);
}

static int filter_quota_enforce(struct obd_device *obd, unsigned int ignore)
{
        ENTRY;

        if (!ll_sb_any_quota_active(obd->u.obt.obt_sb))
                RETURN(0);

        if (ignore) {
                CDEBUG(D_QUOTA, "blocks will be written with ignoring quota.\n");
                cfs_cap_raise(CFS_CAP_SYS_RESOURCE);
        } else {
                cfs_cap_lower(CFS_CAP_SYS_RESOURCE);
        }

        RETURN(0);
}

#define GET_OA_ID(flag, oa) (flag == USRQUOTA ? oa->o_uid : oa->o_gid)
static int filter_quota_getflag(struct obd_device *obd, struct obdo *oa)
{
        struct obd_device_target *obt = &obd->u.obt;
        struct lustre_quota_ctxt *qctxt = &obt->obt_qctxt;
        int err, cnt, rc = 0;
        struct obd_quotactl *oqctl;
        ENTRY;

        if (!ll_sb_any_quota_active(obt->obt_sb))
                RETURN(0);

        OBD_ALLOC_PTR(oqctl);
        if (!oqctl)
                RETURN(-ENOMEM);

        /* set over quota flags for a uid/gid */
        oa->o_valid |= OBD_MD_FLUSRQUOTA | OBD_MD_FLGRPQUOTA;
        oa->o_flags &= ~(OBD_FL_NO_USRQUOTA | OBD_FL_NO_GRPQUOTA);

        for (cnt = 0; cnt < MAXQUOTAS; cnt++) {
                struct lustre_qunit_size *lqs = NULL;

                lqs = quota_search_lqs(LQS_KEY(cnt, GET_OA_ID(cnt, oa)),
                                       qctxt, 0);
                if (lqs == NULL || IS_ERR(lqs)) {
                        rc = PTR_ERR(lqs);
                        break;
                } else {
                        spin_lock(&lqs->lqs_lock);
                        if (lqs->lqs_bunit_sz <= qctxt->lqc_sync_blk) {
                                oa->o_flags |= (cnt == USRQUOTA) ?
                                        OBD_FL_NO_USRQUOTA : OBD_FL_NO_GRPQUOTA;
                                CDEBUG(D_QUOTA, "set sync flag: bunit(%lu), "
                                       "sync_blk(%d)\n", lqs->lqs_bunit_sz,
                                       qctxt->lqc_sync_blk);
                                spin_unlock(&lqs->lqs_lock);
                                /* this is for quota_search_lqs */
                                lqs_putref(lqs);
                                continue;
                        }
                        spin_unlock(&lqs->lqs_lock);
                        /* this is for quota_search_lqs */
                        lqs_putref(lqs);
                }

                memset(oqctl, 0, sizeof(*oqctl));

                oqctl->qc_cmd = Q_GETQUOTA;
                oqctl->qc_type = cnt;
                oqctl->qc_id = (cnt == USRQUOTA) ? oa->o_uid : oa->o_gid;
                err = fsfilt_quotactl(obd, obt->obt_sb, oqctl);
                if (err) {
                        if (!rc)
                                rc = err;
                        oa->o_valid &= ~((cnt == USRQUOTA) ? OBD_MD_FLUSRQUOTA :
                                                             OBD_MD_FLGRPQUOTA);
                        continue;
                }

                if (oqctl->qc_dqblk.dqb_bhardlimit &&
                   (toqb(oqctl->qc_dqblk.dqb_curspace) >=
                    oqctl->qc_dqblk.dqb_bhardlimit))
                        oa->o_flags |= (cnt == USRQUOTA) ?
                                OBD_FL_NO_USRQUOTA : OBD_FL_NO_GRPQUOTA;
        }
        OBD_FREE_PTR(oqctl);
        RETURN(rc);
}

static int filter_quota_acquire(struct obd_device *obd, unsigned int uid,
                                unsigned int gid, struct obd_trans_info *oti)
{
        struct lustre_quota_ctxt *qctxt = &obd->u.obt.obt_qctxt;
        int rc;
        ENTRY;

        rc = qctxt_adjust_qunit(obd, qctxt, uid, gid, LQUOTA_FLAGS_BLK, 1, oti);
        RETURN(rc);
}

/* check whether the left quota of certain uid and gid can satisfy a block_write
 * or inode_create rpc. When need to acquire quota, return QUOTA_RET_ACQUOTA */
static int quota_check_common(struct obd_device *obd, unsigned int uid,
                              unsigned int gid, int count, int cycle, int isblk,
                              struct inode *inode, int frags, int pending[2])
{
        struct lustre_quota_ctxt *qctxt = &obd->u.obt.obt_qctxt;
        int i;
        __u32 id[MAXQUOTAS] = { uid, gid };
        struct qunit_data qdata[MAXQUOTAS];
        int mb = 0;
        int rc = 0, rc2[2] = { 0, 0 };
        ENTRY;

        spin_lock(&qctxt->lqc_lock);
        if (!qctxt->lqc_valid){
                spin_unlock(&qctxt->lqc_lock);
                RETURN(rc);
        }
        spin_unlock(&qctxt->lqc_lock);

        for (i = 0; i < MAXQUOTAS; i++) {
                struct lustre_qunit_size *lqs = NULL;

                qdata[i].qd_id = id[i];
                qdata[i].qd_flags = i;
                if (isblk)
                        QDATA_SET_BLK(&qdata[i]);
                qdata[i].qd_count = 0;

                /* ignore root user */
                if (qdata[i].qd_id == 0 && !QDATA_IS_GRP(&qdata[i]))
                        continue;

                lqs = quota_search_lqs(LQS_KEY(i, id[i]), qctxt, 0);
                if (lqs == NULL || IS_ERR(lqs))
                        continue;

                rc2[i] = compute_remquota(obd, qctxt, &qdata[i], isblk);
                spin_lock(&lqs->lqs_lock);
                if (!cycle) {
                        if (isblk) {
                                pending[i] = count * CFS_PAGE_SIZE;
                                /* in order to complete this write, we need extra
                                 * meta blocks. This function can get it through
                                 * data needed to be written b=16542 */
                                mb = pending[i];
                                LASSERT(inode && frags > 0);
                                if (fsfilt_get_mblk(obd, qctxt->lqc_sb, &mb,
                                                    inode, frags) < 0)
                                        CERROR("%s: can't get extra meta "
                                               "blocks\n", obd->obd_name);
                                else
                                        pending[i] += mb;
                                lqs->lqs_bwrite_pending += pending[i];
                        } else {
                                pending[i] = count;
                                lqs->lqs_iwrite_pending += pending[i];
                        }
                }

                /* if xx_rec < 0, that means quota are releasing,
                 * and it may return before we use quota. So if
                 * we find this situation, we assuming it has
                 * returned b=18491 */
                if (isblk && lqs->lqs_blk_rec < 0) {
                        if (qdata[i].qd_count < -lqs->lqs_blk_rec)
                                qdata[i].qd_count = 0;
                        else
                                qdata[i].qd_count += lqs->lqs_blk_rec;
                }
                if (!isblk && lqs->lqs_ino_rec < 0) {
                        if (qdata[i].qd_count < -lqs->lqs_ino_rec)
                                qdata[i].qd_count = 0;
                        else
                                qdata[i].qd_count += lqs->lqs_ino_rec;
                }

                CDEBUG(D_QUOTA, "count=%d lqs_pending=%lu qd_count="LPU64
                       " isblk=%d mb=%d pending[%d]=%d\n", count,
                       isblk ? lqs->lqs_bwrite_pending : lqs->lqs_iwrite_pending,
                       qdata[i].qd_count, isblk, mb, i, pending[i]);
                if (rc2[i] == QUOTA_RET_OK) {
                        if (isblk && qdata[i].qd_count < lqs->lqs_bwrite_pending)
                                rc2[i] = QUOTA_RET_ACQUOTA;
                        if (!isblk && qdata[i].qd_count <
                            lqs->lqs_iwrite_pending)
                                rc2[i] = QUOTA_RET_ACQUOTA;
                }

                spin_unlock(&lqs->lqs_lock);

                if (lqs->lqs_blk_rec  < 0 &&
                    qdata[i].qd_count <
                    lqs->lqs_bwrite_pending - lqs->lqs_blk_rec - mb)
                        OBD_FAIL_TIMEOUT(OBD_FAIL_QUOTA_DELAY_REL, 5);

                /* When cycle is zero, lqs_*_pending will be changed. We will
                 * get reference of the lqs here and put reference of lqs in
                 * quota_pending_commit b=14784 */
                if (!cycle)
                        lqs_getref(lqs);

                /* this is for quota_search_lqs */
                lqs_putref(lqs);
        }

        if (rc2[0] == QUOTA_RET_ACQUOTA || rc2[1] == QUOTA_RET_ACQUOTA)
                RETURN(QUOTA_RET_ACQUOTA);
        else
                RETURN(rc);
}

<<<<<<< HEAD
static int quota_chk_acq_common(struct obd_export *exp, unsigned int uid,
=======
static int quota_chk_acq_common(struct obd_device *obd, unsigned int uid,
>>>>>>> 979784ac
                                unsigned int gid, int count, int pending[2],
                                int isblk, quota_acquire acquire,
                                struct obd_trans_info *oti, struct inode *inode,
                                int frags)
{
        struct obd_device *obd = exp->exp_obd;
        struct lustre_quota_ctxt *qctxt = &obd->u.obt.obt_qctxt;
        struct timeval work_start;
        struct timeval work_end;
        long timediff;
        struct l_wait_info lwi = { 0 };
        int rc = 0, cycle = 0, count_err = 1;
        ENTRY;

        CDEBUG(D_QUOTA, "check quota for %s\n", obd->obd_name);
        if (isblk && (exp->exp_failed || exp->exp_abort_active_req))
                /* If the client has been evicted or if it
                 * timed out and tried to reconnect already,
                 * abort the request immediately */
                RETURN(-ENOTCONN);

        /* Unfortunately, if quota master is too busy to handle the
         * pre-dqacq in time and quota hash on ost is used up, we
         * have to wait for the completion of in flight dqacq/dqrel,
         * in order to get enough quota for write b=12588 */
        do_gettimeofday(&work_start);
        while ((rc = quota_check_common(obd, uid, gid, count, cycle, isblk,
                                        inode, frags, pending)) & QUOTA_RET_ACQUOTA) {

                spin_lock(&qctxt->lqc_lock);
                if (!qctxt->lqc_import && oti) {
                        spin_unlock(&qctxt->lqc_lock);

                        LASSERT(oti && oti->oti_thread &&
                                oti->oti_thread->t_watchdog);

                        lc_watchdog_disable(oti->oti_thread->t_watchdog);
                        CDEBUG(D_QUOTA, "sleep for quota master\n");
                        l_wait_event(qctxt->lqc_wait_for_qmaster, check_qm(qctxt),
                                     &lwi);
                        CDEBUG(D_QUOTA, "wake up when quota master is back\n");
                        lc_watchdog_touch(oti->oti_thread->t_watchdog,
                                 GET_TIMEOUT(oti->oti_thread->t_svc));
                } else {
                        spin_unlock(&qctxt->lqc_lock);
                }

                cycle++;
                if (isblk)
                        OBD_FAIL_TIMEOUT(OBD_FAIL_OST_HOLD_WRITE_RPC, 90);
                /* after acquire(), we should run quota_check_common again
                 * so that we confirm there are enough quota to finish write */
                rc = acquire(obd, uid, gid, oti);

                /* please reference to dqacq_completion for the below */
                /* a new request is finished, try again */
                if (rc == QUOTA_REQ_RETURNED) {
                        CDEBUG(D_QUOTA, "finish a quota req, try again\n");
                        continue;
                }

                /* it is out of quota already */
                if (rc == -EDQUOT) {
                        CDEBUG(D_QUOTA, "out of quota,  return -EDQUOT\n");
                        break;
                }

                if (isblk && (exp->exp_failed || exp->exp_abort_active_req))
                        /* The client has been evicted or tried to
                         * to reconnect already, abort the request */
                        RETURN(-ENOTCONN);

                /* -EBUSY and others, wait a second and try again */
                if (rc < 0) {
                        cfs_waitq_t        waitq;
                        struct l_wait_info lwi;

                        if (oti && oti->oti_thread && oti->oti_thread->t_watchdog)
                                lc_watchdog_touch(oti->oti_thread->t_watchdog,
                                         GET_TIMEOUT(oti->oti_thread->t_svc));
                        CDEBUG(D_QUOTA, "rc: %d, count_err: %d\n", rc,
                               count_err++);

                        init_waitqueue_head(&waitq);
                        lwi = LWI_TIMEOUT(cfs_time_seconds(min(cycle, 10)), NULL,
                                          NULL);
                        l_wait_event(waitq, 0, &lwi);
                }

                if (rc < 0 || cycle % 10 == 0) {
                        spin_lock(&last_print_lock);
                        if (last_print == 0 ||
                            cfs_time_before((last_print + cfs_time_seconds(30)),
                                            cfs_time_current())) {
                                CWARN("still haven't managed to acquire quota "
                                      "space from the quota master after %d "
                                      "retries (err=%d, rc=%d)\n",
                                      cycle, count_err - 1, rc);
                                last_print = cfs_time_current();
                        }
                        spin_unlock(&last_print_lock);
                }

                CDEBUG(D_QUOTA, "recheck quota with rc: %d, cycle: %d\n", rc,
                       cycle);
        }

        do_gettimeofday(&work_end);
        timediff = cfs_timeval_sub(&work_end, &work_start, NULL);
        lprocfs_counter_add(qctxt->lqc_stats,
                            isblk ? LQUOTA_WAIT_FOR_CHK_BLK :
                                    LQUOTA_WAIT_FOR_CHK_INO,
                            timediff);

        if (rc > 0)
                rc = 0;
        RETURN(rc);
}

int quota_is_set(struct obd_device *obd, unsigned int uid,
                 unsigned int gid, int flag)
{
        struct lustre_qunit_size *lqs;
        __u32 id[MAXQUOTAS] = { uid, gid };
        int i, q_set = 0;

        if (!ll_sb_any_quota_active(obd->u.obt.obt_qctxt.lqc_sb))
                RETURN(0);

        for (i = 0; i < MAXQUOTAS; i++) {
                lqs = quota_search_lqs(LQS_KEY(i, id[i]),
                                       &obd->u.obt.obt_qctxt, 0);
                if (lqs && !IS_ERR(lqs)) {
                        if (lqs->lqs_flags & flag)
                                q_set = 1;
                        lqs_putref(lqs);
                }
        }

        return q_set;
}

<<<<<<< HEAD
static int filter_quota_check(struct obd_export *exp, unsigned int uid,
=======
static int filter_quota_check(struct obd_device *obd, unsigned int uid,
>>>>>>> 979784ac
                              unsigned int gid, int npage, int pending[2],
                              quota_acquire acquire, struct obd_trans_info *oti,
                              struct inode *inode, int frags)
{
        return quota_is_set(exp->exp_obd, uid, gid, QB_SET) ?
                quota_chk_acq_common(exp, uid, gid, npage, pending,
                                     LQUOTA_FLAGS_BLK, acquire, oti, inode,
                                     frags) : 0;
}

/* when a block_write or inode_create rpc is finished, adjust the record for
 * pending blocks and inodes*/
static int quota_pending_commit(struct obd_device *obd, unsigned int uid,
                                unsigned int gid, int pending[2], int isblk)
{
        struct lustre_quota_ctxt *qctxt = &obd->u.obt.obt_qctxt;
        struct timeval work_start;
        struct timeval work_end;
        long timediff;
        int i;
        __u32 id[MAXQUOTAS] = { uid, gid };
        struct qunit_data qdata[MAXQUOTAS];
        ENTRY;

        CDEBUG(D_QUOTA, "%s: commit pending quota\n", obd->obd_name);
        CLASSERT(MAXQUOTAS < 4);

        do_gettimeofday(&work_start);
        for (i = 0; i < MAXQUOTAS; i++) {
                struct lustre_qunit_size *lqs = NULL;
                int flag = 0;

                qdata[i].qd_id = id[i];
                qdata[i].qd_flags = i;
                if (isblk)
                        QDATA_SET_BLK(&qdata[i]);
                qdata[i].qd_count = 0;

                if (qdata[i].qd_id == 0 && !QDATA_IS_GRP(&qdata[i]))
                        continue;

                lqs = quota_search_lqs(LQS_KEY(i, qdata[i].qd_id), qctxt, 0);
                if (lqs == NULL || IS_ERR(lqs))
                        continue;

                spin_lock(&lqs->lqs_lock);
                if (isblk) {
                        if (lqs->lqs_bwrite_pending >= pending[i]) {
                                lqs->lqs_bwrite_pending -= pending[i];
                                flag = 1;
                        } else {
                                CERROR("%s: there are too many blocks!\n",
                                       obd->obd_name);
                        }
                } else {
                        if (lqs->lqs_iwrite_pending >= pending[i]) {
                                lqs->lqs_iwrite_pending -= pending[i];
                                flag = 1;
                        } else {
                                CERROR("%s: there are too many files!\n",
                                       obd->obd_name);
                        }
                }
                CDEBUG(D_QUOTA, "%s: lqs_pending=%lu pending[%d]=%d isblk=%d\n",
                       obd->obd_name,
                       isblk ? lqs->lqs_bwrite_pending : lqs->lqs_iwrite_pending,
                       i, pending[i], isblk);

                spin_unlock(&lqs->lqs_lock);
                lqs_putref(lqs);
                /* When lqs_*_pening is changed back, we'll putref lqs
                 * here b=14784 */
                if (flag)
                        lqs_putref(lqs);
        }
        do_gettimeofday(&work_end);
        timediff = cfs_timeval_sub(&work_end, &work_start, NULL);
        lprocfs_counter_add(qctxt->lqc_stats,
                            isblk ? LQUOTA_WAIT_FOR_COMMIT_BLK :
                                    LQUOTA_WAIT_FOR_COMMIT_INO,
                            timediff);

        RETURN(0);
}

static int filter_quota_pending_commit(struct obd_device *obd, unsigned int uid,
                                       unsigned int gid, int pending[2])
{
        return quota_pending_commit(obd, uid, gid, pending, LQUOTA_FLAGS_BLK);
}

static int mds_quota_init(void)
{
        return lustre_dquot_init();
}

static int mds_quota_exit(void)
{
        lustre_dquot_exit();
        return 0;
}

static int mds_quota_setup(struct obd_device *obd)
{
        struct obd_device_target *obt = &obd->u.obt;
        struct mds_obd *mds = &obd->u.mds;
        int rc;
        ENTRY;

#ifdef HAVE_QUOTA64
        obt->obt_qfmt = LUSTRE_QUOTA_V2;
#else
        obt->obt_qfmt = LUSTRE_QUOTA_V1;
#endif
        mds->mds_quota_info.qi_version = LUSTRE_QUOTA_V2;
        atomic_set(&obt->obt_quotachecking, 1);
        /* initialize quota master and quota context */
        sema_init(&mds->mds_qonoff_sem, 1);
        rc = qctxt_init(obd, dqacq_handler);
        if (rc) {
                CERROR("%s: initialize quota context failed! (rc:%d)\n",
                       obd->obd_name, rc);
                RETURN(rc);
        }
        RETURN(rc);
}

static int mds_quota_cleanup(struct obd_device *obd)
{
        qctxt_cleanup(&obd->u.obt.obt_qctxt, 0);
        RETURN(0);
}

static int mds_quota_fs_cleanup(struct obd_device *obd)
{
        struct mds_obd *mds = &obd->u.mds;
        struct obd_quotactl oqctl;
        ENTRY;

        memset(&oqctl, 0, sizeof(oqctl));
        oqctl.qc_type = UGQUOTA;

        down(&mds->mds_qonoff_sem);
        mds_admin_quota_off(obd, &oqctl);
        up(&mds->mds_qonoff_sem);
        RETURN(0);
}

<<<<<<< HEAD
static int mds_quota_check(struct obd_export *exp, unsigned int uid,
=======
static int mds_quota_check(struct obd_device *obd, unsigned int uid,
>>>>>>> 979784ac
                           unsigned int gid, int inodes, int pending[2],
                           quota_acquire acquire, struct obd_trans_info *oti,
                           struct inode *inode, int frags)
{
        return quota_is_set(exp->exp_obd, uid, gid, QI_SET) ?
                quota_chk_acq_common(exp, uid, gid, inodes, pending, 0,
                                     acquire, oti, inode, frags) : 0;
}

static int mds_quota_acquire(struct obd_device *obd, unsigned int uid,
                             unsigned int gid, struct obd_trans_info *oti)
{
        struct lustre_quota_ctxt *qctxt = &obd->u.obt.obt_qctxt;
        int rc;
        ENTRY;

        rc = qctxt_adjust_qunit(obd, qctxt, uid, gid, 0, 1, oti);
        RETURN(rc);
}

static int mds_quota_pending_commit(struct obd_device *obd, unsigned int uid,
                                    unsigned int gid, int pending[2])
{
        return quota_pending_commit(obd, uid, gid, pending, 0);
}
#endif /* HAVE_QUOTA_SUPPORT */
#endif /* __KERNEL__ */

struct osc_quota_info {
        struct list_head        oqi_hash;       /* hash list */
        struct client_obd      *oqi_cli;        /* osc obd */
        unsigned int            oqi_id;         /* uid/gid of a file */
        short                   oqi_type;       /* quota type */
};

spinlock_t qinfo_list_lock = SPIN_LOCK_UNLOCKED;

static struct list_head qinfo_hash[NR_DQHASH];
/* SLAB cache for client quota context */
cfs_mem_cache_t *qinfo_cachep = NULL;

static inline int hashfn(struct client_obd *cli, unsigned long id, int type)
                         __attribute__((__const__));

static inline int hashfn(struct client_obd *cli, unsigned long id, int type)
{
        unsigned long tmp = ((unsigned long)cli>>6) ^ id;
        tmp = (tmp * (MAXQUOTAS - type)) % NR_DQHASH;
        return tmp;
}

/* caller must hold qinfo_list_lock */
static inline void insert_qinfo_hash(struct osc_quota_info *oqi)
{
        struct list_head *head = qinfo_hash +
                hashfn(oqi->oqi_cli, oqi->oqi_id, oqi->oqi_type);

        LASSERT_SPIN_LOCKED(&qinfo_list_lock);
        list_add(&oqi->oqi_hash, head);
}

/* caller must hold qinfo_list_lock */
static inline void remove_qinfo_hash(struct osc_quota_info *oqi)
{
        LASSERT_SPIN_LOCKED(&qinfo_list_lock);
        list_del_init(&oqi->oqi_hash);
}

/* caller must hold qinfo_list_lock */
static inline struct osc_quota_info *find_qinfo(struct client_obd *cli,
                                                unsigned int id, int type)
{
        unsigned int hashent = hashfn(cli, id, type);
        struct osc_quota_info *oqi;

        LASSERT_SPIN_LOCKED(&qinfo_list_lock);
        list_for_each_entry(oqi, &qinfo_hash[hashent], oqi_hash) {
                if (oqi->oqi_cli == cli &&
                    oqi->oqi_id == id && oqi->oqi_type == type)
                        return oqi;
        }
        return NULL;
}

static struct osc_quota_info *alloc_qinfo(struct client_obd *cli,
                                          unsigned int id, int type)
{
        struct osc_quota_info *oqi;
        ENTRY;

        OBD_SLAB_ALLOC(oqi, qinfo_cachep, CFS_ALLOC_STD, sizeof(*oqi));
        if(!oqi)
                RETURN(NULL);

        CFS_INIT_LIST_HEAD(&oqi->oqi_hash);
        oqi->oqi_cli = cli;
        oqi->oqi_id = id;
        oqi->oqi_type = type;

        RETURN(oqi);
}

static void free_qinfo(struct osc_quota_info *oqi)
{
        OBD_SLAB_FREE(oqi, qinfo_cachep, sizeof(*oqi));
}

int osc_quota_chkdq(struct client_obd *cli, unsigned int uid, unsigned int gid)
{
        unsigned int id;
        int cnt, rc = QUOTA_OK;
        ENTRY;

        spin_lock(&qinfo_list_lock);
        for (cnt = 0; cnt < MAXQUOTAS; cnt++) {
                struct osc_quota_info *oqi = NULL;

                id = (cnt == USRQUOTA) ? uid : gid;
                oqi = find_qinfo(cli, id, cnt);
                if (oqi) {
                        rc = NO_QUOTA;
                        break;
                }
        }
        spin_unlock(&qinfo_list_lock);

        RETURN(rc);
}

int osc_quota_setdq(struct client_obd *cli, unsigned int uid, unsigned int gid,
                    obd_flag valid, obd_flag flags)
{
        unsigned int id;
        obd_flag noquota;
        int cnt, rc = 0;
        ENTRY;


        for (cnt = 0; cnt < MAXQUOTAS; cnt++) {
                struct osc_quota_info *oqi, *old;

                if (!(valid & ((cnt == USRQUOTA) ?
                    OBD_MD_FLUSRQUOTA : OBD_MD_FLGRPQUOTA)))
                        continue;

                id = (cnt == USRQUOTA) ? uid : gid;
                noquota = (cnt == USRQUOTA) ?
                    (flags & OBD_FL_NO_USRQUOTA) : (flags & OBD_FL_NO_GRPQUOTA);

                oqi = alloc_qinfo(cli, id, cnt);
                if (!oqi) {
                        rc = -ENOMEM;
                        break;
                }

                spin_lock(&qinfo_list_lock);
                old = find_qinfo(cli, id, cnt);
                if (old && !noquota)
                        remove_qinfo_hash(old);
                else if (!old && noquota)
                        insert_qinfo_hash(oqi);
                spin_unlock(&qinfo_list_lock);

                if (old || !noquota)
                        free_qinfo(oqi);
                if (old && !noquota)
                        free_qinfo(old);
        }

        RETURN(rc);
}

int osc_quota_cleanup(struct obd_device *obd)
{
        struct client_obd *cli = &obd->u.cli;
        struct osc_quota_info *oqi, *n;
        int i;
        ENTRY;

        spin_lock(&qinfo_list_lock);
        for (i = 0; i < NR_DQHASH; i++) {
                list_for_each_entry_safe(oqi, n, &qinfo_hash[i], oqi_hash) {
                        if (oqi->oqi_cli != cli)
                                continue;
                        remove_qinfo_hash(oqi);
                        free_qinfo(oqi);
                }
        }
        spin_unlock(&qinfo_list_lock);

        RETURN(0);
}

int osc_quota_init(void)
{
        int i;
        ENTRY;

        LASSERT(qinfo_cachep == NULL);
        qinfo_cachep = cfs_mem_cache_create("osc_quota_info",
                                            sizeof(struct osc_quota_info),
                                            0, 0);
        if (!qinfo_cachep)
                RETURN(-ENOMEM);

        for (i = 0; i < NR_DQHASH; i++)
                CFS_INIT_LIST_HEAD(qinfo_hash + i);

        RETURN(0);
}

int osc_quota_exit(void)
{
        struct osc_quota_info *oqi, *n;
        int i, rc;
        ENTRY;

        spin_lock(&qinfo_list_lock);
        for (i = 0; i < NR_DQHASH; i++) {
                list_for_each_entry_safe(oqi, n, &qinfo_hash[i], oqi_hash) {
                        remove_qinfo_hash(oqi);
                        free_qinfo(oqi);
                }
        }
        spin_unlock(&qinfo_list_lock);

        rc = cfs_mem_cache_destroy(qinfo_cachep);
        LASSERTF(rc == 0, "couldn't destory qinfo_cachep slab\n");
        qinfo_cachep = NULL;

        RETURN(0);
}

#ifdef __KERNEL__
#ifdef HAVE_QUOTA_SUPPORT
quota_interface_t mds_quota_interface = {
        .quota_init     = mds_quota_init,
        .quota_exit     = mds_quota_exit,
        .quota_setup    = mds_quota_setup,
        .quota_cleanup  = mds_quota_cleanup,
        .quota_check    = target_quota_check,
        .quota_ctl      = mds_quota_ctl,
        .quota_fs_cleanup       =mds_quota_fs_cleanup,
        .quota_recovery = mds_quota_recovery,
        .quota_adjust   = mds_quota_adjust,
        .quota_chkquota = mds_quota_check,
        .quota_acquire  = mds_quota_acquire,
        .quota_pending_commit = mds_quota_pending_commit,
};

quota_interface_t filter_quota_interface = {
        .quota_setup    = filter_quota_setup,
        .quota_cleanup  = filter_quota_cleanup,
        .quota_check    = target_quota_check,
        .quota_ctl      = filter_quota_ctl,
        .quota_setinfo  = filter_quota_setinfo,
        .quota_clearinfo = filter_quota_clearinfo,
        .quota_enforce  = filter_quota_enforce,
        .quota_getflag  = filter_quota_getflag,
        .quota_acquire  = filter_quota_acquire,
        .quota_adjust   = filter_quota_adjust,
        .quota_chkquota = filter_quota_check,
        .quota_adjust_qunit   = filter_quota_adjust_qunit,
        .quota_pending_commit = filter_quota_pending_commit,
};
#endif
#endif /* __KERNEL__ */

quota_interface_t mdc_quota_interface = {
        .quota_ctl      = client_quota_ctl,
        .quota_check    = client_quota_check,
        .quota_poll_check = client_quota_poll_check,
};

quota_interface_t osc_quota_interface = {
        .quota_ctl      = client_quota_ctl,
        .quota_check    = client_quota_check,
        .quota_poll_check = client_quota_poll_check,
        .quota_init     = osc_quota_init,
        .quota_exit     = osc_quota_exit,
        .quota_chkdq    = osc_quota_chkdq,
        .quota_setdq    = osc_quota_setdq,
        .quota_cleanup  = osc_quota_cleanup,
        .quota_adjust_qunit = client_quota_adjust_qunit,
};

quota_interface_t lov_quota_interface = {
        .quota_check    = lov_quota_check,
        .quota_ctl      = lov_quota_ctl,
        .quota_adjust_qunit = lov_quota_adjust_qunit,
};

#ifdef __KERNEL__

cfs_proc_dir_entry_t *lquota_type_proc_dir = NULL;

static int __init init_lustre_quota(void)
{
#ifdef HAVE_QUOTA_SUPPORT
        int rc = 0;

        lquota_type_proc_dir = lprocfs_register(OBD_LQUOTA_DEVICENAME,
                                                proc_lustre_root,
                                                NULL, NULL);
        if (IS_ERR(lquota_type_proc_dir)) {
                CERROR("LProcFS failed in lquota-init\n");
                rc = PTR_ERR(lquota_type_proc_dir);
                return rc;
        }

        rc = qunit_cache_init();
        if (rc)
                return rc;

        PORTAL_SYMBOL_REGISTER(filter_quota_interface);
        PORTAL_SYMBOL_REGISTER(mds_quota_interface);
#endif
        PORTAL_SYMBOL_REGISTER(mdc_quota_interface);
        PORTAL_SYMBOL_REGISTER(osc_quota_interface);
        PORTAL_SYMBOL_REGISTER(lov_quota_interface);
        return 0;
}

static void /*__exit*/ exit_lustre_quota(void)
{
        PORTAL_SYMBOL_UNREGISTER(mdc_quota_interface);
        PORTAL_SYMBOL_UNREGISTER(osc_quota_interface);
        PORTAL_SYMBOL_UNREGISTER(lov_quota_interface);
#ifdef HAVE_QUOTA_SUPPORT
        PORTAL_SYMBOL_UNREGISTER(filter_quota_interface);
        PORTAL_SYMBOL_UNREGISTER(mds_quota_interface);

        qunit_cache_cleanup();

        if (lquota_type_proc_dir)
                lprocfs_remove(&lquota_type_proc_dir);
#endif
}

MODULE_AUTHOR("Sun Microsystems, Inc. <http://www.lustre.org/>");
MODULE_DESCRIPTION("Lustre Quota");
MODULE_LICENSE("GPL");

cfs_module(lquota, "1.0.0", init_lustre_quota, exit_lustre_quota);

#ifdef HAVE_QUOTA_SUPPORT
EXPORT_SYMBOL(mds_quota_interface);
EXPORT_SYMBOL(filter_quota_interface);
#endif
EXPORT_SYMBOL(mdc_quota_interface);
EXPORT_SYMBOL(osc_quota_interface);
EXPORT_SYMBOL(lov_quota_interface);
#endif /* __KERNEL */<|MERGE_RESOLUTION|>--- conflicted
+++ resolved
@@ -175,8 +175,10 @@
                 RETURN(0);
 
         OBD_ALLOC_PTR(oqctl);
-        if (!oqctl)
+        if (!oqctl) {
+                CERROR("Not enough memory!");
                 RETURN(-ENOMEM);
+        }
 
         /* set over quota flags for a uid/gid */
         oa->o_valid |= OBD_MD_FLUSRQUOTA | OBD_MD_FLGRPQUOTA;
@@ -293,8 +295,8 @@
                                 LASSERT(inode && frags > 0);
                                 if (fsfilt_get_mblk(obd, qctxt->lqc_sb, &mb,
                                                     inode, frags) < 0)
-                                        CERROR("%s: can't get extra meta "
-                                               "blocks\n", obd->obd_name);
+                                        CDEBUG(D_ERROR,
+                                               "can't get extra meta blocks.\n");
                                 else
                                         pending[i] += mb;
                                 lqs->lqs_bwrite_pending += pending[i];
@@ -356,17 +358,12 @@
                 RETURN(rc);
 }
 
-<<<<<<< HEAD
-static int quota_chk_acq_common(struct obd_export *exp, unsigned int uid,
-=======
 static int quota_chk_acq_common(struct obd_device *obd, unsigned int uid,
->>>>>>> 979784ac
                                 unsigned int gid, int count, int pending[2],
                                 int isblk, quota_acquire acquire,
                                 struct obd_trans_info *oti, struct inode *inode,
                                 int frags)
 {
-        struct obd_device *obd = exp->exp_obd;
         struct lustre_quota_ctxt *qctxt = &obd->u.obt.obt_qctxt;
         struct timeval work_start;
         struct timeval work_end;
@@ -376,12 +373,6 @@
         ENTRY;
 
         CDEBUG(D_QUOTA, "check quota for %s\n", obd->obd_name);
-        if (isblk && (exp->exp_failed || exp->exp_abort_active_req))
-                /* If the client has been evicted or if it
-                 * timed out and tried to reconnect already,
-                 * abort the request immediately */
-                RETURN(-ENOTCONN);
-
         /* Unfortunately, if quota master is too busy to handle the
          * pre-dqacq in time and quota hash on ost is used up, we
          * have to wait for the completion of in flight dqacq/dqrel,
@@ -427,11 +418,6 @@
                         CDEBUG(D_QUOTA, "out of quota,  return -EDQUOT\n");
                         break;
                 }
-
-                if (isblk && (exp->exp_failed || exp->exp_abort_active_req))
-                        /* The client has been evicted or tried to
-                         * to reconnect already, abort the request */
-                        RETURN(-ENOTCONN);
 
                 /* -EBUSY and others, wait a second and try again */
                 if (rc < 0) {
@@ -475,8 +461,6 @@
                                     LQUOTA_WAIT_FOR_CHK_INO,
                             timediff);
 
-        if (rc > 0)
-                rc = 0;
         RETURN(rc);
 }
 
@@ -503,17 +487,13 @@
         return q_set;
 }
 
-<<<<<<< HEAD
-static int filter_quota_check(struct obd_export *exp, unsigned int uid,
-=======
 static int filter_quota_check(struct obd_device *obd, unsigned int uid,
->>>>>>> 979784ac
                               unsigned int gid, int npage, int pending[2],
                               quota_acquire acquire, struct obd_trans_info *oti,
                               struct inode *inode, int frags)
 {
-        return quota_is_set(exp->exp_obd, uid, gid, QB_SET) ?
-                quota_chk_acq_common(exp, uid, gid, npage, pending,
+        return quota_is_set(obd, uid, gid, QB_SET) ?
+                quota_chk_acq_common(obd, uid, gid, npage, pending,
                                      LQUOTA_FLAGS_BLK, acquire, oti, inode,
                                      frags) : 0;
 }
@@ -628,8 +608,7 @@
         sema_init(&mds->mds_qonoff_sem, 1);
         rc = qctxt_init(obd, dqacq_handler);
         if (rc) {
-                CERROR("%s: initialize quota context failed! (rc:%d)\n",
-                       obd->obd_name, rc);
+                CERROR("initialize quota context failed! (rc:%d)\n", rc);
                 RETURN(rc);
         }
         RETURN(rc);
@@ -656,17 +635,13 @@
         RETURN(0);
 }
 
-<<<<<<< HEAD
-static int mds_quota_check(struct obd_export *exp, unsigned int uid,
-=======
 static int mds_quota_check(struct obd_device *obd, unsigned int uid,
->>>>>>> 979784ac
                            unsigned int gid, int inodes, int pending[2],
                            quota_acquire acquire, struct obd_trans_info *oti,
                            struct inode *inode, int frags)
 {
-        return quota_is_set(exp->exp_obd, uid, gid, QI_SET) ?
-                quota_chk_acq_common(exp, uid, gid, inodes, pending, 0,
+        return quota_is_set(obd, uid, gid, QI_SET) ?
+                quota_chk_acq_common(obd, uid, gid, inodes, pending, 0,
                                      acquire, oti, inode, frags) : 0;
 }
 
@@ -811,23 +786,26 @@
                     (flags & OBD_FL_NO_USRQUOTA) : (flags & OBD_FL_NO_GRPQUOTA);
 
                 oqi = alloc_qinfo(cli, id, cnt);
-                if (!oqi) {
+                if (oqi) {
+                        spin_lock(&qinfo_list_lock);
+
+                        old = find_qinfo(cli, id, cnt);
+                        if (old && !noquota)
+                                remove_qinfo_hash(old);
+                        else if (!old && noquota)
+                                insert_qinfo_hash(oqi);
+
+                        spin_unlock(&qinfo_list_lock);
+
+                        if (old || !noquota)
+                                free_qinfo(oqi);
+                        if (old && !noquota)
+                                free_qinfo(old);
+                } else {
+                        CERROR("not enough mem!\n");
                         rc = -ENOMEM;
                         break;
                 }
-
-                spin_lock(&qinfo_list_lock);
-                old = find_qinfo(cli, id, cnt);
-                if (old && !noquota)
-                        remove_qinfo_hash(old);
-                else if (!old && noquota)
-                        insert_qinfo_hash(oqi);
-                spin_unlock(&qinfo_list_lock);
-
-                if (old || !noquota)
-                        free_qinfo(oqi);
-                if (old && !noquota)
-                        free_qinfo(old);
         }
 
         RETURN(rc);
