--- conflicted
+++ resolved
@@ -44,20 +44,10 @@
 # include <linux/version.h>
 # include <linux/module.h>
 # include <linux/init.h>
-<<<<<<< HEAD
-# if (LINUX_VERSION_CODE >= KERNEL_VERSION(2,5,0))
-=======
->>>>>>> 03b71240
 #  include <linux/smp_lock.h>
 #  include <linux/buffer_head.h>
 #  include <linux/workqueue.h>
 #  include <linux/mount.h>
-<<<<<<< HEAD
-# else
-#  include <linux/locks.h>
-# endif
-=======
->>>>>>> 03b71240
 #else /* __KERNEL__ */
 # include <liblustre.h>
 #endif
