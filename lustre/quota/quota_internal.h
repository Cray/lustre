--- conflicted
+++ resolved
@@ -76,28 +76,6 @@
                QDATA_IS_GRP(qd) ? 'g' : 'u', QDATA_IS_BLK(qd) ? 'b': 'i',     \
                qd->qd_count,                                                  \
                (QDATA_IS_ADJBLK(qd) | QDATA_IS_ADJINO(qd)) ? qd->qd_qunit : 0,\
-<<<<<<< HEAD
-               ## arg);
-
-#define QAQ_DEBUG(qaq, fmt, arg...)                                           \
-        CDEBUG(D_QUOTA, "id(%u) flag(%u) type(%c) bunit("LPU64") "            \
-               "iunit("LPU64"): " fmt, qaq->qaq_id, qaq->qaq_flags,           \
-               QAQ_IS_GRP(qaq) ? 'g': 'u', qaq->qaq_bunit_sz,                 \
-               qaq->qaq_iunit_sz, ## arg);
-
-#define LQS_DEBUG(lqs, fmt, arg...)                                           \
-        CDEBUG(D_QUOTA, "lqs(%p) id(%u) flag(%lu) type(%c) bunit(%lu) "       \
-               "btune(%lu) iunit(%lu) itune(%lu) lqs_bwrite_pending(%lu) "    \
-               "lqs_iwrite_pending(%lu) ino_rec(%llu) blk_rec(%llu)"   \
-               "refcount(%d): "                                               \
-               fmt, lqs, lqs->lqs_id, lqs->lqs_flags,                         \
-               LQS_IS_GRP(lqs) ? 'g' : 'u',                                   \
-               lqs->lqs_bunit_sz, lqs->lqs_btune_sz, lqs->lqs_iunit_sz,       \
-               lqs->lqs_itune_sz, lqs->lqs_bwrite_pending,                    \
-               lqs->lqs_iwrite_pending, (__s64)lqs->lqs_ino_rec,              \
-               (__s64)lqs->lqs_blk_rec, atomic_read(&lqs->lqs_refcount),      \
-=======
->>>>>>> d5360e75
                ## arg);
 
 #define QAQ_DEBUG(qaq, fmt, arg...)                                           \
@@ -135,13 +113,6 @@
                      struct lustre_quota_ctxt *qctxt, struct qunit_data *qdata,
                      int isblk);
 int check_qm(struct lustre_quota_ctxt *qctxt);
-<<<<<<< HEAD
-void dqacq_interrupt(struct lustre_quota_ctxt *qctxt);
-void* quota_barrier(struct lustre_quota_ctxt *qctxt,
-                    struct obd_quotactl *oqctl, int isblk);
-void quota_unbarrier(void *handle);
-=======
->>>>>>> d5360e75
 /* quota_master.c */
 int lustre_dquot_init(void);
 void lustre_dquot_exit(void);
@@ -151,15 +122,8 @@
 int filter_quota_adjust(struct obd_device *obd, unsigned int qcids[],
                         unsigned int qpids[], int rc, int opc);
 int init_admin_quotafiles(struct obd_device *obd, struct obd_quotactl *oqctl);
-<<<<<<< HEAD
-int mds_quota_get_version(struct obd_device *obd, lustre_quota_version_t *aver,
-                          lustre_quota_version_t *over);
-int mds_quota_set_version(struct obd_device *obd, lustre_quota_version_t aver,
-                          lustre_quota_version_t over);
-=======
 int mds_quota_get_version(struct obd_device *obd, lustre_quota_version_t *ver);
 int mds_quota_set_version(struct obd_device *obd, lustre_quota_version_t ver);
->>>>>>> d5360e75
 int mds_quota_invalidate(struct obd_device *obd, struct obd_quotactl *oqctl);
 int mds_quota_finvalidate(struct obd_device *obd, struct obd_quotactl *oqctl);
 
@@ -187,14 +151,6 @@
 
 int quota_adjust_slave_lqs(struct quota_adjust_qunit *oqaq, struct
                           lustre_quota_ctxt *qctxt);
-<<<<<<< HEAD
-#ifdef __KERNEL__
-int quota_is_set(struct obd_device *obd, unsigned int uid,
-                 unsigned int gid, int flag);
-struct lustre_qunit_size *quota_search_lqs(unsigned long long lqs_key,
-                                           struct lustre_quota_ctxt *qctxt,
-                                           int create);
-=======
 void qdata_to_oqaq(struct qunit_data *qdata,
                    struct quota_adjust_qunit *oqaq);
 #ifdef __KERNEL__
@@ -206,7 +162,6 @@
                      struct quota_adjust_qunit *oqaq,
                      struct lustre_quota_ctxt *qctxt,
                      struct lustre_qunit_size **lqs_return);
->>>>>>> d5360e75
 void quota_compute_lqs(struct qunit_data *qdata, struct lustre_qunit_size *lqs,
                        int is_chk, int is_acq);
 
@@ -220,10 +175,6 @@
                               struct lustre_quota_ctxt *qctxt);
 int lquota_proc_setup(struct obd_device *obd, int is_master);
 int lquota_proc_cleanup(struct lustre_quota_ctxt *qctxt);
-<<<<<<< HEAD
-void build_lqs(struct obd_device *obd);
-=======
->>>>>>> d5360e75
 
 extern cfs_proc_dir_entry_t *lquota_type_proc_dir;
 #endif
@@ -248,19 +199,4 @@
 int client_quota_check(struct obd_export *exp, struct obd_quotactl *oqctl);
 int lov_quota_check(struct obd_export *exp, struct obd_quotactl *oqctl);
 int client_quota_poll_check(struct obd_export *exp, struct if_quotacheck *qchk);
-<<<<<<< HEAD
-
-static inline int client_quota_recoverable_error(int rc)
-{
-        return (rc == -ETIMEDOUT || rc == -EAGAIN);
-}
-
-static inline int client_quota_should_resend(int resend, struct client_obd *cli)
-{
-        return atomic_read(&cli->cl_quota_resends) ?
-                atomic_read(&cli->cl_quota_resends) > resend : 1;
-}
-
-=======
->>>>>>> d5360e75
 #endif