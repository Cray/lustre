/* -*- mode: c; c-basic-offset: 8; indent-tabs-mode: nil; -*-
 * vim:expandtab:shiftwidth=8:tabstop=8:
 *
 * GPL HEADER START
 *
 * DO NOT ALTER OR REMOVE COPYRIGHT NOTICES OR THIS FILE HEADER.
 *
 * This program is free software; you can redistribute it and/or modify
 * it under the terms of the GNU General Public License version 2 only,
 * as published by the Free Software Foundation.
 *
 * This program is distributed in the hope that it will be useful, but
 * WITHOUT ANY WARRANTY; without even the implied warranty of
 * MERCHANTABILITY or FITNESS FOR A PARTICULAR PURPOSE.  See the GNU
 * General Public License version 2 for more details (a copy is included
 * in the LICENSE file that accompanied this code).
 *
 * You should have received a copy of the GNU General Public License
 * version 2 along with this program; If not, see
 * http://www.sun.com/software/products/lustre/docs/GPLv2.pdf
 *
 * Please contact Sun Microsystems, Inc., 4150 Network Circle, Santa Clara,
 * CA 95054 USA or visit www.sun.com if you need additional information or
 * have any questions.
 *
 * GPL HEADER END
 */
/*
 * Copyright  2008 Sun Microsystems, Inc. All rights reserved
 * Use is subject to license terms.
 */
/*
 * This file is part of Lustre, http://www.lustre.org/
 * Lustre is a trademark of Sun Microsystems, Inc.
 */

#ifndef __QUOTA_INTERNAL_H
#define __QUOTA_INTERNAL_H

#include <lustre_quota.h>

#ifdef HAVE_QUOTA_SUPPORT

/* QUSG covnert bytes to blocks when counting block quota */
#define QUSG(count, isblk)      (isblk ? toqb(count) : count)

/* This flag is set in qc_stat to distinguish if the current getquota
 * operation is for quota recovery */
#define QUOTA_RECOVERING    0x01
#define OBD_LQUOTA_DEVICENAME  "lquota"

#ifdef __KERNEL__

#define DQUOT_DEBUG(dquot, fmt, arg...)                                       \
        CDEBUG(D_QUOTA, "refcnt(%u) id(%u) type(%u) off(%llu) flags(%lu) "    \
               "bhardlimit("LPU64") curspace("LPU64") ihardlimit("LPU64")"    \
               "curinodes("LPU64"): " fmt, dquot->dq_refcnt,                  \
               dquot->dq_id, dquot->dq_type, dquot->dq_off,  dquot->dq_flags, \
               dquot->dq_dqb.dqb_bhardlimit, dquot->dq_dqb.dqb_curspace,      \
               dquot->dq_dqb.dqb_ihardlimit, dquot->dq_dqb.dqb_curinodes,     \
               ## arg);                                                       \

#define QINFO_DEBUG(qinfo, fmt, arg...)                                       \
        CDEBUG(D_QUOTA, "files (%p/%p) flags(%lu/%lu) blocks(%u/%u) "         \
               "free_blk(/%u/%u) free_entry(%u/%u): " fmt,                    \
               qinfo->qi_files[0], qinfo->qi_files[1],                        \
               qinfo->qi_info[0].dqi_flags, qinfo->qi_info[1].dqi_flags,      \
               qinfo->qi_info[0].dqi_blocks, qinfo->qi_info[1].dqi_blocks,    \
               qinfo->qi_info[0].dqi_free_blk, qinfo->qi_info[1].dqi_free_blk,\
               qinfo->qi_info[0].dqi_free_entry,                              \
               qinfo->qi_info[1].dqi_free_entry, ## arg);

#define QDATA_DEBUG(qd, fmt, arg...)                                          \
        CDEBUG(D_QUOTA, "id(%u) flag(%u) type(%c) isblk(%c) count("LPU64") "  \
               "qd_qunit("LPU64"): " fmt, qd->qd_id, qd->qd_flags,            \
               QDATA_IS_GRP(qd) ? 'g' : 'u', QDATA_IS_BLK(qd) ? 'b': 'i',     \
               qd->qd_count,                                                  \
               (QDATA_IS_ADJBLK(qd) | QDATA_IS_ADJINO(qd)) ? qd->qd_qunit : 0,\
               ## arg);

#define QAQ_DEBUG(qaq, fmt, arg...)                                           \
        CDEBUG(D_QUOTA, "id(%u) flag(%u) type(%c) bunit("LPU64") "            \
               "iunit("LPU64"): " fmt, qaq->qaq_id, qaq->qaq_flags,           \
               QAQ_IS_GRP(qaq) ? 'g': 'u', qaq->qaq_bunit_sz,                 \
               qaq->qaq_iunit_sz, ## arg);

#define LQS_DEBUG(lqs, fmt, arg...)                                           \
        CDEBUG(D_QUOTA, "lqs(%p) id(%u) flag(%lu) type(%c) bunit(%lu) "       \
               "btune(%lu) iunit(%lu) itune(%lu) lqs_bwrite_pending(%lu) "    \
               "lqs_iwrite_pending(%lu) ino_rec("LPD64") blk_rec("LPD64" )"   \
               "refcount(%d): "                                               \
               fmt, lqs, lqs->lqs_id, lqs->lqs_flags,                         \
               LQS_IS_GRP(lqs) ? 'g' : 'u',                                   \
               lqs->lqs_bunit_sz, lqs->lqs_btune_sz, lqs->lqs_iunit_sz,       \
               lqs->lqs_itune_sz, lqs->lqs_bwrite_pending,                    \
               lqs->lqs_iwrite_pending, lqs->lqs_ino_rec,                     \
               lqs->lqs_blk_rec, atomic_read(&lqs->lqs_refcount), ## arg);


/* quota_context.c */
void qunit_cache_cleanup(void);
int qunit_cache_init(void);
int qctxt_adjust_qunit(struct obd_device *obd, struct lustre_quota_ctxt *qctxt,
                       uid_t uid, gid_t gid, __u32 isblk, int wait,
                       struct obd_trans_info *oti);
int qctxt_wait_pending_dqacq(struct lustre_quota_ctxt *qctxt, unsigned int id,
                             unsigned short type, int isblk);
int qctxt_init(struct obd_device *obd, dqacq_handler_t handler);
void qctxt_cleanup(struct lustre_quota_ctxt *qctxt, int force);
void qslave_start_recovery(struct obd_device *obd,
                           struct lustre_quota_ctxt *qctxt);
int compute_remquota(struct obd_device *obd,
                     struct lustre_quota_ctxt *qctxt, struct qunit_data *qdata,
                     int isblk);
<<<<<<< HEAD
=======
int check_qm(struct lustre_quota_ctxt *qctxt);
>>>>>>> 03b71240
/* quota_master.c */
int lustre_dquot_init(void);
void lustre_dquot_exit(void);
int dqacq_handler(struct obd_device *obd, struct qunit_data *qdata, int opc);
int mds_quota_adjust(struct obd_device *obd, unsigned int qcids[],
                     unsigned int qpids[], int rc, int opc);
int filter_quota_adjust(struct obd_device *obd, unsigned int qcids[],
                        unsigned int qpids[], int rc, int opc);
int init_admin_quotafiles(struct obd_device *obd, struct obd_quotactl *oqctl);
int mds_quota_get_version(struct obd_device *obd, lustre_quota_version_t *ver);
int mds_quota_set_version(struct obd_device *obd, lustre_quota_version_t ver);
int mds_quota_invalidate(struct obd_device *obd, struct obd_quotactl *oqctl);
int mds_quota_finvalidate(struct obd_device *obd, struct obd_quotactl *oqctl);

int mds_admin_quota_on(struct obd_device *obd, struct obd_quotactl *oqctl);
int mds_quota_on(struct obd_device *obd, struct obd_quotactl *oqctl);
int mds_quota_off(struct obd_device *obd, struct obd_quotactl *oqctl);
int mds_admin_quota_off(struct obd_device *obd, struct obd_quotactl *oqctl);
int mds_set_dqinfo(struct obd_device *obd, struct obd_quotactl *oqctl);
int mds_get_dqinfo(struct obd_device *obd, struct obd_quotactl *oqctl);
int mds_set_dqblk(struct obd_device *obd, struct obd_quotactl *oqctl);
int mds_get_dqblk(struct obd_device *obd, struct obd_quotactl *oqctl);
int mds_quota_recovery(struct obd_device *obd);
int mds_get_obd_quota(struct obd_device *obd, struct obd_quotactl *oqctl);
int dquot_create_oqaq(struct lustre_quota_ctxt *qctxt, struct lustre_dquot
                      *dquot, __u32 ost_num, __u32 mdt_num, int type,
                      struct quota_adjust_qunit *oqaq);
#endif

/* quota_ctl.c */
int mds_quota_ctl(struct obd_export *exp, struct obd_quotactl *oqctl);
int filter_quota_ctl(struct obd_export *exp, struct obd_quotactl *oqctl);

/* quota_chk.c */
int target_quota_check(struct obd_export *exp, struct obd_quotactl *oqctl);

int quota_adjust_slave_lqs(struct quota_adjust_qunit *oqaq, struct
                          lustre_quota_ctxt *qctxt);
void qdata_to_oqaq(struct qunit_data *qdata,
                   struct quota_adjust_qunit *oqaq);
#ifdef __KERNEL__
int quota_search_lqs(struct qunit_data *qdata,
                     struct quota_adjust_qunit *oqaq,
                     struct lustre_quota_ctxt *qctxt,
                     struct lustre_qunit_size **lqs_return);
int quota_create_lqs(struct qunit_data *qdata,
                     struct quota_adjust_qunit *oqaq,
                     struct lustre_quota_ctxt *qctxt,
                     struct lustre_qunit_size **lqs_return);
void quota_compute_lqs(struct qunit_data *qdata, struct lustre_qunit_size *lqs,
                       int is_chk, int is_acq);


extern int quote_get_qdata(struct ptlrpc_request *req, struct qunit_data *qdata,
                           int is_req, int is_exp);
extern int quote_copy_qdata(struct ptlrpc_request *req, struct qunit_data *qdata,
                            int is_req, int is_exp);
int filter_quota_adjust_qunit(struct obd_export *exp,
                              struct quota_adjust_qunit *oqaq,
                              struct lustre_quota_ctxt *qctxt);
int lquota_proc_setup(struct obd_device *obd, int is_master);
int lquota_proc_cleanup(struct lustre_quota_ctxt *qctxt);

extern cfs_proc_dir_entry_t *lquota_type_proc_dir;
#endif

<<<<<<< HEAD
/* quota_adjust_qunit.c */
int client_quota_adjust_qunit(struct obd_export *exp,
                              struct quota_adjust_qunit *oqaq,
                              struct lustre_quota_ctxt *qctxt);
int lov_quota_adjust_qunit(struct obd_export *exp,
                           struct quota_adjust_qunit *oqaq,
                           struct lustre_quota_ctxt *qctxt);
int quota_adjust_slave_lqs(struct quota_adjust_qunit *oqaq, struct
                          lustre_quota_ctxt *qctxt);
void qdata_to_oqaq(struct qunit_data *qdata,
                   struct quota_adjust_qunit *oqaq);
#ifdef __KERNEL__
int quota_search_lqs(struct qunit_data *qdata,
                     struct quota_adjust_qunit *oqaq,
                     struct lustre_quota_ctxt *qctxt,
                     struct lustre_qunit_size **lqs_return);
int quota_create_lqs(struct qunit_data *qdata,
                     struct quota_adjust_qunit *oqaq,
                     struct lustre_quota_ctxt *qctxt,
                     struct lustre_qunit_size **lqs_return);
void quota_compute_lqs(struct qunit_data *qdata, struct lustre_qunit_size *lqs,
                       int is_chk, int is_acq);


extern int quote_get_qdata(struct ptlrpc_request *req, struct qunit_data *qdata,
                           int is_req, int is_exp);
extern int quote_copy_qdata(struct ptlrpc_request *req, struct qunit_data *qdata,
                            int is_req, int is_exp);
int filter_quota_adjust_qunit(struct obd_export *exp,
                              struct quota_adjust_qunit *oqaq,
                              struct lustre_quota_ctxt *qctxt);
int lquota_proc_setup(struct obd_device *obd, int is_master);
int lquota_proc_cleanup(struct lustre_quota_ctxt *qctxt);

extern cfs_proc_dir_entry_t *lquota_type_proc_dir;
#endif

=======
>>>>>>> 03b71240
#define LQS_BLK_DECREASE 1
#define LQS_BLK_INCREASE 2
#define LQS_INO_DECREASE 4
#define LQS_INO_INCREASE 8


<<<<<<< HEAD
=======
#endif
int client_quota_adjust_qunit(struct obd_export *exp,
                              struct quota_adjust_qunit *oqaq,
                              struct lustre_quota_ctxt *qctxt);
int lov_quota_adjust_qunit(struct obd_export *exp,
                           struct quota_adjust_qunit *oqaq,
                           struct lustre_quota_ctxt *qctxt);
int client_quota_ctl(struct obd_export *exp, struct obd_quotactl *oqctl);
int lov_quota_ctl(struct obd_export *exp, struct obd_quotactl *oqctl);
int client_quota_check(struct obd_export *exp, struct obd_quotactl *oqctl);
int lov_quota_check(struct obd_export *exp, struct obd_quotactl *oqctl);
int client_quota_poll_check(struct obd_export *exp, struct if_quotacheck *qchk);
>>>>>>> 03b71240
#endif<|MERGE_RESOLUTION|>--- conflicted
+++ resolved
@@ -112,10 +112,7 @@
 int compute_remquota(struct obd_device *obd,
                      struct lustre_quota_ctxt *qctxt, struct qunit_data *qdata,
                      int isblk);
-<<<<<<< HEAD
-=======
 int check_qm(struct lustre_quota_ctxt *qctxt);
->>>>>>> 03b71240
 /* quota_master.c */
 int lustre_dquot_init(void);
 void lustre_dquot_exit(void);
@@ -182,54 +179,12 @@
 extern cfs_proc_dir_entry_t *lquota_type_proc_dir;
 #endif
 
-<<<<<<< HEAD
-/* quota_adjust_qunit.c */
-int client_quota_adjust_qunit(struct obd_export *exp,
-                              struct quota_adjust_qunit *oqaq,
-                              struct lustre_quota_ctxt *qctxt);
-int lov_quota_adjust_qunit(struct obd_export *exp,
-                           struct quota_adjust_qunit *oqaq,
-                           struct lustre_quota_ctxt *qctxt);
-int quota_adjust_slave_lqs(struct quota_adjust_qunit *oqaq, struct
-                          lustre_quota_ctxt *qctxt);
-void qdata_to_oqaq(struct qunit_data *qdata,
-                   struct quota_adjust_qunit *oqaq);
-#ifdef __KERNEL__
-int quota_search_lqs(struct qunit_data *qdata,
-                     struct quota_adjust_qunit *oqaq,
-                     struct lustre_quota_ctxt *qctxt,
-                     struct lustre_qunit_size **lqs_return);
-int quota_create_lqs(struct qunit_data *qdata,
-                     struct quota_adjust_qunit *oqaq,
-                     struct lustre_quota_ctxt *qctxt,
-                     struct lustre_qunit_size **lqs_return);
-void quota_compute_lqs(struct qunit_data *qdata, struct lustre_qunit_size *lqs,
-                       int is_chk, int is_acq);
-
-
-extern int quote_get_qdata(struct ptlrpc_request *req, struct qunit_data *qdata,
-                           int is_req, int is_exp);
-extern int quote_copy_qdata(struct ptlrpc_request *req, struct qunit_data *qdata,
-                            int is_req, int is_exp);
-int filter_quota_adjust_qunit(struct obd_export *exp,
-                              struct quota_adjust_qunit *oqaq,
-                              struct lustre_quota_ctxt *qctxt);
-int lquota_proc_setup(struct obd_device *obd, int is_master);
-int lquota_proc_cleanup(struct lustre_quota_ctxt *qctxt);
-
-extern cfs_proc_dir_entry_t *lquota_type_proc_dir;
-#endif
-
-=======
->>>>>>> 03b71240
 #define LQS_BLK_DECREASE 1
 #define LQS_BLK_INCREASE 2
 #define LQS_INO_DECREASE 4
 #define LQS_INO_INCREASE 8
 
 
-<<<<<<< HEAD
-=======
 #endif
 int client_quota_adjust_qunit(struct obd_export *exp,
                               struct quota_adjust_qunit *oqaq,
@@ -242,5 +197,4 @@
 int client_quota_check(struct obd_export *exp, struct obd_quotactl *oqctl);
 int lov_quota_check(struct obd_export *exp, struct obd_quotactl *oqctl);
 int client_quota_poll_check(struct obd_export *exp, struct if_quotacheck *qchk);
->>>>>>> 03b71240
 #endif