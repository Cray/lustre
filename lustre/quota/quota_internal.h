--- conflicted
+++ resolved
@@ -38,6 +38,8 @@
 #define __QUOTA_INTERNAL_H
 
 #include <lustre_quota.h>
+
+#ifdef HAVE_QUOTA_SUPPORT
 
 /* QUSG covnert bytes to blocks when counting block quota */
 #define QUSG(count, isblk)      (isblk ? toqb(count) : count)
@@ -99,7 +101,8 @@
 void qunit_cache_cleanup(void);
 int qunit_cache_init(void);
 int qctxt_adjust_qunit(struct obd_device *obd, struct lustre_quota_ctxt *qctxt,
-                       uid_t uid, gid_t gid, __u32 isblk, int wait);
+                       uid_t uid, gid_t gid, __u32 isblk, int wait,
+                       struct obd_trans_info *oti);
 int qctxt_wait_pending_dqacq(struct lustre_quota_ctxt *qctxt, unsigned int id,
                              unsigned short type, int isblk);
 int qctxt_init(struct obd_device *obd, dqacq_handler_t handler);
@@ -109,6 +112,7 @@
 int compute_remquota(struct obd_device *obd,
                      struct lustre_quota_ctxt *qctxt, struct qunit_data *qdata,
                      int isblk);
+int check_qm(struct lustre_quota_ctxt *qctxt);
 /* quota_master.c */
 int lustre_dquot_init(void);
 void lustre_dquot_exit(void);
@@ -141,39 +145,10 @@
 /* quota_ctl.c */
 int mds_quota_ctl(struct obd_export *exp, struct obd_quotactl *oqctl);
 int filter_quota_ctl(struct obd_export *exp, struct obd_quotactl *oqctl);
-int client_quota_ctl(struct obd_export *exp, struct obd_quotactl *oqctl);
-int lov_quota_ctl(struct obd_export *exp, struct obd_quotactl *oqctl);
 
 /* quota_chk.c */
 int target_quota_check(struct obd_export *exp, struct obd_quotactl *oqctl);
-int client_quota_check(struct obd_export *exp, struct obd_quotactl *oqctl);
-int lov_quota_check(struct obd_export *exp, struct obd_quotactl *oqctl);
-int client_quota_poll_check(struct obd_export *exp, struct if_quotacheck *qchk);
-
-<<<<<<< HEAD
-#ifdef LPROCFS
-void lprocfs_quotactl_test_init_vars(struct lprocfs_static_vars *lvars);
-void lprocfs_quotacheck_test_init_vars(struct lprocfs_static_vars *lvars);
-#else
-static inline void lprocfs_quotactl_test_init_vars
-                                (struct lprocfs_static_vars *lvars)
-{
-        memset(lvars, 0, sizeof(*lvars));
-}
-static inline void lprocfs_quotacheck_test_init_vars
-                                (struct lprocfs_static_vars *lvars)
-{
-        memset(lvars, 0, sizeof(*lvars));
-}
-#endif
-
-/* quota_adjust_qunit.c */
-int client_quota_adjust_qunit(struct obd_export *exp,
-                              struct quota_adjust_qunit *oqaq,
-                              struct lustre_quota_ctxt *qctxt);
-int lov_quota_adjust_qunit(struct obd_export *exp,
-                           struct quota_adjust_qunit *oqaq,
-                           struct lustre_quota_ctxt *qctxt);
+
 int quota_adjust_slave_lqs(struct quota_adjust_qunit *oqaq, struct
                           lustre_quota_ctxt *qctxt);
 void qdata_to_oqaq(struct qunit_data *qdata,
@@ -210,6 +185,16 @@
 #define LQS_INO_INCREASE 8
 
 
-=======
->>>>>>> 69782ac3
+#endif
+int client_quota_adjust_qunit(struct obd_export *exp,
+                              struct quota_adjust_qunit *oqaq,
+                              struct lustre_quota_ctxt *qctxt);
+int lov_quota_adjust_qunit(struct obd_export *exp,
+                           struct quota_adjust_qunit *oqaq,
+                           struct lustre_quota_ctxt *qctxt);
+int client_quota_ctl(struct obd_export *exp, struct obd_quotactl *oqctl);
+int lov_quota_ctl(struct obd_export *exp, struct obd_quotactl *oqctl);
+int client_quota_check(struct obd_export *exp, struct obd_quotactl *oqctl);
+int lov_quota_check(struct obd_export *exp, struct obd_quotactl *oqctl);
+int client_quota_poll_check(struct obd_export *exp, struct if_quotacheck *qchk);
 #endif