--- conflicted
+++ resolved
@@ -1,9 +1,5 @@
 %define vendor_name lustre
-<<<<<<< HEAD
-%define vendor_version 2.7.1.14
-=======
 %define _version %(if test -s "%_sourcedir/_version"; then cat "%_sourcedir/_version"; else echo "UNKNOWN"; fi)
->>>>>>> 33c32116
 %define flavor default
 
 %define intranamespace_name %{vendor_name}-server-%{flavor}
