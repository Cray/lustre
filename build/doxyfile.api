--- conflicted
+++ resolved
@@ -1,4 +1,4 @@
-# Doxyfile 1.6.1
+# Doxyfile 1.5.3
 
 #---------------------------------------------------------------------------
 # Project related configuration options
@@ -6,7 +6,7 @@
 DOXYFILE_ENCODING      = UTF-8
 PROJECT_NAME           = Lustre
 PROJECT_NUMBER         = 1.10
-OUTPUT_DIRECTORY       = doxygen.api
+OUTPUT_DIRECTORY       = apidoc.api
 CREATE_SUBDIRS         = NO
 OUTPUT_LANGUAGE        = English
 BRIEF_MEMBER_DESC      = YES
@@ -25,29 +25,23 @@
 ALWAYS_DETAILED_SEC    = NO
 INLINE_INHERITED_MEMB  = NO
 FULL_PATH_NAMES        = YES
-STRIP_FROM_PATH        =
-STRIP_FROM_INC_PATH    =
+STRIP_FROM_PATH        = 
+STRIP_FROM_INC_PATH    = 
 SHORT_NAMES            = NO
 JAVADOC_AUTOBRIEF      = YES
 QT_AUTOBRIEF           = NO
 MULTILINE_CPP_IS_BRIEF = NO
+DETAILS_AT_TOP         = NO
 INHERIT_DOCS           = YES
 SEPARATE_MEMBER_PAGES  = NO
 TAB_SIZE               = 8
-ALIASES                =
+ALIASES                = 
 OPTIMIZE_OUTPUT_FOR_C  = YES
 OPTIMIZE_OUTPUT_JAVA   = NO
-OPTIMIZE_FOR_FORTRAN   = NO
-OPTIMIZE_OUTPUT_VHDL   = NO
-EXTENSION_MAPPING      =
 BUILTIN_STL_SUPPORT    = NO
 CPP_CLI_SUPPORT        = NO
-SIP_SUPPORT            = NO
-IDL_PROPERTY_SUPPORT   = YES
 DISTRIBUTE_GROUP_DOC   = NO
 SUBGROUPING            = YES
-TYPEDEF_HIDES_STRUCT   = NO
-SYMBOL_CACHE_SIZE      = 0
 #---------------------------------------------------------------------------
 # Build related configuration options
 #---------------------------------------------------------------------------
@@ -68,55 +62,45 @@
 INLINE_INFO            = YES
 SORT_MEMBER_DOCS       = YES
 SORT_BRIEF_DOCS        = NO
-SORT_MEMBERS_CTORS_1ST = NO
-SORT_GROUP_NAMES       = NO
 SORT_BY_SCOPE_NAME     = NO
 GENERATE_TODOLIST      = YES
 GENERATE_TESTLIST      = YES
 GENERATE_BUGLIST       = YES
 GENERATE_DEPRECATEDLIST= YES
-ENABLED_SECTIONS       =
+ENABLED_SECTIONS       = 
 MAX_INITIALIZER_LINES  = 30
 SHOW_USED_FILES        = YES
 SHOW_DIRECTORIES       = NO
-SHOW_FILES             = YES
-SHOW_NAMESPACES        = YES
-FILE_VERSION_FILTER    =
-LAYOUT_FILE            =
+FILE_VERSION_FILTER    = 
 #---------------------------------------------------------------------------
 # configuration options related to warning and progress messages
 #---------------------------------------------------------------------------
-QUIET                  = YES
+QUIET                  = NO
 WARNINGS               = YES
 WARN_IF_UNDOCUMENTED   = YES
 WARN_IF_DOC_ERROR      = YES
 WARN_NO_PARAMDOC       = NO
-WARN_FORMAT            = "$file:$line: $text  "
-WARN_LOGFILE           =
+WARN_FORMAT            = "$file:$line: $text"
+WARN_LOGFILE           = 
 #---------------------------------------------------------------------------
 # configuration options related to the input files
 #---------------------------------------------------------------------------
 INPUT                  = lustre/ \
-<<<<<<< HEAD
-                         lnet/ \
-                         libcfs/
-=======
                          lnet
->>>>>>> d5360e75
 INPUT_ENCODING         = UTF-8
 FILE_PATTERNS          = *.h \
                          *.c
 RECURSIVE              = YES
-EXCLUDE                =
+EXCLUDE                = 
 EXCLUDE_SYMLINKS       = NO
-EXCLUDE_PATTERNS       =
+EXCLUDE_PATTERNS       = 
 EXCLUDE_SYMBOLS        = EXPORT_SYMBOL*
-EXAMPLE_PATH           =
+EXAMPLE_PATH           = 
 EXAMPLE_PATTERNS       = *
 EXAMPLE_RECURSIVE      = NO
-IMAGE_PATH             =
-INPUT_FILTER           =
-FILTER_PATTERNS        =
+IMAGE_PATH             = 
+INPUT_FILTER           = 
+FILTER_PATTERNS        = 
 FILTER_SOURCE_FILES    = NO
 #---------------------------------------------------------------------------
 # configuration options related to source browsing
@@ -134,7 +118,7 @@
 #---------------------------------------------------------------------------
 ALPHABETICAL_INDEX     = YES
 COLS_IN_ALPHA_INDEX    = 5
-IGNORE_PREFIX          =
+IGNORE_PREFIX          = 
 #---------------------------------------------------------------------------
 # configuration options related to the HTML output
 #---------------------------------------------------------------------------
@@ -143,35 +127,19 @@
 HTML_FILE_EXTENSION    = .html
 HTML_HEADER            = build/doxygen-header.html
 HTML_FOOTER            = build/doxygen-footer.html
-HTML_TIMESTAMP         = NO
 HTML_STYLESHEET        = build/doxygen-stylesheet.css
 HTML_ALIGN_MEMBERS     = YES
+GENERATE_HTMLHELP      = NO
 HTML_DYNAMIC_SECTIONS  = NO
-GENERATE_DOCSET        = NO
-DOCSET_FEEDNAME        = "Doxygen generated docs"
-DOCSET_BUNDLE_ID       = org.doxygen.Project
-GENERATE_HTMLHELP      = NO
-CHM_FILE               =
-HHC_LOCATION           =
+CHM_FILE               = 
+HHC_LOCATION           = 
 GENERATE_CHI           = NO
-CHM_INDEX_ENCODING     =
 BINARY_TOC             = NO
 TOC_EXPAND             = NO
-GENERATE_QHP           = NO
-QCH_FILE               =
-QHP_NAMESPACE          = org.doxygen.Project
-QHP_VIRTUAL_FOLDER     = doc
-QHP_CUST_FILTER_NAME   =
-QHP_CUST_FILTER_ATTRS  =
-QHP_SECT_FILTER_ATTRS  =
-QHG_LOCATION           =
 DISABLE_INDEX          = NO
 ENUM_VALUES_PER_LINE   = 4
 GENERATE_TREEVIEW      = YES
-USE_INLINE_TREES       = NO
 TREEVIEW_WIDTH         = 250
-FORMULA_FONTSIZE       = 10
-SEARCHENGINE           = YES
 #---------------------------------------------------------------------------
 # configuration options related to the LaTeX output
 #---------------------------------------------------------------------------
@@ -181,13 +149,12 @@
 MAKEINDEX_CMD_NAME     = makeindex
 COMPACT_LATEX          = NO
 PAPER_TYPE             = a4wide
-EXTRA_PACKAGES         =
-LATEX_HEADER           =
+EXTRA_PACKAGES         = 
+LATEX_HEADER           = 
 PDF_HYPERLINKS         = YES
 USE_PDFLATEX           = YES
 LATEX_BATCHMODE        = NO
 LATEX_HIDE_INDICES     = NO
-LATEX_SOURCE_CODE      = NO
 #---------------------------------------------------------------------------
 # configuration options related to the RTF output
 #---------------------------------------------------------------------------
@@ -195,8 +162,8 @@
 RTF_OUTPUT             = rtf
 COMPACT_RTF            = NO
 RTF_HYPERLINKS         = YES
-RTF_STYLESHEET_FILE    =
-RTF_EXTENSIONS_FILE    =
+RTF_STYLESHEET_FILE    = 
+RTF_EXTENSIONS_FILE    = 
 #---------------------------------------------------------------------------
 # configuration options related to the man page output
 #---------------------------------------------------------------------------
@@ -209,8 +176,8 @@
 #---------------------------------------------------------------------------
 GENERATE_XML           = NO
 XML_OUTPUT             = xml
-XML_SCHEMA             =
-XML_DTD                =
+XML_SCHEMA             = 
+XML_DTD                = 
 XML_PROGRAMLISTING     = YES
 #---------------------------------------------------------------------------
 # configuration options for the AutoGen Definitions output
@@ -222,37 +189,34 @@
 GENERATE_PERLMOD       = NO
 PERLMOD_LATEX          = NO
 PERLMOD_PRETTY         = YES
-PERLMOD_MAKEVAR_PREFIX =
-#---------------------------------------------------------------------------
-# Configuration options related to the preprocessor
+PERLMOD_MAKEVAR_PREFIX = 
+#---------------------------------------------------------------------------
+# Configuration options related to the preprocessor   
 #---------------------------------------------------------------------------
 ENABLE_PREPROCESSING   = YES
 MACRO_EXPANSION        = NO
-EXPAND_ONLY_PREDEF     = YES
+EXPAND_ONLY_PREDEF     = NO
 SEARCH_INCLUDES        = YES
-INCLUDE_PATH           =
-INCLUDE_FILE_PATTERNS  =
-PREDEFINED             = KERNEL_VERSION(a,b,c)=(((a)<<16)+((b)<<8)+(c))
-EXPAND_AS_DEFINED      =
+INCLUDE_PATH           = 
+INCLUDE_FILE_PATTERNS  = 
+PREDEFINED             = 
+EXPAND_AS_DEFINED      = 
 SKIP_FUNCTION_MACROS   = YES
 #---------------------------------------------------------------------------
-# Configuration::additions related to external references
-#---------------------------------------------------------------------------
-TAGFILES               =
-GENERATE_TAGFILE       =
+# Configuration::additions related to external references   
+#---------------------------------------------------------------------------
+TAGFILES               = 
+GENERATE_TAGFILE       = 
 ALLEXTERNALS           = NO
 EXTERNAL_GROUPS        = YES
 PERL_PATH              = /usr/bin/perl
 #---------------------------------------------------------------------------
-# Configuration options related to the dot tool
+# Configuration options related to the dot tool   
 #---------------------------------------------------------------------------
 CLASS_DIAGRAMS         = YES
-MSCGEN_PATH            =
+MSCGEN_PATH            = 
 HIDE_UNDOC_RELATIONS   = YES
 HAVE_DOT               = YES
-DOT_FONTNAME           = FreeSans
-DOT_FONTSIZE           = 10
-DOT_FONTPATH           =
 CLASS_GRAPH            = YES
 COLLABORATION_GRAPH    = YES
 GROUP_GRAPHS           = YES
@@ -265,11 +229,15 @@
 GRAPHICAL_HIERARCHY    = YES
 DIRECTORY_GRAPH        = YES
 DOT_IMAGE_FORMAT       = png
-DOT_PATH               =
-DOTFILE_DIRS           =
+DOT_PATH               = 
+DOTFILE_DIRS           = 
 DOT_GRAPH_MAX_NODES    = 50
 MAX_DOT_GRAPH_DEPTH    = 1000
 DOT_TRANSPARENT        = NO
 DOT_MULTI_TARGETS      = NO
 GENERATE_LEGEND        = YES
-DOT_CLEANUP            = YES+DOT_CLEANUP            = YES
+#---------------------------------------------------------------------------
+# Configuration::additions related to the search engine   
+#---------------------------------------------------------------------------
+SEARCHENGINE           = YES