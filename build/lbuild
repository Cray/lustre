--- conflicted
+++ resolved
@@ -3,13 +3,6 @@
 # vim:expandtab:shiftwidth=4:softtabstop=4:tabstop=4:
 
 #set -x
-shopt -s extdebug
-
-# include the exit_traps library
-. ${0%/lbuild}/exit_traps.sh
-
-# our children should die when we do
-push_exit_trap "kill -INT -$$ || true" kill_children
 
 TOPDIR=$PWD
 
@@ -18,12 +11,8 @@
 LINUX=
 LUSTRE=
 RELEASE=false
-# XXX - some recent hacking has pretty much neutered this option.
-#       search through this file (and lbuild.old_school -- but that will
-#       be going away soon) for "-bb" and see how many places
-#       simply don't account for this option
-DO_SRC=true
-DOWNLOAD=true
+DO_SRC=0
+DOWNLOAD=1
 TAG=
 CANONICAL_TARGET=
 TARGET=
@@ -38,29 +27,39 @@
 STAGEDIR=
 TMPDIR=${TMPDIR:-"/var/tmp"}
 TIMESTAMP=
-# XXX - i think these two parameters/arguments/variables need to be
-#       cleaned up and merged.  they effectively do the same thing
 REUSERPM=
 REUSEBUILD=
-# what does this do exactly?  does it imply no kernel build?
 NORPM=false
 LDISKFSRPM=true
 SKIPLDISKFSRPM="v1_4_* b1_4"
 SMPTYPES="smp bigsmp default ''"
+KERNCONFSMPTYPE=
 PATCHLESS=false
-XEN=false
 LINUXOBJ=
+REUSEDKERNELMASK=
 DISTRO=
 KERNELTREE=
-# default to not adding -lustre- into the kernel RPM package names
-KERNEL_LUSTRE_NAMING=false
 
 # patchless build
 KERNELRPMSBASE=
+KERNELRPM=
+KERNELSOURCERPM=
 RPMSMPTYPE=
+KERNELRPMCONFIG=
+KERNELRPMRELEASE=
+KERNELCOMPILEDIR=
 
 # from target file
+KERNEL=
 SERIES=
+CONFIG=
+VERSION=
+
+RHBUILD=0
+SUSEBUILD=0
+LINUX26=0
+SUSEBUILD=0
+
 BASE_ARCHS=
 BIGMEM_ARCHS=
 BOOT_ARCHS=
@@ -70,15 +69,10 @@
 PSERIES64_ARCHS=
 UP_ARCHS=
 
-# not in the target file any more
-CONFIG=
-
 DATE=$(date)
 
 USE_DATESTAMP=1
 RPMBUILD=
-
-OLD_SCHOOL=false
 
 export CC=${CC:-gcc}
 
@@ -94,27 +88,35 @@
     fi
 }
 
-cleanup() {
-
+cleanup()
+{
     true
 }
 
-error() {
-    local msg="$1"
-
-    [ -n "$msg" ] && echo -e "\n${0##*/}: $msg" >&2
-
-}
-
-fatal() {
-
+error()
+{
+    [ "$1" ] && echo -e "\n${0##*/}: $1"
+}
+
+fatal()
+{
     cleanup
     error "$2"
     exit $1
-
-}
-
-usage() {
+}
+
+list_targets()
+{
+    echo -n "Available targets:"
+    for target in $TOPDIR/lustre/lustre/kernel_patches/targets/*.target ; do
+        target_file=${target##*/}
+        echo -n " ${target_file%%.target}"
+    done
+    echo
+}
+
+usage()
+{
     cat <<EOF
 Usage: ${0##*/} [OPTION]... [-- <lustre configure options>]
 
@@ -131,39 +133,39 @@
   --extraversion=EXTRAVERSION
     Text to use for the rpm release and kernel extraversion.
 
-  --timestamp=TIMESTAMP
-    Date of building lustre in format YYYYMMDDhhmmss
-
-  --reuserpm=DIR
-    Try to reuse old kernel RPMs from DIR
-
-  --reusebuild=DIR
-    Try to reuse old kernel builds from DIR
-
-  --kernelrpm=DIR
-    Path to distro kernel RPM collection
-
-  --ccache
-    Use ccache
-
-  --norpm
-    Do not build RPMs (compile only mode)
-
-  --patchless
-    Build lustre client only
-
-  --distro=DISTRO
-    Which distro using. Autodetect by default
-
   --kerneldir=KERNELDIR
     Directory containing Linux source tarballs referenced by target
     files.
 
+  --timestamp=TIMESTAMP
+    Date of building lustre in format YYYYMMDDhhmmss
+
+  --reuserpm=DIR
+    Try to reuse old kernel RPMs from DIR
+
+  --reusebuild=DIR
+    Try to reuse old kernel builds from DIR
+
+  --kernelrpm=DIR
+    Path to distro kernel RPM collection
+
+  --ccache
+    Use ccache
+
+  --norpm
+    Do not build RPMs (compile only mode)
+
+  --patchless
+    Build lustre client only
+
+  --distro=DISTRO
+    Which distro using. Autodetect by default
+
   --kerneltree=KERNELTREE
     Directory containing dirs with Linux source tarballs referenced by target
     files. Dir names in format kernel version ('2.6.9', etc.)
 
-  --linux=LINUX --with-linux=LINUX
+  --linux=LINUX
     Directory of Linux kernel sources.  When this option is used, only
     Lustre modules and userspace are built.
 
@@ -214,13 +216,10 @@
     will be built - there will be no lustre-lite-utils package.
 
   --disable-datestamp
-    Prevents the datestamp flag (-D) from being passed to cvs for
-    checkouts. This is a workaround for a problem encountered when
+    Prevents the datestamp flag (-D) from being passed to cvs for 
+    checkouts. This is a workaround for a problem encountered when 
     using lbuild with tinderbox.
 
-  --xen
-    Builds a Xen domX kernel.
-
 EOF
 
 #   list_targets
@@ -228,25 +227,9 @@
     fatal "$1" "$2"
 }
 
-# canonicalize a relative path
-canon_path() {
-    local PATH="$1"
-
-    if [ ! -d "$PATH" ]; then
-        return 1
-    fi
-
-    pushd "$PATH" >/dev/null || return 1
-    local CANONPATH=$PWD
-    popd >/dev/null
-
-    echo "$CANONPATH"
-    return 0
-}
-
-check_options() {
-
-    if [ "$LUSTRE" ]; then
+check_options()
+{
+    if [ "$LUSTRE" ] ; then
         [ -r "$LUSTRE" ] || \
             usage 1 "Could not find Lustre source tarball '$LUSTRE'."
     else
@@ -256,7 +239,7 @@
             usage 1 "A branch/tag name must be specified with --tag when not building from a tarball."
     fi
 
-    if [ -z "$LINUX" ]; then
+    if [ -z "$LINUX" ] ; then
         [ "$KERNELDIR" -o "$KERNELTREE" ] || \
             usage 1 "A kernel directory must be specified with --kerneldir or --kerneltree."
 
@@ -286,12 +269,6 @@
             ;;
         2.6-sles10)
             CANONICAL_TARGET="sles10-2.6"
-            ;;
-        2.6-sles11)
-            CANONICAL_TARGET="sles11"
-            ;;
-        2.6-oel5)
-            CANONICAL_TARGET="oel5"
             ;;
         hp_pnnl-2.4)
             CANONICAL_TARGET="hp-pnnl-2.4"
@@ -322,266 +299,122 @@
             usage 1 "Could not find binary for making rpms (tried rpmbuild and rpm)."
         fi
     fi
-
-    if [ -n "$CCACHE" ]; then
+    
+    if [ -n "$CCACHE" ]; then 
+        which "$CCACHE" 2>/dev/null && export CCACHE && export CC="ccache gcc"
         which "$DISTCC" 2>/dev/null && export DISTCC RPM_BUILD_NCPUS
-
-        if which "$CCACHE" 2>/dev/null; then
-            local ccache=$(which "$CCACHE")
-            local bindir="$TOPDIR/bin"
-
-            [ -d $bindir ] || mkdir -p $bindir
-            if [ -d $bindir ]; then
-                rm ${bindir}/* > /dev/null 2>&1
-                ln -s "$ccache" ${bindir}/ccache
-                ln -s "$ccache" ${bindir}/cc
-                ln -s "$ccache" ${bindir}/$CC
-                export PATH=$bindir:$PATH
+        local bindir="/cache/build/bin"
+        [ -d $bindir ] || mkdir -p $bindir
+        [ -d $bindir ] && rm ${bindir}/* > /dev/null 2>&1
+        which "$CCACHE" 2>/dev/null && [ -d $bindir ] && ln -s `which "$CCACHE"` ${bindir}/ccache
+        which "$CCACHE" 2>/dev/null && [ -d $bindir ] && ln -s `which "$CCACHE"` ${bindir}/cc
+        which "$CCACHE" 2>/dev/null && [ -d $bindir ] && ln -s `which "$CCACHE"` ${bindir}/gcc
+        [ -d $bindir ] && export PATH=$bindir:$PATH
+    fi
+
+    [ -z "$DISTRO" ] && autodetect_distro
+}
+
+#autodetect used Distro
+autodetect_distro()
+{
+    if [ -f /etc/SuSE-release ]; then
+        DISTRO=sles10
+    elif [ -f /etc/redhat-release ]; then
+        local distroname=$(head -1 /etc/redhat-release | grep -e "CentOS\|Red")
+        if [ ! "$distroname" = "" ]; then
+            local version=$(echo "$distroname" | sed -e s/[^0-9.]*//g | sed -e s/\\..*// )
+            distroname="rhel"
+            [ "$version" = "" ] || DISTRO="${distroname}${version}"
+        fi
+    fi
+    [ "$DISTRO" = "" ] && DISTRO="sles9" #default distro
+}
+
+uniqify()
+{
+    echo $(echo "$*" | xargs -n 1 | sort -u)
+}
+
+build_tarball() {
+    local TARGET=$1
+    local SRPM=$2
+
+    if [ "$TARGET" = "rhel-2.6" -o "$TARGET" = "rhel-2.4" ]; then
+        local SPEC=""
+        if [ "$TARGET" = "rhel-2.6" ]; then
+            SPEC=kernel-2.6.spec
+            OLDCONFIG=nonint_oldconfig
+        elif [ "$TARGET" = "rhel-2.4" ]; then
+            SPEC=kernel-2.4.spec
+            OLDCONFIG=oldconfig
+        fi
+
+        RPMTOPDIR=$(mktemp -d $KERNELDIR/rpm_XXXXXX)
+        mkdir $RPMTOPDIR/BUILD/
+        rpm -ivh $KERNELDIR/$SRPM --define "_topdir $RPMTOPDIR" || \
+            { rm -rf $RPMTOPDIR; fatal 1 "Error installing kernel SRPM."; }
+        $RPMBUILD -bp --nodeps --target i686 $RPMTOPDIR/SPECS/$SPEC --define "_topdir $RPMTOPDIR"
+        pushd $RPMTOPDIR/BUILD/kernel-${lnxmaj}/linux-${lnxmaj} && {
+            make mrproper
+            cp configs/kernel-${lnxmaj}-i686-smp.config .config
+            if ! make $OLDCONFIG > /dev/null; then
+                fatal 1 "error trying to make $OLDCONFIG while building a tarball from SRPM."
             fi
-            export CCACHE && export CC="ccache $CC"
-            # zero the cache so we can see how effective we are being with it
-            ccache -z
-        fi
-    fi
-
-    [ -z "$DISTRO" ] && DISTRO=$(autodetect_distro)
-}
-
-# autodetect used Distro
-autodetect_distro() {
-
-    local name
-    local version
-
-    if [ -f /etc/SuSE-release ]; then
-        name=sles
-        version=$(grep ^VERSION /etc/SuSE-release)
-        version=${version#*= }
-    elif [ -f /etc/redhat-release ]; then
-        name=$(head -1 /etc/redhat-release)
-        version=$(echo "$distroname" |
-                  sed -e 's/^[^0-9.]*//g' | sed -e 's/[ \.].*//')
-    fi
-    if [ -z "$name" -o -z "$version" ]; then
-        fatal 1 "I don't know how to determine distro type/version.\n" \
-                "Either update autodetect_distro() or use the --distro argument"
-    fi
-
-    echo ${name}${version}
-    return 0
-
-}
-
-uniqify() {
-
-    echo $(echo "$*" | xargs -n 1 | sort -u)
-
-}
-
-download_srpm() {
+            make include/linux/version.h 
+            rm -f .config
+            cd ..
+            tar cjf $KERNEL_FILE linux-${lnxmaj}
+        }
+        popd
+        rm -rf $RPMTOPDIR
+    fi
+}
+
+download_and_build_tarball() {
     local target=$1
-    local srpm=$2
-    local force="${3:-false}"
-
-    if $force || [ ! -r "$KERNELDIR/$srpm" ] ||
-       [ ! -s "$KERNELDIR/$srpm" ]; then
-        if $DOWNLOAD; then
-            local location="http://downloads.lustre.org/public/kernels/$target/old"
-            echo "Downloading $location/$srpm..."
-            if ! wget -nv "$location/$srpm" -O "$KERNELDIR/$srpm" ||
-               [ ! -s "$KERNELDIR/$srpm" ]; then
-                rm -f $KERNELDIR/$srpm
-                fatal 1 "Could not download target $target's kernel SRPM" \
-                        "$srpm from $location."
-            fi
-        else
-            fatal 1 "$srpm not found in directory $KERNELDIR."
-        fi
-    fi
-
-}
-
-download_file() {
-    local from="$1"
-    local to="$2"
-    local force="$3"
-
-    local file=${from##*/}
-
-    if [ -d $to ]; then
-        to="$to/$file"
-    fi
-
-    local semaphore="$to-downloading"
-
-    is_downloading() {
-        if [ ! -f $semaphore ]; then
-            return 1
-        fi
-
-        # make sure the download has not been aborted
-        local now=$(date +%s)
-        local file_mtime=$(stat -c %Y "$to")
-        local staleness=$((now - file_mtime))
-        # let's assume an active download will write at least once a minute
-        if [ $staleness -gt 60 ]; then
-            return 1
-        fi
-
-        return 0
+    local kernel_file=$2
+
+    local srpm=kernel-${lnxmaj}-${lnxrel}.src.rpm
+
+    echo "Downloading http://downloads.lustre.org/public/kernels/$target/old/$srpm..."
+    if ! wget -nv "http://downloads.lustre.org/public/kernels/$target/old/$srpm" \
+        -O "$KERNELDIR/$srpm" ; then
+        fatal 1 "Could not download target $kernel_file's kernel SRPM $srpm from downloads.lustre.org."
+    fi
+    [ -s "$KERNELDIR/$srpm" ] || {
+        rm -rf $KERNELDIR/$srpm
+        fatal 1 "Could not download target $kernel_file's kernel SRPM $srpm from downloads.lustre.org."
     }
 
-    is_downloaded() {
-        # if the semaphore file exists, the file is either still downloading
-        # or a download was aborted and we cannot trust the target file
-        if [ -f $semaphore ]; then
-            return 1
-        fi
-
-        if ! $(is_downloading) && [ -r "$to" ] && [ -s "$to" ]; then
-            return 0
-        fi
-
-        return 1
-    }
-
-    if $force || ! $(is_downloaded); then
-        if $(is_downloading); then
-            echo "Somebody else is downloading $from..."
-            while $(is_downloading); do
-                echo "Waiting for $to to finish downloading"
-                sleep 60
-            done
-            if $(is_downloaded); then
-                return 0
-            else
-                echo "The download we were waiting for seems to have been aborted"
-            fi
-
-        fi
-
-        if $DOWNLOAD; then
-            echo "Downloading $from..."
-            # flag others so they don't try to download also
-            push_exit_trap "rm -f $to $semaphore" "download"
-            touch $semaphore
-            if ! wget -nv "$from" -O "$to" || [ ! -s "$to" ]; then
-                # the trap will remove the files via the fatal below
-                fatal 1 "Could not download ${to##*/} from ${from%%/*}/."
-            fi
-            rm -f $semaphore
-            delete_exit_trap "download"
-        else
-            fatal 1 "${to##*/} not found in directory ${to%/*}."
-        fi
-    fi
-
-    return 0
-
-}
-
-download_ofed() {
-    local force="${1:-false}"
-
-    local location="http://downloads.lustre.org/public/OFED/"
-
-    local Mmv daily
-    if [[ $OFED_VERSION = daily-* ]]; then
-        OFED_VERSION=${OFED_VERSION/daily-/}
-        Mmv=${OFED_VERSION%%-*}
-        daily=${OFED_VERSION##$Mmv-}
-        location="http://www.openfabrics.org/downloads/OFED/ofed-${Mmv}-daily/"
-        # find the filename for the version for the date specified
-        OFED_VERSION=$(curl -s "$location" | sed -nre "/${daily}-/s/.*href=\"OFED-([0-9]+\.[0-9]+-${daily}-[0-9]{4,4}).tgz.*$/\1/p" | tail -1)
-        if [ -z "$OFED_VERSION" ]; then
-            fatal 1 "Could not determine the filename of the OFED snapshot for ${daily}"
-        fi
-    fi
-
-    if [ -z "$OFED_VERSION" -o "$OFED_VERSION" = "inkernel" ]; then
-        return 0
-    fi
-
-    local file="OFED-${OFED_VERSION}.tgz"
-    download_file "$location/$file" "$KERNELTREE" "$force"
-
-}
-
-download_rdac() {
-    local force="${1:-false}"
-
-    local location="http://downloads.lustre.org/public/RDAC/"
-
-    if [ -z "$RDAC_VERSION" -o "$RDAC_VERSION" = "inkernel" ]; then
-        return 0
-    fi
-
-    local file="rdac-LINUX-${RDAC_VERSION}-source.tar.gz"
-    download_file "$location/$file" "$KERNELTREE" "$force"
-
-}
-
-download_mptlinux() {
-    local force="${1:-false}"
-
-    local location="http://downloads.lustre.org/public/MPTLINUX/"
-
-    if [ -z "$MPTLINUX_VERSION" -o "$MPTLINUX_VERSION" = "inkernel" ]; then
-        return 0
-    fi
-
-    file="MPTLINUX_RHEL5_SLES10_PH15-${MPTLINUX_VERSION}.zip"
-    download_file "$location/$file" "$KERNELTREE" "$force"
-
-}
-
-load_target() {
-
+    build_tarball $target $srpm
+}
+
+load_target()
+{
     EXTRA_VERSION_save="$EXTRA_VERSION"
-    for patchesdir in "$EXTERNAL_PATCHES" \
-                      "$TOPDIR/lustre/lustre/kernel_patches"; do
+    for patchesdir in "$EXTERNAL_PATCHES" "$TOPDIR/lustre/lustre/kernel_patches" ; do
         TARGET_FILE="$patchesdir/targets/$TARGET.target"
         [ -r "$TARGET_FILE" ] && break
     done
-    [ -r "$TARGET_FILE" ] || fatal 1 "Target $TARGET was not found."
-
-    echo "Loading target config file $TARGET.target..."
-
-    # if the caller specified an OFED_VERSION it should override whatever
-    # the target file specifies
-    local env_OFED_VERSION="$OFED_VERSION"
+    [ -r "$TARGET_FILE" ] || \
+        fatal 1 "Target $TARGET was not found."
+
+    echo "Loading target config file $TARGET.target..."        
 
     . "$TARGET_FILE"
 
-    if [ -n "$env_OFED_VERSION" ]; then
-        OFED_VERSION="$env_OFED_VERSION"
-    fi
-
-    # doesn't make any sense to build OFED for xen domX's
-    if $XEN; then
-        OFED_VERSION=""
-    fi
-
-    # XXX - set_rpm_smp_type is an ugly undeterministic hack.  it needs to
-    #       go away and the target just specify the $RPMSMPTYPE
-    [ -z "$RPMSMPTYPE" ] && set_rpm_smp_type
-
-    # CC might have been overwriten in TARGET_FILE
-    if [[ $CC != ccache\ * ]] && which "$CCACHE" 2>/dev/null; then
-        export CCACHE && export CC="ccache $CC"
-    fi
+    [ "$KERNEL"  ] || fatal 1 "Target $TARGET did not specify a kernel."
+    [ "$VERSION" ] || fatal 1 "Target $TARGET did not specify a kernel version."
+
+    #CC was overwriten in TARGET_FILE
+    which "$CCACHE" 2>/dev/null && export CCACHE && export CC="ccache gcc"
 
     if [ ! "$KERNELTREE" = "" ] && [ -d "$KERNELTREE" ]; then
         KERNELDIR="$KERNELTREE/${lnxmaj}"
         [ -d "$KERNELDIR" ] || mkdir "$KERNELDIR"
     fi
 
-<<<<<<< HEAD
-    # verify the series is available
-    if [ "$SERIES" ]; then
-        for series in $SERIES; do
-            for patchesdir in "$EXTERNAL_PATCHES" "$TOPDIR/lustre/lustre/kernel_patches"; do
-=======
     if [ "$KERNELDIR" ] ; then
         KERNEL_FILE="$KERNELDIR/$KERNEL"
         if [ ! -r "$KERNEL_FILE" ] ; then
@@ -624,45 +457,29 @@
     if [ "$SERIES" ] ; then
         for series in $SERIES ; do
             for patchesdir in "$EXTERNAL_PATCHES" "$TOPDIR/lustre/lustre/kernel_patches" ; do
->>>>>>> d5360e75
                 [ -r "$patchesdir/series/$series" ] && continue 2
             done
-            fatal 1 "Target $TARGET's series $SERIES could not be" \
-                    "found.\nSearched:\n\t$EXTERNAL_PATCHES/series\n" \
-                    "\t$TOPDIR/lustre/lustre/kernel_patches/series."
+            fatal 1 "Target $TARGET's series $SERIES could not be found.\nSearched:\n\t$EXTERNAL_PATCHES/series\n\t$TOPDIR/lustre/lustre/kernel_patches/series."
         done
     fi
 
-    # set the location of the .config file
-    local XENPOSTFIX=""
-    if $XEN; then
-        XENPOSTFIX="-xen"
-    fi
-
     if [ -f $TOPDIR/lustre/lustre/kernel_patches/kernel_configs/kernel-$lnxmaj-$TARGET-$TARGET_ARCH.config ]; then
-        CONFIG_FILE="$TOPDIR/lustre/lustre/kernel_patches/kernel_configs/kernel-$lnxmaj-$TARGET$XENPOSTFIX-$TARGET_ARCH${RPMSMPTYPE:+-}${RPMSMPTYPE}.config"
-    fi
+        CONFIG_FILE="$TOPDIR/lustre/lustre/kernel_patches/kernel_configs/kernel-$lnxmaj-$TARGET-$TARGET_ARCH.config"
+    fi
+    local smptype
+    for smptype in $SMPTYPES; do
+        [ "$smptype" = "''" ] && smptype=
+        if [ -f $TOPDIR/lustre/lustre/kernel_patches/kernel_configs/kernel-$lnxmaj-$TARGET-$TARGET_ARCH-${smptype}.config ]; then
+        CONFIG_FILE="$TOPDIR/lustre/lustre/kernel_patches/kernel_configs/kernel-$lnxmaj-$TARGET-$TARGET_ARCH-${smptype}.config"
+        KERNCONFSMPTYPE=$smptype
+    fi
+    done
 
     local lnxrelnew=${lnxrel//-/_}
 
-<<<<<<< HEAD
-    # remember the EXTRA_VERSION before we diddle it here
-    # XXX - we really should not diddle with any values read in from the
-    #       target file.  if we want to modify a value, we should create
-    #       a new variable.
-    PRISTINE_EXTRA_VERSION=$EXTRA_VERSION
-
-    if ! $PATCHLESS && [ ! -f "$CONFIG_FILE" ]; then
-        fatal 1 "Config file for target $TARGET missing from" \
-                "$TOPDIR/lustre/lustre/kernel_patches/kernel_configs/."
-    fi
-
-    if [ "$EXTRA_VERSION_save" ]; then
-=======
     [ -f "$CONFIG_FILE" ] || \
         fatal 1 "Config file for target $TARGET missing from $TOPDIR/lustre/lustre/kernel_patches/kernel_configs/."
     if [ "$EXTRA_VERSION_save" ] ; then
->>>>>>> d5360e75
         EXTRA_VERSION="$EXTRA_VERSION_save"
     elif ! $RELEASE; then
         # if there is no patch series, then this is not a lustre specific
@@ -676,12 +493,22 @@
     fi
     # EXTRA_VERSION=${EXTRA_VERSION//-/_}
 
+    [ -z $REUSEDKERNELMASK ] && \
+        # create mask for kernel RPM/builddir which could be reused
+        if $NORPM; then
+            REUSEDKERNELMASK=${KERNCONFSMPTYPE}-${lnxmaj}-${lnxrelnew}_lustre.${LUSTRE_VERSION}.*${TARGET_ARCH}
+        elif $RELEASE; then
+            REUSEDKERNELMASK=${KERNCONFSMPTYPE}-${lnxmaj}-${lnxrelnew}_lustre.${LUSTRE_VERSION}.${TARGET_ARCH}
+        else
+            REUSEDKERNELMASK=${KERNCONFSMPTYPE}-${lnxmaj}-${lnxrelnew}_lustre.${LUSTRE_VERSION}.${TIMESTAMP}.${TARGET_ARCH}
+        fi
+        # kernel-lustre-smp-2.6.9-55.0.2.EL_lustre.1.6.1.i686.rpm 
+
     ALL_ARCHS="$BASE_ARCHS $BIGMEM_ARCHS $BOOT_ARCHS $JENSEN_ARCHS $SMP_ARCHS $BIGSMP_ARCHS $PSERIES64_ARCHS $UP_ARCHS"
 
     BUILD_ARCHS=
-    for arch in $(uniqify "$ALL_ARCHS"); do
-        if [ -z "$TARGET_ARCHS" ] ||
-           [[ \ $TARGET_ARCHS\  = *\ $arch\ * ]]; then
+    for arch in $(uniqify "$ALL_ARCHS") ; do
+        if [ -z "$TARGET_ARCHS" ] || echo "$TARGET_ARCHS" | grep -w "$arch" >/dev/null 2>/dev/null ; then
             BUILD_ARCHS="$BUILD_ARCHS $arch"
         fi
     done
@@ -689,10 +516,9 @@
     echo "Building for: $BUILD_ARCHS"
 }
 
-tarflags() {
-    local file="$1"
-
-    case "$file" in
+tarflags()
+{
+    case "$1" in
         '')
             fatal 1 "tarflags(): File name argument missing."
             ;;
@@ -709,54 +535,35 @@
             fatal 1 "tarflags(): Unrecognized tar extension in file: $1"
             ;;
     esac
-
-}
-
-untar() {
-    local file="$1"
-
-    echo "Untarring ${file##*/}..."
-    tar $(tarflags "$file") "$file"
-
-}
-
-unpack_ofed() {
-
-    if ! untar "$KERNELTREE/OFED-${OFED_VERSION}.tgz"; then
-        return 1
-    fi
+}
+
+untar()
+{
+    echo "Untarring ${1##*/}..."
+    tar $(tarflags "$1") "$1"
+}
+
+unpack_ofed()
+{
+    untar "$KERNELTREE/../OFED-${OFED_VERSION}.tgz"
     [ -d OFED ] || ln -sf OFED-[0-9].[0-9]* OFED
-
-}
-
-unpack_rdac() {
-
-    if ! untar "$KERNELTREE/rdac-LINUX-${RDAC_VERSION}-source.tar.gz"; then
-        return 1
-    fi
-    [ -d rdac-LINUX ] || ln -sf rdac-LINUX-[0-9][0-9].* rdac-LINUX
-
-}
-
-unpack_mptlinux() {
-
-    if ! unzip -p $KERNELTREE/MPTLINUX_RHEL5_SLES10_PH15-4.16.00.00-2.zip | tar xzvf - srpms-2/mptlinux-4.16.00.00-2.src.rpm; then
-        return 1
-    fi
-    mv srpms-2/mptlinux-4.16.00.00-2.src.rpm .
-
-}
-
-unpack_lustre() {
-
-    if [ -z "$LUSTRE" ]; then
-        local DATESTAMP=""
-
-        if [ -n "$USE_DATESTAMP" ]; then
+    pwd
+    ls -ld OFED OFED-[0-9].[0-9]*
+    ls -l OFED OFED-[0-9].[0-9]*
+}
+
+unpack_lustre()
+{
+    DIRNAME="lustre-$TAG-$TIMESTAMP"
+    if [ "$LUSTRE" ] ; then
+        untar "$LUSTRE"
+        [ -d lustre ] || ln -sf lustre-[0-9].[0-9]* lustre
+    else
+        if [ "$USE_DATESTAMP" ]; then
             DATESTAMP="-D '$DATE'"
-        fi
-
-        local DIRNAME="lustre-$TAG-$TIMESTAMP"
+        else
+            DATESTAMP=""
+        fi            
 
         cvs -d "$CVSROOT" -qz3 co $DATESTAMP -d "$DIRNAME" lustre || \
             fatal 1 "There was an error checking out toplevel Lustre from CVS."
@@ -768,126 +575,162 @@
         ./configure --disable-{modules,utils,liblustre,tests,doc} || \
             fatal 1 "There was an error running ./configure to create makefiles."
         make dist || fatal 1 "There was an error running 'make dist'."
-        LUSTRE=$PWD/lustre-*.tar.gz
         popd > /dev/null
-    fi
-
-    untar "$LUSTRE" || fatal 1 "Error unpacking Lustre tarball"
-    [ -d lustre ] || ln -sf lustre-[0-9].[0-9]* lustre
-
-}
-
-do_patch_linux() {
-
-    local do_patch=${1:-true}
-
+        fname=$(basename $DIRNAME/lustre-*.tar.gz)
+        cp $DIRNAME/$fname . || fatal 1 "There was an error copying lustre tarball."
+        LUSTRE="$PWD/$fname"
+        ln -sf "$DIRNAME" lustre
+    fi
+}
+
+unpack_linux()
+{
+    untar "$KERNEL_FILE"
+    [ -d linux ] || ln -sf linux* linux
+}
+
+patch_linux()
+{
+    [ "$SERIES" ] || return 0
     FULL_PATCH="$PWD/lustre-kernel-${TARGET}${EXTRA_VERSION_DELIMITER}${EXTRA_VERSION}.patch"
     [ -f "$FULL_PATCH" ] && rm -f "$FULL_PATCH"
-    $do_patch && pushd linux >/dev/null
-    for series in $SERIES; do
+    pushd linux >/dev/null
+    for series in $SERIES ; do
         echo -n "Applying series $series:"
-        for patchesdir in "$EXTERNAL_PATCHES" "$TOPDIR/lustre/lustre/kernel_patches"; do
+        for patchesdir in "$EXTERNAL_PATCHES" "$TOPDIR/lustre/lustre/kernel_patches" ; do
             [ -r "$patchesdir/series/$series" ] || continue
             SERIES_FILE="$patchesdir/series/$series"
-            for patch in $(<"$SERIES_FILE"); do
+            for patch in $(<"$SERIES_FILE") ; do
                 echo -n " $patch"
                 PATCH_FILE="$patchesdir/patches/$patch"
                 [ -r "$PATCH_FILE" ] || \
                     fatal 1 "Patch $patch does not exist in Lustre tree."
-                cat "$PATCH_FILE" >> "$FULL_PATCH" || {
-                    rm -f $FULL_PATCH
+                cat "$PATCH_FILE" >> "$FULL_PATCH" || \
                     fatal 1 "Error adding patch $patch to full patch."
-                }
-                if $do_patch; then
-                    patch -s -p1 < "$PATCH_FILE" || {
-                        rm -f $FULL_PATCH
-                        fatal 1 "Error applying patch $patch."
-                    }
-                fi
+                patch -s -p1 < "$PATCH_FILE" || fatal 1 "Error applying patch $patch."
             done
             break
         done
         echo
     done
-    $do_patch && popd >/dev/null
+    popd >/dev/null
     echo "Full patch has been saved in ${FULL_PATCH##*/}."
-
-}
-
-build_lustre() {
-    local linux="$1"
-    local linuxobj="$2"
-
-    cp "$LUSTRE" SOURCES
-
-    pushd lustre >/dev/null
-
-    echo "Building Lustre RPMs for: $BUILD_ARCHS..."
-    local targets arch
-    for arch in $BUILD_ARCHS; do
+    echo "Replacing .config files..."
+    [ -d linux/configs ] || mkdir linux/configs || \
+        fatal 1 "Error creating configs directory."
+    rm -f linux/configs/*
+    copysuccess=0
+    for patchesdir in "$EXTERNAL_PATCHES" "lustre/lustre/kernel_patches" ; do
+        [ "$patchesdir" ] && \
+            cp -v $patchesdir/kernel_configs/kernel-${VERSION}-${TARGET}*.config linux/configs/ >/dev/null && copysuccess=1
+    done
+    [ "$copysuccess" = "1" ] || \
+        fatal 1 "Error copying in kernel configs."
+}
+
+pack_linux()
+{
+    TARBALL="$(readlink linux)-$EXTRA_VERSION.tar.gz"
+    echo "Creating patched linux tarball $TARBALL..."
+    tar zcf "$TARBALL" "$(readlink linux)" \
+        --exclude "CVS" --exclude ".cvsignore" || \
+        --exclude "*.orig" --exclude "*~" --exclude "*.rej" || \
+        fatal 1 "Error creating patched Linux tarball."
+}
+
+clean_linux()
+{
+    [ -d linux ] || return 0
+    echo "Cleaning linux..."
+    [ -L linux ] && rm -rf $(readlink linux)
+    rm -rf linux
+}
+
+prep_kernel_build()
+{
+    # make .spec file
+    ENABLE_INIT_SCRIPTS=""
+    sed \
+        -e "s^@BASE_ARCHS@^$BASE_ARCHS^g" \
+        -e "s^@BIGMEM_ARCHS@^$BIGMEM_ARCHS^g" \
+        -e "s^@BIGSMP_ARCHS@^$BIGSMP_ARCHS^g" \
+        -e "s^@BOOT_ARCHS@^$BOOT_ARCHS^g" \
+        -e "s^@CONFIGURE_FLAGS@^$CONFIGURE_FLAGS^g" \
+        -e "s^@ENABLE_INIT_SCRIPTS@^$ENABLE_INIT_SCRIPTS^g" \
+        -e "s^@JENSEN_ARCHS@^$BOOT_ARCHS^g" \
+        -e "s^@KERNEL_EXTRA_VERSION@^$EXTRA_VERSION^g" \
+        -e "s^@KERNEL_EXTRA_VERSION_DELIMITER@^$EXTRA_VERSION_DELIMITER^g" \
+        -e "s^@KERNEL_TARGET_DELIMITER@^$TARGET_DELIMITER^g" \
+        -e "s^@KERNEL_RELEASE@^${EXTRA_VERSION//-/_}^g" \
+        -e "s^@KERNEL_SOURCE@^$KERNEL^g" \
+        -e "s^@KERNEL_VERSION@^$VERSION^g" \
+        -e "s^@LINUX26@^$LINUX26^g" \
+        -e "s^@LUSTRE_SOURCE@^${LUSTRE##*/}^g" \
+        -e "s^@LUSTRE_TARGET@^$TARGET^g" \
+        -e "s^@PSERIES64_ARCHS@^$PSERIES64_ARCHS^g" \
+        -e "s^@RHBUILD@^$RHBUILD^g" \
+        -e "s^@SMP_ARCHS@^$SMP_ARCHS^g" \
+        -e "s^@SUSEBUILD@^$SUSEBUILD^g" \
+        -e "s^@UP_ARCHS@^$UP_ARCHS^g" \
+        < $TOPDIR/lustre/build/lustre-kernel-2.4.spec.in \
+        > lustre-kernel-2.4.spec
+    [ -d SRPMS ] || mkdir SRPMS
+    [ -d RPMS ] || mkdir RPMS
+    [ -d BUILD ] || mkdir BUILD
+    [ -d SOURCES ] || mkdir SOURCES
+    for script in linux-{rhconfig.h,merge-config.awk,merge-modules.awk} \
+        suse-{functions.sh,post.sh,postun.sh,trigger-script.sh.in} \
+        sles8-{pre,post,postun,update_{INITRD_MODULES,rcfile_setting}}.sh ; do
+        cp $TOPDIR/lustre/build/$script SOURCES
+    done
+    cp "$LUSTRE" "$KERNEL_FILE" SOURCES
+    if [ "$EXTERNAL_PATCHES" -a -d "$EXTERNAL_PATCHES" ] ; then
+        tar zcf SOURCES/external-patches.tar.gz -C "$EXTERNAL_PATCHES" series targets patches kernel_configs
+    else
+        touch SOURCES/external-patches.tar.gz
+    fi
+}
+
+clean_lustre()
+{
+    [ -d lustre ] || return 0
+    echo "Cleaning Lustre..."
+    [ -L lustre ] && rm -rf $(readlink lustre)
+    rm -rf lustre
+}
+
+build_kernel()
+{
+    echo "Building kernel + Lustre RPMs for: $BUILD_ARCHS..."
+    targets=
+    for arch in $BUILD_ARCHS ; do
         targets="--target $arch $targets"
     done
 
-    local confoptions="--with-linux=${linux}"
-    if $PATCHLESS; then
-        confoptions="--with-linux=${linux} --disable-server"
-    fi
-    if [ "$linuxobj" != "" ]; then
-        confoptions="$confoptions --with-linux-obj=${linuxobj}"
-    fi
-
-    ./configure $confoptions ${CONFIGURE_FLAGS}
-    if [ "$?" != "0" ]; then
-        local saved_config="../config.log.$(date +%s)"
-        cp config.log $saved_config
-        chmod a+r $saved_config
-        echo "Saved config.log is at $saved_config"
-        cat /proc/mounts
-        ls -l /proc/$$
-        pwd
-        echo "config.log contents:"
-        cat config.log
-        popd
-        return 255
-    fi
-
-    gen_lustre_version
-
-    # hack. Somebody move build/lustre.spec to lustre.spec for b1_6
-    local lustre_spec
-    [ -f lustre.spec ] && lustre_spec=lustre.spec
-    [ -f build/lustre.spec ] && lustre_spec=build/lustre.spec
-
-    [ -f "$lustre_spec" ] && sed \
-        -e "s^Release: .*$^Release: $LUSTRE_EXTRA_VERSION^" \
-        < $lustre_spec \
-        > ../lustre.spec
-
     local rpmbuildopt='-bb'
-    if $NORPM; then
-        rpmbuildopt='-bc'
-        echo NORPM mode. Only compiling.
-    fi
-
-    # convert the $PATCHLESS boolean to an empty/no-empty boolean
-    # as silly as this seems, it makes the syntax of the rpmbuild command
-    # simpler and not need an eval to deal with the quotes in the quotes
-    local is_patchless=""
-    if $PATCHLESS; then
-        is_patchless="yes"
-    fi
-    $RPMBUILD $targets $rpmbuildopt ../lustre.spec \
-        ${is_patchless:+--define "lustre_name lustre-client"} \
+#    if $NORPM; then
+#        rpmbuildopt='-bc'
+#        echo NORPM mode. Only compiling.
+#        echo "XXX: need to fix lmake - add options to do rpmbuild -bc instead of -bb"
+#    fi
+
+    $RPMBUILD $targets $rpmbuildopt lustre-kernel-2.4.spec \
         --define "_tmppath $TMPDIR" \
         --define "_topdir $TOPDIR" || \
         fatal 1 "Error building rpms for $BUILD_ARCHS."
 
-    popd >/dev/null
+    if (( $DO_SRC )) ; then
+        $RPMBUILD -bs lustre-kernel-2.4.spec \
+            --define "_tmppath $TMPDIR" \
+            --define "_topdir $TOPDIR" || \
+            fatal 1 "Error building .src.rpm."
+    fi
+
     ( $(skeep_ldiskfs_rpm $TAG) ) && return
 
-    pushd lustre/ldiskfs || return 255
+    pushd $TOPDIR/BUILD/lustre*/ldiskfs || return 255
     make dist
-    if [ "$?" != "0" ]; then
+    if [ "$?" != "0" ] ; then
         popd
         return 255
     fi
@@ -904,48 +747,142 @@
     $RPMBUILD $targets $rpmbuildopt ../lustre-ldiskfs.spec \
         --define "_tmppath /var/tmp" \
         --define "_topdir $TOPDIR"
-    if [ "$?" != "0" ]; then
+    if [ "$?" != "0" ] ; then
         popd
         return 255
     fi
 
-    if $DO_SRC; then
+    if (( $DO_SRC )) ; then
             $RPMBUILD -bs ../lustre-ldiskfs.spec \
             --define "_tmppath /var/tmp" \
             --define "_topdir $TOPDIR"
-        if [ "$?" != "0" ]; then
+        if [ "$?" != "0" ] ; then
             popd
             return 255
         fi
     fi
     popd
-
-}
-
-stage() {
-
+}
+
+build_lustre()
+{
+    [ -d SRPMS ] || mkdir SRPMS
+    [ -d RPMS ] || mkdir RPMS
+    [ -d BUILD ] || mkdir BUILD
+    [ -d SOURCES ] || mkdir SOURCES
+
+    cp "$LUSTRE" SOURCES
+
+    pushd lustre >/dev/null
+
+    echo "Building Lustre RPMs for: $BUILD_ARCHS..."
+    targets=
+    for arch in $BUILD_ARCHS ; do
+        targets="--target $arch $targets"
+    done
+
+    local confoptions="--with-linux=${LINUX}"
+    if $PATCHLESS; then
+        confoptions="--with-linux=${LINUX} --disable-server"
+    fi
+    if [ ! "$LINUXOBJ" = "" ]; then
+        confoptions="$confoptions --with-linux-obj=${LINUXOBJ}" 
+    fi
+    
+    ./configure $confoptions ${CONFIGURE_FLAGS}
+    if [ "$?" != "0" ] ; then
+        local saved_config="../config.log.$(date +%s)"
+        cp config.log $saved_config
+        chmod a+r $saved_config
+        echo "Saved config.log is at $saved_config"
+        popd
+        return 255
+    fi
+
+    gen_lustre_version
+
+    # hack. Somebody move build/lustre.spec to lustre.spec for b1_6
+    local lustre_spec=
+    [ -f lustre.spec ] && lustre_spec=lustre.spec
+    [ -f build/lustre.spec ] && lustre_spec=build/lustre.spec
+
+    [ -f "$lustre_spec" ] && sed \
+        -e "s^Release: .*$^Release: $LUSTRE_EXTRA_VERSION^" \
+        < $lustre_spec \
+        > ../lustre.spec
+
+    local rpmbuildopt='-bb'
+    if $NORPM; then
+        rpmbuildopt='-bc'
+        echo NORPM mode. Only compiling.
+    fi
+
+    $RPMBUILD $targets $rpmbuildopt ../lustre.spec \
+        --define "_tmppath $TMPDIR" \
+        --define "_topdir $TOPDIR" || \
+        fatal 1 "Error building rpms for $BUILD_ARCHS."
+
+    popd >/dev/null
+    ( $(skeep_ldiskfs_rpm $TAG) ) && return
+
+    pushd lustre/ldiskfs || return 255
+    make dist
+    if [ "$?" != "0" ] ; then
+        popd
+        return 255
+    fi
+    cp lustre-ldiskfs*.tar.gz $TOPDIR/SOURCES
+
+    gen_lustre_version
+
+    local ldiskfs_spec=lustre-ldiskfs.spec
+    [ -f "$ldiskfs_spec" ] && sed \
+    -e "s^Release: .*$^Release: $LUSTRE_EXTRA_VERSION^" \
+    < $ldiskfs_spec \
+    > ../lustre-ldiskfs.spec
+
+    $RPMBUILD $targets $rpmbuildopt ../lustre-ldiskfs.spec \
+        --define "_tmppath /var/tmp" \
+        --define "_topdir $TOPDIR"
+    if [ "$?" != "0" ] ; then
+        popd
+        return 255
+    fi
+
+    if (( $DO_SRC )) ; then
+            $RPMBUILD -bs ../lustre-ldiskfs.spec \
+            --define "_tmppath /var/tmp" \
+            --define "_topdir $TOPDIR"
+        if [ "$?" != "0" ] ; then
+            popd
+            return 255
+        fi
+    fi
+    popd
+}
+
+stage()
+{
     [ "$STAGEDIR" ] || return 0
 
-    for arch in $BUILD_ARCHS; do
+    for arch in $BUILD_ARCHS ; do
         rpmdir="${STAGEDIR}/${CANONICAL_TARGET}-${arch}"
         echo "${0##*/}: Copying RPMs into ${rpmdir}"
         mkdir -p "${rpmdir}"
         cp -v RPMS/${arch}/*.rpm "${rpmdir}"
-        if [ -d RPMS/noarch ]; then
+        if [ -d RPMS/noarch ] ; then
             cp -v RPMS/noarch/*.rpm "${rpmdir}"
         fi
     done
 
     cp -v "$LUSTRE" "$STAGEDIR"
-
 }
 
 #check if we need to build separate ldiskfs RPM
-skeep_ldiskfs_rpm() {
-        local tag="$1"
-
+skeep_ldiskfs_rpm()
+{
+        local tag=$1
         local skip=false
-
         if ! $LDISKFSRPM; then
             skip=true
         elif $PATCHLESS; then
@@ -955,28 +892,54 @@
                 [[ $tag == $skiptag ]] && skip=true && break
             done
         fi
-
-        pushd $TOPDIR/BUILD/lustre-[1-9]* >/dev/null
-        grep -q '^SERVER_TRUE[ \t]=[ \t]#$' autoMakefile && skip=true
-        popd >/dev/null
-
         echo $skip
-
+}
+
+#get date of last changed target/config/series/patches
+get_last_source_date()
+{
+    local filelist="${TOPDIR}/lustre/lustre/kernel_patches/series/${SERIES} \
+        $CONFIG_FILE"
+    local TOPDIRnew=$(echo ${TOPDIR} | sed -e s/\\//\\\\\\//g)
+    filelist="$filelist $( \
+        cat ${TOPDIR}/lustre/lustre/kernel_patches/series/${SERIES} | \
+        sed -e s/^/${TOPDIRnew}\\/lustre\\/lustre\\/kernel_patches\\/patches\\// 2>&1)"
+    local sourcelastdate=$( find ${filelist} -name CVS -prune -o \
+                -type f -printf "%T@\n" 2>&1 | sort | tail -1 )
+    is_integer $sourcelastdate && echo $sourcelastdate
+}
+
+#check if variable is integer
+is_integer()
+{
+    local invariable=$1
+    [ "$invariable" = "" ] && return 255
+    local invariableint=$( echo $invariable | sed -e s/[^0-9]//g )
+    [ "$invariable" = "$invariableint" ] || return 255
 }
 
 #generate LUSTRE_EXTRA_VERSION from EXTRA_VERSION
-gen_lustre_version() {
-
-    LUSTRE_EXTRA_VERSION="${lnxmaj}${EXTRA_VERSION_DELIMITER}${EXTRA_VERSION}${TARGET_DELIMITER}${RPMSMPTYPE}"
+gen_lustre_version()
+{
+    local smptype=smp
+    [ "$KERNCONFSMPTYPE" = "" ] || smptype=$KERNCONFSMPTYPE
+    [ "$RPMSMPTYPE" = "" ] || smptype=$RPMSMPTYPE
+
+    LUSTRE_EXTRA_VERSION="${lnxmaj}${EXTRA_VERSION_DELIMITER}${EXTRA_VERSION}${TARGET_DELIMITER}${smptype}"
     LUSTRE_EXTRA_VERSION=${LUSTRE_EXTRA_VERSION//-/_}
-
-}
-
-set_rpm_smp_type() {
-
-<<<<<<< HEAD
-    local infact_arch="${TARGET_ARCH}"
-=======
+}
+
+#store RPMs and/or BUILD dir for future reuse
+store_for_reuse()
+{
+    local rpmonly=$1
+    if [ ! "$REUSEBUILD" = "" ] && [ -d  "/$REUSEBUILD/" ] ; then
+        [ -d "${REUSEBUILD}/${TIMESTAMP}" ] || mkdir "${REUSEBUILD}/${TIMESTAMP}"
+        [ -d "${REUSEBUILD}/${TIMESTAMP}" ] || return 255
+    else
+        return 255
+    fi
+
     local lnxrelnew=${lnxrel//-/_}
     local EXTRA_VERSIONnew=${EXTRA_VERSION//-/_}
     local KERNELRPMnew=$(basename "$KERNELRPM")
@@ -1046,24 +1009,18 @@
         done
     fi
 }
->>>>>>> d5360e75
-
-    RPMSMPTYPE=""
+
+set_rpm_smp_type()
+{
+    local infact_arch=${TARGET_ARCH}
+    RPMSMPTYPE=default
     [ "$infact_arch" == "i586" ] && infact_arch="i686"
-
-    local smp_type
     for smp_type in $SMP_ARCHS; do
         [ $infact_arch == $smp_type ] && RPMSMPTYPE=smp && break
     done
-
     for smp_type in $BIGSMP_ARCHS; do
         [ $infact_arch == $smp_type ] && RPMSMPTYPE=bigsmp && break
     done
-
-    for smp_type in $DEFAULT_ARCHS; do
-        [ $infact_arch == $smp_type ] && RPMSMPTYPE=default && break
-    done
-
 }
 
 # This function takes a linux source pool and digs out the linux release
@@ -1080,106 +1037,38 @@
 
 }
 
-<<<<<<< HEAD
-# XXX this needs to be re-written as a wrapper around find_rpm
-#     or just gotten rid of.  :-)
-find_linux_rpm() {
-    local prefix="$1"
-=======
-# This function takes a linux source pool and digs out the linux release
-# from it
-find_linux_release() {
-    local SRCDIR="$1"
-
-    local LINUXRELEASEHEADER=$SRCDIR/include/linux/version.h
-    if [ -s $SRCDIR/include/linux/utsrelease.h ]; then
-        LINUXRELEASEHEADER=$SRCDIR/include/linux/utsrelease.h
-    fi
-
-    sed -ne 's/#define UTS_RELEASE "\(.*\)"$/\1/p' $LINUXRELEASEHEADER
-
-}
-
 #unpack kernel(/source/devel) RPM
 unpack_linux_rpm()
 {
     local prefix=$1
->>>>>>> d5360e75
     local delimiter=${2:-"-"}
-
     local pathtorpms="${KERNELRPMSBASE}/${lnxmaj}/${DISTRO}"
+    local kernelbinaryrpm=
     [ -d $pathtorpms ] || return 255
-
-    local kernelbinaryrpm rpmfile
+    local rpmfile=
     local wanted_kernel="${lnxmaj}${delimiter}${lnxrel}"
-
-    local arch ret=1
     for arch in $TARGET_ARCHS_ALL; do
-        local found_rpm="" rpm
         for rpm in ${pathtorpms}/${arch}/*.rpm; do
-            if rpm -q --provides -p "$rpm" | grep -q "kernel${prefix} = $wanted_kernel"; then
-                found_rpm="$rpm"
-                ret=0
-                break
+            local provides=$(rpm -q --provides -p $rpm)
+            if (echo $provides | grep -q "kernel${prefix} = $wanted_kernel"); then
+                KERNELRPM=$rpm
             fi
         done
-        [ -f "$found_rpm" ] && break
+        [ -f "$KERNELRPM" ] && TARGET_ARCH="$arch" && BUILD_ARCHS="$arch" && break
     done
 
-    echo "$found_rpm"
-    return $ret
-
-}
-
-# unpack kernel(/source/devel) RPM
-#
-# This function and it's setting of $LINUX and $LINUXOBJ is a total hack that
-# needs to completely refactored.  It completely ingores that $BUILD_ARCHS may
-# contain a list of arches for which rpmbuild commands (including the one for
-# lustre itself)
-unpack_linux_devel_rpm() {
-    local kernelrpm="${1}"
-    # it's worth noting that neither sles10 nor rhel5 appear to use their
-    # extra_version delimiter for the dirname under /usr/src, so we could
-    # probably just get rid of this parameter
-    local delimiter=${2:-"-"}
-
-    [ -f "$kernelrpm" ] || return 255
-    [ -d $TOPDIR/reused ] || mkdir $TOPDIR/reused || return 255
-
+    # bleah
+    set_rpm_smp_type
+
+    [ -f "$KERNELRPM" ] || return 255
+    [ -d $TOPDIR/reused ] || mkdir $TOPDIR/reused
     pushd $TOPDIR/reused || return 255
-
-    if ! rpm2cpio < "$kernelrpm" | cpio -id > /dev/null 2>&1; then
-        return 255
-    fi
-
-    # call a distro specific hook, if available
-    if type -p unpack_linux_devel_rpm-$DISTRO; then
-        unpack_linux_devel_rpm-$DISTRO "$kernelrpm"
-    fi
-
-    popd
-
-    find_linux_devel_paths $TOPDIR/reused
-
-    return 0
-
-}
-
-# XXX - this rhel/sles goop needs abstracting out into the
-#       lbuild-{rhel5,sles10} method files
-find_linux_devel_paths() {
-    local path="$1"
-
-    local RC=0
-
-    pushd $path
+    RC=0
+    rpm2cpio < "$KERNELRPM" | cpio -idc > /dev/null 2>&1
+    if [ ${PIPESTATUS[0]} -eq 0 ]; then
         # RHEL-style and SLES-style rpms
-        # XXX - until bug 19336 cleans this up, we need to extricate the
-        #       ${lnxmin}- from the $lnxrel
-        local paths="kernels/${lnxmaj}${lnxmin}${delimiter}${lnxrel}-${TARGET_ARCH} linux-${lnxmaj}${lnxmin}${delimiter}${lnxrel##${lnxmin#.}-}"
-
-        local path
+        local paths="kernels/${lnxmaj}${delimiter}${lnxrel}-${TARGET_ARCH} linux-${lnxmaj}${delimiter}${lnxrel}"
+
         for path in $paths; do
             local src='usr/src'
 
@@ -1188,7 +1077,7 @@
             fi
             # SLES has a separate -obj tree
             if [ -d "$src/${path}-obj" ]; then
-                local src="$src/${path}-obj"
+                src="$src/${path}-obj"
                 local objects="$TARGET_ARCH/$RPMSMPTYPE"
 
                 # Novell, are you *TRYING* to make life hard for me?
@@ -1211,489 +1100,206 @@
                 RC=255
             fi
         fi
+    else
+        RC=255
+    fi
     popd
     return $RC
 }
 
-build_kernel_ib() {
-    local linux="$1"
-
+#look for kernel source RPM
+find_linux_source_rpm()
+{
+    local rpmfile=
+    local findarch=true
+    local arch=
+    local pathtorpms=
+    [ ! "$TARGET_ARCH" = "" ] && arch=$TARGET_ARCH && findarch=false
+    
+    if ! $findarch; then
+        pathtorpms="${KERNELRPMSBASE}/${lnxmaj}/${DISTRO}/${arch}"
+        [ -d $pathtorpms ] || return 255
+        case "$DISTRO" in
+            rhel4)
+                rpmfile="kernel-${lnxmaj}-${lnxrel}.src.rpm"
+            ;;
+            sles10)
+                rpmfile="kernel-source-${lnxmaj}.${lnxrel}.${arch}.rpm"
+            ;;
+            *)
+                rpmfile="kernel-source-${lnxmaj}-${lnxrel}.${arch}.rpm"
+            ;;
+        esac
+        [ -f "${pathtorpms}/${rpmfile}" ] || return 255
+        KERNELSOURCERPM="${pathtorpms}/${rpmfile}"
+    else
+        for arch in $TARGET_ARCHS_ALL; do
+        pathtorpms="${KERNELRPMSBASE}/${lnxmaj}/${DISTRO}/${arch}"
+        [ -d $pathtorpms ] || continue
+        case "$DISTRO" in
+            rhel4)
+                rpmfile="kernel-${lnxmaj}-${lnxrel}.src.rpm"
+            ;;
+            sles10)
+                rpmfile="kernel-source-${lnxmaj}.${lnxrel}.${arch}.rpm"
+            ;;
+            *)
+                rpmfile="kernel-source-${lnxmaj}-${lnxrel}.${arch}.rpm"
+            ;;
+        esac
+        [ -f "${pathtorpms}/${rpmfile}" ] || continue
+        KERNELSOURCERPM="${pathtorpms}/${rpmfile}"
+        TARGET_ARCH=${arch}
+        break
+        done
+    fi
+    [ -f "${KERNELSOURCERPM}" ] || return 255
+}
+
+#unpack and make symlinks for reusing kernel RPM
+reuse_kernel_rpm()
+{
+    local pathtorpm=$1
+    local pathtokernelibrpm=$2
+    [ "$pathtorpm" = "" ] && return 255
+    [ -f "$pathtorpm" ] || return 255
+    [ -d $TOPDIR/reused ] || mkdir $TOPDIR/reused
+    pushd $TOPDIR/reused || return 255
+
+    rpm2cpio < $pathtorpm | cpio -idc
+    [ ${PIPESTATUS[0]} -eq 0 ] || return 255
+
+    if [ -n "$pathtokernelibrpm" ] && [ -f "$pathtokernelibrpm" ]; then
+        rpm2cpio < $pathtokernelibrpm | cpio -idc
+        [ ${PIPESTATUS[0]} -eq 0 -o ${PIPESTATUS[1]} -eq 0 ] || return 255
+        CONFIGURE_FLAGS="--with-o2ib=$(pwd)/usr/src/ofa_kernel ${CONFIGURE_FLAGS}"
+    fi
+
+    local smptype=
+    if pushd usr/src/linux-*-obj/${TARGET_ARCH}; then
+        local smptypes="$SMPTYPES"
+        [ "$RPMSMPTYPE" = "" ] || smptypes=$RPMSMPTYPE
+        ( ! $PATCHLESS ) && [ ! "$KERNCONFSMPTYPE" = "" ] && smptypes="$KERNCONFSMPTYPE"
+        local cursmptype=
+        for cursmptype in $smptypes; do
+            [ "$cursmptype" = "''" ] && continue
+            [ -d $cursmptype ] && smptype=$cursmptype
+            [ -d $smptype ] && break
+        done
+        popd
+    fi
+    if [ "${smptype}" = "" ]; then
+        popd
+        return 255 # cannot detect smp type
+    fi
+    if pushd usr/src/linux-*-obj/${TARGET_ARCH}/$smptype/include2; then
+        local base=$(readlink asm)
+        if [ ! -d "/${base}/" ]; then
+            rm -f asm
+            base=$(basename "$base")
+            if pushd ../../../../linux-*/include; then
+                local lsrc=$(pwd)
+                popd
+                [ -d "$lsrc/${base}" ] && ln -s $lsrc/${base} asm
+            fi
+        fi
+        popd
+        read a b < <(echo $(pwd)/usr/src/linux-*)
+        if [[ $a == $(pwd)/* && $b = $(pwd)/* ]]; then
+            cp -f $a/include/linux/config.h $b/${TARGET_ARCH}/$smptype/include/linux/
+            cp $b/${TARGET_ARCH}/$smptype/.config $a/
+            [ -f "$b/${TARGET_ARCH}/$smptype/.config" ] && KERNELRPMCONFIG="$b/${TARGET_ARCH}/$smptype/.config"
+            cp $b/${TARGET_ARCH}/$smptype/.kernelrelease $a/
+            [ -f "$b/${TARGET_ARCH}/$smptype/.kernelrelease" ] && KERNELRPMRELEASE="$b/${TARGET_ARCH}/$smptype/.kernelrelease"
+            LINUX=$a
+            LINUXOBJ=$b/${TARGET_ARCH}/$smptype
+#            local fname=$(basename $kernel_rpm)
+#            KERNELRPMSDIR=${kernel_rpm%$fname}
+        fi
+    fi
+    popd
+    [ "$LINUX" = "" ] && return 255
+    [ -d "$LINUX" ] || return 255
+}
+
+#build linux kernel rpm
+build_linux_rpm()
+{
+    pushd $LINUX || return 255
+    make binrpm-pkg || ( popd ; return 255 )
+    local addlnxrel=
+    [ -f ".version" ] && addlnxrel="-$(cat .version)"
+    popd
+    local arch=
+    for arch in $TARGET_ARCHS_ALL; do
+        [ -f "/usr/src/rpm/RPMS/$arch/kernel-$lnxmaj.${lnxrel}${addlnxrel}.$arch.rpm" ] && \
+            KERNELRPM="/usr/src/rpm/RPMS/$arch/kernel-$lnxmaj.${lnxrel}${addlnxrel}.$arch.rpm" && \
+            TARGET_ARCH="$arch"
+        [ -f "/usr/src/packages/RPMS/$arch/kernel-$lnxmaj.${lnxrel}${addlnxrel}.$arch.rpm" ] && \
+            KERNELRPM="/usr/src/packages/RPMS/$arch/kernel-$lnxmaj.${lnxrel}${addlnxrel}.$arch.rpm" && \
+            TARGET_ARCH="$arch"
+    done
+    [ "$KERNELRPM" = "" ] || return
+    return 255
+}
+
+#build linux kernel
+build_linux()
+{
+    local nofullmake=$1
+    local nocopykernel=$2
+    pushd $LINUX || fatal 1 "Kernel source not found"
+    [ "$nofullmake" = "nofullmake" ] || make mrproper
+    [ "$nofullmake" = "nofullmake" ] || rm -f rpm-release
+#    [ "$nocopykernel" = "copyrpmkernel" ] || rm -f localversion-*
+    [ "$nocopykernel" = "copykernel" ] && [ -f "$CONFIG_FILE" ] && cp $CONFIG_FILE .config
+    if [ "$nocopykernel" = "copyrpmkernel" ]; then
+        [ -f "$KERNELRPMCONFIG" ] && cp $KERNELRPMCONFIG .config
+        if [ -f "$KERNELRPMRELEASE" ]; then
+            cp $KERNELRPMRELEASE .
+        else
+            sed -e "s/^EXTRAVERSION\s\+=\s\+.*$/EXTRAVERSION = -${lnxrel}/" < Makefile > Makefile.new
+            [ -f "Makefile.new" ] && mv Makefile.new Makefile
+        fi
+    fi
+    [ -f ".config" ] || ( popd ; echo "Cannot find .config file"; return 255 )
+    make oldconfig || ( popd ; return 255 )
+    make include/linux/version.h
+    if [ ! "$nofullmake" = "nofullmake" ]; then
+        make || ( popd ; return 255 )
+    fi
+    popd
+    return
+}
+
+build_kernel_ib()
+{
     # build kernel-ib{,-devel}
+    # some I/B drivers are architecture dependent and kernel-ib's configure
+    # does not figure it out for us ~sigh~
+    local configure_options=""
+    case "$TARGET_ARCH" in
+	x86_64 | ia64)
+	    configure_options="--with-ipath_inf-mod"
+	    ;;
+	ppc64)
+	    configure_options="--with-ipath_inf-mod --with-ehca-mod"
+	    ;;
+    esac
     local K_SRC="K_SRC"
     # ofed 1.3 had a bug in the rpm spec
     if [ "$OFED_VERSION" = "1.3" ]; then
         K_SRC="KSRC"
     fi
-
-    local OFED_CORE="--with-core-mod --with-ipoib-mod --with-sdp-mod --with-user_mad-mod --with-user_access-mod --with-addr_trans-mod --with-rds-mod --with-qlgc_vnic-mod --with-madeye-mod"
-    local OFED_HARDWARE="--with-mthca-mod --with-mlx4-mod --with-mlx4_en-mod --with-cxgb3-mod --with-nes-mod"
-    # some I/B drivers are architecture dependent and kernel-ib's configure
-    # does not figure it out for us ~sigh~
-    case "$TARGET_ARCH" in
-        ppc64)
-            OFED_HARDWARE="$OFED_HARDWARE --with-ehca-mod"
-            ;;
-    esac
-    # we're no longer shipping the OFED iSCSI
-    #OFED_ISCSI="--with-srp-mod --with-srp-target-mod"
-    ## ISER module has no backport support as of OFED 1.5 (i.e. only builds on
-    ##kernels >= 2.6.30)
-    #if [[ $OFED_VERSION = 1.[0-4]* ]]; then
-    #   OFED_ISCSI="$OFED_ISCSI --with-iser-mod"
-    #fi
-
-    # assume we are just rebuilding the SRPM
-    local BUILD_TYPE=${BUILD_TYPE:-"--rebuild"}
-    local SOURCE="${TOPDIR}/OFED/SRPMS/ofa_kernel-*.src.rpm"
-
-    # but switch to building from the SPEC if we need to apply patches
-    if ls ${TOPDIR}/lustre/build/patches/ofed/* >/dev/null; then
-        BUILD_TYPE="-bb"
-        rpm --define "_topdir ${TOPDIR}" -ivh $SOURCE
-        SOURCE="${TOPDIR}/SPECS/ofa_kernel.spec"
-        local file ed_fragment1 ed_fragment2 n=1
-        for file in ${TOPDIR}/lustre/build/patches/ofed/*; do
-            ed_fragment1="$ed_fragment1
-Patch$n: ${file%%*/}"
-            ed_fragment2="$ed_fragment2
-%patch$n -p0"
-            cp $file ${TOPDIR}/SOURCES
-            let n=$n+1
-        done
-
-        ed $SOURCE <<EOF
-/^Source: /a
-$ed_fragment1
-.
-/^%setup /a
-$ed_fragment2
-.
-wq
-EOF
-    fi
-
-    local linuxrelease=$(find_linux_release "$linux")
-    $RPMBUILD $BUILD_TYPE --define 'build_kernel_ib 1' --define 'build_kernel_ib_devel 1' \
-              --define "_topdir ${TOPDIR}" --target ${TARGET_ARCH} \
-              --define "KVERSION ${linuxrelease}" \
-              --define "$K_SRC ${linux}" \
-              --define "LIB_MOD_DIR /lib/modules/${linuxrelease}/updates" \
-              ${OFA_KERNEL_RELEASE:+--define "_release $OFA_KERNEL_RELEASE"} \
-              --define "configure_options --without-quilt $OFED_CORE $OFED_HARDWARE $OFED_ISCSI" \
-              ${SOURCE}
-
-    if [ ${PIPESTATUS[0]} != 0 ]; then
-        fatal 1 "Error building kernel-ib"
-    fi
-
-}
-
-store_for_reuse() {
-        local articles="$1"
-        local module="$2"
-        local location="$3"
-        local signature="$4"
-        local use_links="$5"
-
-        local linkflag=""
-        if $use_links; then
-            linkflag="l"
-        fi
-
-        location="$location"/"$signature"/"$module"
-        mkdir -p "$location"
-        # the cleanup script removes any directory that doesn't have a
-        # .lastused, so let's try to prevent that as soon as we can
-        # this solution still slightly racy with the cleanup script
-        # but the race is a lot tighter now
-        touch -t 197001010000 "$location/.lastused"
-        ## use eval/echo here to make sure shell expansions are performed
-        #if ! cp -a${linkflag} $(eval echo $articles) "$location"; then
-        local article
-        for article in $(eval echo $articles); do
-            if ! cp -a${linkflag} "$article" "$location"; then
-                error "Failed to copy \"$article\" to \"$location\" in store_for_reuse()"
-                # rename the cache location so that it's not cached
-                # product, but is around for analysis
-                mv "$location"{,-bad-$(date +%s)} ||
-                    error "failed to clean up a failed cache attempt" \
-                          "in \"$location\" -- manual cleanup will be" \
-                          "necessary"
-                return 1
-            fi
-        done
-
-        # flag the cache as complete (i.e. in case lbuild was previously
-        # interrupted while caching)
-        touch "$location/.lastused"
-
-        return 0
-
-}
-
-reuse() {
-    local module="$1"
-    local dest="$2"
-    local use_links="${3:-false}"
-    local signature="$4"
-
-    if [ -n "$REUSEBUILD" ] && [ -d "$REUSEBUILD/$signature/$module" ]; then
-        if [ ! -f "$REUSEBUILD/$signature/$module/.lastused" ]; then
-            # the .lastused flag is populated at the end of the caching to
-            # signal that the caching was completed.  if that flag is not
-            # there, then the cache is invalid (and should be removed in fact)
-            mv "$REUSEBUILD/$signature/$module"{,-bad-$(date +%s)} ||
-                fatal 1 "failed to clean up a bad cache in location" \
-                      "\"$REUSEBUILD/$signature/$module\" -- manual cleanup" \
-                      "will be necessary"
-            return 1
-        fi
-
-        # so that we know how stale this entry is
-        touch $REUSEBUILD/$signature/$module/.lastused
-
-        if $use_links; then
-            if ls $REUSEBUILD/$signature/$module/* >/dev/null 2>&1; then
-                cp -al $REUSEBUILD/$signature/$module/* $dest/
-            fi
-        else
-            # copying is pretty heavy
-            # cp -a $REUSEBUILD/$signature/$module/* $dest/
-            # do some creative symlinking instead
-            local dir
-            for dir in BUILD SRPMS SPECS; do
-                if ls $REUSEBUILD/$signature/$module/$dir/* >/dev/null 2>&1; then
-                    ln -s $REUSEBUILD/$signature/$module/$dir/* $dest/$dir
-                fi
-            done
-            # sources have to be copied by file because we need SOURCES to
-            # be a dir we can write into
-# could overrun ls's arg list here
-            #ls $REUSEBUILD/$signature/$module/SOURCES/* |
-            find $REUSEBUILD/$signature/$module/SOURCES/ -type f |
-                xargs ln -t $dest/SOURCES -s
-
-            # same for RPMS/* dirs
-# could overrun ls's arg list here
-            #ls $REUSEBUILD/$signature/$module/RPMS/$TARGET_ARCH/* |
-            local dir
-            for dir in $REUSEBUILD/$signature/$module/RPMS/*; do
-                mkdir -p $dest/RPMS/${dir##*/}
-                find $dir -type f |
-                  xargs ln -t $dest/RPMS/${dir##*/} -s
-            done
-
-        fi
-        return 0
-    else
-        return 1
-    fi
-}
-
-basearch() {
-    local arch="$1"
-
-    if [[ $arch = i[3456]86 ]]; then
-        echo "i386"
-    else
-        echo "$arch"
-    fi
-
-}
-
-#
-# in a given directory, find the first rpm matching given requirements
-#
-find_rpm() {
-    local dir="$1"
-    local match_type="$2"
-    local match="$3"
-
-    pushd "$dir" > /dev/null || \
-        fatal 1 "Unable to chdir to directory \"$dir\" in find_rpm()"
-
-    local file
-    for file in $(ls *.rpm); do
-        if [ ! -f "$file" ]; then
-            continue
-        fi
-        case "$match_type" in
-            provides)
-                # match is any valid ERE (i.e. given to egrep) match
-                if rpm -q --provides -p "$file" | egrep -q "$match"; then
-                    echo "$file"
-                    popd >/dev/null
-                    return 0
-                fi
-                ;;
-            *)
-                popd >/dev/null
-                fatal 1 "Unknown match type \"$match_type\" given to find_rpm()"
-                ;;
-        esac
-    done
-
-    popd >/dev/null
-    return 1
-}
-
-build_kernel_with_srpm() {
-
-    # need to generate the patch for this target
-    do_patch_linux false >&2    # sets global $FULL_PATCH (yeah, yuck)
-
-    # get an md5sum of the kernel patch + config for reuse check
-    # XXX really, there needs to be a signature and a CONFIG_FILE per arch
-    #     in BUILD_ARCHS
-    local release_str
-    if $RELEASE; then
-        local release_str="RELEASE=$RELEASE\n"
-    fi
-    local REUSE_SIGNATURE=$({ echo -en $release_str; echo $BUILD_GEN; cat $CONFIG_FILE $TARGET_FILE $FULL_PATCH; } | md5sum | cut -d" " -f1)
-
-    # see if we can link to the reuse pool
-    # XXX - hrm.  i'm not convinced this doesn't belong in the reuse "library"
-    local CAN_LINK_FOR_REUSE=false
-    touch $REUSEBUILD/$$
-    if cp -al $REUSEBUILD/$$ $TOPDIR/; then
-        CAN_LINK_FOR_REUSE=true
-    fi
-    rm $REUSEBUILD/$$
-
-    # the extra version string to use for the kernel (which might be a reused
-    # kernel, remember)
-    local kernel_extra_version=""
-    if $REUSERPM && ! reuse kernel "$TOPDIR" "$CAN_LINK_FOR_REUSE" \
-                                   "$REUSE_SIGNATURE"; then
-        # nothing cached, build from scratch
-        if [ ! -r "$KERNELDIR/$KERNEL_SRPM" ]; then
-            download_srpm "$CANONICAL_TARGET" "$KERNEL_SRPM" >&2
-        fi
-
-        if ! rpm -ivh $KERNELDIR/$KERNEL_SRPM \
-                  --define "_topdir $TOPDIR" >&2; then
-            # should we clean this up or leave it for analysis?
-            #rm -rf $RPMTOPDIR
-            fatal 1 "Error installing kernel SRPM."
-        fi
-
-        # put the Lustre kernel patch into the RPM build tree
-        cp $FULL_PATCH $TOPDIR/SOURCES/linux-${lnxmaj}-lustre.patch
-        prepare_and_build_srpm >&2
-
-        # store the resulting kernel RPM build tree for future use
-        if ! store_for_reuse "$TOPDIR/{SPECS,SOURCES,BUILD,SRPMS,RPMS}" \
-                             "kernel" "$REUSEBUILD" "$REUSE_SIGNATURE" \
-                             "$CAN_LINK_FOR_REUSE"; then
-            error "Failed to store kernel RPMS for reuse"
-            echo "unknown"
-            return 1
-        fi
-    fi  # build reuse
-
-    # figure out the EXTRA_VERSION of the kernel we built or are re-using
-    local KERNEL_RPM
-    if ! KERNEL_RPM=$(find_rpm "$TOPDIR/RPMS/$TARGET_ARCH/" provides "^kernel ="); then
-        fatal 1 "Failed to find a kernel RPM in $TOPDIR/RPMS/$TARGET_ARCH/"
-    fi
-    kernel_extra_version=$(rpm -q --queryformat "%{RELEASE}" -p $TOPDIR/RPMS/$TARGET_ARCH/$KERNEL_RPM)
-
-    # should now have the following RPMs
-    # $TOPDIR/RPMS/$arch/kernel-lustre-2.6.18-53.1.21.el5_lustre.1.6.5.1.$arch.rpm
-    # $TOPDIR/RPMS/$arch/kernel-lustre-devel-2.6.18-53.1.21.el5_lustre.1.6.5.1.$arch.rpm
-    # $TOPDIR/RPMS/$arch/kernel-lustre-headers-2.6.18-53.1.21.el5_lustre.1.6.5.1.$arch.rpm
-    # $TOPDIR/RPMS/$arch/kernel-lustre-debuginfo-common-2.6.18-53.1.21.el5_lustre.1.6.5.1.$arch.rpm
-    # $TOPDIR/RPMS/$arch/kernel-lustre-debuginfo-2.6.18-53.1.21.el5_lustre.1.6.5.1.$arch.rpm
-
-    echo $kernel_extra_version
-    return 0
-
-}
-
-build_mptlinux() {
-    local linux="$1"
-    local version="$2"
-
-    if [ -z "$version" -o "$version" = "inkernel" ]; then
-        return 0
-    fi
-
-    local targets arch
-    for arch in $BUILD_ARCHS; do
-        targets="--target $arch $targets"
-    done
-
-    local rpmbuildopt='-bb'
-    if $NORPM; then
-        rpmbuildopt='-bc'
-        echo NORPM mode. Only compiling.
-    fi
-
-    # if only we could just rebuild the src.rpm.  but the included spec
-    # is a real pig's breakfast.  just check out the patch we need to
-    # apply to it to make it useful.
-    #$RPMBUILD --rebuild \
-    #          --define "_topdir ${TOPDIR}" --target ${TARGET_ARCH} \
-    #          ${TOPDIR}/mptlinux-*.src.rpm
-    rpm -ivh --define "_topdir ${TOPDIR}" ${TOPDIR}/mptlinux-*.src.rpm
-
-    # now the big honkin' patch to the spec file
-    pushd ${TOPDIR}/SPECS
-    # to regen this patch use:
-    # !!cd ~/rpm/SPECS/ && diff -u mptlinux.spec{.dist,}
-    patch -p0 < ${TOPDIR}/lustre/build/mptlinux.spec.patch || fatal 1 "failed to patch mptlinux.spec"
-    popd
-
-    local targets arch
-        for arch in $BUILD_ARCHS; do
-        targets="--target $arch $targets"
-    done
-
-    local rpmbuildopt='-bb'
-    if $NORPM; then
-        rpmbuildopt='-bc'
-        echo NORPM mode. Only compiling.
-    fi
-
-    if ! $RPMBUILD $targets $rpmbuildopt \
-                  --define "_tmppath /var/tmp" \
-                  --define "_topdir ${TOPDIR}" \
-                  --define "kernel_obj $linux" \
-                  ${TOPDIR}/SPECS/mptlinux.spec; then
-        return 1
-    fi
-    if $DO_SRC; then
-        if ! $RPMBUILD -bs \
-                      --define "_tmppath /var/tmp" \
-                      --define "_topdir ${TOPDIR}" \
-                      --define "kernel_obj $linux" \
-                      ${TOPDIR}/SPECS/mptlinux.spec; then
-            return 1
-        fi
-    fi
-
-    return 0
-
-}
-
-# build RDAC
-build_rdac() {
-    local linux="$1"
-    local version="$2"
-
-    if [ -z "$version" -o "$version" = "inkernel" ]; then
-        return 0
-    fi
-
-    # note that we use an _, not a . before the spec on purpose.  we are not
-    # allowed to have more than one file with a .spec trailer in a tarball
-    # that is supposed to be usable with rpmbuild
-    cp lustre/build/rdac_spec ${TOPDIR}/SPECS/rdac.spec || fatal 1 "Could not find rdac.spec in lustre/build" 
-
-    local targets arch
-    for arch in $BUILD_ARCHS; do
-        targets="--target $arch $targets"
-    done
-
-    local rpmbuildopt='-bb'
-    if $NORPM; then
-        rpmbuildopt='-bc'
-        echo NORPM mode. Only compiling.
-    fi
-
-    local distro
-    case $DISTRO in
-     rhel5)     distro="REDHAT"
-                ;;
-    sles1*)     distro="SUSE"
-                ;;
-         *)     echo "$DISTRO not supported by RDAC, skipping"
-                return 0
-                ;;
-    esac
-    if ! $RPMBUILD $targets $rpmbuildopt --define "dist $distro" \
-                  --define "_tmppath /var/tmp" \
-                  --define "_topdir ${TOPDIR}" \
-                  --define "kernel_obj $linux" \
-                  ${TOPDIR}/SPECS/rdac.spec; then
-        return 1
-    fi
-    if $DO_SRC; then
-        if ! $RPMBUILD -bs --define "dist $distro" \
-                      --define "_tmppath /var/tmp" \
-                      --define "_topdir ${TOPDIR}" \
-                      --define "kernel_obj $linux" \
-                      ${TOPDIR}/SPECS/rdac.spec; then
-            return 1
-        fi
-    fi
-<<<<<<< HEAD
-=======
     $RPMBUILD --rebuild --define 'build_kernel_ib 1' --define 'build_kernel_ib_devel 1' \
 	      --define "_topdir ${TOPDIR}" --target ${TARGET_ARCH} \
 	      --define "KVERSION ${LINUXRELEASE}" \
 	      --define "$K_SRC ${LINUXOBJ:-${LINUX}}" \
 	      --define "LIB_MOD_DIR /lib/modules/${LINUXRELEASE}/updates" \
 	      --define "configure_options --without-quilt --with-core-mod --with-user_mad-mod --with-user_access-mod --with-addr_trans-mod --with-srp-target-mod --with-core-mod --with-mthca-mod --with-mlx4-mod --with-mlx4_en-mod --with-cxgb3-mod --with-nes-mod --with-ipoib-mod --with-sdp-mod --with-srp-mod --with-rds-mod --with-iser-mod --with-qlgc_vnic-mod --with-madeye-mod $configure_options" ${TOPDIR}/OFED/SRPMS/ofa_kernel-*.src.rpm
->>>>>>> d5360e75
-
-    return 0
-}
-
-# build OFED
-# globals used:
-#    TOPDIR
-#    REUSEBUILD, REUSERPM
-#    CONFIGURE_FLAGS
-
-build_ofed() {
-    local linux="$1"
-    local ofed_version="$2"
-
-    # before lustre, build kernel-ib
-    if [ -z "$ofed_version" -o "$ofed_version" = "inkernel" ]; then
-        return 0
-    fi
-
-    if [ -n "$REUSEBUILD" ]; then
-        # see if we can link to the reuse pool
-            # XXX - hrm.  i'm not convinced this doesn't belong in the reuse
-            #       "library"
-        local CAN_LINK_FOR_REUSE=false
-        touch $REUSEBUILD/$$
-        if cp -al $REUSEBUILD/$$ $TOPDIR/; then
-            CAN_LINK_FOR_REUSE=true
-        fi
-        rm $REUSEBUILD/$$
-    fi
-
-    local REUSE_SIGNATURE=$({ echo "$ofed_version";
-                              echo "$(find_linux_release ${linux})";
-                              cat "${linux}/include/linux/autoconf.h"; } |
-                            md5sum | cut -d" " -f1)
-    if ! $REUSERPM || ! reuse ofed "$TOPDIR" "$CAN_LINK_FOR_REUSE" \
-                                   "$REUSE_SIGNATURE"; then
-        # stash away the existing built articles for a moment
-        mkdir bak
-        mv {BUILD,{S,}RPMS,S{OURCE,PEC}S} bak
-        function mv_back {
-            pushd bak
-            find . | cpio -pudlm ..
-            popd
-            rm -rf bak
-        }
-        create_rpmbuild_dirs
-        # build it
-        build_kernel_ib "${linux}"
-        if ! store_for_reuse "$TOPDIR/{SPECS,SOURCES,BUILD,SRPMS,RPMS}" \
-                             "ofed" "$REUSEBUILD" "$REUSE_SIGNATURE" \
-                             "$CAN_LINK_FOR_REUSE"; then
-            error "Failed to store OFED RPMS for reuse"
-            mv_back
-            return 1
-        fi
-        # put the stuff we stashed away back
-        mv_back
+
+    if [ ${PIPESTATUS[0]} != 0 ]; then
+        fatal 1 "Error building kernel-ib"
     fi
 
     pushd "$TOPDIR" >/dev/null
@@ -1702,25 +1308,14 @@
     cd kernel-ib-devel
     # the actual ofed RPMs don't have the -rc$n or -$date string appened that
     # might be present on the file
-<<<<<<< HEAD
-    local linuxrelease=$(find_linux_release "$linux")
-    ofed_version=$(echo $ofed_version |
-                   sed -re 's/-(20[0-9]{6,6}-[0-9]{4,4}|rc[0-9]*)$//')
-    local rpm=$(ls $TOPDIR/RPMS/*/kernel-ib-devel-${ofed_version}-${linuxrelease//-/_}.*.rpm)
-=======
     local ofed_version=$(echo $OFED_VERSION |
                          sed -re 's/-(20[0-9]{6,6}-[0-9]{4,4}|rc[0-9]*)$//')
     local rpm=$(ls $TOPDIR/RPMS/*/kernel-ib-devel-${ofed_version}-${LINUXRELEASE//-/_}.*.rpm)
->>>>>>> d5360e75
     rpm2cpio -itv < $rpm | cpio -id
     CONFIGURE_FLAGS="--with-o2ib=$(pwd)/usr/src/ofa_kernel ${CONFIGURE_FLAGS}"
     popd >/dev/null
-
-}
-
-<<<<<<< HEAD
-build_with_srpm() {
-=======
+}
+
 #build patchless lustre
 patchless_build_sequence()
 {
@@ -1750,118 +1345,143 @@
         return 255
     fi
     [ -d $TOPDIR/reused ] && rm -rf $TOPDIR/reused
->>>>>>> d5360e75
-
-    if ! $PATCHLESS; then
-        local kernel_extra_version
-        if ! kernel_extra_version=$(build_kernel_with_srpm); then
-            fatal 1 "Failed to build the kernel from it's SRPM"
-        fi
-
-        for arch in $BUILD_ARCHS; do
-            local kernel_devel_rpm
-            if ! kernel_devel_rpm=$(find_rpm "$TOPDIR/RPMS/$arch/" provides "^$(devel_kernel_name $KERNEL_LUSTRE_NAMING) ="); then
-                fatal 1 "Failed to find a kernel development RPM in $TOPDIR/RPMS/$arch/"
-            fi
-
-<<<<<<< HEAD
-            # install the -devel RPM in preparation for the lustre build
-            # note that the EXTRA_VERSION_DELIMITER is *NOT* used in the
-            # version of the directory name under /usr/src
-            if ! lnxrel="$kernel_extra_version" unpack_linux_devel_rpm \
-                           "$TOPDIR/RPMS/$arch/$kernel_devel_rpm" "-"; then
-                fatal 1 "Could not find the Linux tree in $TOPDIR/RPMS/$arch/$kernel_devel_rpm"
-            fi
-        done
-    else
-        # need to find and unpack the vendor's own kernel-devel for patchless
-        # client build
-        local kernelrpm
-        if ! kernelrpm=$(find_linux_rpm "-$DEVEL_KERNEL_TYPE" ${EXTRA_VERSION_DELIMITER:-"-"}); then
-            fatal 1 "Could not find the kernel-$DEVEL_KERNEL_TYPE RPM in ${KERNELRPMSBASE}/${lnxmaj}/${DISTRO}"
-        fi
-        if ! lnxrel="$lnxrel" unpack_linux_devel_rpm "$kernelrpm" "-"; then
-            fatal 1 "Could not find the Linux tree in $kernelrpm"
-        fi
-    fi
-=======
+
+    local delimiter=${EXTRA_VERSION_DELIMITER:-"-"}
+    # default to source type -source and special case below
+    local type=-source
+    case "$DISTRO" in
+        rhel*)
+            type=-devel
+            ;;
+    esac
+
+    unpack_linux_rpm $type $delimiter && rpmfound=true
+
+    [ -d SRPMS ] || mkdir SRPMS
+    [ -d RPMS ] || mkdir RPMS
+    [ -d BUILD ] || mkdir BUILD
+    [ -d SOURCES ] || mkdir SOURCES
+
     # first build kernel-ib
     if [ -n "$OFED_VERSION" -a "$OFED_VERSION" != "inkernel" ]; then
         $rpmfound && build_kernel_ib
     fi
     ( $rpmfound ) && build_lustre && buildsuccess=true && find_linux_source_rpm
     fi
->>>>>>> d5360e75
-
-    build_ofed "${LINUXOBJ:-$LINUX}" "$OFED_VERSION" ||
-        fatal 1 "error building OFED"
-
-    if ! $PATCHLESS; then
-        # only need RDAC for the server
-        build_rdac "${LINUXOBJ:-$LINUX}" "$RDAC_VERSION" ||
-            fatal 1 "error building RDAC"
-    fi
-
-    build_mptlinux "${LINUXOBJ:-$LINUX}" "$MPTLINUX_VERSION" ||
-        fatal 1 "error building mptlinux"
-
-    # now build Lustre
-    if build_lustre "$LINUX" "$LINUXOBJ"; then
-        # the build worked.  resolve any symlinked files (i.e. from reuse)
-        # in RPMS/$arch to real files so that that that huge mess of
-        # complication known as LTS can copy them yet somewhere else.
-        # is it any wonder this whole process is so damn so?  anyone ever
-        # heard of hardlinks?  it this cool new thing that allows you save
-        # tons of time and space by creating... well you can go read about
-        # them if you have not heard about them yet.
-        # can i say how much the implemenation of all of this really impedes
-        # RPM reuse?
-        pushd RPMS/$TARGET_ARCH
-            for file in *; do
-                if [ -h $file ]; then
-                    cp $file foo
-                    mv foo $file
-                fi
-            done
-        popd
+
+    if $buildsuccess; then
+        [ -d "RPMS/${TARGET_ARCH}" ] && [ -f "$KERNELRPM" ] && \
+            cp "$KERNELRPM" RPMS/${TARGET_ARCH}/
+        [ -d "RPMS/${TARGET_ARCH}" ] && [ -f "$KERNELSOURCERPM" ] && \
+            cp "$KERNELSOURCERPM" RPMS/${TARGET_ARCH}/
+        KERNELCOMPILEDIR="$LINUX"
+        if $storeforreuse; then
+            store_for_reuse || echo "Cannot store for future reuse"
+        fi
+
+        return
+    elif ! $rpmfound; then
+        echo "COULD NOT FIND VENDOR -devel or -source RPM for $DISTRO/$TARGET_ARCH: $lnxmaj-$lnxrel in $KERNELRPMSBASE"
+        return 255
     else
-        return 1
-    fi
-
-}
-
-create_rpmbuild_dirs() {
-
-    [ -d RPMS ] || mkdir RPMS
-    for arch in $BUILD_ARCHS; do
-        if [[ $arch = i?86 ]]; then
-            # some stupidity in the sles11 kernel spec requires an RPMS/i386
-            # even if the target arch is i686
-            [ -d RPMS/i386 ] || mkdir RPMS/i386
-        fi
-        [ -d RPMS/$arch ] || mkdir RPMS/$arch
+        echo "Patchless build failed."
+        return 255
+    fi
+}
+
+#check timestamp value. should bi 14-digits string
+check_timestamp()
+{
+    local invalue=$1
+    local timestampnodig=$(echo $invalue | sed -e s/[0-9]*//g)
+    [ "$timestampnodig" = "" ] || return 255
+    local timestamplength="${#invalue}"
+    [ $timestamplength -eq 14 ] || return 255
+}
+
+# get list of suitable directories with potential reused staff
+get_reuse_dir_list()
+{
+    local rpmonly=$1
+    local reusedkernelmasknew=$2
+    local buildtimestamp=
+    local dirsforreuse=
+    local sourcelastdate=$(get_last_source_date)
+    for buildtimestamp in $(ls "$REUSEBUILD/" 2>&1); do
+        [ -d "$REUSEBUILD/$buildtimestamp" ] || continue
+	check_timestamp "$buildtimestamp" || continue
+        local buildtimestampstr=$(echo $buildtimestamp | \
+            sed -e "s^\(....\)\(..\)\(..\)\(..\)\(..\)\(..\)^\1-\2-\3 \4:\5:\6 GMT^g")
+        local buildtimestampepoch=$(date --date="$buildtimestampstr"  +%s )
+        #check for suitable date
+	    if ! $PATCHLESS; then
+            [ $buildtimestampepoch -ge $sourcelastdate ] || continue
+	    fi
+        #check for suitable version
+        if [ "$rpmonly" = "rpmonly" ]; then
+            local reusedkernelprefix="kernel-lustre-"
+            ( $PATCHLESS ) && reusedkernelprefix=
+            local rpmmask="${reusedkernelprefix}${REUSEDKERNELMASK}"
+            [ "$reusedkernelmasknew" = "" ] || rpmmask="$reusedkernelmasknew"
+            [ -f $REUSEBUILD/$buildtimestamp/${rpmmask}.rpm ] && \
+                dirsforreuse="$dirsforreuse $REUSEBUILD/$buildtimestamp"
+        else
+            local rpmmask="$REUSEDKERNELMASK"
+            [ "$reusedkernelmasknew" = "" ] || rpmmask="$reusedkernelmasknew"
+            pushd $REUSEBUILD/$buildtimestamp/linux-${rpmmask} > /dev/null 2>&1 || continue
+            local curdir=$(pwd)
+            dirsforreuse="$dirsforreuse $curdir"
+            popd
+        fi
     done
-    [ -d BUILD ] || mkdir BUILD
-    [ -d SOURCES ] || mkdir SOURCES
-    [ -d SPECS ] || mkdir SPECS
-    [ -d SRPMS ] || mkdir SRPMS
-
-}
-
-new_list() {
-
-    echo ""
-
-}
-
-<<<<<<< HEAD
-add_list() {
-    local list="$1"
-    local item="$2"
-
-    echo "$list $item"
-
-=======
+    echo "$dirsforreuse"
+}
+
+#try to reuse old RPM
+build_sequence_rpm_reuse()
+{
+    local sourcerpm=$1
+    [ "$REUSERPM" = "" ] && [ "$REUSEBUILD" = "" ] && return 255
+    local dirsforreuse=
+    if ! [ "$REUSEBUILD" = "" ] && [ -d "$REUSEBUILD" ]; then #try to reuse RPM
+        local REUSEDKERNELMASKnew=$(echo $REUSEDKERNELMASK | sed -e "s/^[^0-9]*//")
+        REUSEDKERNELMASKnew="kernel-lustre-source-${REUSEDKERNELMASKnew}"
+        local dirsforreuse="$(get_reuse_dir_list rpmonly $REUSEDKERNELMASKnew)"
+        local buildsuccess=false
+        LINUXOBJ=
+        for curdir in $(echo $dirsforreuse); do
+            [ -d "$curdir" ] || continue
+            local reusedkernelprefix="kernel-lustre-"
+            local reusedkernelrpm=
+            [ -f ${curdir}/${reusedkernelprefix}${REUSEDKERNELMASK}.rpm ] && \
+                reusedkernelrpm=$(ls ${curdir}/${reusedkernelprefix}${REUSEDKERNELMASK}.rpm | head -1 )
+            [ -f "$reusedkernelrpm" ] || continue
+
+            local reusedkernelsourcerpm=
+            [ -f ${curdir}/${REUSEDKERNELMASKnew}.rpm ] && \
+                reusedkernelsourcerpm=$(ls ${curdir}/${REUSEDKERNELMASKnew}.rpm | head -1 )
+            [ -f "$reusedkernelsourcerpm" ] || continue
+
+            # don't need to check for kernel-ib RPM reuse here because sles9 is not supported
+            # by OFED >= 1.3.0 and this function appears to only be used for sles9
+
+            [ -d $TOPDIR/reused ] && rm -rf $TOPDIR/reused
+            reuse_kernel_rpm "$reusedkernelsourcerpm" "" && build_linux nofullmake copyrpmkernel && build_lustre && buildsuccess=true
+            ( $buildsuccess ) || continue
+            if ( ! $NORPM ) && ( ! $PATCHLESS ) ; then
+                [ -f "$reusedkernelrpm" ] && \
+                    cp -f  "$reusedkernelrpm"  RPMS/${TARGET_ARCH}/ > /dev/null 2>&1
+ 
+                [ -f "$reusedkernelsourcerpm" ] && \
+                    cp -f  "$reusedkernelsourcerpm"  RPMS/${TARGET_ARCH}/ > /dev/null 2>&1 && \
+                    touch RPMS/${TARGET_ARCH}/kernel_was_reused
+            fi
+            return
+        done
+    fi
+    return 255
+}
+
 #try to reuse old BUILD dir
 build_sequence_reuse()
 {
@@ -1928,77 +1548,34 @@
         done
     fi
     return 255
->>>>>>> d5360e75
-}
-
-is_list_member() {
-    local list="$1"
-    local item="$2"
-
-    [[ $list\  == *\ $item\ * ]]
-
-}
-
-#########################################################################
-# Generate a backtrace through the call stack.
-#
-# Input: None
-# Output: None
-#########################################################################
-backtrace() {
-    local strip=${1:-1}
-
-    local funcname="" sourcefile="" lineno="" n
-
-    echo "Call stack: (most recent first)"
-    for (( n = $strip ; n < ${#FUNCNAME[@]} ; ++n )) ; do
-        funcname=${FUNCNAME[$n - 1]}
-        sourcefile=$(basename ${BASH_SOURCE[$n]})
-        lineno=${BASH_LINENO[$n - 1]}
-        # Display function arguments
-        if [[ ! -z "${BASH_ARGV[@]}" ]]; then
-            local args newarg j p=0
-            for (( j = ${BASH_ARGC[$n - 1]}; j > 0; j-- )); do
-                newarg=${BASH_ARGV[$j + $p - 1]}
-                args="${args:+${args} }'${newarg}'"
-            done
-            let p+=${BASH_ARGC[$n - 1]}
-        fi
-        echo "  ${funcname} ${args:+${args} }at ${sourcefile}:${lineno}"
-    done
-
-    echo
-    echo "BEGIN BACKTRACE"
-
-    #echo ${BASH_LINENO[*]}
-    #echo ${BASH_SOURCE[*]}
-    #echo ${FUNCNAME[*]}
-    local i=$((${#FUNCNAME[@]} - 1))
-    while [ $i -ge 0 ]; do
-        local SOURCELINE="${BASH_SOURCE[$i + 1]}:${BASH_LINENO[$i]}"
-        # Can't figure out how to get function args from other frames...
-        local FUNCTION="${FUNCNAME[$i]}()"
-        echo "$SOURCELINE:$FUNCTION"
-        i=$((i - 1))
-    done
-
-    echo "END BACKTRACE"
-
-    echo $BACKTRACE
-
+}
+
+
+build_sequence()
+{
+    if (( $DO_SRC )) ; then
+        unpack_linux
+        patch_linux
+        pack_linux
+        clean_linux
+    fi
+    prep_kernel_build || return 255
+    clean_lustre || return 255
+
+    build_kernel || return 255
 }
 
 [ -r ~/.lbuildrc ] && . ~/.lbuildrc
 
-options=$(getopt -o d:D:h -l kerneltree:,distro:,kernelrpm:,reusebuild:,patchless,ldiskfs,ccache,reuse:,norpm,disable-datestamp,external-patches:,timestamp:,extraversion:,kerneldir:,linux:,lustre:,nodownload,nosrc,ofed-version:,publish,release,src,stage:,tag:,target:,target-archs:,with-linux:,xen -- "$@")
-
-if [ $? != 0 ]; then
+options=$(getopt -o d:D:h -l kerneltree:,distro:,kernelrpm:,reusebuild:,patchless,ldiskfs,ccache,reuse:,norpm,disable-datestamp,external-patches:,timestamp:,extraversion:,kerneldir:,linux:,lustre:,nodownload,nosrc,publish,release,src,stage:,tag:,target:,target-archs:,with-linux: -- "$@")
+
+if [ $? != 0 ] ; then
     usage 1
 fi
 
 eval set -- "$options"
-
-while [ "$1" ]; do
+    
+while [ "$1" ] ; do
     case "$1" in
         '')
             usage 1
@@ -2031,15 +1608,11 @@
             shift 2
             ;;
         --kerneltree)
-            if ! KERNELTREE=$(canon_path "$2"); then
-                fatal 1 "Could not determine the canonical location of $2"
-            fi
+            KERNELTREE=$2
             shift 2
             ;;
         --linux | --with-linux)
-            if ! LINUX=$(canon_path "$2"); then
-                fatal 1 "Could not determine the canonical location of $2"
-            fi
+            LINUX=$2
             shift 2
             ;;
         --distro)
@@ -2051,9 +1624,7 @@
             shift 2
             ;;
         --reusebuild)
-            if ! REUSEBUILD=$(canon_path "$2"); then
-                fatal 1 "Could not determine the canonical location of $2"
-            fi
+            REUSEBUILD=$2
             shift 2
             ;;
         --norpm)
@@ -2069,9 +1640,7 @@
             shift
             ;;
         --kernelrpm)
-            if ! KERNELRPMSBASE=$(canon_path "$2"); then
-                fatal 1 "Could not determine the canonical location of $2"
-            fi
+            KERNELRPMSBASE=$2
             shift 2
             ;;
         --timestamp)
@@ -2083,16 +1652,12 @@
             shift 2
             ;;
         --nodownload)
-            DOWNLOAD=false
+            DOWNLOAD=0
             shift 1
             ;;
         --nosrc)
-            DO_SRC=false
+            DO_SRC=0
             shift 1
-            ;;
-        --ofed-version)
-            OFED_VERSION="$2"
-            shift 2
             ;;
         --publish)
             shift
@@ -2102,7 +1667,7 @@
             shift
             ;;
         --src)
-            DO_SRC=true
+            DO_SRC=1
             shift 1
             ;;
         --stage)
@@ -2123,10 +1688,6 @@
             ;;
         --disable-datestamp)
             USE_DATESTAMP=
-            shift
-            ;;
-        --xen)
-            XEN=true
             shift
             ;;
         --)
@@ -2134,7 +1695,7 @@
             CONFIGURE_FLAGS=$@
             CONFIGURE_FLAGS="$CONFIGURE_FLAGS --enable-liblustre --enable-liblustre-tests"
             break
-            ;;
+            ;; 
         *)
             usage 1 "Unrecognized option: $1"
             ;;
@@ -2149,91 +1710,26 @@
 EXTRA_VERSION_DELIMITER=${EXTRA_VERSION_DELIMITER:-"-"}
 
 if [ -n "$OFED_VERSION" -a "$OFED_VERSION" != "inkernel" ]; then
-<<<<<<< HEAD
-    download_ofed
-    unpack_ofed || fatal 1 "Error unpacking OFED tarball"
+    unpack_ofed
 fi
 
-if [ -n "$MPTLINUX_VERSION" -a "$MPTLINUX_VERSION" != "inkernel" ]; then
-    download_mptlinux
-    unpack_mptlinux || fatal 1 "Error unpacking MPTLINUX distribution"
+build_success=false
+if $PATCHLESS; then
+    patchless_build_sequence && build_success=true 
+elif [ -z "$LINUX" ] ; then
+    [ "$DISTRO" = "sles9" ] && build_sequence_rpm_reuse && build_success=true
+    if ! $build_success; then
+        build_sequence_reuse && build_success=true
+        if ! $build_success; then
+            build_sequence && build_success=true
+            if $build_success; then
+                store_for_reuse || echo "Cannot store for future reuse"
+            fi
+        fi
+    fi
+else
+    build_lustre && build_success=true
 fi
-
-# make sure the RPM build environment is set up
-create_rpmbuild_dirs
-
-if [ -n "$RDAC_VERSION" -a "$RDAC_VERSION" != "inkernel" ]; then
-    download_rdac
-    # we don't actually need to unpack this.  just put it in the SOURCES dir
-    #unpack_rdac || fatal 1 "Error unpacking RDAC tarball"
-    cp "$KERNELTREE/rdac-LINUX-${RDAC_VERSION}-source.tar.gz" ${TOPDIR}/SOURCES/ ||
-        fatal 1 "Error copying RDAC source tarball to RPM SOURCES dir"
-fi
-
-push_exit_trap '[ -n "$CCACHE" ] && ccache -s' "ccache_summary"
-# should remove the ccache trap if lbuild is interrupted
-trap 'delete_exit_trap "ccache_summary"; exit 1' INT TERM HUP
-
-# if an unpacked kernel source tree was given on the command line
-# just build lustre with it (nothing distro kernel specific here)
-if [ -n "$LINUX" ]; then
-    build_mptlinux "${LINUXOBJ:-$LINUX}" "$MPTLINUX_VERSION" ||
-        fatal 1 "error building mptlinux"
-    build_ofed "${LINUXOBJ:-$LINUX}" "$OFED_VERSION" ||
-        fatal 1 "error building OFED"
-    if ! $PATCHLESS; then
-        build_rdac "${LINUXOBJ:-$LINUX}" "$RDAC_VERSION" ||
-            fatal 1 "error building RDAC"
-    fi
-    build_lustre "$LINUX" "$LINUXOBJ"
-else
-    if [ -f "${0%/*}/lbuild-$DISTRO" ]; then
-        seen_list=$(new_list)
-        trap '(echo "Untrapped error"
-echo
-# have we seen this one
-echo "checking seen list for ${BASH_SOURCE[0]}:${BASH_LINENO[0]}"
-
-if is_list_member "$seen_list" "${BASH_SOURCE[0]}:${BASH_LINENO[0]}"; then
-  echo "seen this one already"
-else
-  seen_list=$(add_list "$seen_list" "${BASH_SOURCE[0]}:${BASH_LINENO[0]}")
-=======
-    unpack_ofed
->>>>>>> d5360e75
-fi
-backtrace
-echo
-echo "Environment:"
-set
-) | tee >(mail -s "Untrapped error at ${BASH_SOURCE[0]##*/}:${BASH_LINENO[0]} on $HOSTNAME" brian@sun.com) >&2' ERR
-        set -E
-
-        source ${0%/*}/lbuild-$DISTRO
-
-        build_with_srpm || fatal 1 "Failed to build_with_srpm"
-    else
-        source ${0%/*}/lbuild.old_school
-
-        old_school_download_kernel
-
-        build_success=false
-        if $PATCHLESS; then
-            patchless_build_sequence && build_success=true
-        else
-            [ "$DISTRO" = "sles9" ] && build_sequence_rpm_reuse && build_success=true
-            if ! $build_success; then
-                build_sequence_reuse && build_success=true
-                if ! $build_success; then
-                    build_sequence && build_success=true
-                    if $build_success; then
-                        store_for_reuse || echo "Cannot store for future reuse"
-                    fi
-                fi
-            fi
-        fi
-        ( $build_success ) || fatal 1 "Cannot build lustre"
-    fi
-fi
+( $build_success ) || fatal 1 "Cannot build lustre"
 
 stage