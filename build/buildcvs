# This file is sourced by lustre/lustrecvs

portalstag=""
lnettag="b1_x"
libsysiotag="HEAD"
snmptag="HEAD"
ldiskfstag="HEAD"
ldiskfstag_head="HEAD"
lustreiokittag="HEAD"
libcfstag="b1_x"
dmutag="" # uDMU
spltag=""
zfstag=""
hg_base_url="http://www.wizy.org/mercurial"
git_base_url="git@git.lustre.org:%s.git"

export LC_COLLATE=C

case "$lustretag" in
    '')
        warn "a lustretag is required."
        usage >&2
        exit 1
        ;;
    --help | -h)
        usage
        exit 0
        ;;

    # this is the branch table
    # keep this list sorted alphabetically!

    # Note these are "specials" -- branches using lnet b1_x don't need an
    # entry here.

    b1_2)
        portalstag="b1_2"
        lnettag=""
        libsysiotag=""
        snmptag=""
        ;;

    b1_4_atime_update)
        portalstag="b_hd_newconfig"
        ;;

    b1_4_join)
        portalstag="b_hd_newconfig"
        ;;

    b1_4_lfs_df)
        portalstag="b_hd_newconfig"
        ;;

    b1_4_lov_lvb_cleanup)
        portalstag="b_hd_newconfig"
        ;;

    b1_4_next_recovery_transno)
        portalstag="b_hd_newconfig"
        ;;

    b_cmd_cray)
        lnettag="HEAD"
        libcfstag="HEAD"
        ;;

    b_cmd*)
        portalstag="$lustretag"
        ;;

    b_iam*)
        portalstag="b_hd_newconfig"
        # XXX temorary tag until b_iam* is updated from b1_4 liblustre
        libsysiotag="HEAD_RELEASE_1_4_6_LAND_PARENT_20060223_1455"
        ;;

    b_ioprovement)
        portalstag="b_ioprovement"
        ;;

    b_mpilnd)
        # lnet mpilnd development branch
        lnettag="b_mpilnd"
        lustretag="HEAD"
        ;;

    b_new_cmd)
        portalstag="b_new_portals"
        # lnettag="b_lnet_tmp"
        ;;

    b_newconfig_rdmarouting)
        portalstag="b_hd_newconfig"
        lnettag="b_newconfig_rdmarouting"
        lustretag="b1_4"
        ;;

    b_port_ahead)
        portalstag="b_port_ahead"
        ;;

    b_port_netid)
        portalstag="b_port_netid"
        ;;

    # b_port_step is only for portals
    b_port_step)
        portalstag="b_port_step"
        lustretag="HEAD"
        ;;

    b_port_test)
        portalstag="b_port_test"
        ;;

    b_ptlrpc_cleanup)
        portalstag="b_ptlrpc_cleanup"
        ;;

    b_ptl_smallfix)
        portalstag="b_ptl_smallfix"
        lustretag="b1_4"
        ;;

    # before 1_4_6, we didn't have lnet or snmp
    b_release_1_2_*|b_release_1_4_[0-5])
        portalstag="$lustretag"
        lnettag=""
        libsysiotag="$lustretag"
        snmptag=""
        ;;

    b_release_1_4_6)
        portalstag="$lustretag"
        lnettag="$lustretag"
        libsysiotag="$lustretag"
        snmptag="$lustretag"
        ;;

    b_release_1_4_6-patchless)
        portalstag=b_release_1_4_6
        lnettag=b_release_1_4_6-patchless
        libsysiotag=b_release_1_4_6
        snmptag=b_release_1_4_6
        ;;

    # all later b_release_* tags
    b_release_*)
        lnettag="$lustretag"
        libsysiotag="$lustretag"
        snmptag="$lustretag"
        ldiskfstag="$lustretag"
        ;;

    b_self_test)
        # lnet self test development branch
        lnettag="b_self_test"
        lustretag="HEAD"
        ;;

    b_usocklnd)
        # lnet usocklnd development branch
        lnettag="b_usocklnd"
        lustretag="b1_6_usocklnd"
        ;;

    b_uo2iblnd)
        # lnet u-o2iblnd development branch
        lnettag="b_uo2iblnd"
        lustretag="HEAD"
        ;;

<<<<<<< HEAD
    b_hd_smp)
        # LNet grained locking and SMP improvement branch
        libcfstag="b_hd_libcfs_smp"
        lnettag="b_hd_lnet_smp"
        ldiskfstag="$ldiskfstag_head"
        lustretag="b_hd_lustre_smp"
        ;;

    b_hd_md_perf)
        # LNet branch for new o2iblnd protocol (15983, 13621, 14425, 14358)
        lnettag="HD_LNET_SMP_BASE"
        ldiskfstag="$ldiskfstag_head"
        lustretag="HD_LUSTRE_SMP_BASE"
        libcfstag="HD_LIBCFS_SMP_BASE"
        ;;

=======
>>>>>>> d5360e75
    b_ula)
        # lnet "User Level Access" development branch
        lnettag="b_ula"
        lustretag="HEAD"
        ldiskfstag="$ldiskfstag_head"
        ;;

    # CMD3
<<<<<<< HEAD
    b_post_cmd3|b_new_cmd_sles10|b1_6_head_sync|b_mixed_layout_req|b_mount_perm|b1_8_gns|b1_8_interop_server)
=======
    b_post_cmd3|b_new_cmd_sles10|b1_6_head_sync|b_mixed_layout_req|b_mount_perm|b1_8_gns|b1_8_quota|b1_8_interop_server|b_som)
>>>>>>> d5360e75
        # Update b1_8 above when changing this.
        ldiskfstag="$ldiskfstag_head"
        ;;

    #umds cleanup
    b_hd_umds_cln2)
        ldiskfstag="b1_8_iam_dynlock"
        ;;

    # uOSS
    b_hd_dmu)
        lnettag="b_uoss"
        ldiskfstag="$ldiskfstag_head"
        dmutag="zfs-lustre"
        ;;

<<<<<<< HEAD
    # read-only cache for oss
    b_hd_rocache_oss)
        lnettag="HEAD"
        ldiskfstag="b1_8_iam"
        libcfstag="HEAD"
        ;;
 
    # vector read/write 
    b_hd_readx)
        lnettag="HEAD"
        ldiskfstag="$ldiskfstag_head"
        libcfstag="HEAD"
        ;;
   
    # params_tree 
    b_hd_params_tree)
        lnettag="b_hd_params_tree"
        ldiskfstag="$ldiskfstag_head"
        libcfstag="b_hd_params_tree"
        lustretag="b_hd_params_tree"
        ;;
  
    # Network request scheduler
    b_hd_nrs)
        lnettag="HEAD"
        ldiskfstag="$ldiskfstag_head"
        libcfstag="HEAD"
        ;;
 
=======
>>>>>>> d5360e75
    # uMDS
    b_dmu_umds)
        lnettag="b_uoss_umds"
        ldiskfstag="$ldiskfstag_head"
        dmutag="zfs-lustre"
        ;;

    # uOSS o2iblnd
    b_uoss_o2iblnd)
        lnettag="b_uoss_o2iblnd"
        lustretag="b_hd_dmu"
        ldiskfstag="$ldiskfstag_head"
        dmutag="zfs-lustre"
        ;;

    # client io stack cleanup
    b_client_io_layering)
        lnettag="HEAD"
        ldiskfstag="$ldiskfstag_head"
        libcfstag="HEAD"
        ;;
    
    # windows client porting (lustre: b_client_io_layering, lnet: HEAD) 
    b_winnt_port)
        ldiskfstag="$ldiskfstag_head"
        lnettag="$lustretag"
        ;;
    
    # v1.0-v1.3, v1.4.0-v1.4.2
    v1_[0-3]_*|v1_4_[0-2]|v1_4_[0-2]_*)
        portalstag="$lustretag"
        lnettag=""
        libsysiotag="$lustretag"
        snmptag=""
        ;;

    # v1.4.3-v1.4.5, v1.4.5.1 - v1.4.5.9
    v1_4_[3-5]|v1_4_[3-4]_*|v1_4_5_[1-9]|cray_2005*)
        portalstag="$lustretag"
        lnettag=""
        libsysiotag="$lustretag"
        snmptag="$lustretag"
        ;;

    # v1.4.6, v1.4.6.[1-91]
    v1_4_6_[1-9]|v1_4_6_9[01])
        portalstag="$lustretag"
        lnettag=""
        libsysiotag="$lustretag"
        snmptag="$lustretag"
        ;;

    b1_8_gate)
        lnettag="b1_x_lnet_gate"
        ldiskfstag="b_ldiskfs_gate"
        ;;

    b1_8_rocache_oss)
        lnettag="b1_x_lnet_gate"
        ldiskfstag="b_ldiskfs_gate"
        ;;

    # libcfs name normalization changes
    b_hd_nn)
        libcfstag="b_hd_libcfs_nn"
        lnettag="b_hd_lnet_nn"
        ldiskfstag="$ldiskfstag_head"
        lustretag="b_hd_lustre_nn"
        ;; 

    # Branches that have been updated to include
    # the libcfs split should be added here
<<<<<<< HEAD
    HEAD|b_head_capa|b_hd_cfld|b_hd_changelog|b_hd_sptlrpc|HD_SPTLRPC_BASE|b_som|b_hd_recov|b_hd_transapi)
=======
    # b_head_interop_disk: Interoperability server side changes
    HEAD|b_head_interop_disk)
>>>>>>> d5360e75
        lnettag="HEAD"
        ldiskfstag="$ldiskfstag_head"
        libcfstag="HEAD"
        ;;

    b_hd_kdmu)
        # Identical to HEAD + spl and zfs
        lnettag="HEAD"
        ldiskfstag="$ldiskfstag_head"
        libcfstag="HEAD"
        spltag="pre-alpha"
        zfstag="patched"
        ;;
    b_kdmu_params)
        # Identical to HEAD + spl and zfs
        lnettag="b_hd_params_tree"
        ldiskfstag="$ldiskfstag_head"
        libcfstag="b_hd_params_tree"
        lustretag="b_kdmu_params"
        spltag="pre-alpha"
        zfstag="patched"
        ;;

    b_head_libcfs)
        lnettag="b_head_libcfs"
        ldiskfstag="$ldiskfstag_head"
        libcfstag="b_head_libcfs"
        ;;

    # all later v* tags
    v[1-9]*)
        lnettag="$lustretag"
        libsysiotag="$lustretag"
        snmptag="$lustretag"
        ldiskfstag="$lustretag"
        ;;

    b_HEAD_*|b_head_*|b_hd_*)
        lnettag="HEAD"
        ldiskfstag="$ldiskfstag_head"
        libcfstag="HEAD"
        ;;
esac

cvs_cmd libsysio libsysio "$libsysiotag"
cvs_cmd portals portals "$portalstag"
cvs_cmd lnet lnet "$lnettag"
cvs_cmd snmp lustre-snmp "$snmptag"
cvs_cmd lustre lustre-core "$lustretag"
cvs_cmd ldiskfs ldiskfs "$ldiskfstag"
cvs_cmd lustre-iokit lustre-iokit "$lustreiokittag"
hg_cmd lustre/zfs-lustre "$hg_base_url" "$dmutag"
cvs_cmd libcfs libcfs "$libcfstag"
git_cmd spl spl "$spltag" "$git_base_url"
git_cmd zfs zfs-tmp "$zfstag" "$git_base_url"

[ -a ldiskfs/build ] || ln -sf ../build ldiskfs/build<|MERGE_RESOLUTION|>--- conflicted
+++ resolved
@@ -5,14 +5,11 @@
 libsysiotag="HEAD"
 snmptag="HEAD"
 ldiskfstag="HEAD"
-ldiskfstag_head="HEAD"
+ldiskfstag_head="b1_8_iam"
 lustreiokittag="HEAD"
 libcfstag="b1_x"
-dmutag="" # uDMU
-spltag=""
-zfstag=""
+dmutag=""
 hg_base_url="http://www.wizy.org/mercurial"
-git_base_url="git@git.lustre.org:%s.git"
 
 export LC_COLLATE=C
 
@@ -60,11 +57,6 @@
         portalstag="b_hd_newconfig"
         ;;
 
-    b_cmd_cray)
-        lnettag="HEAD"
-        libcfstag="HEAD"
-        ;;
-
     b_cmd*)
         portalstag="$lustretag"
         ;;
@@ -171,25 +163,6 @@
         lustretag="HEAD"
         ;;
 
-<<<<<<< HEAD
-    b_hd_smp)
-        # LNet grained locking and SMP improvement branch
-        libcfstag="b_hd_libcfs_smp"
-        lnettag="b_hd_lnet_smp"
-        ldiskfstag="$ldiskfstag_head"
-        lustretag="b_hd_lustre_smp"
-        ;;
-
-    b_hd_md_perf)
-        # LNet branch for new o2iblnd protocol (15983, 13621, 14425, 14358)
-        lnettag="HD_LNET_SMP_BASE"
-        ldiskfstag="$ldiskfstag_head"
-        lustretag="HD_LUSTRE_SMP_BASE"
-        libcfstag="HD_LIBCFS_SMP_BASE"
-        ;;
-
-=======
->>>>>>> d5360e75
     b_ula)
         # lnet "User Level Access" development branch
         lnettag="b_ula"
@@ -198,11 +171,7 @@
         ;;
 
     # CMD3
-<<<<<<< HEAD
-    b_post_cmd3|b_new_cmd_sles10|b1_6_head_sync|b_mixed_layout_req|b_mount_perm|b1_8_gns|b1_8_interop_server)
-=======
     b_post_cmd3|b_new_cmd_sles10|b1_6_head_sync|b_mixed_layout_req|b_mount_perm|b1_8_gns|b1_8_quota|b1_8_interop_server|b_som)
->>>>>>> d5360e75
         # Update b1_8 above when changing this.
         ldiskfstag="$ldiskfstag_head"
         ;;
@@ -219,38 +188,6 @@
         dmutag="zfs-lustre"
         ;;
 
-<<<<<<< HEAD
-    # read-only cache for oss
-    b_hd_rocache_oss)
-        lnettag="HEAD"
-        ldiskfstag="b1_8_iam"
-        libcfstag="HEAD"
-        ;;
- 
-    # vector read/write 
-    b_hd_readx)
-        lnettag="HEAD"
-        ldiskfstag="$ldiskfstag_head"
-        libcfstag="HEAD"
-        ;;
-   
-    # params_tree 
-    b_hd_params_tree)
-        lnettag="b_hd_params_tree"
-        ldiskfstag="$ldiskfstag_head"
-        libcfstag="b_hd_params_tree"
-        lustretag="b_hd_params_tree"
-        ;;
-  
-    # Network request scheduler
-    b_hd_nrs)
-        lnettag="HEAD"
-        ldiskfstag="$ldiskfstag_head"
-        libcfstag="HEAD"
-        ;;
- 
-=======
->>>>>>> d5360e75
     # uMDS
     b_dmu_umds)
         lnettag="b_uoss_umds"
@@ -313,43 +250,13 @@
         ldiskfstag="b_ldiskfs_gate"
         ;;
 
-    # libcfs name normalization changes
-    b_hd_nn)
-        libcfstag="b_hd_libcfs_nn"
-        lnettag="b_hd_lnet_nn"
-        ldiskfstag="$ldiskfstag_head"
-        lustretag="b_hd_lustre_nn"
-        ;; 
-
     # Branches that have been updated to include
     # the libcfs split should be added here
-<<<<<<< HEAD
-    HEAD|b_head_capa|b_hd_cfld|b_hd_changelog|b_hd_sptlrpc|HD_SPTLRPC_BASE|b_som|b_hd_recov|b_hd_transapi)
-=======
     # b_head_interop_disk: Interoperability server side changes
     HEAD|b_head_interop_disk)
->>>>>>> d5360e75
         lnettag="HEAD"
         ldiskfstag="$ldiskfstag_head"
         libcfstag="HEAD"
-        ;;
-
-    b_hd_kdmu)
-        # Identical to HEAD + spl and zfs
-        lnettag="HEAD"
-        ldiskfstag="$ldiskfstag_head"
-        libcfstag="HEAD"
-        spltag="pre-alpha"
-        zfstag="patched"
-        ;;
-    b_kdmu_params)
-        # Identical to HEAD + spl and zfs
-        lnettag="b_hd_params_tree"
-        ldiskfstag="$ldiskfstag_head"
-        libcfstag="b_hd_params_tree"
-        lustretag="b_kdmu_params"
-        spltag="pre-alpha"
-        zfstag="patched"
         ;;
 
     b_head_libcfs)
@@ -367,9 +274,8 @@
         ;;
 
     b_HEAD_*|b_head_*|b_hd_*)
-        lnettag="HEAD"
-        ldiskfstag="$ldiskfstag_head"
-        libcfstag="HEAD"
+        lnettag="b1_x"
+        ldiskfstag="$ldiskfstag_head"
         ;;
 esac
 
@@ -382,7 +288,5 @@
 cvs_cmd lustre-iokit lustre-iokit "$lustreiokittag"
 hg_cmd lustre/zfs-lustre "$hg_base_url" "$dmutag"
 cvs_cmd libcfs libcfs "$libcfstag"
-git_cmd spl spl "$spltag" "$git_base_url"
-git_cmd zfs zfs-tmp "$zfstag" "$git_base_url"
 
 [ -a ldiskfs/build ] || ln -sf ../build ldiskfs/build