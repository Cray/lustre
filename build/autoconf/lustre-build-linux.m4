--- conflicted
+++ resolved
@@ -104,20 +104,16 @@
 LB_LINUX_TRY_COMPILE([
 		#include <linux/version.h>
 	],[
-		#ifndef RHEL_RELEASE_CODE
+		#ifndef RHEL_MAJOR
 		#error "not redhat kernel"
 		#endif
 	],[
 		RHEL_KENEL="yes"
-		RHEL_KERNEL="yes"
 		AC_MSG_RESULT([yes])
 	],[
 	        AC_MSG_RESULT([no])
 ])
 
-<<<<<<< HEAD
-LB_LINUX_CONFIG([SUSE_KERNEL],[SUSE_KERNEL="yes"],[])
-=======
 AC_MSG_CHECKING([that SuSe kernel])
 LB_LINUX_TRY_COMPILE([
 		#include <linux/version.h>
@@ -131,7 +127,6 @@
 	],[
 	        AC_MSG_RESULT([no])
 ])
->>>>>>> d5360e75
 
 ])
 
@@ -146,13 +141,7 @@
 AC_ARG_WITH([linux],
 	AC_HELP_STRING([--with-linux=path],
 		       [set path to Linux source (default=/usr/src/linux)]),
-	[
-		if ! [[[ $with_linux = /* ]]]; then
-			AC_MSG_ERROR([You must provide an absolute pathname to the --with-linux= option.])
-		else
-			LINUX=$with_linux
-		fi
-	],
+	[LINUX=$with_linux],
 	[LINUX=/usr/src/linux])
 AC_MSG_RESULT([$LINUX])
 AC_SUBST(LINUX)
@@ -197,9 +186,9 @@
 # at 2.6.19 # $LINUX/include/linux/config.h is removed
 # and at more old has only one line
 # include <autoconf.h>
-LB_CHECK_FILE([$LINUX_OBJ/include/linux/autoconf.h],[],
-	[AC_MSG_ERROR([Run make config in $LINUX.])])
-LB_CHECK_FILE([$LINUX_OBJ/include/linux/version.h],[],
+LB_CHECK_FILES([$LINUX_OBJ/include/linux/autoconf.h
+		$LINUX_OBJ/include/linux/version.h
+		],[],
 	[AC_MSG_ERROR([Run make config in $LINUX.])])
 
 # ------------ rhconfig.h includes runtime-generated bits --
@@ -310,7 +299,7 @@
 		UML_CFLAGS='-O0'
 		AC_MSG_RESULT(yes)
     	else
-		AC_MSG_RESULT([no])
+		AC_MSG_RESULT([no (asm doesn't point at asm-um)])
 	fi
 else
 	AC_MSG_RESULT([no (asm-um missing)])
@@ -356,7 +345,7 @@
 AC_DEFUN([LB_LINUX_COMPILE_IFELSE],
 [m4_ifvaln([$1], [LB_LINUX_CONFTEST([$1])])dnl
 rm -f build/conftest.o build/conftest.mod.c build/conftest.ko
-AS_IF([AC_TRY_COMMAND(cp conftest.c build && make -d [$2] ${LD:+"LD=$LD"} CC="$CC" -f $PWD/build/Makefile LUSTRE_LINUX_CONFIG=$LINUX_CONFIG LINUXINCLUDE="$EXTRA_LNET_INCLUDE -I$LINUX/arch/`uname -m|sed -e 's/ppc.*/powerpc/' -e 's/x86_64/x86/' -e 's/i.86/x86/'`/include -I$LINUX/include -I$LINUX_OBJ/include -I$LINUX_OBJ/include2 -include include/linux/autoconf.h" -o tmp_include_depends -o scripts -o include/config/MARKER -C $LINUX_OBJ EXTRA_CFLAGS="-Werror-implicit-function-declaration $EXTRA_KCFLAGS" $ARCH_UM $MODULE_TARGET=$PWD/build) >/dev/null && AC_TRY_COMMAND([$3])],
+AS_IF([AC_TRY_COMMAND(cp conftest.c build && make -d [$2] ${LD:+"LD=$LD"} CC="$CC" -f $PWD/build/Makefile LUSTRE_LINUX_CONFIG=$LINUX_CONFIG LINUXINCLUDE="$EXTRA_LNET_INCLUDE -I$LINUX/include -I$LINUX_OBJ/include -I$LINUX_OBJ/include2 -include include/linux/autoconf.h" -o tmp_include_depends -o scripts -o include/config/MARKER -C $LINUX_OBJ EXTRA_CFLAGS="-Werror-implicit-function-declaration $EXTRA_KCFLAGS" $ARCH_UM $MODULE_TARGET=$PWD/build) >/dev/null && AC_TRY_COMMAND([$3])],
 	[$4],
 	[_AC_MSG_LOG_CONFTEST
 m4_ifvaln([$5],[$5])dnl])dnl
@@ -372,7 +361,7 @@
          [AC_MSG_CHECKING([Linux kernel architecture])
           AS_IF([rm -f $PWD/build/arch
                  make -s --no-print-directory echoarch -f $PWD/build/Makefile \
-                     LUSTRE_LINUX_CONFIG=$LINUX_CONFIG -C $LINUX $ARCH_UM \
+                     LUSTRE_LINUX_CONFIG=$LINUX_CONFIG -C $LINUX_OBJ $ARCH_UM \
                      ARCHFILE=$PWD/build/arch && LINUX_ARCH=`cat $PWD/build/arch`],
                 [AC_MSG_RESULT([$LINUX_ARCH])],
                 [AC_MSG_ERROR([Could not determine the kernel architecture.])])
@@ -546,6 +535,10 @@
 
 LB_LINUX_CONFIG([MODVERSIONS])
 
+LB_LINUX_CONFIG([PREEMPT],[
+	AC_MSG_ERROR([Lustre does not support kernels with preempt enabled.])
+])
+
 LB_LINUX_CONFIG([KALLSYMS],[],[
 if test "x$ARCH_UM" = "x" ; then
 	AC_MSG_ERROR([Lustre requires that CONFIG_KALLSYMS is enabled in your kernel.])
@@ -587,7 +580,7 @@
 # 2.6 based kernels - put modversion info into $LINUX/Module.modvers
 # or check 
 AC_DEFUN([LB_CHECK_SYMBOL_EXPORT],
-[AC_MSG_CHECKING([if Linux was built with symbol $1 exported])
+[AC_MSG_CHECKING([if Linux was built with symbol $1 is exported])
 grep -q -E '[[[:space:]]]$1[[[:space:]]]' $LINUX/$SYMVERFILE 2>/dev/null
 rc=$?
 if test $rc -ne 0; then
@@ -626,8 +619,6 @@
 				  [AS_VAR_SET(ac_Header, [no])])])
 AS_IF([test AS_VAR_GET(ac_Header) = yes], [$2], [$3])[]dnl
 AS_VAR_POPDEF([ac_Header])dnl
-<<<<<<< HEAD
-=======
 ])
 
 #
@@ -641,5 +632,4 @@
 		[AC_DEFINE_UNQUOTED(AS_TR_CPP(HAVE_$ac_header)) $2],
 		[$3])dnl
 done
->>>>>>> d5360e75
 ])