#!/bin/sh

# option variables
DESTDIR=
KERNELDIR=
TARGET=
# Not sure what to put here
# TARGET_ARCH=$(shell uname -m | sed -e s/i.86/i386/ -e s/sun4u/sparc64/ -e s/arm.*/arm/ -e s/sa110/arm/)
TARGET_ARCH=
TARGET_CONFIG=
JOBS=1
CONFIGURE_FLAGS=
TMPDIR=${TMPDIR:-"/var/tmp"}

# commands to run
BUILD_LUSTRE=0
BUILD_KERNEL=0
DEPEND_KERNEL=0
INSTALL_LUSTRE=0
INSTALL_KERNEL=0
SAVE_HEADERS=0
UNPACK_KERNEL=0

# provided by target file
KERNEL=
SERIES=
CONFIG=
VERSION=
EXTRA_VERSION=

BASE_ARCHS=
BIGMEM_ARCHS=
BOOT_ARCHS=
JENSEN_ARCHS=
SMP_ARCHS=
BIGSMP_ARCHS=
PSERIES64_ARCHS=
UP_ARCHS=

RHBUILD=0
SUSEBUILD=0

# flat-out globals
TOPDIR=
TARGET_FILE=
KERNEL_FILE=
SERIES_FILE=
CONFIG_FILE=
RPMBUILD=
XEN=false

canon()
{
    pushd $1 >/dev/null
    echo $PWD
    popd >/dev/null
}
TOPDIR="${0%%${0##*/}}"
if [ "${TOPDIR}" ] ; then
    TOPDIR=$(canon "${TOPDIR}/..")
else
    TOPDIR=$(canon "..")
fi

lbuild_topdir()
{
    retdir=$TOPDIR
    while [ ! -d $retdir/BUILD ] ; do
	retdir=$(canon "$retdir/..")
	if [ "$retdir" = "/" ] ; then
	    break;
	fi
    done
    echo "$retdir"
}

cleanup()
{
    true
}

fatal()
{
    cleanup
    [ "$2" ] && echo
    [ "$2" ] && echo "${0##*/}: $2"
    exit $1
}

list_targets()
{
    echo -n "Available targets:"
    for target in $TOPDIR/lustre/kernel_patches/targets/*.target ; do
	target_file=${target##*/}
	echo -n " ${target_file%%.target}"
    done
    echo
}


usage()
{
    cat <<EOF
Usage: ${0##*/} [OPTION]... [-- <lustre configure options>]

Options:

  --build
    same as --build-kernel --build-lustre --unpack-kernel

  --build-lustre
    configure and compile lustre.  Requires that --build-kernel was
    already run.

  --build-kernel
    configure and compile a kernel.  Implies --depend-kernel.
    Requires that --unpack-kernel was already run.

  --depend-kernel)
    Prepares a kernel tree for building (similar to make mrproper
    oldconfig dep).  Requires that --unpack-kernel was already run.

  --destdir=DESTDIR
    Root directory to install into (like DESTDIR with auto*).

  --extraversion=EXTRAVERSION
    Overrides the target kernel\'s EXTRAVERSION text.

  -h, --help
    Display this message.

  --install
    same as --install-kernel --install-lustre

  --install-lustre
    run make install in the Lustre tree.

  --install-kernel
    install the kernel image and modules.

  -j jobs
    This works just like the -j option to make, and is passed to make
    when building.

  --kerneldir=KERNELDIR
    Directory containing linux source tarballs.

  --target=TARGET
    Name of the configuration to use.  The available targets are
    listed below.

  --target-arch=ARCH
    Specifies an architecture to use when choosing a kernel config
    file.  Default is i386.

  --target-config=CONFIG
    Specifies a special option (such as smp, bigsmp, bigmem, or BOOT)
    to use when choosing a kernel config file.  This also modifies the
    kernel version and modules directory.

  --unpack-kernel
    Untars and patches the kernel source.

  --xen
    Builds a Xen domX kernel.

  The order that commands (--build-lustre, --unpack-kernel) are
  specified on the command line is ignored; ${0##*/} will always
  execute them in the correct order (unpack, then build, then install
  etc.).

EOF
    list_targets

    fatal "$1" "$2"
}

check_options()
{
    (( $BUILD_LUSTRE || $BUILD_KERNEL || $DEPEND_KERNEL || \
	    $INSTALL_LUSTRE || $INSTALL_KERNEL || $SAVE_HEADERS || \
	    $UNPACK_KERNEL )) || \
		fatal 1 "No commands specified."

    if (( $UNPACK_KERNEL )) ; then
	[ "$KERNELDIR" ] || \
	    fatal 1 "A kernel directory must be specified with --kerneldir."
	[ -d "$KERNELDIR" ] || \
	    fatal 1 "$KERNELDIR is not a directory."
    fi

    if (( $INSTALL_LUSTRE || $INSTALL_KERNEL || $SAVE_HEADERS )) ; then
	[ -z "$DESTDIR" -o -d "$DESTDIR" ] || \
	    fatal 1 "$DESTDIR is not a directory."
    fi

    [ "$TARGET" ] || usage 1 "A target must be specified with --target."
    TARGET_FILE="$TOPDIR/lustre/kernel_patches/targets/$TARGET.target"
    [ -r "$TARGET_FILE" ] || \
	fatal 1 "Target '$TARGET' was not found.  Try --list-targets."

    if [ -z "$JOBS" -o "$JOBS" -lt "1" ] ; then
	JOBS=1
    fi

    RPMBUILD=$(which rpmbuild 2>/dev/null | head -1)
    if [ ! "$RPMBUILD" -o "$RPMBUILD" == "" ]; then
	RPMBUILD=$(which rpm 2>/dev/null | head -1)
	if [ ! "$RPMBUILD" -o "$RPMBUILD" == "" ]; then
	    usage 1 "Could not find binary for making rpms (tried rpmbuild and rpm)."
	fi
    fi
}

get_lustre_version()
{
    for series in $SERIES ; do
	SERIES_FILE="$TOPDIR/lustre/kernel_patches/series/$series"
	lustre_patch=$(grep lustre_version "$SERIES_FILE" 2>/dev/null)
	[ "$lustre_patch" ] && break
    done
    [ "$lustre_patch" ] || \
	fatal 1 "Could not determine Lustre version from $SERIES series."

    awk '/^\+#define LUSTRE_KERNEL_VERSION /{ print $3 }' \
	"$TOPDIR/lustre/kernel_patches/patches/$lustre_patch" 2>/dev/null
}

load_target()
{
    EXTRA_VERSION_save="$EXTRA_VERSION"

    . "$TARGET_FILE"

    # doesn't make any sense to build OFED for xen domX's
    if $XEN; then
        OFED_VERSION=""
    fi

    [ "$KERNEL" ] || fatal 1 "Target $TARGET did not specify a kernel."
# Suse 2.6 has our patches in already
#    [ "$SERIES" ] || fatal 1 "Target $TARGET did not specify a patch series."
#    [ "$CONFIG" ] || fatal 1 "Target $TARGET did not specify a kernel config."
    [ "$VERSION" ] || fatal 1 "Target $TARGET did not specify the kernel version."

    if [ "$KERNELDIR" ] ; then
	KERNEL_FILE="$KERNELDIR/$KERNEL"
	[ -r "$KERNELDIR/$KERNEL" ] || \
	    fatal 1 "Target $TARGET's kernel file $KERNEL not found in kernel directory $KERNELDIR."
    fi

    if [ "$SERIES" ] ; then
	for series in $SERIES ; do
	    SERIES_FILE="$TOPDIR/lustre/kernel_patches/series/$series"
	    [ -r "$SERIES_FILE" ] || \
		fatal 1 "Target $TARGET's series $SERIES missing from $TOPDIR/lustre/kernel_patches/series."
	done
    fi

    local XENPOSTFIX=""
    if $XEN; then
        XENPOSTFIX="-xen"
    fi

    TARGET_ARCH=${TARGET_ARCH:-$BASE_ARCHS}
    CONFIG_TARGET="${TARGET}${XENPOSTFIX}-${TARGET_ARCH}${TARGET_CONFIG:+-$TARGET_CONFIG}"
    CONFIG_FILE="$TOPDIR/lustre/kernel_patches/kernel_configs/kernel-$VERSION-$CONFIG_TARGET.config"
    [ -r "$CONFIG_FILE" ] ||
	fatal 1 "Target $TARGET's config file $CONFIG_FILE missing from $TOPDIR/lustre/kernel_patches/configs."

    if [ "$EXTRA_VERSION_save" ] ; then
	EXTRA_VERSION="$EXTRA_VERSION_save"
    else
	EXTRA_VERSION="${EXTRA_VERSION}_lustre.$(get_lustre_version)"
    fi
}

# do these after load_target(), which maybe export CC
setup_ccache_distcc()
{
    # distcc can't handle ".incbin"
    if [ "$TARGET" == "2.6-suse" -o "$TARGET" == "2.6-rhel4" ]; then
        if [ "$TARGET_ARCH" == "x86_64" ]; then
            unset DISTCC
        fi
    fi

    CC=${CC:-gcc}
    if [ "$CCACHE" ]; then
        [[ $CC != ccache\ * ]] && CC="$CCACHE $CC"
        [ "$DISTCC" ] && export CCACHE_PREFIX="$DISTCC"
    else
        [ "$DISTCC" ] && CC="$DISTCC $CC"
    fi
}

tarflags()
{
    case "$1" in
	'')
	    fatal 1 "tarflags(): File name argument missing."
	    ;;
	*.tar.gz | *.tgz)
	    echo 'zxf'
	    ;;
	*.tar.bz2)
	    echo 'jxf'
	    ;;
	*.tar)
	    echo 'xf'
	    ;;
	*)
	    fatal 1 "tarflags(): Unrecognized tar extension in file: $1"
	    ;;
    esac
}

untar()
{
    echo "Untarring ${1##*/}..."
    tar $(tarflags $1) $1
}


extract_kernel()
{
    (( $UNPACK_KERNEL )) || return 0
    pushd "$TOPDIR" >/dev/null
    if [ -d linux ] ; then
	[ -L linux ] && rm -rf $(readlink linux)
	rm -rf linux
    fi
    untar "$KERNEL_FILE" || fatal 1 "Error unpacking Linux tarball"
    [ -d linux ] || ln -sf linux* linux
    popd >/dev/null
}

patch_kernel()
{
    (( $UNPACK_KERNEL )) || return 0
    [ "$SERIES" ] || return 0
    pushd "$TOPDIR/linux" >/dev/null
    for series in $SERIES ; do
	echo -n "Applying series $series:"
	SERIES_FILE="$TOPDIR/lustre/kernel_patches/series/$series"
	for patch in $(<"$SERIES_FILE") ; do
	    PATCH_FILE="$TOPDIR/lustre/kernel_patches/patches/$patch"
	    [ -r "$PATCH_FILE" ] || \
		fatal 1 "Patch file not found: $patch"
	    echo -n " $patch"
	    patch -s -p1 < "$PATCH_FILE" || fatal 1 "Error applying patch $patch."
	done
	echo
    done
    popd >/dev/null
}

set_make()
{
    MAKE="make -s"
    [ "$CC" ] && {
        if [ "$TARGET_ARCH" == "ppc64" ] ; then
                MAKE_CC="CC=$CC -m64"
        else 
                MAKE_CC="CC=$CC"
        fi
    }
    if [ "$ARCH" ] ; then
	MAKE_ARCH="$MAKE ARCH=$ARCH"
    else
	case $TARGET_ARCH in
	    i?86)
                ;;
            *)
	        MAKE_ARCH="$MAKE ARCH=$TARGET_ARCH"
		;;
        esac
    fi
    MAKE_J="$MAKE -j $JOBS"
}

timed_run() {
    SLEEP_TIME=$1
    shift

    set -o monitor

    #bash -c "$@" &
    ("$@") &
    child_pid=$!
    
    (sleep $SLEEP_TIME
    kill -TERM -$child_pid 2>/dev/null
    sleep 5
    kill -KILL -$child_pid 2>/dev/null
    echo "$1 was killed due to timeout") &
    dog_pid=$!

    wait $child_pid
    # status will be set to 143 if the process had to be killed due to timeout
    status=${PIPESTATUS[0]}
    kill -KILL -$dog_pid
    return $status
}

depend_kernel()
{
    (( $DEPEND_KERNEL )) || return 0
    # we need to override $CC at make time, since there is no
    # configure
    set_make
    pushd "$TOPDIR/linux" >/dev/null
    echo "Overriding EXTRAVERSION in kernel..."
    local extra_version="${EXTRA_VERSION_DELIMITER}${EXTRA_VERSION}"
    if [ -n "${TARGET_CONFIG}" ]; then
	extra_version="${extra_version}${TARGET_DELIMITER}${TARGET_CONFIG}"
    fi
    sed -i -e "s/^EXTRAVERSION.*/EXTRAVERSION = ${extra_version}/" Makefile
    echo "Making depend in $PWD..."
    $MAKE "$MAKE_CC" mrproper || fatal 1 "Error running make mrproper"
    rm -f rpm-release
    # remove localversion-* files to avoid kernel release string
    # srewing up by the top-level Makefile
    rm -f localversion-*
    cp "$CONFIG_FILE" .config
    local UPDATE_OLDCONFIG=
    for oc in oldconfig_nonint silentoldconfig oldconfig ; do                   
        if grep -q "$oc" Makefile ; then                                        
            timed_run 300 $MAKE "$MAKE_CC" $oc || UPDATE_OLDCONFIG=1
            break
        fi
    done

    if [ "$UPDATE_OLDCONFIG" ] ; then
        # use the expect script to "make oldconfig" and answer the questions for
        # new items conservatively.  QA will get notified on anything newly added
        # for them to review and adjust accordingly.
        local logfile=$(mktemp /tmp/XXXXXX)
        #timed_run 300 $TOPDIR/build/update_oldconfig $logfile
        #local RC=${PIPESTATUS[0]}
        #local RC=$(strace -f -o update_oldconfig.strace bash -c "$TOPDIR/build/update_oldconfig $logfile; echo \$?")
        $TOPDIR/build/update_oldconfig $logfile
        local RC=${PIPESTATUS[0]}
        #$TOPDIR/build/update_oldconfig $logfile
        #local RC=${PIPESTATUS[0]}
        if [ $RC -eq 143 ]; then
            fatal 1 "update_oldconfig timed out"
        elif [ $RC -ne 0 ]; then
	    # dump the log
            cat $logfile
            rm -f $logfile
	    if [ -f update_oldconfig.strace ]; then
	        cat update_oldconfig.strace
	        rm -f update_oldconfig.strace
            fi
            fatal 1 "update_oldconfig failed: $RC. See log above."
        fi
    fi
    rm -f $logfile
    # now notify if resulting .config is different than $CONFIG_FILE
    local tmpfile=$(mktemp /tmp/XXXXXX)
    diff -I '^#.*' -u "$CONFIG_FILE" .config >$tmpfile
    if [ -s $tmpfile ]; then
        { cat <<EOF
To: lustre-qa-team@sun.com
Subject: kernel_config change 

The result of a make oldconfig on file $CONFIG_FILE resulted in a
difference when compared to .config in the following way:

EOF
        cat $tmpfile
        echo -e "\n\nPlease consider updating $CONFIG_FILE for version: $extra_version."
        # not sure these are entirely useful.  the above and "patch" are good
        #echo -e "\nThe entire new .config file:\n"
        #cat .config
        # sadly, the build roots can't e-mail out, so we can only display this
        # to stderr for an interested party to inspect
        #} | sendmail -flustre-qa-team@sun.com -t
        } >&2
    fi
    rm -f $tmpfile

    case "$VERSION" in
	2.6*)
            $MAKE "$MAKE_CC" include/asm
            ;;
        2.4*)
	    $MAKE "$MAKE_CC" symlinks
	    $MAKE "$MAKE_CC" dep || fatal 1 "Error running make dep"
	    ;;
    esac
    $MAKE "$MAKE_CC" include/linux/version.h || fatal 1 "Error making include/linux/version.h"
}

build_kernel()
{
    (( $BUILD_KERNEL )) || return 0
    set_make
    echo "Building kernel in $PWD..."
    if $XEN; then
        $MAKE_J "$MAKE_CC" vmlinuz || fatal 1 "Error making vmlinux."
    else
        case "$TARGET_ARCH" in
	    i386 | i586 | i686 | athlon | x86_64)
	        $MAKE_J "$MAKE_CC" bzImage || fatal 1 "Error making bzImage."
	        ;;
            ia64 | ppc | ppc64)
	        $MAKE_J "$MAKE_CC" vmlinux || fatal 1 "Error making vmlinux."
	        ;;
	    *)
	        $MAKE_J "$MAKE_CC" boot || fatal 1 "Error making boot."
	        ;;
        esac
    fi
    $MAKE_J "$MAKE_CC" modules || fatal 1 "Error building modules."

    popd >/dev/null
}

build_kernel_ib()
{
    (( $BUILD_KERNEL )) || return 0
    # build kernel-ib{,-devel}
    # some I/B drivers are architecture dependent and kernel-ib's configure
    # does not figure it out for us ~sigh~
    local configure_options=""
    case "$TARGET_ARCH" in
	x86_64 | ia64)
	    configure_options="--with-ipath_inf-mod"
	    ;;
	ppc64)
	    configure_options="--with-ipath_inf-mod --with-ehca-mod"
	    ;;
    esac
    local K_SRC="K_SRC"
    # ofed 1.3 had a bug in the rpm spec
    if [ "$OFED_VERSION" = "1.3" ]; then
        K_SRC="KSRC"
    fi
    $RPMBUILD --rebuild --define 'build_kernel_ib 1' --define 'build_kernel_ib_devel 1' \
	      --define "_topdir $(lbuild_topdir)" --target ${TARGET_ARCH} \
	      --define "KVERSION ${FULL_VERSION}" \
	      --define "$K_SRC $PWD/linux" \
	      --define "LIB_MOD_DIR /lib/modules/${FULL_VERSION}" \
<<<<<<< HEAD
	      --define "configure_options --without-quilt --with-core-mod --with-user_mad-mod --with-user_access-mod --with-addr_trans-mod --with-srp-target-mod --with-core-mod --with-mthca-mod --with-mlx4-mod --with-cxgb3-mod --with-nes-mod --with-ipoib-mod --with-sdp-mod --with-srp-mod --with-rds-mod --with-iser-mod --with-qlgc_vnic-mod --with-madeye-mod $configure_options" $(lbuild_topdir)/OFED/SRPMS/ofa_kernel-*.src.rpm
=======
	      --define "configure_options --without-quilt --with-core-mod --with-user_mad-mod --with-user_access-mod --with-addr_trans-mod --with-srp-target-mod --with-core-mod --with-mthca-mod --with-mlx4-mod --with-mlx4_en-mod --with-cxgb3-mod --with-nes-mod --with-ipoib-mod --with-sdp-mod --with-srp-mod --with-rds-mod --with-iser-mod --with-qlgc_vnic-mod --with-madeye-mod $configure_options" $(lbuild_topdir)/OFED/SRPMS/ofa_kernel-*.src.rpm
>>>>>>> d5360e75

    if [ ${PIPESTATUS[0]} != 0 ]; then
        fatal 1 "Error building kernel-ib"
    fi

    pushd "$TOPDIR" >/dev/null
    rm -rf kernel-ib-devel
    mkdir kernel-ib-devel
    cd kernel-ib-devel
    local rpm=$(ls $(lbuild_topdir)/RPMS/*/kernel-ib-devel-*-${FULL_VERSION//-/_}.*.rpm)
    rpm2cpio -itv < $rpm | cpio -id
    CONFIGURE_FLAGS="--with-o2ib=$(pwd)/usr/src/ofa_kernel ${CONFIGURE_FLAGS}"
    popd >/dev/null
}


configure_lustre()
{
    return 0
    (( $BUILD_LUSTRE )) || return 0
    pushd "$TOPDIR" >/dev/null
    [ -f Makefile ] && make -s clean
    [ -f configure ] || sh ./autogen.sh
    ./configure --with-linux=$PWD/linux $CONFIGURE_FLAGS || \
	fatal 1 "Error configuring Lustre."
    popd >/dev/null
}

build_lustre()
{
    (( $BUILD_LUSTRE )) || return 0
    set_make
    pushd "$TOPDIR" >/dev/null
    sed \
	-e s^@VERSION@^${LUSTRE_VERSION}^g \
	-e s^@LINUXRELEASE@^${FULL_VERSION}^g \
	-e s^@RELEASE@^${FULL_VERSION//-/_}^g \
	-e s^@ac_configure_args@^"--with-linux=${PWD}/linux ${CONFIGURE_FLAGS}"^g \
	< lustre.spec.in \
	> lustre.spec
    $RPMBUILD --target ${TARGET_ARCH} -bb lustre.spec \
        ${PATCHLESS:+--define "lustre_name lustre-client"} \
        --define "_tmppath $TMPDIR" \
	--define "_topdir $(lbuild_topdir)" || \
	fatal 1 "Error building Lustre rpms."
    # $MAKE_J "$MAKE_CC" || fatal 1 "Error building Lustre."
    popd >/dev/null
}

install_kernel()
{
    (( $INSTALL_KERNEL )) || return 0
    set_make
    pushd "$TOPDIR/linux" >/dev/null
    mkdir -p "$DESTDIR/boot"

    install -m 644 System.map "$DESTDIR/boot/System.map-${FULL_VERSION}"
    # install -m 644 module-info ...
    install -m 644 "$CONFIG_FILE" "$DESTDIR/boot/config-${FULL_VERSION}"

    mkdir -p "$DESTDIR/dev/shm"
    mkdir -p "$DESTDIR/lib/modules/${FULL_VERSION}"

    $MAKE "$MAKE_CC" INSTALL_MOD_PATH="$DESTDIR" KERNELRELEASE="$FULL_VERSION" \
	-s modules_install || \
	fatal 1 "Error installing modules."

    if $XEN; then
	cp vmlinuz "$DESTDIR/boot/vmlinuz-${FULL_VERSION}"
	cp vmlinux "$DESTDIR/lib/modules/${FULL_VERSION}/vmlinux-${FULL_VERSION}"
	ln -sf "../lib/modules/${FULL_VERSION}/vmlinux-${FULL_VERSION}" "$DESTDIR/boot/vmlinux-${FULL_VERSION}"
    else
        case "$TARGET_ARCH" in
	    i386 | i586 | i686 | athlon)
	        cp arch/i386/boot/bzImage "$DESTDIR/boot/vmlinuz-${FULL_VERSION}"
	        cp vmlinux "$DESTDIR/lib/modules/${FULL_VERSION}/"
	        ln -sf "../lib/modules/${FULL_VERSION}/vmlinux" "$DESTDIR/boot/vmlinux-${FULL_VERSION}"
	        ;;
	    x86_64)
	        cp arch/x86_64/boot/bzImage "$DESTDIR/boot/vmlinuz-${FULL_VERSION}"
	        cp vmlinux "$DESTDIR/lib/modules/${FULL_VERSION}/"
	        ln -sf "../lib/modules/${FULL_VERSION}/vmlinux" "$DESTDIR/boot/vmlinux-${FULL_VERSION}"
	        ;;
            ppc | ppc64)
	        cp vmlinux "$DESTDIR/boot/vmlinux-${FULL_VERSION}"
	        ln -sf "$DESTDIR/boot/vmlinux-${FULL_VERSION}" "../lib/modules/${FULL_VERSION}/vmlinux" 
	        ;;
	    ia64)
	        gzip -cfv vmlinux > vmlinuz
	        mkdir -p "$DESTDIR/boot/efi/redhat"
	        install -m 755 vmlinux "$DESTDIR/lib/modules/${FULL_VERSION}/"
	        install -m 755 vmlinuz "$DESTDIR/boot/efi/redhat/vmlinuz-${FULL_VERSION}"
	        ln -sf "../../../lib/modules/${FULL_VERSION}/vmlinux" "$DESTDIR/boot/efi/redhat/vmlinux-${FULL_VERSION}"
	        ln -sf "efi/redhat/vmlinux-${FULL_VERSION}" "$DESTDIR/boot/vmlinux-${FULL_VERSION}"
	        ln -sf "efi/redhat/vmlinuz-${FULL_VERSION}" "$DESTDIR/boot/vmlinuz-${FULL_VERSION}"
	        ;;
	    *)
	        cp vmlinuz "$DESTDIR/boot/vmlinuz-${FULL_VERSION}"
	        cp vmlinux "$DESTDIR/lib/modules/${FULL_VERSION}/vmlinux-${FULL_VERSION}"
	        ln -sf "../lib/modules/${FULL_VERSION}/vmlinux-${FULL_VERSION}" "$DESTDIR/boot/vmlinux-${FULL_VERSION}"
	    	;;
    	esac
    fi
    if [ -e init/kerntypes.o ] ; then
	cp init/kerntypes.o "$DESTDIR/boot/Kerntypes-${FULL_VERSION}"
    fi

    popd >/dev/null
}

cleanup_libmodules()
{
    (( $INSTALL_LUSTRE )) || return 0

    KVERREL="${VERSION}${EXTRA_VERSION_DELIMITER}${EXTRA_VERSION}"
    i="$DESTDIR/lib/modules/${FULL_VERSION}"

    rm -f $i/build
    rm -f $i/source

    if (( $LINUX26 )) ; then
	ln -sf ../../../usr/src/linux-${KVERREL}-obj/${TARGET_ARCH}/${TARGET_CONFIG} $i/build
	ln -sf ../../../usr/src/linux-${KVERREL} $i/source
    else
	ln -sf ../../../usr/src/linux-${KVERREL} $i/build
    fi
}

install_lustre()
{
    (( $INSTALL_LUSTRE )) || return 0
    return 0
    set_make
    pushd "$TOPDIR" >/dev/null
    $MAKE "$MAKE_CC" -s install "DESTDIR=$DESTDIR" KERNELRELEASE="$FULL_VERSION" || fatal 1 "Error installing Lustre."
    popd >/dev/null
}

build_kms()
{
    (( $BUILD_KERNEL )) || return 0
    (( $SUSEBUILD )) || return 0
    set_make
    mkdir -p "${TOPDIR}/modules-${FULL_VERSION}"
    for dir in /usr/src/kernel-modules/* ; do
	# we are replacing lustre-lite, so don't include it
	if [ "${dir##*/}" != "lustre-lite" -a -e $dir/Makefile ]; then
	    build_dir="${TOPDIR}/modules-${FULL_VERSION}/${dir##*/}"
	    cp -a $dir $build_dir
	    # these modules are terrible, and don't all build
	    $MAKE_J "$MAKE_CC" -C $build_dir modules KERNEL_SOURCE="${TOPDIR}/linux"
	fi
    done
}

symver()
{
    local file=$1 name=${1%.ko}
    nm $file \
    | sed -ne 's,^0*\([0-9a-f]\{8\}\) A __crc_\(.*\),0x\1\t\2\t'"$name"',p'
}

install_kms()
{
    (( $INSTALL_KERNEL )) || return 0
    (( $LINUX26 )) || return 0
    set_make
    for build_dir in "${TOPDIR}/modules-${FULL_VERSION}/*" ; do
	[ -d $build_dir ] || continue
        # these modules are terrible, and don't all build
	$MAKE "$MAKE_CC" -C $build_dir KERNEL_SOURCE="${TOPDIR}/linux" INSTALL_MOD_PATH="$DESTDIR" 
    done
    local symvers_file="${DESTDIR}/boot/symvers-${VERSION}${EXTRA_VERSION_DELIMITER}${EXTRA_VERSION}-${TARGET_ARCH}"
    if [ -n "$TARGET_CONFIG" ]; then
	symvers_file="${symvers_file}${TARGET_DELIMITER}${TARGET_CONFIG}"
    fi
    symvers_file="$symvers_file.gz"
    (   symver vmlinux
	moddir="${DESTDIR}/lib/modules/${FULL_VERSION}"
	cd $moddir/kernel
	for module in $(find * -name '*.ko'); do
	    symver $module
	done
	cd $moddir
	for module in $(find * -path 'kernel/*' -prune -o \
			   -name '*.ko' -print); do
	    symver $module
	done
    ) | sort -u -k2 | gzip -c9 > $symvers_file
}

save_headers()
{
    (( $SAVE_HEADERS )) || return 0

    echo "Saving headers for ${TARGET_CONFIG:-up} ${TARGET_ARCH}..."
    pushd linux >/dev/null

    KVERREL="${VERSION}${EXTRA_VERSION_DELIMITER}${EXTRA_VERSION}"
    # deal with the kernel headers that are version specific
    
    saveddir="$RPM_BUILD_ROOT/usr/src/linux-${KVERREL}/savedheaders/${TARGET_ARCH}/${TARGET_CONFIG:-up}"
    mkdir -p "$saveddir"
    install -m 644 include/linux/autoconf.h "$saveddir/autoconf.h"
    install -m 644 include/linux/version.h  "$saveddir/version.h"
    mv include/linux/modules "$saveddir/"
    echo ${TARGET_ARCH} ${TARGET_CONFIG} ../../savedheaders/${TARGET_ARCH}/${TARGET_CONFIG:-up}/ \
	>>  "$RPM_BUILD_ROOT/usr/src/linux-${KVERREL}/savedheaders/list"
    popd >/dev/null
}

save_all_headers()
{
    (( $SAVE_HEADERS )) || return 0

    for arch in $BIGMEM_ARCHS ; do
	save_headers bigmem $arch
    done

    for arch in $BOOT_ARCHS ; do
	save_headers BOOT $arch
    done

    for arch in $JENSEN_ARCHS ; do
	save_headers jensen $arch
    done

    for arch in $SMP_ARCHS ; do
	save_headers smp $arch
    done

    for arch in $BIGSMP_ARCHS ; do
	save_headers bigsmp $arch
    done
    for arch in $PSERIES64_ARCHS ; do
	save_headers pseries64 $arch
    done
    for arch in $UP_ARCHS ; do
	save_headers up $arch
    done
}

longopts="build,build-lustre,build-kernel,depend-kernel,destdir:,extraversion:"
longopts="$longopts,help,install,install-lustre,install-kernel,kerneldir:"
longopts="$longopts,save-headers,target:,target-arch:,target-config:,unpack-kernel,xen"

options=$(getopt -o hj: -l "$longopts" -- "$@")

eval set -- "$options"
    
while [ "$1" ] ; do
    case "$1" in
	'')
	    usage 1
	    ;;
	--build)
	    BUILD_LUSTRE=1
	    BUILD_KERNEL=1
	    DEPEND_KERNEL=1
	    UNPACK_KERNEL=1
	    shift
	    ;;
	--build-lustre)
	    BUILD_LUSTRE=1
	    shift
	    ;;
	--build-kernel)
	    BUILD_KERNEL=1
	    DEPEND_KERNEL=1
	    shift
	    ;;
	--depend-kernel)
	    DEPEND_KERNEL=1
	    shift
	    ;;
	--destdir)
	    DESTDIR=$2
	    shift 2
	    ;;
	--extraversion)
	    EXTRA_VERSION=$2
	    shift 2
	    ;;
	--help | -h)
	    usage 0
	    ;;
	--install)
	    INSTALL_LUSTRE=1
	    INSTALL_KERNEL=1
	    shift
	    ;;
	--install-lustre)
	    INSTALL_LUSTRE=1
	    shift
	    ;;
	--install-kernel)
	    INSTALL_KERNEL=1
	    shift
	    ;;
	-j)
	    JOBS=$2
	    shift 2
	    ;;
	--kerneldir)
	    KERNELDIR=$2
	    shift 2
	    ;;
	--save-headers)
	    SAVE_HEADERS=1
	    shift
	    ;;
	--target)
	    TARGET=$2
	    shift 2
	    ;;
	--target-arch)
	    TARGET_ARCH=$2
	    shift 2
	    ;;
	--target-config)
	    TARGET_CONFIG=$2
	    shift 2
	    ;;
	--unpack-kernel)
	    UNPACK_KERNEL=1
	    shift
	    ;;
        --xen)
            XEN=true
            shift
            ;;
	--)
	    shift
	    CONFIGURE_FLAGS=$@
	    break
	    ;; 
	*)
	    usage 1 "Unrecognized option: $1"
	    ;;
    esac
done

check_options
load_target
EXTRA_VERSION_DELIMITER=${EXTRA_VERSION_DELIMITER:-"-"}
FULL_VERSION="${VERSION}${EXTRA_VERSION_DELIMITER}${EXTRA_VERSION}"
if [ -n "$TARGET_CONFIG" ]; then
    FULL_VERSION="${FULL_VERSION}${TARGET_DELIMITER}${TARGET_CONFIG}"
fi
setup_ccache_distcc

extract_kernel
patch_kernel

depend_kernel
build_kernel

if [ -n "$OFED_VERSION" ]; then
    if [ "$OFED_VERSION" = "inkernel" ]; then
	CONFIGURE_FLAGS="--with-o2ib=yes ${CONFIGURE_FLAGS}"
    else
    build_kernel_ib
    fi
fi

configure_lustre
build_lustre

build_kms

install_kernel
install_lustre

install_kms

cleanup_libmodules

save_headers

exit 0<|MERGE_RESOLUTION|>--- conflicted
+++ resolved
@@ -47,7 +47,6 @@
 SERIES_FILE=
 CONFIG_FILE=
 RPMBUILD=
-XEN=false
 
 canon()
 {
@@ -161,9 +160,6 @@
   --unpack-kernel
     Untars and patches the kernel source.
 
-  --xen
-    Builds a Xen domX kernel.
-
   The order that commands (--build-lustre, --unpack-kernel) are
   specified on the command line is ignored; ${0##*/} will always
   execute them in the correct order (unpack, then build, then install
@@ -232,17 +228,12 @@
 
     . "$TARGET_FILE"
 
-    # doesn't make any sense to build OFED for xen domX's
-    if $XEN; then
-        OFED_VERSION=""
-    fi
-
     [ "$KERNEL" ] || fatal 1 "Target $TARGET did not specify a kernel."
 # Suse 2.6 has our patches in already
 #    [ "$SERIES" ] || fatal 1 "Target $TARGET did not specify a patch series."
 #    [ "$CONFIG" ] || fatal 1 "Target $TARGET did not specify a kernel config."
     [ "$VERSION" ] || fatal 1 "Target $TARGET did not specify the kernel version."
-
+    
     if [ "$KERNELDIR" ] ; then
 	KERNEL_FILE="$KERNELDIR/$KERNEL"
 	[ -r "$KERNELDIR/$KERNEL" ] || \
@@ -257,13 +248,8 @@
 	done
     fi
 
-    local XENPOSTFIX=""
-    if $XEN; then
-        XENPOSTFIX="-xen"
-    fi
-
     TARGET_ARCH=${TARGET_ARCH:-$BASE_ARCHS}
-    CONFIG_TARGET="${TARGET}${XENPOSTFIX}-${TARGET_ARCH}${TARGET_CONFIG:+-$TARGET_CONFIG}"
+    CONFIG_TARGET="$TARGET-${TARGET_ARCH}${TARGET_CONFIG:+-$TARGET_CONFIG}"
     CONFIG_FILE="$TOPDIR/lustre/kernel_patches/kernel_configs/kernel-$VERSION-$CONFIG_TARGET.config"
     [ -r "$CONFIG_FILE" ] ||
 	fatal 1 "Target $TARGET's config file $CONFIG_FILE missing from $TOPDIR/lustre/kernel_patches/configs."
@@ -284,10 +270,10 @@
             unset DISTCC
         fi
     fi
-
+    
     CC=${CC:-gcc}
     if [ "$CCACHE" ]; then
-        [[ $CC != ccache\ * ]] && CC="$CCACHE $CC"
+        CC="$CCACHE $CC"
         [ "$DISTCC" ] && export CCACHE_PREFIX="$DISTCC"
     else
         [ "$DISTCC" ] && CC="$DISTCC $CC"
@@ -330,7 +316,7 @@
 	[ -L linux ] && rm -rf $(readlink linux)
 	rm -rf linux
     fi
-    untar "$KERNEL_FILE" || fatal 1 "Error unpacking Linux tarball"
+    untar "$KERNEL_FILE"
     [ -d linux ] || ln -sf linux* linux
     popd >/dev/null
 }
@@ -498,21 +484,17 @@
     (( $BUILD_KERNEL )) || return 0
     set_make
     echo "Building kernel in $PWD..."
-    if $XEN; then
-        $MAKE_J "$MAKE_CC" vmlinuz || fatal 1 "Error making vmlinux."
-    else
-        case "$TARGET_ARCH" in
-	    i386 | i586 | i686 | athlon | x86_64)
-	        $MAKE_J "$MAKE_CC" bzImage || fatal 1 "Error making bzImage."
-	        ;;
-            ia64 | ppc | ppc64)
-	        $MAKE_J "$MAKE_CC" vmlinux || fatal 1 "Error making vmlinux."
-	        ;;
-	    *)
-	        $MAKE_J "$MAKE_CC" boot || fatal 1 "Error making boot."
-	        ;;
-        esac
-    fi
+    case "$TARGET_ARCH" in
+	i386 | i586 | i686 | athlon | x86_64)
+	    $MAKE_J "$MAKE_CC" bzImage || fatal 1 "Error making bzImage."
+	    ;;
+    ia64 | ppc | ppc64)
+	    $MAKE_J "$MAKE_CC" vmlinux || fatal 1 "Error making vmlinux."
+	    ;;
+	*)
+	    $MAKE_J "$MAKE_CC" boot || fatal 1 "Error making boot."
+	    ;;
+    esac
     $MAKE_J "$MAKE_CC" modules || fatal 1 "Error building modules."
 
     popd >/dev/null
@@ -543,11 +525,7 @@
 	      --define "KVERSION ${FULL_VERSION}" \
 	      --define "$K_SRC $PWD/linux" \
 	      --define "LIB_MOD_DIR /lib/modules/${FULL_VERSION}" \
-<<<<<<< HEAD
-	      --define "configure_options --without-quilt --with-core-mod --with-user_mad-mod --with-user_access-mod --with-addr_trans-mod --with-srp-target-mod --with-core-mod --with-mthca-mod --with-mlx4-mod --with-cxgb3-mod --with-nes-mod --with-ipoib-mod --with-sdp-mod --with-srp-mod --with-rds-mod --with-iser-mod --with-qlgc_vnic-mod --with-madeye-mod $configure_options" $(lbuild_topdir)/OFED/SRPMS/ofa_kernel-*.src.rpm
-=======
 	      --define "configure_options --without-quilt --with-core-mod --with-user_mad-mod --with-user_access-mod --with-addr_trans-mod --with-srp-target-mod --with-core-mod --with-mthca-mod --with-mlx4-mod --with-mlx4_en-mod --with-cxgb3-mod --with-nes-mod --with-ipoib-mod --with-sdp-mod --with-srp-mod --with-rds-mod --with-iser-mod --with-qlgc_vnic-mod --with-madeye-mod $configure_options" $(lbuild_topdir)/OFED/SRPMS/ofa_kernel-*.src.rpm
->>>>>>> d5360e75
 
     if [ ${PIPESTATUS[0]} != 0 ]; then
         fatal 1 "Error building kernel-ib"
@@ -589,7 +567,6 @@
 	< lustre.spec.in \
 	> lustre.spec
     $RPMBUILD --target ${TARGET_ARCH} -bb lustre.spec \
-        ${PATCHLESS:+--define "lustre_name lustre-client"} \
         --define "_tmppath $TMPDIR" \
 	--define "_topdir $(lbuild_topdir)" || \
 	fatal 1 "Error building Lustre rpms."
@@ -615,42 +592,37 @@
 	-s modules_install || \
 	fatal 1 "Error installing modules."
 
-    if $XEN; then
-	cp vmlinuz "$DESTDIR/boot/vmlinuz-${FULL_VERSION}"
-	cp vmlinux "$DESTDIR/lib/modules/${FULL_VERSION}/vmlinux-${FULL_VERSION}"
-	ln -sf "../lib/modules/${FULL_VERSION}/vmlinux-${FULL_VERSION}" "$DESTDIR/boot/vmlinux-${FULL_VERSION}"
-    else
-        case "$TARGET_ARCH" in
-	    i386 | i586 | i686 | athlon)
-	        cp arch/i386/boot/bzImage "$DESTDIR/boot/vmlinuz-${FULL_VERSION}"
-	        cp vmlinux "$DESTDIR/lib/modules/${FULL_VERSION}/"
-	        ln -sf "../lib/modules/${FULL_VERSION}/vmlinux" "$DESTDIR/boot/vmlinux-${FULL_VERSION}"
-	        ;;
-	    x86_64)
-	        cp arch/x86_64/boot/bzImage "$DESTDIR/boot/vmlinuz-${FULL_VERSION}"
-	        cp vmlinux "$DESTDIR/lib/modules/${FULL_VERSION}/"
-	        ln -sf "../lib/modules/${FULL_VERSION}/vmlinux" "$DESTDIR/boot/vmlinux-${FULL_VERSION}"
-	        ;;
-            ppc | ppc64)
-	        cp vmlinux "$DESTDIR/boot/vmlinux-${FULL_VERSION}"
-	        ln -sf "$DESTDIR/boot/vmlinux-${FULL_VERSION}" "../lib/modules/${FULL_VERSION}/vmlinux" 
-	        ;;
-	    ia64)
-	        gzip -cfv vmlinux > vmlinuz
-	        mkdir -p "$DESTDIR/boot/efi/redhat"
-	        install -m 755 vmlinux "$DESTDIR/lib/modules/${FULL_VERSION}/"
-	        install -m 755 vmlinuz "$DESTDIR/boot/efi/redhat/vmlinuz-${FULL_VERSION}"
-	        ln -sf "../../../lib/modules/${FULL_VERSION}/vmlinux" "$DESTDIR/boot/efi/redhat/vmlinux-${FULL_VERSION}"
-	        ln -sf "efi/redhat/vmlinux-${FULL_VERSION}" "$DESTDIR/boot/vmlinux-${FULL_VERSION}"
-	        ln -sf "efi/redhat/vmlinuz-${FULL_VERSION}" "$DESTDIR/boot/vmlinuz-${FULL_VERSION}"
-	        ;;
-	    *)
-	        cp vmlinuz "$DESTDIR/boot/vmlinuz-${FULL_VERSION}"
-	        cp vmlinux "$DESTDIR/lib/modules/${FULL_VERSION}/vmlinux-${FULL_VERSION}"
-	        ln -sf "../lib/modules/${FULL_VERSION}/vmlinux-${FULL_VERSION}" "$DESTDIR/boot/vmlinux-${FULL_VERSION}"
-	    	;;
-    	esac
-    fi
+    case "$TARGET_ARCH" in
+	i386 | i586 | i686 | athlon)
+	    cp arch/i386/boot/bzImage "$DESTDIR/boot/vmlinuz-${FULL_VERSION}"
+	    cp vmlinux "$DESTDIR/lib/modules/${FULL_VERSION}/"
+	    ln -sf "../lib/modules/${FULL_VERSION}/vmlinux" "$DESTDIR/boot/vmlinux-${FULL_VERSION}"
+	    ;;
+	x86_64)
+	    cp arch/x86_64/boot/bzImage "$DESTDIR/boot/vmlinuz-${FULL_VERSION}"
+	    cp vmlinux "$DESTDIR/lib/modules/${FULL_VERSION}/"
+	    ln -sf "../lib/modules/${FULL_VERSION}/vmlinux" "$DESTDIR/boot/vmlinux-${FULL_VERSION}"
+	    ;;
+        ppc | ppc64)
+	    cp vmlinux "$DESTDIR/boot/vmlinux-${FULL_VERSION}"
+	    ln -sf "$DESTDIR/boot/vmlinux-${FULL_VERSION}" "../lib/modules/${FULL_VERSION}/vmlinux" 
+	    ;;
+	ia64)
+	    gzip -cfv vmlinux > vmlinuz
+	    mkdir -p "$DESTDIR/boot/efi/redhat"
+	    install -m 755 vmlinux "$DESTDIR/lib/modules/${FULL_VERSION}/"
+	    install -m 755 vmlinuz "$DESTDIR/boot/efi/redhat/vmlinuz-${FULL_VERSION}"
+	    ln -sf "../../../lib/modules/${FULL_VERSION}/vmlinux" "$DESTDIR/boot/efi/redhat/vmlinux-${FULL_VERSION}"
+	    ln -sf "efi/redhat/vmlinux-${FULL_VERSION}" "$DESTDIR/boot/vmlinux-${FULL_VERSION}"
+	    ln -sf "efi/redhat/vmlinuz-${FULL_VERSION}" "$DESTDIR/boot/vmlinuz-${FULL_VERSION}"
+	    ;;
+	*)
+	    cp vmlinuz "$DESTDIR/boot/vmlinuz-${FULL_VERSION}"
+	    cp vmlinux "$DESTDIR/lib/modules/${FULL_VERSION}/vmlinux-${FULL_VERSION}"
+	    ln -sf "../lib/modules/${FULL_VERSION}/vmlinux-${FULL_VERSION}" "$DESTDIR/boot/vmlinux-${FULL_VERSION}"
+
+	    ;;
+    esac
     if [ -e init/kerntypes.o ] ; then
 	cp init/kerntypes.o "$DESTDIR/boot/Kerntypes-${FULL_VERSION}"
     fi
@@ -792,7 +764,7 @@
 
 longopts="build,build-lustre,build-kernel,depend-kernel,destdir:,extraversion:"
 longopts="$longopts,help,install,install-lustre,install-kernel,kerneldir:"
-longopts="$longopts,save-headers,target:,target-arch:,target-config:,unpack-kernel,xen"
+longopts="$longopts,save-headers,target:,target-arch:,target-config:,unpack-kernel"
 
 options=$(getopt -o hj: -l "$longopts" -- "$@")
 
@@ -875,10 +847,6 @@
 	    UNPACK_KERNEL=1
 	    shift
 	    ;;
-        --xen)
-            XEN=true
-            shift
-            ;;
 	--)
 	    shift
 	    CONFIGURE_FLAGS=$@
