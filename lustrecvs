#!/bin/sh

LC_COLLATE="C"
progname="${0##*/}"

warn ()
{
    [ "$1" ] && echo >&2
    [ "$1" ] && echo "$progname: $1" >&2
    [ "$1" ] && echo >&2
}

fatal ()
{
    warn "$2"
    exit "$1"
}

usage ()
{
    cat <<EOF
Usage: $progname <lustretag>
  where <lustretag> is a tag of the lustre-core module
EOF
}

if [ -z "$LUSTRECVS_UPDATED" ] ; then
    echo "$progname: updating lustrecvs"

    # If checking out a specific tag, make sure all of the files here are also
    # checked out with the same tag to avoid later changes breaking things.
    case "$1" in
    v*|b_release_*) TAG="-r $1" ;;
    esac

    cvs update -l $TAG
    export LUSTRECVS_UPDATED=yes
    exec "$0" "$@"
fi

[ "$1" = "-r" ] && shift

buildtag="HEAD"
lustretag="$1"
shift

if [ "$*" ] ; then
    usage >&2
    exit 1
fi


case "$lustretag" in
    '')
        warn "a lustretag is required."
	usage >&2
	exit 1
	;;
    --help | -h)
	usage
	exit 0
	;;

<<<<<<< HEAD
=======
    # this is the branch table
    # keep this list sorted alphabetically!

    # These use special build directories 

    # Maintenance mode -- isolate build system changes
    b1_4*) buildtag="b1_4" ;;

    # Maintenance mode -- isolate build system changes
    b1_6*) buildtag="b1_6" ;;

    b_release_1_4_6-patchless) buildtag="b1_4" ;;
    b_release_1_4_7-test) buildtag="b_release_1_4_7" ;;

    b_release*) buildtag=$lustretag ;;

    b_uoss) buildtag=$lustretag ;;

>>>>>>> 70eca9ed
    # These releases did not get build tagged for them because they
    # this build system didn't exist when they were tagged
    v1_2_8|v1_4_0) 
        buildtag="b1_4"
        ;;
    
    b1_4*) buildtag="b1_4" ;;

    b_release_1_4_6-patchless) buildtag="b1_4" ;;
    b_release_1_4_7-test) buildtag="b_release_1_4_7" ;;

    v* | b_release*) buildtag=$lustretag ;;

    # this is the branch table
    # keep this list sorted alphabetically!

    *_gate) buildtag="b_build_gate" ;;

    *)
        buildtag="HEAD"
	;;

esac

error_modules=
cvs_cmd ()
{
    dir="$1"
    module="$2"
    tag="$3"
    cotag=""
    update=""

    if [ "$tag" = "HEAD" ] ; then
	cotag=""
	uptag="-A"
    elif [ "$tag" ] ; then
	cotag="-r $tag"
	uptag="-r $tag"
    else
	# silently skip if no tag was specified
	return
    fi

    if [ -d "$dir" ] ; then
	echo "$progname: Updating $dir to $tag"
	( cd "$dir" && cvs up -dP $uptag )
    else
	echo "$progname: Checking out $dir from $tag"
	cvs co -P $cotag -d "$dir" "$module"
    fi
    if [ $? != 0 ] ; then
	error_modules="$dir $error_modules"
    fi
}

hg_cmd ()
{
    dir="$1"
    base_url="$2"
    repository="$3"

    if [ ! "$repository" ]; then
        return
    fi

    if ! which hg &> /dev/null; then
    cat <<EOF

Error: Mercurial is missing, try 'yum install mercurial', 'apt-get install
mercurial' or try http://rpmfind.net/linux/rpm2html/search.php?query=mercurial
EOF
        error_modules="$dir $error_modules"
        return
    fi

    url="$base_url/$repository"

    # create a cvs date format that will survive shell expansion
    if [ -n "$pindate" ]; then
        datecmd=$(date -u +%s -d "$pindate")
        datecmd="-d \"$datecmd 0\""
    else
        datecmd=""
    fi

    if [ -d "$dir" ]; then
        echo "$progname: Updating $dir"
        if [ -f "$dir/update.sh" ]; then
            ( cd "$dir" && ./update.sh $datecmd )
        else
            ( cd "$dir" && hg pull && hg update $datecmd )
        fi
    else
        echo "$progname: Checking out $dir"
        hg clone $url $dir
        if [ -f "$dir/setup.sh" ]; then
            ( cd "$dir" && ./setup.sh $datecmd )
        else
            ( cd "$dir" && hg update $datecmd )
        fi
    fi

    if [ $? != 0 ] ; then
        error_modules="$dir $error_modules"
    fi
}

cvs_cmd build lustre-build "$buildtag"

if [ -f build/buildcvs ] ; then
    . build/buildcvs
else
    fatal 1 "build/buildcvs does not exist; not updating other modules."
fi

if [ "$error_modules" ] ; then
    fatal 1 "There were errors checking out the following directories: $error_modules"
fi<|MERGE_RESOLUTION|>--- conflicted
+++ resolved
@@ -1,4 +1,4 @@
-#!/bin/sh
+#!/bin/bash
 
 LC_COLLATE="C"
 progname="${0##*/}"
@@ -19,8 +19,9 @@
 usage ()
 {
     cat <<EOF
-Usage: $progname <lustretag>
+Usage: $progname <lustretag> <pindate>
   where <lustretag> is a tag of the lustre-core module
+  and <pindate> is an optional quoted timestamp suitable for cvs -D
 EOF
 }
 
@@ -43,12 +44,13 @@
 buildtag="HEAD"
 lustretag="$1"
 shift
+pindate=$1
+shift
 
 if [ "$*" ] ; then
     usage >&2
     exit 1
 fi
-
 
 case "$lustretag" in
     '')
@@ -61,8 +63,6 @@
 	exit 0
 	;;
 
-<<<<<<< HEAD
-=======
     # this is the branch table
     # keep this list sorted alphabetically!
 
@@ -81,19 +81,13 @@
 
     b_uoss) buildtag=$lustretag ;;
 
->>>>>>> 70eca9ed
     # These releases did not get build tagged for them because they
     # this build system didn't exist when they were tagged
     v1_2_8|v1_4_0) 
         buildtag="b1_4"
         ;;
     
-    b1_4*) buildtag="b1_4" ;;
-
-    b_release_1_4_6-patchless) buildtag="b1_4" ;;
-    b_release_1_4_7-test) buildtag="b_release_1_4_7" ;;
-
-    v* | b_release*) buildtag=$lustretag ;;
+    v*) buildtag=$lustretag ;;
 
     # this is the branch table
     # keep this list sorted alphabetically!
@@ -103,7 +97,6 @@
     *)
         buildtag="HEAD"
 	;;
-
 esac
 
 error_modules=
@@ -116,25 +109,33 @@
     update=""
 
     if [ "$tag" = "HEAD" ] ; then
-	cotag=""
-	uptag="-A"
+        cotag=""
+        uptag="-A"
     elif [ "$tag" ] ; then
-	cotag="-r $tag"
-	uptag="-r $tag"
-    else
-	# silently skip if no tag was specified
-	return
+        cotag="-r $tag"
+        uptag="-r $tag"
+    else
+        # silently skip if no tag was specified
+        return
+    fi
+
+    # create a cvs date format that will survive shell expansion
+    if [ -n "$pindate" ]; then
+        datecmd=$(date -u +%s -d "$pindate")
+        datecmd="-D @$datecmd"
+    else
+        datecmd=""
     fi
 
     if [ -d "$dir" ] ; then
-	echo "$progname: Updating $dir to $tag"
-	( cd "$dir" && cvs up -dP $uptag )
-    else
-	echo "$progname: Checking out $dir from $tag"
-	cvs co -P $cotag -d "$dir" "$module"
+        echo "$progname: Updating $dir to $tag"
+        ( cd "$dir" && cvs up $datecmd -dAP $uptag )
+    else
+        echo "$progname: Checking out $dir from $tag"
+        cvs co $datecmd -P $cotag -d "$dir" "$module"
     fi
     if [ $? != 0 ] ; then
-	error_modules="$dir $error_modules"
+        error_modules="$dir $error_modules"
     fi
 }
 
