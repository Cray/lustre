%define vendor_name lustre
%define _version %(if test -s "%_sourcedir/_version"; then cat "%_sourcedir/_version"; else echo "UNKNOWN"; fi)
%define flavor cray_ari_s
%define intranamespace_name %{vendor_name}-%{flavor}_rhine
%define source_name %{vendor_namespace}-%{vendor_name}-%{_version}
%define branch trunk
%define pc_files cray-lustre-api-devel.pc cray-lustre-cfsutil-devel.pc cray-lustre-ptlctl-devel.pc

# Override _prefix to avoid installing into Cray locations under /opt/cray/
%define _prefix    /
%define kernel_version %(rpm -q --qf '%{VERSION}' kernel-source)
%define kernel_release %(rpm -q --qf '%{RELEASE}' kernel-source)
%define cray_kernel_version %(make -s -C /usr/src/linux-obj/%{_target_cpu}/%{flavor} kernelrelease) 
%define lnet_ko_path lib/modules/%{cray_kernel_version}/updates/kernel/net/lustre

# Override the _mandir so man pages don't end up in /man
%define _mandir /usr/share/man
%define _includedir /usr/include

BuildRequires: cray-gni-devel
BuildRequires: cray-gni-headers
BuildRequires: cray-gni-headers-private
BuildRequires: cray-krca-devel
BuildRequires: kernel-source
BuildRequires: kernel-syms
BuildRequires: %{namespace}-krca-devel
BuildRequires: lsb-cray-hss-devel
BuildRequires: module-init-tools
%if 0%{?sle_version} <= 120000
BuildRequires: ofed-devel
%endif
BuildRequires: pkgconfig
BuildRequires: sles-release
BuildRequires: -post-build-checks
BuildRequires: libtool
Group: System/Filesystems
License: GPL
Name: %{namespace}-%{intranamespace_name}
Release: %{release}
Requires: module-init-tools
Summary: Lustre File System for Aries Service Nodes running CLE Rhine
Version: %{_version}_%{kernel_version}_%{kernel_release}
Source0: %{source_name}.tar.bz2
Source1: %{vendor_namespace}-%{vendor_name}-switch-%{_version}.tar.bz2
Source99: cray-lustre-rpmlintrc
URL: %url
BuildRoot: %{_tmppath}/%{name}-%{version}-root

%package lnet
Group: System/Filesystems
License: GPL
Requires: module-init-tools
Summary: Lustre networking for Gemini Service Nodes

%description
Kernel modules and userspace tools needed for a Lustre client on XC SLES-based
service nodes running the CLE Rhine release.

%description lnet
Userspace tools and files for Lustre networking on XT SIO nodes.

%package -n cray-lustre-cray_ari_s-%{vendor_version}-devel
Group: Development/Libraries
License: GPL
Summary: Cray Lustre Header files
Provides: cray-lnet-%{vendor_version}-devel

%description -n cray-lustre-cray_ari_s-%{vendor_version}-devel
Development files for building against Lustre library.
Includes headers, dynamic, and static libraries.

%prep
# using source_name here results in too deep of a macro stack, so use
# definition of source_name directly
%incremental_setup -q -n %{source_name} -a 1

%build
echo "LUSTRE_VERSION = %{_tag}" > LUSTRE-VERSION-FILE
<<<<<<< HEAD
# LUSTRE_VERS used in ko versioning.
=======
>>>>>>> 30d2e53e
%define version_path %(basename %url)
%define date %(date +%%F-%%R)
%define lustre_version %{_version}-%{branch}-%{release}-%{build_user}-%{version_path}-%{date}

# Sets internal kgnilnd build version
export SVN_CODE_REV=%{lustre_version}

%{__sed} -e 's/@VERSION@/%{version}-%{release}/g' version.in > .version

<<<<<<< HEAD
export LUSTRE_VERS=%{lustre_version}
export SVN_CODE_REV=%{_version}-${LUSTRE_VERS}
=======
>>>>>>> 30d2e53e

if [ "%reconfigure" == "1" -o ! -x %_builddir/%{source_name}/configure ];then
        chmod +x autogen.sh
        ./autogen.sh
fi

syms="$(pkg-config --variable=symversdir cray-gni)/%{flavor}/Module.symvers"
syms="$syms $(pkg-config --variable=symversdir cray-krca)/%{flavor}/Module.symvers"

export GNICPPFLAGS=$(pkg-config --cflags cray-gni cray-gni-headers cray-krca lsb-cray-hss)
if [ -d /usr/src/kernel-modules-ofed/%{_target_cpu}/%{flavor} ]; then
    O2IBPATH=/usr/src/kernel-modules-ofed/%{_target_cpu}/%{flavor}
    syms="$syms /usr/src/kernel-modules-ofed/%{_target_cpu}/%{flavor}/Modules.symvers"
elif [ -d /usr/src/ofed/%{_target_cpu}/%{flavor} ]; then
    O2IBPATH=/usr/src/ofed/%{_target_cpu}/%{flavor}
else
    O2IBPATH=no
fi

HSS_FLAGS=$(pkg-config --cflags lsb-cray-hss)
CFLAGS="%{optflags} -Werror -fno-stack-protector $HSS_FLAGS"

if [ "%reconfigure" == "1" -o ! -f %_builddir/%{source_name}/Makefile ];then
        %configure --disable-checksum \
           --enable-gni \
           --disable-server \
           --with-linux-obj=/usr/src/linux-obj/%{_target_cpu}/%{flavor} \
           --with-o2ib=${O2IBPATH} \
           --with-extra-symbols="$syms" \
           --with-obd-buffer-size=16384
fi
%{__make} %_smp_mflags

pushd devel
%CRAYconfigure -- --with-module=%{_release_modulefile} --libdir=/opt/cray/%{name}/%{version}
%{__make}
popd

<<<<<<< HEAD
=======

%install
# Sets internal kgnilnd build version
export SVN_CODE_REV=%{lustre_version}
>>>>>>> 30d2e53e

%install
# don't use %makeinstall for Rhine RPMS - it needlessly puts things into 
# /opt/cray/...

make DESTDIR=${RPM_BUILD_ROOT} install
%{__install} -D -m 0644 ${PWD}/Module.symvers %{buildroot}/opt/cray/%{name}/%{version}/symvers/%{flavor}/Module.symvers
%{__install} -D -m 0644 ${PWD}/devel/cray-lnet-devel.pc %{buildroot}/usr/%{_pkgconfigdir}/cray-lnet.pc
%{__install} -D -m 0644 config.h %{buildroot}/%{_includedir}/lustre/%{flavor}/config.h
%{__install} -D -m 0644 config.h %{buildroot}/%{_includedir}/lustre/config.h

# This is a not so pleasent *HACK* but rather than change the lustre build we list
# out the required header files for the lnet devel package.
for header in api.h lib-dlc.h lib-lnet.h lib-types.h lnetctl.h lnet.h lnetst.h nidstr.h socklnd.h types.h
do
    %{__install} -D -m 0644 lnet/include/lnet/${header} %{buildroot}/%{_includedir}/lnet/${header}
done
for header in libcfs.h list.h curproc.h bitmap.h byteorder.h err.h libcfs_debug.h libcfs_private.h libcfs_cpu.h libcfs_ioctl.h \
		       libcfs_prim.h libcfs_time.h libcfs_string.h libcfs_kernelcomm.h libcfs_workitem.h libcfs_hash.h libcfs_heap.h libcfs_fail.h \
                       linux/kp30.h linux/libcfs.h linux/linux-fs.h linux/linux-lock.h linux/linux-mem.h linux/linux-prim.h linux/linux-time.h linux/linux-cpu.h linux/linux-crypto.h
do
    %{__install} -D -m 0644 libcfs/include/libcfs/${header} %{buildroot}/%{_includedir}/libcfs/${header}
done

pushd %{buildroot}

# etc does not exists in the buildroot in all versions
if [ -e etc ]
then
    for f in lustre lhbadm ldev haconfig; do
        %{__rm} -f etc/init.d/${f}
    done
    %{__rm} -rf etc/ha.d etc/sysconfig etc/ldev.conf
fi

man_path="opt/cray/lustre-cray_ari_s/%{version}-%{release}/man"
if [ -e ${man_path} ]; then
    %{__rm} -rf ${man_path}/man5 ${man_path}/man8/lhbadm.8 ${man_path}/man8/ldev.8
fi

for file in libcfsutil.a libiam.a liblustre.a liblustre.so liblustreapi.a liblustreapi.so libptlctl.a
do
    found=`find %{buildroot} -name $file`
    [ -n "${found}" ] && install -D -m 0644 ${found} %{buildroot}/usr/lib64/${file}
done

popd

for f in %{pc_files}
do
    eval "sed -i 's,^prefix=.*$,prefix=/usr,' %{_sourcedir}/${f}"
    install -D -m 0644  %{_sourcedir}/${f} %{buildroot}/%{_pkgconfigdir}/${f}
    %{__rm} -f %{_sourcedir}/${f}
done
eval "sed -i 's/flavor/%{flavor}/g' %{_sourcedir}/cray-lustre.conf"
install -D -m 0644 %{_sourcedir}/cray-lustre.conf %{buildroot}/etc/ld.so.conf.d/cray-lustre.conf
%{__rm} -f %{_sourcedir}/cray-lustre.conf

# Install module directories and files
%{__install} -D -m 0644 .version %{buildroot}/%{_name_modulefiles_prefix}/.version
%{__install} -D -m 0644 module %{buildroot}/%{_release_modulefile}

%files
%defattr(-,root,root)
%{_prefix}
%exclude %dir %{_prefix}
%exclude %dir /lib/modules
%exclude %dir /etc
%exclude %dir /opt
%exclude %dir /usr
%exclude %dir %{_bindir}
%exclude %dir %{_includedir}
%exclude %dir %{_libdir}
%exclude %dir %{_libexecdir}
%exclude %dir %{_mandir}
%exclude %dir %{_sbindir}
%exclude %dir %{_datadir}
<<<<<<< HEAD
%exclude %{_sysconfdir}/lustre/perm.conf
=======
>>>>>>> 30d2e53e
%exclude /opt/cray/%{name}/%{version}/symvers/%{flavor}
%exclude %dir /opt/cray/%{name}
%exclude /usr/lib64/pkgconfig/cray-lnet.pc
%exclude %dir /usr/lib64/pkgconfig

%files lnet
%defattr(-,root,root)
%dir /%{lnet_ko_path}
/%{lnet_ko_path}
%dir %{_mandir}
%dir %{_mandir}/man8/
%{_mandir}/man8/lctl.8*
%{_mandir}/man8/lst.8*
%{_mandir}/man8/routerstat.8*
%dir %{_sbindir}
%{_sbindir}/lctl
%{_sbindir}/lst
%{_sbindir}/routerstat

%files -n cray-lustre-cray_ari_s-%{vendor_version}-devel
%defattr(-,root,root)
/opt/cray/%{name}/%{version}/symvers/%{flavor}
%{_includedir}/*
/usr/lib64/*

%post
%{__ln_s} %{_sbindir}/ko2iblnd-probe /usr/sbin

/sbin/ldconfig

DEPMOD_OPTS=""
if [ -f /boot/System.map-%{cray_kernel_version} ]; then
    DEPMOD_OPTS="-F /boot/System.map-%{cray_kernel_version}"
fi

depmod -a ${DEPMOD_OPTS} %{cray_kernel_version}

%preun
%{__rm} -f /usr/sbin/ko2iblnd-probe

%postun
if [ "$1" = "0" ]; then
    for f in %{pc_files}
    do
        [ -L /usr/lib64/pkgconfig/${f} ] && %{__rm} -f /usr/lib64/pkgconfig/${f}
    done
fi
/sbin/ldconfig

DEPMOD_OPTS=""
if [ -f /boot/System.map-%{cray_kernel_version} ]; then
    DEPMOD_OPTS="-F /boot/System.map-%{cray_kernel_version}"
fi

depmod -a ${DEPMOD_OPTS} %{cray_kernel_version}

%post lnet

DEPMOD_OPTS=""
if [ -f /boot/System.map-%{cray_kernel_version} ]; then
    DEPMOD_OPTS="-F /boot/System.map-%{cray_kernel_version}"
fi

depmod -a ${DEPMOD_OPTS} %{cray_kernel_version}

%postun lnet

DEPMOD_OPTS=""
if [ -f /boot/System.map-%{cray_kernel_version} ]; then
    DEPMOD_OPTS="-F /boot/System.map-%{cray_kernel_version}"
fi

depmod -a ${DEPMOD_OPTS} %{cray_kernel_version}

%clean
%clean_build_root<|MERGE_RESOLUTION|>--- conflicted
+++ resolved
@@ -76,10 +76,6 @@
 
 %build
 echo "LUSTRE_VERSION = %{_tag}" > LUSTRE-VERSION-FILE
-<<<<<<< HEAD
-# LUSTRE_VERS used in ko versioning.
-=======
->>>>>>> 30d2e53e
 %define version_path %(basename %url)
 %define date %(date +%%F-%%R)
 %define lustre_version %{_version}-%{branch}-%{release}-%{build_user}-%{version_path}-%{date}
@@ -88,12 +84,6 @@
 export SVN_CODE_REV=%{lustre_version}
 
 %{__sed} -e 's/@VERSION@/%{version}-%{release}/g' version.in > .version
-
-<<<<<<< HEAD
-export LUSTRE_VERS=%{lustre_version}
-export SVN_CODE_REV=%{_version}-${LUSTRE_VERS}
-=======
->>>>>>> 30d2e53e
 
 if [ "%reconfigure" == "1" -o ! -x %_builddir/%{source_name}/configure ];then
         chmod +x autogen.sh
@@ -132,15 +122,11 @@
 %{__make}
 popd
 
-<<<<<<< HEAD
-=======
 
 %install
 # Sets internal kgnilnd build version
 export SVN_CODE_REV=%{lustre_version}
->>>>>>> 30d2e53e
-
-%install
+
 # don't use %makeinstall for Rhine RPMS - it needlessly puts things into 
 # /opt/cray/...
 
@@ -216,10 +202,7 @@
 %exclude %dir %{_mandir}
 %exclude %dir %{_sbindir}
 %exclude %dir %{_datadir}
-<<<<<<< HEAD
 %exclude %{_sysconfdir}/lustre/perm.conf
-=======
->>>>>>> 30d2e53e
 %exclude /opt/cray/%{name}/%{version}/symvers/%{flavor}
 %exclude %dir /opt/cray/%{name}
 %exclude /usr/lib64/pkgconfig/cray-lnet.pc
