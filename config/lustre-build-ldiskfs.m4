#
# LDISKFS_LINUX_SERIES
#
AC_DEFUN([LDISKFS_LINUX_SERIES], [
AC_MSG_CHECKING([which ldiskfs series to use])
case x$LDISKFS_SERIES in
	x)			# not set
		;;
	*.series)		# set externally
		;;
	*) LDISKFS_SERIES=
esac
AS_IF([test -z "$LDISKFS_SERIES"], [
AS_IF([test x$RHEL_KERNEL = xyes], [
	case $RHEL_RELEASE_NO in
	72)	LDISKFS_SERIES="3.10-rhel7.2.series"	;;
	71)	LDISKFS_SERIES="3.10-rhel7.series"	;;
	67)	LDISKFS_SERIES="2.6-rhel6.7.series"	;;
	66)	LDISKFS_SERIES="2.6-rhel6.6.series"	;;
	65)	LDISKFS_SERIES="2.6-rhel6.5.series"	;;
	64)	LDISKFS_SERIES="2.6-rhel6.4.series"	;;
	6[0-3])	LDISKFS_SERIES="2.6-rhel6.series"	;;
	esac
], [test x$SUSE_KERNEL = xyes], [
	AS_VERSION_COMPARE([$LINUXRELEASE],[3.12.0],[
	AS_VERSION_COMPARE([$LINUXRELEASE],[3.0.0],[
	AS_VERSION_COMPARE([$LINUXRELEASE],[2.6.32], [],
	[LDISKFS_SERIES="2.6-sles11.series"],[LDISKFS_SERIES="2.6-sles11.series"])],
	[LDISKFS_SERIES="3.0-sles11.series"],[
		PLEV=$(grep PATCHLEVEL /etc/SuSE-release | sed -e 's/.*= *//')
		case $PLEV in
		2) LDISKFS_SERIES="3.0-sles11.series"
			;;
		3|4) LDISKFS_SERIES="3.0-sles11sp3.series"
			;;
		esac
<<<<<<< HEAD
	])],[LDISKFS_SERIES="3.12-sles12.series"],[LDISKFS_SERIES="3.12-sles12.series"])
])
AS_IF([test -z "$LDISKFS_SERIES"], [
        TMPVER=$(echo $LINUXRELEASE | cut -d'.' -f1-2)
        AS_VERSION_COMPARE("$TMPVER","3.18",
		[AC_MSG_WARN([Unknown kernel version $LINUXRELEASE])],
	        [LDISKFS_SERIES="3.18-lts.series"],
		[AC_MSG_WARN([Unknown kernel version $LINUXRELEASE])
	])
])
=======
	])],[LDISKFS_SERIES="3.12-sles12.series"],[
		PLEV=$(grep PATCHLEVEL /etc/SuSE-release | sed -e 's/.*= *//')
		case $PLEV in
		1) LDISKFS_SERIES="3.12-sles12sp1.series"
			;;
		*) LDISKFS_SERIES="3.12-sles12.series"
			;;
		esac
	])
])
])
AS_IF([test -z "$LDISKFS_SERIES"],
	[AC_MSG_WARN([Unknown kernel version $LDISKFS_VERSIONRELEASE])])
>>>>>>> 6bc366f7
AC_MSG_RESULT([$LDISKFS_SERIES])
AC_SUBST(LDISKFS_SERIES)
]) # LDISKFS_LINUX_SERIES

#
# LB_EXT_FREE_BLOCKS_WITH_BUFFER_HEAD
#
# 2.6.32-rc7 ext4_free_blocks requires struct buffer_head
# Note that RHEL6 is pre 2.6.32-rc7 so this check is still needed.
#
AC_DEFUN([LB_EXT_FREE_BLOCKS_WITH_BUFFER_HEAD], [
LB_CHECK_COMPILE([if 'ext4_free_blocks' needs 'struct buffer_head'],
ext4_free_blocks_with_buffer_head, [
	#include <linux/fs.h>
	#include "$EXT4_SRC_DIR/ext4.h"
],[
	ext4_free_blocks(NULL, NULL, NULL, 0, 0, 0);
],[
	AC_DEFINE(HAVE_EXT_FREE_BLOCK_WITH_BUFFER_HEAD, 1,
		[ext4_free_blocks do not require struct buffer_head])
])
]) # LB_EXT_FREE_BLOCKS_WITH_BUFFER_HEAD

#
# LB_EXT_PBLOCK
#
# 2.6.35 renamed ext_pblock to ext4_ext_pblock(ex)
#
AC_DEFUN([LB_EXT_PBLOCK], [
LB_CHECK_COMPILE([if Linux kernel has 'ext_pblock'],
ext_pblock, [
	#include <linux/fs.h>
	#include "$EXT4_SRC_DIR/ext4_extents.h"
],[
	ext_pblock(NULL);
],[
	AC_DEFINE(HAVE_EXT_PBLOCK, 1, [Linux kernel has ext_pblock])
])
]) # LB_EXT_PBLOCK

#
# LB_EXT4_JOURNAL_START_3ARGS
#
# 3.9 added a type argument to ext4_journal_start and friends
#
AC_DEFUN([LB_EXT4_JOURNAL_START_3ARGS], [
LB_CHECK_COMPILE([if ext4_journal_start takes 3 arguments],
ext4_journal_start, [
	#include <linux/fs.h>
	#include "$EXT4_SRC_DIR/ext4_jbd2.h"
],[
	ext4_journal_start(NULL, 0, 0);
],[
	AC_DEFINE(JOURNAL_START_HAS_3ARGS, 1, [ext4_journal_start takes 3 arguments])
])
]) # LB_EXT4_JOURNAL_START_3ARGS

#
# LB_LDISKFS_MAP_BLOCKS
#
# Since 2.6.35 brought ext4_map_blocks() for IO.
# We just check this function whether existed.
# it must be exported by ldiskfs patches.
#
AC_DEFUN([LB_LDISKFS_MAP_BLOCKS], [
LB_CHECK_COMPILE([if kernel has ext4_map_blocks],
ext4_map_blocks, [
	#include <linux/fs.h>
	#include "$EXT4_SRC_DIR/ext4.h"
],[
	ext4_map_blocks(NULL, NULL, NULL, 0);
],[
	AC_DEFINE(HAVE_LDISKFS_MAP_BLOCKS, 1, [kernel has ext4_map_blocks])
])
])

#
# LB_EXT4_BREAD_4ARGS
#
# 3.18 ext4_bread has 4 arguments
#
AC_DEFUN([LB_EXT4_BREAD_4ARGS], [
LB_CHECK_COMPILE([if ext4_bread takes 4 arguments],
ext4_bread, [
       #include <linux/fs.h>
       #include "$EXT4_SRC_DIR/ext4.h"
],[
       ext4_bread(NULL, NULL, 0, 0);
],[
       AC_DEFINE(HAVE_EXT4_BREAD_4ARGS, 1, [ext4_bread takes 4 arguments])
])
]) # LB_EXT4_BREAD_4ARGS

#
# LDISKFS_AC_PATCH_PROGRAM
#
# Determine which program should be used to apply the patches to
# the ext4 source code to produce the ldiskfs source code.
#
AC_DEFUN([LDISKFS_AC_PATCH_PROGRAM], [
	AC_ARG_ENABLE([quilt],
		[AC_HELP_STRING([--disable-quilt],
			[disable use of quilt for ldiskfs])],
		[AS_IF([test "x$enableval" = xno],
			[use_quilt=no],
			[use_quilt=maybe])],
		[use_quilt=maybe]
	)

	AS_IF([test x$use_quilt = xmaybe], [
		AC_PATH_PROG([quilt_avail], [quilt], [no])
		AS_IF([test x$quilt_avail = xno], [
			use_quilt=no
		], [
			use_quilt=yes
		])
	])

	AS_IF([test x$use_quilt = xno], [
		AC_PATH_PROG([patch_avail], [patch], [no])
		AS_IF([test x$patch_avail = xno], [
			AC_MSG_ERROR([*** Need "quilt" or "patch" command])
		])
	])
]) # LDISKFS_AC_PATCH_PROGRAM

#
# LB_CONFIG_LDISKFS
#
AC_DEFUN([LB_CONFIG_LDISKFS], [
# --with-ldiskfs is deprecated now that ldiskfs is fully merged with lustre.
# However we continue to support this option through Lustre 2.5.
AC_ARG_WITH([ldiskfs],
	[],
	[AC_MSG_WARN([--with-ldiskfs is deprecated, please use --enable-ldiskfs])
	AS_IF([test x$withval != xyes -a x$withval != xno],
		[AC_MSG_ERROR([

The ldiskfs option is deprecated,
and no longer supports paths to external ldiskfs source
])])
])

AC_ARG_ENABLE([ldiskfs],
	[AS_HELP_STRING([--disable-ldiskfs],
		[disable ldiskfs osd (default is enable)])],
	[AS_IF([test x$enable_ldiskfs != xyes -a x$enable_ldiskfs != xno],
		[AC_MSG_ERROR([ldiskfs valid options are "yes" or "no"])])],
	[AS_IF([test "${with_ldiskfs+set}" = set],
		[enable_ldiskfs=$with_ldiskfs],
		[enable_ldiskfs=maybe])
])

AS_IF([test x$enable_server = xno],
	[AS_CASE([$enable_ldiskfs],
		[maybe], [enable_ldiskfs=no],
		[yes], [AC_MSG_ERROR([cannot build ldiskfs when servers are disabled])]
	)])

AS_IF([test x$enable_ldiskfs != xno],[
	# In the future, we chould change enable_ldiskfs from maybe to
	# either yes or no based on additional tests, e.g.  whether a patch
	# set is available for the detected kernel.  For now, we just always
	# set it to "yes".
	AS_IF([test x$enable_ldiskfs = xmaybe], [enable_ldiskfs=yes])

	LDISKFS_LINUX_SERIES
	LDISKFS_AC_PATCH_PROGRAM
	LB_EXT_FREE_BLOCKS_WITH_BUFFER_HEAD
	LB_EXT_PBLOCK
	LB_EXT4_JOURNAL_START_3ARGS
	LB_LDISKFS_MAP_BLOCKS
	LB_EXT4_BREAD_4ARGS
	AC_DEFINE(CONFIG_LDISKFS_FS_POSIX_ACL, 1, [posix acls for ldiskfs])
	AC_DEFINE(CONFIG_LDISKFS_FS_SECURITY, 1, [fs security for ldiskfs])
	AC_DEFINE(CONFIG_LDISKFS_FS_XATTR, 1, [extened attributes for ldiskfs])
	AC_DEFINE(CONFIG_LDISKFS_FS_RW, 1, [enable rw access for ldiskfs])
	AC_SUBST(LDISKFS_SUBDIR, ldiskfs)
	AC_DEFINE(HAVE_LDISKFS_OSD, 1, Enable ldiskfs osd)
])

AC_MSG_CHECKING([whether to build ldiskfs])
AC_MSG_RESULT([$enable_ldiskfs])

AM_CONDITIONAL([LDISKFS_ENABLED], [test x$enable_ldiskfs = xyes])
]) # LB_CONFIG_LDISKFS

#
# LB_VALIDATE_EXT4_SRC_DIR
#
# Spot check the existence of several source files common to ext4.
# Detecting this at configure time allows us to avoid a potential build
# failure and provide a useful error message to explain what is wrong.
#
AC_DEFUN([LB_VALIDATE_EXT4_SRC_DIR], [
enable_ldiskfs_build="no"
AS_IF([test -n "$EXT4_SRC_DIR"], [
	enable_ldiskfs_build="yes"
	LB_CHECK_FILE([$EXT4_SRC_DIR/dir.c], [], [
		enable_ldiskfs_build="no"
		AC_MSG_WARN([ext4 must exist for ldiskfs build])
	])
	LB_CHECK_FILE([$EXT4_SRC_DIR/file.c], [], [
		enable_ldiskfs_build="no"
		AC_MSG_WARN([ext4 must exist for ldiskfs build])
	])
	LB_CHECK_FILE([$EXT4_SRC_DIR/inode.c], [], [
		enable_ldiskfs_build="no"
		AC_MSG_WARN([ext4 must exist for ldiskfs build])
	])
	LB_CHECK_FILE([$EXT4_SRC_DIR/super.c], [], [
		enable_ldiskfs_build="no"
		AC_MSG_WARN([ext4 must exist for ldiskfs build])
	])
])

AS_IF([test "x$enable_ldiskfs_build" = xno], [
	enable_ldiskfs="no"

	AC_MSG_WARN([

Disabling ldiskfs support because complete ext4 source does not exist.

If you are building using kernel-devel packages and require ldiskfs
server support then ensure that the matching kernel-debuginfo-common
and kernel-debuginfo-common-<arch> packages are installed.
])
])
]) # LB_VALIDATE_EXT4_SRC_DIR

#
# LB_EXT4_SRC_DIR
#
# Determine the location of the ext4 source code.  It it required
# for several configure tests and to build ldiskfs.
#
AC_DEFUN([LB_EXT4_SRC_DIR], [
AC_MSG_CHECKING([ext4 source directory])
# Kernel ext source located with devel headers
linux_src=$LINUX
AS_IF([test -e "$linux_src/fs/ext4/super.c"], [
	EXT4_SRC_DIR="$linux_src/fs/ext4"
], [
	# Kernel ext source provided by kernel-debuginfo-common package
	KERNEL_VERSION=$(sed -e 's/\(@<:@23@:>@\.@<:@0-9@:>@*\.@<:@0-9@:>@*\).*/\1/' <<< $LINUXRELEASE)
	linux_src=$(ls -1d /usr/src/debug/linux-${KERNEL_VERSION} \
 		2>/dev/null | tail -1)
	AS_IF([test -e "$linux_src/fs/ext4/super.c"],
		[EXT4_SRC_DIR="$linux_src/fs/ext4"],
		[EXT4_SRC_DIR=""])
])
AC_MSG_RESULT([$EXT4_SRC_DIR])
AC_SUBST(EXT4_SRC_DIR)

LB_VALIDATE_EXT4_SRC_DIR
]) # LB_EXT4_SRC_DIR

#
# LB_DEFINE_E2FSPROGS_NAMES
#
# Enable the use of alternate naming of ldiskfs-enabled e2fsprogs package.
#
AC_DEFUN([LB_DEFINE_E2FSPROGS_NAMES], [
AC_MSG_CHECKING([whether to use alternate names for e2fsprogs])
AC_ARG_WITH([ldiskfsprogs],
	AC_HELP_STRING([--with-ldiskfsprogs],
		[use alternate names for ldiskfs-enabled e2fsprogs]),
	[], [withval="no"])

AS_IF([test "x$withval" = xyes], [
	AC_MSG_RESULT([enabled])
	AC_DEFINE(HAVE_LDISKFSPROGS, 1, [enable use of ldiskfsprogs package])
	E2FSPROGS="ldiskfsprogs"
	MKE2FS="mkfs.ldiskfs"
	DEBUGFS="debugfs.ldiskfs"
	TUNE2FS="tunefs.ldiskfs"
	E2LABEL="label.ldiskfs"
	DUMPE2FS="dumpfs.ldiskfs"
	E2FSCK="fsck.ldiskfs"
	PFSCK="pfsck.ldiskfs"
], [
	AC_MSG_RESULT([disabled])
	E2FSPROGS="e2fsprogs"
	MKE2FS="mke2fs"
	DEBUGFS="debugfs"
	TUNE2FS="tune2fs"
	E2LABEL="e2label"
	DUMPE2FS="dumpe2fs"
	E2FSCK="e2fsck"
	PFSCK="fsck"
])

AC_DEFINE_UNQUOTED(E2FSPROGS, "$E2FSPROGS", [name of ldiskfs e2fsprogs package])
AC_DEFINE_UNQUOTED(MKE2FS, "$MKE2FS", [name of ldiskfs mkfs program])
AC_DEFINE_UNQUOTED(DEBUGFS, "$DEBUGFS", [name of ldiskfs debug program])
AC_DEFINE_UNQUOTED(TUNE2FS, "$TUNE2FS", [name of ldiskfs tune program])
AC_DEFINE_UNQUOTED(E2LABEL, "$E2LABEL", [name of ldiskfs label program])
AC_DEFINE_UNQUOTED(DUMPE2FS,"$DUMPE2FS", [name of ldiskfs dump program])
AC_DEFINE_UNQUOTED(E2FSCK, "$E2FSCK", [name of ldiskfs fsck program])
AC_DEFINE_UNQUOTED(PFSCK, "$PFSCK", [name of parallel fsck program])

AC_SUBST([E2FSPROGS], [$E2FSPROGS])
AC_SUBST([MKE2FS], [$MKE2FS])
AC_SUBST([DEBUGFS], [$DEBUGFS])
AC_SUBST([TUNE2FS], [$TUNE2FS])
AC_SUBST([E2LABEL], [$E2LABEL])
AC_SUBST([DUMPE2FS], [$DUMPE2FS])
AC_SUBST([E2FSCK], [$E2FSCK])
AC_SUBST([PFSCK], [$PFSCK])
]) # LB_DEFINE_E2FSPROGS_NAMES<|MERGE_RESOLUTION|>--- conflicted
+++ resolved
@@ -34,18 +34,6 @@
 		3|4) LDISKFS_SERIES="3.0-sles11sp3.series"
 			;;
 		esac
-<<<<<<< HEAD
-	])],[LDISKFS_SERIES="3.12-sles12.series"],[LDISKFS_SERIES="3.12-sles12.series"])
-])
-AS_IF([test -z "$LDISKFS_SERIES"], [
-        TMPVER=$(echo $LINUXRELEASE | cut -d'.' -f1-2)
-        AS_VERSION_COMPARE("$TMPVER","3.18",
-		[AC_MSG_WARN([Unknown kernel version $LINUXRELEASE])],
-	        [LDISKFS_SERIES="3.18-lts.series"],
-		[AC_MSG_WARN([Unknown kernel version $LINUXRELEASE])
-	])
-])
-=======
 	])],[LDISKFS_SERIES="3.12-sles12.series"],[
 		PLEV=$(grep PATCHLEVEL /etc/SuSE-release | sed -e 's/.*= *//')
 		case $PLEV in
@@ -57,9 +45,14 @@
 	])
 ])
 ])
-AS_IF([test -z "$LDISKFS_SERIES"],
-	[AC_MSG_WARN([Unknown kernel version $LDISKFS_VERSIONRELEASE])])
->>>>>>> 6bc366f7
+AS_IF([test -z "$LDISKFS_SERIES"], [
+        TMPVER=$(echo $LINUXRELEASE | cut -d'.' -f1-2)
+        AS_VERSION_COMPARE("$TMPVER","3.18",
+		[AC_MSG_WARN([Unknown kernel version $LINUXRELEASE])],
+	        [LDISKFS_SERIES="3.18-lts.series"],
+		[AC_MSG_WARN([Unknown kernel version $LINUXRELEASE])
+	])
+])
 AC_MSG_RESULT([$LDISKFS_SERIES])
 AC_SUBST(LDISKFS_SERIES)
 ]) # LDISKFS_LINUX_SERIES
