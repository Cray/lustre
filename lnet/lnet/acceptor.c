/*
 * GPL HEADER START
 *
 * DO NOT ALTER OR REMOVE COPYRIGHT NOTICES OR THIS FILE HEADER.
 *
 * This program is free software; you can redistribute it and/or modify
 * it under the terms of the GNU General Public License version 2 only,
 * as published by the Free Software Foundation.
 *
 * This program is distributed in the hope that it will be useful, but
 * WITHOUT ANY WARRANTY; without even the implied warranty of
 * MERCHANTABILITY or FITNESS FOR A PARTICULAR PURPOSE.  See the GNU
 * General Public License version 2 for more details (a copy is included
 * in the LICENSE file that accompanied this code).
 *
 * You should have received a copy of the GNU General Public License
 * version 2 along with this program; If not, see
 * http://www.sun.com/software/products/lustre/docs/GPLv2.pdf
 *
 * Please contact Sun Microsystems, Inc., 4150 Network Circle, Santa Clara,
 * CA 95054 USA or visit www.sun.com if you need additional information or
 * have any questions.
 *
 * GPL HEADER END
 */
/*
 * Copyright (c) 2007, 2010, Oracle and/or its affiliates. All rights reserved.
 * Use is subject to license terms.
 *
 * Copyright (c) 2011, 2014, Intel Corporation.
 */
/*
 * This file is part of Lustre, http://www.lustre.org/
 * Lustre is a trademark of Sun Microsystems, Inc.
 */

#define DEBUG_SUBSYSTEM S_LNET

<<<<<<< HEAD
=======
#include <linux/completion.h>
>>>>>>> 6bc366f7
#include <net/sock.h>
#include <lnet/lib-lnet.h>

static int   accept_port    = 988;
static int   accept_backlog = 127;
static int   accept_timeout = 5;

static struct {
	int			pta_shutdown;
	struct socket		*pta_sock;
	struct completion	pta_signal;
} lnet_acceptor_state = {
	.pta_shutdown = 1
};

int
lnet_acceptor_port(void)
{
        return accept_port;
}

static inline int
lnet_accept_magic(__u32 magic, __u32 constant)
{
        return (magic == constant ||
                magic == __swab32(constant));
}

EXPORT_SYMBOL(lnet_acceptor_port);

static char *accept = "secure";

CFS_MODULE_PARM(accept, "s", charp, 0444,
                "Accept connections (secure|all|none)");
CFS_MODULE_PARM(accept_port, "i", int, 0444,
                "Acceptor's port (same on all nodes)");
CFS_MODULE_PARM(accept_backlog, "i", int, 0444,
                "Acceptor's listen backlog");
CFS_MODULE_PARM(accept_timeout, "i", int, 0644,
                "Acceptor's timeout (seconds)");

static char *accept_type = NULL;

static int
lnet_acceptor_get_tunables(void)
{
        /* Userland acceptor uses 'accept_type' instead of 'accept', due to
         * conflict with 'accept(2)', but kernel acceptor still uses 'accept'
         * for compatibility. Hence the trick. */
        accept_type = accept;
        return 0;
}

int
lnet_acceptor_timeout(void)
{
        return accept_timeout;
}
EXPORT_SYMBOL(lnet_acceptor_timeout);

void
lnet_connect_console_error (int rc, lnet_nid_t peer_nid,
                           __u32 peer_ip, int peer_port)
{
        switch (rc) {
        /* "normal" errors */
        case -ECONNREFUSED:
		CNETERR("Connection to %s at host %pI4h on port %d was "
                        "refused: check that Lustre is running on that node.\n",
			libcfs_nid2str(peer_nid), &peer_ip, peer_port);
                break;
        case -EHOSTUNREACH:
        case -ENETUNREACH:
		CNETERR("Connection to %s at host %pI4h "
                        "was unreachable: the network or that node may "
                        "be down, or Lustre may be misconfigured.\n",
			libcfs_nid2str(peer_nid), &peer_ip);
                break;
        case -ETIMEDOUT:
		CNETERR("Connection to %s at host %pI4h on "
                        "port %d took too long: that node may be hung "
                        "or experiencing high load.\n",
			libcfs_nid2str(peer_nid), &peer_ip, peer_port);
                break;
        case -ECONNRESET:
		LCONSOLE_ERROR_MSG(0x11b, "Connection to %s at host %pI4h"
                                   " on port %d was reset: "
                                   "is it running a compatible version of "
                                   "Lustre and is %s one of its NIDs?\n",
				   libcfs_nid2str(peer_nid), &peer_ip,
				   peer_port, libcfs_nid2str(peer_nid));
                break;
        case -EPROTO:
                LCONSOLE_ERROR_MSG(0x11c, "Protocol error connecting to %s at "
				   "host %pI4h on port %d: is it running "
                                   "a compatible version of Lustre?\n",
				   libcfs_nid2str(peer_nid), &peer_ip,
				   peer_port);
                break;
        case -EADDRINUSE:
                LCONSOLE_ERROR_MSG(0x11d, "No privileged ports available to "
				   "connect to %s at host %pI4h on port "
                                   "%d\n", libcfs_nid2str(peer_nid),
				   &peer_ip, peer_port);
                break;
        default:
                LCONSOLE_ERROR_MSG(0x11e, "Unexpected error %d connecting to %s"
				   " at host %pI4h on port %d\n", rc,
                                   libcfs_nid2str(peer_nid),
				   &peer_ip, peer_port);
                break;
        }
}
EXPORT_SYMBOL(lnet_connect_console_error);

int
lnet_connect(struct socket **sockp, lnet_nid_t peer_nid,
            __u32 local_ip, __u32 peer_ip, int peer_port)
{
        lnet_acceptor_connreq_t cr;
	struct socket           *sock;
        int                     rc;
        int                     port;
        int                     fatal;

        CLASSERT (sizeof(cr) <= 16);            /* not too big to be on the stack */

        for (port = LNET_ACCEPTOR_MAX_RESERVED_PORT;
             port >= LNET_ACCEPTOR_MIN_RESERVED_PORT;
             --port) {
                /* Iterate through reserved ports. */

		rc = lnet_sock_connect(&sock, &fatal,
                                         local_ip, port,
                                         peer_ip, peer_port);
                if (rc != 0) {
                        if (fatal)
                                goto failed;
                        continue;
                }

                CLASSERT (LNET_PROTO_ACCEPTOR_VERSION == 1);

                cr.acr_magic   = LNET_PROTO_ACCEPTOR_MAGIC;
                cr.acr_version = LNET_PROTO_ACCEPTOR_VERSION;
                cr.acr_nid     = peer_nid;

                if (the_lnet.ln_testprotocompat != 0) {
                        /* single-shot proto check */
			lnet_net_lock(LNET_LOCK_EX);
                        if ((the_lnet.ln_testprotocompat & 4) != 0) {
                                cr.acr_version++;
                                the_lnet.ln_testprotocompat &= ~4;
                        }
                        if ((the_lnet.ln_testprotocompat & 8) != 0) {
                                cr.acr_magic = LNET_PROTO_MAGIC;
                                the_lnet.ln_testprotocompat &= ~8;
                        }
			lnet_net_unlock(LNET_LOCK_EX);
                }

		rc = lnet_sock_write(sock, &cr, sizeof(cr),
                                       accept_timeout);
                if (rc != 0)
                        goto failed_sock;

                *sockp = sock;
                return 0;
        }

        rc = -EADDRINUSE;
        goto failed;

failed_sock:
	sock_release(sock);
failed:
	lnet_connect_console_error(rc, peer_nid, peer_ip, peer_port);
	return rc;
}
EXPORT_SYMBOL(lnet_connect);

static int
lnet_accept(struct socket *sock, __u32 magic)
{
        lnet_acceptor_connreq_t cr;
        __u32                   peer_ip;
        int                     peer_port;
        int                     rc;
        int                     flip;
        lnet_ni_t              *ni;
        char                   *str;

        LASSERT (sizeof(cr) <= 16);             /* not too big for the stack */

	rc = lnet_sock_getaddr(sock, true, &peer_ip, &peer_port);
        LASSERT (rc == 0);                      /* we succeeded before */

        if (!lnet_accept_magic(magic, LNET_PROTO_ACCEPTOR_MAGIC)) {

                if (lnet_accept_magic(magic, LNET_PROTO_MAGIC)) {
                        /* future version compatibility!
                         * When LNET unifies protocols over all LNDs, the first
                         * thing sent will be a version query.  I send back
                         * LNET_PROTO_ACCEPTOR_MAGIC to tell her I'm "old" */

                        memset (&cr, 0, sizeof(cr));
                        cr.acr_magic = LNET_PROTO_ACCEPTOR_MAGIC;
                        cr.acr_version = LNET_PROTO_ACCEPTOR_VERSION;
			rc = lnet_sock_write(sock, &cr, sizeof(cr),
                                               accept_timeout);

                        if (rc != 0)
                                CERROR("Error sending magic+version in response"
				       "to LNET magic from %pI4h: %d\n",
				       &peer_ip, rc);
                        return -EPROTO;
                }

                if (magic == le32_to_cpu(LNET_PROTO_TCP_MAGIC))
                        str = "'old' socknal/tcpnal";
                else
                        str = "unrecognised";

		LCONSOLE_ERROR_MSG(0x11f, "Refusing connection from %pI4h"
                                   " magic %08x: %s acceptor protocol\n",
				   &peer_ip, magic, str);
                return -EPROTO;
        }

        flip = (magic != LNET_PROTO_ACCEPTOR_MAGIC);

	rc = lnet_sock_read(sock, &cr.acr_version,
                              sizeof(cr.acr_version),
                              accept_timeout);
        if (rc != 0) {
                CERROR("Error %d reading connection request version from "
		       "%pI4h\n", rc, &peer_ip);
                return -EIO;
        }

        if (flip)
                __swab32s(&cr.acr_version);

        if (cr.acr_version != LNET_PROTO_ACCEPTOR_VERSION) {
                /* future version compatibility!
                 * An acceptor-specific protocol rev will first send a version
                 * query.  I send back my current version to tell her I'm
                 * "old". */
                int peer_version = cr.acr_version;

                memset (&cr, 0, sizeof(cr));
                cr.acr_magic = LNET_PROTO_ACCEPTOR_MAGIC;
                cr.acr_version = LNET_PROTO_ACCEPTOR_VERSION;

		rc = lnet_sock_write(sock, &cr, sizeof(cr),
                                       accept_timeout);

                if (rc != 0)
                        CERROR("Error sending magic+version in response"
			       "to version %d from %pI4h: %d\n",
			       peer_version, &peer_ip, rc);
                return -EPROTO;
        }

	rc = lnet_sock_read(sock, &cr.acr_nid,
                              sizeof(cr) -
                              offsetof(lnet_acceptor_connreq_t, acr_nid),
                              accept_timeout);
        if (rc != 0) {
                CERROR("Error %d reading connection request from "
		       "%pI4h\n", rc, &peer_ip);
                return -EIO;
        }

        if (flip)
                __swab64s(&cr.acr_nid);

        ni = lnet_net2ni(LNET_NIDNET(cr.acr_nid));
        if (ni == NULL ||               /* no matching net */
            ni->ni_nid != cr.acr_nid) { /* right NET, wrong NID! */
                if (ni != NULL)
                        lnet_ni_decref(ni);
		LCONSOLE_ERROR_MSG(0x120, "Refusing connection from %pI4h "
				   "for %s: No matching NI\n",
				   &peer_ip, libcfs_nid2str(cr.acr_nid));
                return -EPERM;
        }

        if (ni->ni_lnd->lnd_accept == NULL) {
                /* This catches a request for the loopback LND */
                lnet_ni_decref(ni);
		LCONSOLE_ERROR_MSG(0x121, "Refusing connection from %pI4h "
				  "for %s: NI doesn not accept IP connections\n",
				  &peer_ip, libcfs_nid2str(cr.acr_nid));
                return -EPERM;
        }

	CDEBUG(D_NET, "Accept %s from %pI4h\n",
	       libcfs_nid2str(cr.acr_nid), &peer_ip);

        rc = ni->ni_lnd->lnd_accept(ni, sock);

        lnet_ni_decref(ni);
        return rc;
}

static int
lnet_acceptor(void *arg)
{
	struct socket  *newsock;
        int            rc;
        __u32          magic;
        __u32          peer_ip;
        int            peer_port;
        int            secure = (int)((long_ptr_t)arg);

        LASSERT (lnet_acceptor_state.pta_sock == NULL);

        cfs_block_allsigs();

	rc = lnet_sock_listen(&lnet_acceptor_state.pta_sock,
                                0, accept_port, accept_backlog);
        if (rc != 0) {
                if (rc == -EADDRINUSE)
                        LCONSOLE_ERROR_MSG(0x122, "Can't start acceptor on port"
                                           " %d: port already in use\n",
                                           accept_port);
                else
                        LCONSOLE_ERROR_MSG(0x123, "Can't start acceptor on port "
                                           "%d: unexpected error %d\n",
                                           accept_port, rc);

                lnet_acceptor_state.pta_sock = NULL;
        } else {
                LCONSOLE(0, "Accept %s, port %d\n", accept_type, accept_port);
        }

	/* set init status and unblock parent */
	lnet_acceptor_state.pta_shutdown = rc;
	complete(&lnet_acceptor_state.pta_signal);

        if (rc != 0)
                return rc;

        while (!lnet_acceptor_state.pta_shutdown) {

		rc = lnet_sock_accept(&newsock, lnet_acceptor_state.pta_sock);
                if (rc != 0) {
                        if (rc != -EAGAIN) {
                                CWARN("Accept error %d: pausing...\n", rc);
                                cfs_pause(cfs_time_seconds(1));
                        }
                        continue;
                }

		/* maybe we're waken up with lnet_sock_abort_accept() */
		if (lnet_acceptor_state.pta_shutdown) {
			sock_release(newsock);
			break;
		}

		rc = lnet_sock_getaddr(newsock, true, &peer_ip, &peer_port);
                if (rc != 0) {
                        CERROR("Can't determine new connection's address\n");
                        goto failed;
                }

                if (secure && peer_port > LNET_ACCEPTOR_MAX_RESERVED_PORT) {
			CERROR("Refusing connection from %pI4h: "
			       "insecure port %d\n", &peer_ip, peer_port);
                        goto failed;
                }

		rc = lnet_sock_read(newsock, &magic, sizeof(magic),
                                      accept_timeout);
                if (rc != 0) {
                        CERROR("Error %d reading connection request from "
			       "%pI4h\n", rc, &peer_ip);
                        goto failed;
                }

                rc = lnet_accept(newsock, magic);
                if (rc != 0)
                        goto failed;

                continue;

failed:
		sock_release(newsock);
	}

	sock_release(lnet_acceptor_state.pta_sock);
	lnet_acceptor_state.pta_sock = NULL;

	CDEBUG(D_NET, "Acceptor stopping\n");

	/* unblock lnet_acceptor_stop() */
	complete(&lnet_acceptor_state.pta_signal);
	return 0;
}

static inline int
accept2secure(const char *acc, long *sec)
{
        if (!strcmp(acc, "secure")) {
                *sec = 1;
                return 1;
        } else if (!strcmp(acc, "all")) {
                *sec = 0;
                return 1;
        } else if (!strcmp(acc, "none")) {
                return 0;
        } else {
                LCONSOLE_ERROR_MSG(0x124, "Can't parse 'accept=\"%s\"'\n",
                                   acc);
                return -EINVAL;
        }
}

int
lnet_acceptor_start(void)
{
	struct task_struct *task;
        int  rc;
        long rc2;
        long secure;

	/* if acceptor is already running return immediately */
	if (!lnet_acceptor_state.pta_shutdown)
		return 0;

        LASSERT (lnet_acceptor_state.pta_sock == NULL);

        rc = lnet_acceptor_get_tunables();
        if (rc != 0)
                return rc;

	init_completion(&lnet_acceptor_state.pta_signal);
	rc = accept2secure(accept_type, &secure);
	if (rc <= 0) {
		fini_completion(&lnet_acceptor_state.pta_signal);
		return rc;
	}

	if (lnet_count_acceptor_nis() == 0)  /* not required */
		return 0;

	task = kthread_run(lnet_acceptor, (void *)(ulong_ptr_t)secure,
			   "acceptor_%03ld", secure);
	if (IS_ERR(task)) {
		rc2 = PTR_ERR(task);
		CERROR("Can't start acceptor thread: %ld\n", rc2);
		fini_completion(&lnet_acceptor_state.pta_signal);

		return -ESRCH;
	}

	/* wait for acceptor to startup */
	wait_for_completion(&lnet_acceptor_state.pta_signal);

	if (!lnet_acceptor_state.pta_shutdown) {
		/* started OK */
		LASSERT(lnet_acceptor_state.pta_sock != NULL);
		return 0;
	}

	LASSERT(lnet_acceptor_state.pta_sock == NULL);
	fini_completion(&lnet_acceptor_state.pta_signal);

	return -ENETDOWN;
}

void
lnet_acceptor_stop(void)
{
	struct sock *sk;

	if (lnet_acceptor_state.pta_shutdown) /* not running */
		return;

	lnet_acceptor_state.pta_shutdown = 1;

	sk = lnet_acceptor_state.pta_sock->sk;

	/* awake any sleepers using safe method */
	sk->sk_state_change(sk);

	/* block until acceptor signals exit */
	wait_for_completion(&lnet_acceptor_state.pta_signal);

	fini_completion(&lnet_acceptor_state.pta_signal);
}<|MERGE_RESOLUTION|>--- conflicted
+++ resolved
@@ -36,10 +36,7 @@
 
 #define DEBUG_SUBSYSTEM S_LNET
 
-<<<<<<< HEAD
-=======
 #include <linux/completion.h>
->>>>>>> 6bc366f7
 #include <net/sock.h>
 #include <lnet/lib-lnet.h>
 
