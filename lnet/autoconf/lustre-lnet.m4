--- conflicted
+++ resolved
@@ -599,7 +599,6 @@
 			fi
 		fi
 
-<<<<<<< HEAD
 		# version checking is a hack and isn't reliable,
 		# we need verify it with each new ofed release
 
@@ -617,43 +616,6 @@
 
 		AC_DEFINE_UNQUOTED(IBLND_OFED_VERSION, $IBLND_OFED_VERSION,
 				   [OFED version])
-=======
-		LB_LINUX_TRY_COMPILE([
-			#include <linux/version.h>
-			#include <linux/pci.h>
-			#if !HAVE_GFP_T
-			typedef int gfp_t;
-			#endif
-			#include <rdma/ib_verbs.h>
-		],[
-			ib_dma_map_single(NULL, NULL, 0, 0);
-			return 0;
-		],[
-			AC_MSG_RESULT(yes)
-			AC_DEFINE(HAVE_OFED_IB_DMA_MAP, 1,
-				  [ib_dma_map_single defined])
-		],[
-			AC_MSG_RESULT(no)
-		])
-
-		LB_LINUX_TRY_COMPILE([
-			#include <linux/version.h>
-			#include <linux/pci.h>
-			#if !HAVE_GFP_T
-			typedef int gfp_t;
-			#endif
-			#include <rdma/ib_verbs.h>
-		],[
-			ib_create_cq(NULL, NULL, NULL, NULL, 0, 0);
-			return 0;
-		],[
-			AC_MSG_RESULT(yes)
-			AC_DEFINE(HAVE_OFED_IB_COMP_VECTOR, 1,
-				  [has completion vector])
-		],[
-			AC_MSG_RESULT(no)
-		])
->>>>>>> ce18b2ca
 
 		EXTRA_KCFLAGS="$EXTRA_KCFLAGS_save"
 	fi
@@ -1624,4 +1586,13 @@
 ])
 		;;
 esac
-])+])
+
+#
+# LIBCFS stub macros. (These are defined in the libcfs module on HEAD))
+#
+AC_DEFUN([LIBCFS_PATH_DEFAULTS], [])
+AC_DEFUN([LIBCFS_PROG_LINUX], [])
+AC_DEFUN([LIBCFS_CONDITIONALS], [])
+AC_DEFUN([LIBCFS_CONFIGURE], [])
+AC_DEFUN([LIBCFS_CONFIG_FILES], [])