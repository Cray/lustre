#
# LN_CONFIG_MAX_PAYLOAD
#
# configure maximum payload
#
AC_DEFUN([LN_CONFIG_MAX_PAYLOAD],
[AC_MSG_CHECKING([for non-default maximum LNET payload])
AC_ARG_WITH([max-payload-mb],
	AC_HELP_STRING([--with-max-payload-mb=MBytes],
                       [set maximum lnet payload in MBytes]),
        [
		AC_MSG_RESULT([$with_max_payload_mb])
	        LNET_MAX_PAYLOAD_MB=$with_max_payload_mb
		LNET_MAX_PAYLOAD="(($with_max_payload_mb)<<20)"
	], [
		AC_MSG_RESULT([no])
		LNET_MAX_PAYLOAD="LNET_MTU"
	])
        AC_DEFINE_UNQUOTED(LNET_MAX_PAYLOAD, $LNET_MAX_PAYLOAD,
			   [Max LNET payload])
])

#
# LN_CHECK_GCC_VERSION
#
# Check compiler version
#
AC_DEFUN([LN_CHECK_GCC_VERSION],
[AC_MSG_CHECKING([compiler version])
PTL_CC_VERSION=`$CC --version | awk '/^gcc/{print $ 3}'`
PTL_MIN_CC_VERSION="3.2.2"
v2n() {
	awk -F. '{printf "%d\n", (($ 1)*100+($ 2))*100+($ 3)}'
}
if test -z "$PTL_CC_VERSION" -o \
        `echo $PTL_CC_VERSION | v2n` -ge `echo $PTL_MIN_CC_VERSION | v2n`; then
	AC_MSG_RESULT([ok])
else
	AC_MSG_RESULT([Buggy compiler found])
	AC_MSG_ERROR([Need gcc version >= $PTL_MIN_CC_VERSION])
fi
])

#
# LN_CONFIG_CDEBUG
#
# whether to enable various libcfs debugs (CDEBUG, ENTRY/EXIT, LASSERT, etc.)
#
AC_DEFUN([LN_CONFIG_CDEBUG],
[
AC_MSG_CHECKING([whether to enable CDEBUG, CWARN])
AC_ARG_ENABLE([libcfs_cdebug],
	AC_HELP_STRING([--disable-libcfs-cdebug],
			[disable libcfs CDEBUG, CWARN]),
	[],[enable_libcfs_cdebug='yes'])
AC_MSG_RESULT([$enable_libcfs_cdebug])
if test x$enable_libcfs_cdebug = xyes; then
   AC_DEFINE(CDEBUG_ENABLED, 1, [enable libcfs CDEBUG, CWARN])
else
   AC_DEFINE(CDEBUG_ENABLED, 0, [disable libcfs CDEBUG, CWARN])
fi

AC_MSG_CHECKING([whether to enable ENTRY/EXIT])
AC_ARG_ENABLE([libcfs_trace],
	AC_HELP_STRING([--disable-libcfs-trace],
			[disable libcfs ENTRY/EXIT]),
	[],[enable_libcfs_trace='yes'])
AC_MSG_RESULT([$enable_libcfs_trace])
if test x$enable_libcfs_trace = xyes; then
   AC_DEFINE(CDEBUG_ENTRY_EXIT, 1, [enable libcfs ENTRY/EXIT])
else
   AC_DEFINE(CDEBUG_ENTRY_EXIT, 0, [disable libcfs ENTRY/EXIT])
fi

AC_MSG_CHECKING([whether to enable LASSERT, LASSERTF])
AC_ARG_ENABLE([libcfs_assert],
	AC_HELP_STRING([--disable-libcfs-assert],
			[disable libcfs LASSERT, LASSERTF]),
	[],[enable_libcfs_assert='yes'])
AC_MSG_RESULT([$enable_libcfs_assert])
if test x$enable_libcfs_assert = xyes; then
   AC_DEFINE(LIBCFS_DEBUG, 1, [enable libcfs LASSERT, LASSERTF])
fi
])

#
# LN_CONFIG_AFFINITY
#
# check if cpu affinity is available/wanted
#
AC_DEFUN([LN_CONFIG_AFFINITY],
[AC_ARG_ENABLE([affinity],
	AC_HELP_STRING([--disable-affinity],
		       [disable process/irq affinity]),
	[],[enable_affinity='yes'])

AC_MSG_CHECKING([for CPU affinity support])
if test x$enable_affinity = xno ; then
	AC_MSG_RESULT([no (by request)])
else
	LB_LINUX_TRY_COMPILE([
		#include <linux/sched.h>
	],[
		struct task_struct t;
		#if HAVE_CPUMASK_T
		cpumask_t     m;
	        #else
	        unsigned long m;
		#endif
		set_cpus_allowed(&t, m);
	],[
		AC_DEFINE(CPU_AFFINITY, 1, [kernel has cpu affinity support])
		AC_MSG_RESULT([yes])
	],[
		AC_MSG_RESULT([no (no kernel support)])
	])
fi
])

#
# LN_CONFIG_PORTALS
#
# configure support for Portals
#
AC_DEFUN([LN_CONFIG_PORTALS],
[AC_MSG_CHECKING([for portals])
AC_ARG_WITH([portals],
	AC_HELP_STRING([--with-portals=path],
                       [set path to portals]),
        [
		case $with_portals in
			no)     ENABLEPORTALS=0
				;;
			*)	PORTALS="${with_portals}"
				ENABLEPORTALS=1
				;;
		esac
	], [
		ENABLEPORTALS=0
	])
PTLLNDCPPFLAGS=""
if test $ENABLEPORTALS -eq 0; then
	AC_MSG_RESULT([no])
elif test ! \( -f ${PORTALS}/include/portals/p30.h \); then
        AC_MSG_RESULT([no])
	AC_MSG_ERROR([bad --with-portals path])
else
        AC_MSG_RESULT([$PORTALS])
        PTLLNDCPPFLAGS="-I${PORTALS}/include"
fi
AC_SUBST(PTLLNDCPPFLAGS)
])

#
# LN_CONFIG_BACKOFF
#
# check if tunable tcp backoff is available/wanted
#
AC_DEFUN([LN_CONFIG_BACKOFF],
[AC_MSG_CHECKING([for tunable backoff TCP support])
AC_ARG_ENABLE([backoff],
       AC_HELP_STRING([--disable-backoff],
                      [disable socknal tunable backoff]),
       [],[enable_backoff='yes'])
if test x$enable_backoff = xno ; then
       AC_MSG_RESULT([no (by request)])
else
       BOCD="`grep -c TCP_BACKOFF $LINUX/include/linux/tcp.h`"
       if test "$BOCD" != 0 ; then
               AC_DEFINE(SOCKNAL_BACKOFF, 1, [use tunable backoff TCP])
               AC_MSG_RESULT(yes)
               if grep rto_max $LINUX/include/linux/tcp.h|grep -q __u16; then
                   AC_DEFINE(SOCKNAL_BACKOFF_MS, 1, [tunable backoff TCP in ms])
               fi
       else
               AC_MSG_RESULT([no (no kernel support)])
       fi
fi
])

#
# LN_CONFIG_PANIC_DUMPLOG
#
# check if tunable panic_dumplog is wanted
#
AC_DEFUN([LN_CONFIG_PANIC_DUMPLOG],
[AC_MSG_CHECKING([for tunable panic_dumplog support])
AC_ARG_ENABLE([panic_dumplog],
       AC_HELP_STRING([--enable-panic_dumplog],
                      [enable panic_dumplog]),
       [],[enable_panic_dumplog='no'])
if test x$enable_panic_dumplog = xyes ; then
       AC_DEFINE(LNET_DUMP_ON_PANIC, 1, [use dumplog on panic])
       AC_MSG_RESULT([yes (by request)])
else
       AC_MSG_RESULT([no])
fi
])

#
# LN_CONFIG_PTLLND
#
# configure support for Portals LND
#
AC_DEFUN([LN_CONFIG_PTLLND],
[
if test -z "$ENABLEPORTALS"; then
	LN_CONFIG_PORTALS
fi

AC_MSG_CHECKING([whether to build the kernel portals LND])

PTLLND=""
if test $ENABLEPORTALS -ne 0; then
	AC_MSG_RESULT([yes])
	PTLLND="ptllnd"
else
	AC_MSG_RESULT([no])
fi
AC_SUBST(PTLLND)
])

#
# LN_CONFIG_UPTLLND
#
# configure support for Portals LND
#
AC_DEFUN([LN_CONFIG_UPTLLND],
[
if test -z "$ENABLEPORTALS"; then
	LN_CONFIG_PORTALS
fi

AC_MSG_CHECKING([whether to build the userspace portals LND])

UPTLLND=""
if test $ENABLEPORTALS -ne 0; then
	AC_MSG_RESULT([yes])
	UPTLLND="ptllnd"
else
	AC_MSG_RESULT([no])
fi
AC_SUBST(UPTLLND)
])

#
# LN_CONFIG_USOCKLND
#
# configure support for userspace TCP/IP LND
#
AC_DEFUN([LN_CONFIG_USOCKLND],
[AC_MSG_CHECKING([whether to build usocklnd])
AC_ARG_ENABLE([usocklnd],
       	AC_HELP_STRING([--disable-usocklnd],
                      	[disable usocklnd]),
       	[],[enable_usocklnd='yes'])

if test x$enable_usocklnd = xyes ; then
	if test "$ENABLE_LIBPTHREAD" = "yes" ; then
		AC_MSG_RESULT([yes])
      		USOCKLND="usocklnd"
	else
		AC_MSG_RESULT([no (libpthread not present or disabled)])
		USOCKLND=""
	fi
else
	AC_MSG_RESULT([no (disabled explicitly)])
     	USOCKLND=""
fi
AC_SUBST(USOCKLND)
])

#
# LN_CONFIG_QUADRICS
#
# check if quadrics support is in this kernel
#
AC_DEFUN([LN_CONFIG_QUADRICS],
[AC_MSG_CHECKING([for QsNet sources])
AC_ARG_WITH([qsnet],
	AC_HELP_STRING([--with-qsnet=path],
		       [set path to qsnet source (default=$LINUX)]),
	[QSNET=$with_qsnet],
	[QSNET=$LINUX])
AC_MSG_RESULT([$QSNET])

AC_MSG_CHECKING([if quadrics kernel headers are present])
if test -d $QSNET/drivers/net/qsnet ; then
	AC_MSG_RESULT([yes])
	QSWLND="qswlnd"
	AC_MSG_CHECKING([for multirail EKC])
	if test -f $QSNET/include/elan/epcomms.h; then
		AC_MSG_RESULT([supported])
		QSWCPPFLAGS="-I$QSNET/include -DMULTIRAIL_EKC=1"
	else
		AC_MSG_RESULT([not supported])
		AC_MSG_ERROR([Need multirail EKC])
	fi

	if test x$QSNET = x$LINUX ; then
		LB_LINUX_CONFIG([QSNET],[],[
			LB_LINUX_CONFIG([QSNET_MODULE],[],[
				AC_MSG_WARN([QSNET is not enabled in this kernel; not building qswlnd.])
				QSWLND=""
				QSWCPPFLAGS=""
			])
		])
	fi
else
	AC_MSG_RESULT([no])
	QSWLND=""
	QSWCPPFLAGS=""
fi
AC_SUBST(QSWCPPFLAGS)
AC_SUBST(QSWLND)
])

#
# LN_CONFIG_GM
#
# check if GM support is available
#
AC_DEFUN([LN_CONFIG_GM],[
AC_MSG_CHECKING([whether to enable GM support])
AC_ARG_WITH([gm],
        AC_HELP_STRING([--with-gm=path-to-gm-source-tree],
	               [build gmlnd against path]),
	[
	        case $with_gm in
                no)    ENABLE_GM=0
	               ;;
                *)     ENABLE_GM=1
                       GM_SRC="$with_gm"
		       ;;
                esac
        ],[
                ENABLE_GM=0
        ])
AC_ARG_WITH([gm-install],
        AC_HELP_STRING([--with-gm-install=path-to-gm-install-tree],
	               [say where GM has been installed]),
	[
	        GM_INSTALL=$with_gm_install
        ],[
                GM_INSTALL="/opt/gm"
        ])
if test $ENABLE_GM -eq 0; then
        AC_MSG_RESULT([no])
else
        AC_MSG_RESULT([yes])

	GMLND="gmlnd"
        GMCPPFLAGS="-I$GM_SRC/include -I$GM_SRC/drivers -I$GM_SRC/drivers/linux/gm"

	if test -f $GM_INSTALL/lib/libgm.a -o \
                -f $GM_INSTALL/lib64/libgm.a; then
	        GMLIBS="-L$GM_INSTALL/lib -L$GM_INSTALL/lib64"
        else
	        AC_MSG_ERROR([Cant find GM libraries under $GM_INSTALL])
        fi

	EXTRA_KCFLAGS_save="$EXTRA_KCFLAGS"
	EXTRA_KCFLAGS="$GMCPPFLAGS -DGM_KERNEL $EXTRA_KCFLAGS"

        AC_MSG_CHECKING([that code using GM compiles with given path])
	LB_LINUX_TRY_COMPILE([
		#define GM_STRONG_TYPES 1
		#ifdef VERSION
		#undef VERSION
		#endif
	        #include "gm.h"
		#include "gm_internal.h"
        ],[
	        struct gm_port *port = NULL;
		gm_recv_event_t *rxevent = gm_blocking_receive_no_spin(port);
                return 0;
        ],[
		AC_MSG_RESULT([yes])
        ],[
		AC_MSG_RESULT([no])
		AC_MSG_ERROR([Bad --with-gm path])
        ])

	AC_MSG_CHECKING([that GM has gm_register_memory_ex_phys()])
	LB_LINUX_TRY_COMPILE([
		#define GM_STRONG_TYPES 1
		#ifdef VERSION
		#undef VERSION
		#endif
	        #include "gm.h"
		#include "gm_internal.h"
	],[
		gm_status_t     gmrc;
		struct gm_port *port = NULL;
		gm_u64_t        phys = 0;
		gm_up_t         pvma = 0;

		gmrc = gm_register_memory_ex_phys(port, phys, 100, pvma);
		return 0;
	],[
		AC_MSG_RESULT([yes])
	],[
		AC_MSG_RESULT([no.
Please patch the GM sources as follows...
    cd $GM_SRC
    patch -p0 < $PWD/lnet/klnds/gmlnd/gm-reg-phys.patch
...then rebuild and re-install them])
                AC_MSG_ERROR([Can't build GM without gm_register_memory_ex_phys()])
        ])

	EXTRA_KCFLAGS="$EXTRA_KCFLAGS_save"
fi
AC_SUBST(GMCPPFLAGS)
AC_SUBST(GMLIBS)
AC_SUBST(GMLND)
])


#
# LN_CONFIG_MX
#
AC_DEFUN([LN_CONFIG_MX],
[AC_MSG_CHECKING([whether to enable Myrinet MX support])
# set default
MXPATH="/opt/mx"
AC_ARG_WITH([mx],
       AC_HELP_STRING([--with-mx=path],
                      [build mxlnd against path]),
       [
               case $with_mx in
               yes)    ENABLEMX=2
                       ;;
               no)     ENABLEMX=0
                       ;;
               *)      MXPATH=$with_mx
                       ENABLEMX=3
                       ;;
               esac
       ],[
               ENABLEMX=1
       ])
if test $ENABLEMX -eq 0; then
       AC_MSG_RESULT([disabled])
elif test ! \( -f ${MXPATH}/include/myriexpress.h -a \
              -f ${MXPATH}/include/mx_kernel_api.h -a \
              -f ${MXPATH}/include/mx_pin.h \); then
       AC_MSG_RESULT([no])
       case $ENABLEMX in
       1) ;;
       2) AC_MSG_ERROR([Myrinet MX kernel headers not present]);;
       3) AC_MSG_ERROR([bad --with-mx path]);;
       *) AC_MSG_ERROR([internal error]);;
       esac
else
       MXCPPFLAGS="-I$MXPATH/include"
       EXTRA_KCFLAGS_save="$EXTRA_KCFLAGS"
       EXTRA_KCFLAGS="$EXTRA_KCFLAGS $MXCPPFLAGS"
       MXLIBS="-L$MXPATH/lib"
       LB_LINUX_TRY_COMPILE([
               #define MX_KERNEL 1
               #include <mx_extensions.h>
               #include <myriexpress.h>
       ],[
               mx_endpoint_t   end;
               mx_status_t     status;
               mx_request_t    request;
               int             result;

               mx_init();
               mx_open_endpoint(MX_ANY_NIC, MX_ANY_ENDPOINT, 0, NULL, 0, &end);
	       mx_register_unexp_handler(end, (mx_unexp_handler_t) NULL, NULL);
               mx_wait_any(end, MX_INFINITE, 0LL, 0LL, &status, &result);
               mx_iconnect(end, 0LL, 0, 0, 0, NULL, &request);
               return 0;
       ],[
               AC_MSG_RESULT([yes])
               MXLND="mxlnd"
       ],[
               AC_MSG_RESULT([no])
               case $ENABLEMX in
               1) ;;
               2) AC_MSG_ERROR([can't compile with Myrinet MX kernel headers]);;
               3) AC_MSG_ERROR([can't compile with Myrinet MX headers under $MXPATH]);;
               *) AC_MSG_ERROR([internal error]);;
               esac
               MXLND=""
               MXCPPFLAGS=""
       ])
       EXTRA_KCFLAGS="$EXTRA_KCFLAGS_save"
fi
AC_SUBST(MXCPPFLAGS)
AC_SUBST(MXLIBS)
AC_SUBST(MXLND)
])



#
# LN_CONFIG_O2IB
#
AC_DEFUN([LN_CONFIG_O2IB],[
AC_MSG_CHECKING([whether to enable OpenIB gen2 support])
# set default
AC_ARG_WITH([o2ib],
	AC_HELP_STRING([--with-o2ib=path],
	               [build o2iblnd against path]),
	[
		case $with_o2ib in
		yes)    O2IBPATHS="$LINUX $LINUX/drivers/infiniband"
			ENABLEO2IB=2
			;;
		no)     ENABLEO2IB=0
			;;
		*)      O2IBPATHS=$with_o2ib
			ENABLEO2IB=3
			;;
		esac
	],[
		O2IBPATHS="$LINUX $LINUX/drivers/infiniband"
		ENABLEO2IB=1
	])
if test $ENABLEO2IB -eq 0; then
	AC_MSG_RESULT([disabled])
else
	o2ib_found=false

	for O2IBPATH in $O2IBPATHS; do
		if test \( -f ${O2IBPATH}/include/rdma/rdma_cm.h -a \
			   -f ${O2IBPATH}/include/rdma/ib_cm.h -a \
			   -f ${O2IBPATH}/include/rdma/ib_verbs.h -a \
			   -f ${O2IBPATH}/include/rdma/ib_fmr_pool.h \); then
			o2ib_found=true
			break
		fi
	done

	if ! $o2ib_found; then
		AC_MSG_RESULT([no])
		case $ENABLEO2IB in
			1) ;;
			2) AC_MSG_ERROR([kernel OpenIB gen2 headers not present]);;
			3) AC_MSG_ERROR([bad --with-o2ib path]);;
			*) AC_MSG_ERROR([internal error]);;
		esac
	else
		O2IBCPPFLAGS="-I$O2IBPATH/include"
		EXTRA_KCFLAGS_save="$EXTRA_KCFLAGS"
		EXTRA_KCFLAGS="$EXTRA_KCFLAGS $O2IBCPPFLAGS"
		EXTRA_LNET_INCLUDE="$EXTRA_LNET_INCLUDE $O2IBCPPFLAGS"

		LB_LINUX_TRY_COMPILE([
		        #include <linux/version.h>
		        #include <linux/pci.h>
		        #if !HAVE_GFP_T
		        typedef int gfp_t;
		        #endif
		        #include <rdma/rdma_cm.h>
		        #include <rdma/ib_cm.h>
		        #include <rdma/ib_verbs.h>
		        #include <rdma/ib_fmr_pool.h>
		],[
		        struct rdma_cm_id          *cm_id;
		        struct rdma_conn_param      conn_param;
		        struct ib_device_attr       device_attr;
		        struct ib_qp_attr           qp_attr;
		        struct ib_pool_fmr          pool_fmr;
		        enum   ib_cm_rej_reason     rej_reason;

		        cm_id = rdma_create_id(NULL, NULL, RDMA_PS_TCP);
		        return PTR_ERR(cm_id);
		],[
		        AC_MSG_RESULT([yes])
		        O2IBLND="o2iblnd"
		],[
		        AC_MSG_RESULT([no])
		        case $ENABLEO2IB in
		        1) ;;
		        2) AC_MSG_ERROR([can't compile with kernel OpenIB gen2 headers]);;
		        3) AC_MSG_ERROR([can't compile with OpenIB gen2 headers under $O2IBPATH]);;
		        *) AC_MSG_ERROR([internal error]);;
		        esac
		        O2IBLND=""
		        O2IBCPPFLAGS=""
		])
		# we know at this point that the found OFED source is good
		O2IB_SYMVER=""
		if test $ENABLEO2IB -eq 3 ; then
			# OFED default rpm not handle sles10 Modules.symvers name
			for name in Module.symvers Modules.symvers; do
				if test -f $O2IBPATH/$name; then
					O2IB_SYMVER=$name;
					break;
				fi
			done
<<<<<<< HEAD
			if test -n "$O2IB_SYMVER"; then
				AC_MSG_NOTICE([adding $O2IBPATH/Module.symvers to $PWD/$SYMVERFILE])
				# strip out the existing symbols versions first
				if test -f $PWD/$SYMVERFILE; then
				    egrep -v $(echo $(awk '{ print $2 }' $O2IBPATH/$O2IB_SYMVER) | tr ' ' '|') $PWD/$SYMVERFILE > $PWD/$SYMVERFILE.old
=======
			if test -n $O2IB_SYMVER ; then
				AC_MSG_NOTICE([adding $O2IBPATH/Module.symvers to $PWD/$SYMVERFILE])
				# strip out the existing symbols versions first
				if test -f $PWD/$SYMVERFILE; then
				egrep -v $(echo $(awk '{ print $2 }' $O2IBPATH/$O2IB_SYMVER) | tr ' ' '|') $PWD/$SYMVERFILE > $PWD/$SYMVERFILE.old
>>>>>>> d5360e75
				else
				    touch $PWD/$SYMVERFILE.old
				fi
				cat $PWD/$SYMVERFILE.old $O2IBPATH/$O2IB_SYMVER > $PWD/$SYMVERFILE
				rm $PWD/$SYMVERFILE.old
			else
				AC_MSG_ERROR([an external source tree was specified for o2iblnd however I could not find a $O2IBPATH/Module.symvers there])
			fi
		fi

		LN_CONFIG_OFED_SPEC
		EXTRA_KCFLAGS="$EXTRA_KCFLAGS_save"
	fi
fi

AC_SUBST(EXTRA_LNET_INCLUDE)
AC_SUBST(O2IBCPPFLAGS)
AC_SUBST(O2IBLND)
])

#
# LN_CONFIG_OPENIB
#
# check for OpenIB in the kernel
AC_DEFUN([LN_CONFIG_OPENIB],[
AC_MSG_CHECKING([whether to enable OpenIB support])
# set default
OPENIBPATH="$LINUX/drivers/infiniband"
AC_ARG_WITH([openib],
	AC_HELP_STRING([--with-openib=path],
	               [build openiblnd against path]),
	[
		case $with_openib in
		yes)    ENABLEOPENIB=2
			;;
		no)     ENABLEOPENIB=0
			;;
		*)      OPENIBPATH="$with_openib"
			ENABLEOPENIB=3
			;;
		esac
	],[
		ENABLEOPENIB=1
	])
if test $ENABLEOPENIB -eq 0; then
	AC_MSG_RESULT([disabled])
elif test ! \( -f ${OPENIBPATH}/include/ts_ib_core.h -a \
               -f ${OPENIBPATH}/include/ts_ib_cm.h -a \
	       -f ${OPENIBPATH}/include/ts_ib_sa_client.h \); then
	AC_MSG_RESULT([no])
	case $ENABLEOPENIB in
	1) ;;
	2) AC_MSG_ERROR([kernel OpenIB headers not present]);;
	3) AC_MSG_ERROR([bad --with-openib path]);;
	*) AC_MSG_ERROR([internal error]);;
	esac
else
	case $ENABLEOPENIB in
	1|2) OPENIBCPPFLAGS="-I$OPENIBPATH/include -DIN_TREE_BUILD";;
	3)   OPENIBCPPFLAGS="-I$OPENIBPATH/include";;
	*)   AC_MSG_RESULT([no])
	     AC_MSG_ERROR([internal error]);;
	esac
	OPENIBCPPFLAGS="$OPENIBCPPFLAGS -DIB_NTXRXPARAMS=4"
	EXTRA_KCFLAGS_save="$EXTRA_KCFLAGS"
	EXTRA_KCFLAGS="$EXTRA_KCFLAGS $OPENIBCPPFLAGS"
	LB_LINUX_TRY_COMPILE([
		#include <ts_ib_core.h>
		#include <ts_ib_cm.h>
	        #include <ts_ib_sa_client.h>
	],[
	        struct ib_device_properties dev_props;
	        struct ib_cm_active_param   cm_active_params;
	        tTS_IB_CLIENT_QUERY_TID     tid;
	        int                         enum1 = IB_QP_ATTRIBUTE_STATE;
		int                         enum2 = IB_ACCESS_LOCAL_WRITE;
		int                         enum3 = IB_CQ_CALLBACK_INTERRUPT;
		int                         enum4 = IB_CQ_PROVIDER_REARM;
		return 0;
	],[
		AC_MSG_RESULT([yes])
		OPENIBLND="openiblnd"
	],[
		AC_MSG_RESULT([no])
		case $ENABLEOPENIB in
		1) ;;
		2) AC_MSG_ERROR([can't compile with kernel OpenIB headers]);;
		3) AC_MSG_ERROR([can't compile with OpenIB headers under $OPENIBPATH]);;
		*) AC_MSG_ERROR([internal error]);;
		esac
		OPENIBLND=""
		OPENIBCPPFLAGS=""
	])
	EXTRA_KCFLAGS="$EXTRA_KCFLAGS_save"
fi
AC_SUBST(OPENIBCPPFLAGS)
AC_SUBST(OPENIBLND)
])

#
# LN_CONFIG_CIBLND
#
AC_DEFUN([LN_CONFIG_CIB],[
AC_MSG_CHECKING([whether to enable Cisco/TopSpin IB support])
# set default
CIBPATH=""
CIBLND=""
AC_ARG_WITH([cib],
	AC_HELP_STRING([--with-cib=path],
	               [build ciblnd against path]),
	[
		case $with_cib in
		no)     AC_MSG_RESULT([no]);;
		*)      CIBPATH="$with_cib"
	                if test -d "$CIBPATH"; then
	                 	AC_MSG_RESULT([yes])
                        else
				AC_MSG_RESULT([no])
				AC_MSG_ERROR([No directory $CIBPATH])
			fi;;
		esac
	],[
		AC_MSG_RESULT([no])
	])
if test -n "$CIBPATH"; then
	CIBCPPFLAGS="-I${CIBPATH}/ib/ts_api_ng/include -I${CIBPATH}/all/kernel_services/include -DUSING_TSAPI"
	CIBCPPFLAGS="$CIBCPPFLAGS -DIB_NTXRXPARAMS=3"
	EXTRA_KCFLAGS_save="$EXTRA_KCFLAGS"
	EXTRA_KCFLAGS="$EXTRA_KCFLAGS $CIBCPPFLAGS"
	LB_LINUX_TRY_COMPILE([
		#include <ts_ib_core.h>
		#include <ts_ib_cm.h>
	        #include <ts_ib_sa_client.h>
	],[
	        struct ib_device_properties dev_props;
	        struct ib_cm_active_param   cm_active_params;
	        tTS_IB_CLIENT_QUERY_TID     tid;
	        int                         enum1 = TS_IB_QP_ATTRIBUTE_STATE;
		int                         enum2 = TS_IB_ACCESS_LOCAL_WRITE;
		int                         enum3 = TS_IB_CQ_CALLBACK_INTERRUPT;
		int                         enum4 = TS_IB_CQ_PROVIDER_REARM;
		return 0;
	],[
		CIBLND="ciblnd"
	],[
		AC_MSG_ERROR([can't compile ciblnd with given path])
	        CIBCPPFLAGS=""
	])
	EXTRA_KCFLAGS="$EXTRA_KCFLAGS_save"
fi
AC_SUBST(CIBCPPFLAGS)
AC_SUBST(CIBLND)
])

#
# LN_CONFIG_IIB
#
# check for infinicon infiniband support
#
AC_DEFUN([LN_CONFIG_IIB],[
AC_MSG_CHECKING([whether to enable Infinicon support])
# set default
IIBPATH="/usr/include"
AC_ARG_WITH([iib],
	AC_HELP_STRING([--with-iib=path],
	               [build iiblnd against path]),
	[
		case $with_iib in
		yes)    ENABLEIIB=2
			;;
		no)     ENABLEIIB=0
			;;
		*)      IIBPATH="${with_iib}/include"
			ENABLEIIB=3
			;;
		esac
	],[
		ENABLEIIB=1
	])
if test $ENABLEIIB -eq 0; then
	AC_MSG_RESULT([disabled])
elif test ! \( -f ${IIBPATH}/linux/iba/ibt.h \); then
	AC_MSG_RESULT([no])
	case $ENABLEIIB in
	1) ;;
	2) AC_MSG_ERROR([default Infinicon headers not present]);;
	3) AC_MSG_ERROR([bad --with-iib path]);;
	*) AC_MSG_ERROR([internal error]);;
	esac
else
	IIBCPPFLAGS="-I$IIBPATH"
	if test $IIBPATH != "/usr/include"; then
		# we need /usr/include come what may
		IIBCPPFLAGS="$IIBCPPFLAGS -I/usr/include"
        fi
	EXTRA_KCFLAGS_save="$EXTRA_KCFLAGS"
	EXTRA_KCFLAGS="$EXTRA_KCFLAGS $IIBCPPFLAGS"
	LB_LINUX_TRY_COMPILE([
		#include <linux/iba/ibt.h>
	],[
	        IBT_INTERFACE_UNION interfaces;
        	FSTATUS             rc;

	         rc = IbtGetInterfaceByVersion(IBT_INTERFACE_VERSION_2,
					       &interfaces);

		return rc == FSUCCESS ? 0 : 1;
	],[
		AC_MSG_RESULT([yes])
		IIBLND="iiblnd"
	],[
		AC_MSG_RESULT([no])
		case $ENABLEIIB in
		1) ;;
		2) AC_MSG_ERROR([can't compile with default Infinicon headers]);;
		3) AC_MSG_ERROR([can't compile with Infinicon headers under $IIBPATH]);;
		*) AC_MSG_ERROR([internal error]);;
		esac
		IIBLND=""
		IIBCPPFLAGS=""
	])
	EXTRA_KCFLAGS="$EXTRA_KCFLAGS_save"
fi
AC_SUBST(IIBCPPFLAGS)
AC_SUBST(IIBLND)
])

#
# LN_CONFIG_VIB
#
# check for Voltaire infiniband support
#
AC_DEFUN([LN_CONFIG_VIB],
[AC_MSG_CHECKING([whether to enable Voltaire IB support])
VIBPATH=""
AC_ARG_WITH([vib],
	AC_HELP_STRING([--with-vib=path],
		       [build viblnd against path]),
	[
		case $with_vib in
		no)     AC_MSG_RESULT([no]);;
		*)	VIBPATH="${with_vib}/src/nvigor/ib-code"
			if test -d "$with_vib" -a -d "$VIBPATH"; then
	                        AC_MSG_RESULT([yes])
			else
				AC_MSG_RESULT([no])
				AC_MSG_ERROR([No directory $VIBPATH])
                        fi;;
		esac
	],[
		AC_MSG_RESULT([no])
	])
if test -z "$VIBPATH"; then
	VIBLND=""
else
	VIBCPPFLAGS="-I${VIBPATH}/include -I${VIBPATH}/cm"
	EXTRA_KCFLAGS_save="$EXTRA_KCFLAGS"
	EXTRA_KCFLAGS="$EXTRA_KCFLAGS $VIBCPPFLAGS"
	LB_LINUX_TRY_COMPILE([
		#include <linux/list.h>
		#include <asm/byteorder.h>
		#ifdef __BIG_ENDIAN
		# define CPU_BE 1
                # define CPU_LE 0
		#endif
		#ifdef __LITTLE_ENDIAN
		# define CPU_BE 0
		# define CPU_LE 1
		#endif
		#include <vverbs.h>
	        #include <ib-cm.h>
	        #include <ibat.h>
	],[
	        vv_hca_h_t       kib_hca;
		vv_return_t      vvrc;
	        cm_cep_handle_t  cep;
	        ibat_arp_data_t  arp_data;
		ibat_stat_t      ibatrc;

		vvrc = vv_hca_open("ANY_HCA", NULL, &kib_hca);
	        cep = cm_create_cep(cm_cep_transp_rc);
	        ibatrc = ibat_get_ib_data((uint32_t)0, (uint32_t)0,
                                          ibat_paths_primary, &arp_data,
					  (ibat_get_ib_data_reply_fn_t)NULL,
                                          NULL, 0);
		return 0;
	],[
		VIBLND="viblnd"
	],[
	        AC_MSG_ERROR([can't compile viblnd with given path])
	])
	EXTRA_KCFLAGS="$EXTRA_KCFLAGS_save"
fi
if test -n "$VIBLND"; then
	EXTRA_KCFLAGS_save="$EXTRA_KCFLAGS"
	EXTRA_KCFLAGS="$EXTRA_KCFLAGS $VIBCPPFLAGS"
	AC_MSG_CHECKING([if Voltaire still uses void * sg addresses])
	LB_LINUX_TRY_COMPILE([
		#include <linux/list.h>
		#include <asm/byteorder.h>
		#ifdef __BIG_ENDIAN
		# define CPU_BE 1
                # define CPU_LE 0
		#endif
		#ifdef __LITTLE_ENDIAN
		# define CPU_BE 0
		# define CPU_LE 1
		#endif
		#include <vverbs.h>
	        #include <ib-cm.h>
	        #include <ibat.h>
	],[
	        vv_scatgat_t  sg;

	        return &sg.v_address[3] == NULL;
	],[
	        AC_MSG_RESULT([yes])
	        VIBCPPFLAGS="$VIBCPPFLAGS -DIBNAL_VOIDSTAR_SGADDR=1"
	],[
	        AC_MSG_RESULT([no])
	])
	EXTRA_KCFLAGS="$EXTRA_KCFLAGS_save"
fi
AC_SUBST(VIBCPPFLAGS)
AC_SUBST(VIBLND)
])

#
# LN_CONFIG_RALND
#
# check whether to use the RapidArray lnd
#
AC_DEFUN([LN_CONFIG_RALND],
[#### Rapid Array
AC_MSG_CHECKING([if RapidArray kernel headers are present])
# placeholder
RACPPFLAGS="-I${LINUX}/drivers/xd1/include"
EXTRA_KCFLAGS_save="$EXTRA_KCFLAGS"
EXTRA_KCFLAGS="$EXTRA_KCFLAGS $RACPPFLAGS"
LB_LINUX_TRY_COMPILE([
	#include <linux/types.h>
	#include <rapl.h>
],[
        RAP_RETURN          rc;
	RAP_PVOID           dev_handle;

        rc = RapkGetDeviceByIndex(0, NULL, &dev_handle);

	return rc == RAP_SUCCESS ? 0 : 1;
],[
	AC_MSG_RESULT([yes])
	RALND="ralnd"
],[
	AC_MSG_RESULT([no])
	RALND=""
	RACPPFLAGS=""
])
EXTRA_KCFLAGS="$EXTRA_KCFLAGS_save"
AC_SUBST(RACPPFLAGS)
AC_SUBST(RALND)
])

#
# LN_STRUCT_PAGE_LIST
#
# 2.6.4 no longer has page->list
#
AC_DEFUN([LN_STRUCT_PAGE_LIST],
[AC_MSG_CHECKING([if struct page has a list field])
LB_LINUX_TRY_COMPILE([
	#include <linux/mm.h>
],[
	struct page page;
	&page.list;
],[
	AC_MSG_RESULT([yes])
	AC_DEFINE(HAVE_PAGE_LIST, 1, [struct page has a list field])
],[
	AC_MSG_RESULT([no])
])
])
<<<<<<< HEAD

#
# LN_STRUCT_SIGHAND
#
# red hat 2.4 adds sighand to struct task_struct
#
AC_DEFUN([LN_STRUCT_SIGHAND],
[AC_MSG_CHECKING([if task_struct has a sighand field])
LB_LINUX_TRY_COMPILE([
	#include <linux/sched.h>
],[
	struct task_struct p;
	p.sighand = NULL;
],[
	AC_DEFINE(CONFIG_RH_2_4_20, 1, [this kernel contains Red Hat 2.4.20 patches])
	AC_MSG_RESULT([yes])
],[
	AC_MSG_RESULT([no])
])
])

#
# LN_FUNC_CPU_ONLINE
#
# cpu_online is different in rh 2.4, vanilla 2.4, and 2.6
#
AC_DEFUN([LN_FUNC_CPU_ONLINE],
[AC_MSG_CHECKING([if kernel defines cpu_online()])
LB_LINUX_TRY_COMPILE([
	#include <linux/sched.h>
],[
	cpu_online(0);
],[
	AC_MSG_RESULT([yes])
	AC_DEFINE(HAVE_CPU_ONLINE, 1, [cpu_online found])
],[
	AC_MSG_RESULT([no])
])
])

#
# LN_TYPE_GFP_T
#
# check if gfp_t is typedef-ed
#
AC_DEFUN([LN_TYPE_GFP_T],
[AC_MSG_CHECKING([if kernel defines gfp_t])
LB_LINUX_TRY_COMPILE([
        #include <linux/gfp.h>
],[
	return sizeof(gfp_t);
],[
	AC_MSG_RESULT([yes])
	AC_DEFINE(HAVE_GFP_T, 1, [gfp_t found])
],[
	AC_MSG_RESULT([no])
])
])

#
# LN_TYPE_CPUMASK_T
#
# same goes for cpumask_t
#
AC_DEFUN([LN_TYPE_CPUMASK_T],
[AC_MSG_CHECKING([if kernel defines cpumask_t])
LB_LINUX_TRY_COMPILE([
	#include <linux/sched.h>
],[
	return sizeof (cpumask_t);
],[
	AC_MSG_RESULT([yes])
	AC_DEFINE(HAVE_CPUMASK_T, 1, [cpumask_t found])
],[
	AC_MSG_RESULT([no])
])
])

#
# LN_FUNC_SHOW_TASK
#
# we export show_task(), but not all kernels have it (yet)
#
AC_DEFUN([LN_FUNC_SHOW_TASK],
[LB_CHECK_SYMBOL_EXPORT([show_task],
[kernel/ksyms.c kernel/sched.c],[
AC_DEFINE(HAVE_SHOW_TASK, 1, [show_task is exported])
],[
])
])

# check kernel __u64 type
AC_DEFUN([LN_KERN__U64_LONG_LONG],
[AC_MSG_CHECKING([kernel __u64 is long long type])
tmp_flags="$EXTRA_KCFLAGS"
EXTRA_KCFLAGS="$EXTRA_KCFLAGS -Werror"
LB_LINUX_TRY_COMPILE([
	#include <linux/types.h>
	#include <linux/stddef.h>
],[
	unsigned long long *data1;
	__u64 *data2 = NULL;
		
	data1 = data2;
],[
	AC_MSG_RESULT([yes])
        AC_DEFINE(HAVE_KERN__U64_LONG_LONG, 1,
                  [kernel __u64 is long long type])
],[
	AC_MSG_RESULT([no])
])
EXTRA_KCFLAGS="$tmp_flags"
])

# check userland __u64 type
AC_DEFUN([LN_USER__U64_LONG_LONG],
[AC_MSG_CHECKING([userspace __u64 is long long type])
tmp_flags="$CFLAGS"
CFLAGS="$CFLAGS -Werror"
AC_COMPILE_IFELSE([
	#include <linux/types.h>
	#include <linux/stddef.h>
	int main(void) {
		unsigned long long *data1;
		__u64 *data2 = NULL;
		
		data1 = data2;
		return 0;
	}
],[
	AC_MSG_RESULT([yes])
        AC_DEFINE(HAVE_USER__U64_LONG_LONG, 1,
                  [userspace __u64 is long long type])
],[
	AC_MSG_RESULT([no])
])
CFLAGS="$tmp_flags"
])

# check userland size_t type
AC_DEFUN([LN_SIZE_T_LONG],
[AC_MSG_CHECKING([size_t is unsigned long type])
tmp_flags="$CFLAGS"
CFLAGS="$CFLAGS -Werror"
AC_COMPILE_IFELSE([
	#include <linux/types.h>
	#include <linux/stddef.h>
	int main(void) {
		unsigned long *data1;
		size_t *data2 = NULL;
		
		data1 = data2;
		return 0;
	}
],[
	AC_MSG_RESULT([yes])
        AC_DEFINE(HAVE_SIZE_T_LONG, 1,
                  [size_t is long type])
],[
	AC_MSG_RESULT([no])
])
CFLAGS="$tmp_flags"
])

AC_DEFUN([LN_SSIZE_T_LONG],
[AC_MSG_CHECKING([ssize_t is signed long type])
tmp_flags="$CFLAGS"
CFLAGS="$CFLAGS -Werror"
AC_COMPILE_IFELSE([
	#include <linux/types.h>
	#include <linux/stddef.h>
	int main(void) {
		long *data1;
		ssize_t *data2 = NULL;
		
		data1 = data2;
		return 0;
	}
],[
	AC_MSG_RESULT([yes])
        AC_DEFINE(HAVE_SSIZE_T_LONG, 1,
                  [ssize_t is long type])
],[
	AC_MSG_RESULT([no])
])
CFLAGS="$tmp_flags"
])


# check kernel __le16, __le32 types
AC_DEFUN([LN_LE_TYPES],
[AC_MSG_CHECKING([__le16 and __le32 types are defined])
LB_LINUX_TRY_COMPILE([
	#include <linux/types.h>
],[
	__le16 a;
	__le32 b;
],[
	AC_MSG_RESULT([yes])
        AC_DEFINE(HAVE_LE_TYPES, 1,
                  [__le16 and __le32 types are defined])
],[
	AC_MSG_RESULT([no])
])
])


# check if task_struct with rcu memeber
AC_DEFUN([LN_TASK_RCU],
[AC_MSG_CHECKING([if task_struct has a rcu field])
LB_LINUX_TRY_COMPILE([
	#include <linux/sched.h>
],[
        struct task_struct tsk;

        tsk.rcu.next = NULL;
],[
	AC_MSG_RESULT([yes])
        AC_DEFINE(HAVE_TASK_RCU, 1,
                  [task_struct has rcu field])
],[
	AC_MSG_RESULT([no])
])
])

# LN_TASKLIST_LOCK
# 2.6.18 remove tasklist_lock export
AC_DEFUN([LN_TASKLIST_LOCK],
[LB_CHECK_SYMBOL_EXPORT([tasklist_lock],
[kernel/fork.c],[
AC_DEFINE(HAVE_TASKLIST_LOCK, 1,
         [tasklist_lock exported])
],[
])
])

# 2.6.19 API changes
# kmem_cache_destroy(cachep) return void instead of
# int
AC_DEFUN([LN_KMEM_CACHE_DESTROY_INT],
[AC_MSG_CHECKING([kmem_cache_destroy(cachep) return int])
LB_LINUX_TRY_COMPILE([
        #include <linux/slab.h>
],[
	int i = kmem_cache_destroy(NULL);
],[
        AC_MSG_RESULT(yes)
        AC_DEFINE(HAVE_KMEM_CACHE_DESTROY_INT, 1,
                [kmem_cache_destroy(cachep) return int])
],[
        AC_MSG_RESULT(no)
])
])

# 2.6.19 API change
#panic_notifier_list use atomic_notifier operations
#
AC_DEFUN([LN_ATOMIC_PANIC_NOTIFIER],
[AC_MSG_CHECKING([panic_notifier_list is atomic])
LB_LINUX_TRY_COMPILE([
	#include <linux/notifier.h>
	#include <linux/kernel.h>
],[
	struct atomic_notifier_head panic_notifier_list;
],[
        AC_MSG_RESULT(yes)
	AC_DEFINE(HAVE_ATOMIC_PANIC_NOTIFIER, 1,
		[panic_notifier_list is atomic_notifier_head])
],[
        AC_MSG_RESULT(no)
])
])

# 2.6.20 API change INIT_WORK use 2 args and not
# store data inside
AC_DEFUN([LN_3ARGS_INIT_WORK],
[AC_MSG_CHECKING([check INIT_WORK want 3 args])
LB_LINUX_TRY_COMPILE([
	#include <linux/workqueue.h>
],[
	struct work_struct work;

	INIT_WORK(&work, NULL, NULL);
],[
        AC_MSG_RESULT(yes)
        AC_DEFINE(HAVE_3ARGS_INIT_WORK, 1,
                  [INIT_WORK use 3 args and store data inside])
],[
        AC_MSG_RESULT(no)
])
])

# 2.6.21 api change. 'register_sysctl_table' use only one argument,
# instead of more old which need two.
AC_DEFUN([LN_2ARGS_REGISTER_SYSCTL],
[AC_MSG_CHECKING([check register_sysctl_table want 2 args])
LB_LINUX_TRY_COMPILE([
        #include <linux/sysctl.h>
],[
	return register_sysctl_table(NULL,0);
],[
        AC_MSG_RESULT(yes)
        AC_DEFINE(HAVE_2ARGS_REGISTER_SYSCTL, 1,
                  [register_sysctl_table want 2 args])
],[
        AC_MSG_RESULT(no)
])
])

# 2.6.21 marks kmem_cache_t deprecated and uses struct kmem_cache
# instead
AC_DEFUN([LN_KMEM_CACHE],
[AC_MSG_CHECKING([check kernel has struct kmem_cache])
tmp_flags="$EXTRA_KCFLAGS"
EXTRA_KCFLAGS="-Werror"
LB_LINUX_TRY_COMPILE([
        #include <linux/slab.h>
        typedef struct kmem_cache cache_t;
],[
	cache_t *cachep = NULL;

	kmem_cache_alloc(cachep, 0);
],[
        AC_MSG_RESULT(yes)
        AC_DEFINE(HAVE_KMEM_CACHE, 1,
                  [kernel has struct kmem_cache])
],[
        AC_MSG_RESULT(no)
])
EXTRA_KCFLAGS="$tmp_flags"
])

# 2.6.23 lost dtor argument
AC_DEFUN([LN_KMEM_CACHE_CREATE_DTOR],
[AC_MSG_CHECKING([check kmem_cache_create has dtor argument])
LB_LINUX_TRY_COMPILE([
        #include <linux/slab.h>
],[
	kmem_cache_create(NULL, 0, 0, 0, NULL, NULL);
],[
        AC_MSG_RESULT(yes)
        AC_DEFINE(HAVE_KMEM_CACHE_CREATE_DTOR, 1,
                  [kmem_cache_create has dtor argument])
],[
        AC_MSG_RESULT(no)
])
])

#
# LN_FUNC_DUMP_TRACE
#
# 2.6.23 exports dump_trace() so we can dump_stack() on any task
# 2.6.24 has stacktrace_ops.address with "reliable" parameter
#
AC_DEFUN([LN_FUNC_DUMP_TRACE],
[LB_CHECK_SYMBOL_EXPORT([dump_trace],
[kernel/ksyms.c arch/${LINUX_ARCH%_64}/kernel/traps_64.c],[
	tmp_flags="$EXTRA_KCFLAGS"
	EXTRA_KCFLAGS="-Werror"
	AC_MSG_CHECKING([whether we can really use dump_trace])
	LB_LINUX_TRY_COMPILE([
		struct task_struct;
		struct pt_regs;
		#include <asm/stacktrace.h>
	],[
	],[
		AC_MSG_RESULT(yes)
		AC_DEFINE(HAVE_DUMP_TRACE, 1, [dump_trace is exported])
	],[
		AC_MSG_RESULT(no)
	],[
	])
	AC_MSG_CHECKING([whether print_trace_address has reliable argument])
	LB_LINUX_TRY_COMPILE([
		struct task_struct;
		struct pt_regs;
		void print_addr(void *data, unsigned long addr, int reliable);
		#include <asm/stacktrace.h>
	],[
		struct stacktrace_ops ops;

		ops.address = print_addr;
	],[
		AC_MSG_RESULT(yes)
		AC_DEFINE(HAVE_TRACE_ADDRESS_RELIABLE, 1,
			  [print_trace_address has reliable argument])
	],[
		AC_MSG_RESULT(no)
	],[
	])
EXTRA_KCFLAGS="$tmp_flags"
])
])

# 2.6.24 request not use real numbers for ctl_name
AC_DEFUN([LN_SYSCTL_UNNUMBERED],
[AC_MSG_CHECKING([for CTL_UNNUMBERED])
LB_LINUX_TRY_COMPILE([
        #include <linux/sysctl.h>
],[
	#ifndef CTL_UNNUMBERED
	#error CTL_UNNUMBERED not exist in kernel
	#endif
],[
        AC_MSG_RESULT(yes)
        AC_DEFINE(HAVE_SYSCTL_UNNUMBERED, 1,
                  [sysctl has CTL_UNNUMBERED])
],[
        AC_MSG_RESULT(no)
])
])

# 2.6.24 lost scatterlist->page
AC_DEFUN([LN_SCATTERLIST_SETPAGE],
[AC_MSG_CHECKING([for exist sg_set_page])
LB_LINUX_TRY_COMPILE([
        #include <asm/types.h>
        #include <linux/scatterlist.h>
],[
	sg_set_page(NULL,NULL,0,0);
],[
        AC_MSG_RESULT(yes)
        AC_DEFINE(HAVE_SCATTERLIST_SETPAGE, 1,
                  [struct scatterlist has page member])
],[
        AC_MSG_RESULT(no)
])
])

# 2.6.26 use int instead of atomic for sem.count
AC_DEFUN([LN_SEM_COUNT],
[AC_MSG_CHECKING([atomic sem.count])
LB_LINUX_TRY_COMPILE([
        #include <asm/semaphore.h>
],[
	struct semaphore s;
	
	atomic_read(&s.count);
],[
        AC_MSG_RESULT(yes)
        AC_DEFINE(HAVE_SEM_COUNT_ATOMIC, 1,
                  [semaphore counter is atomic])
],[
        AC_MSG_RESULT(no)
])
])

# 2.6.27 have second argument to sock_map_fd
AC_DEFUN([LN_SOCK_MAP_FD_2ARG],
[AC_MSG_CHECKING([sock_map_fd have second argument])
LB_LINUX_TRY_COMPILE([
	#include <linux/net.h>
],[
        sock_map_fd(NULL, 0);
],[
        AC_MSG_RESULT(yes)
        AC_DEFINE(HAVE_SOCK_MAP_FD_2ARG, 1,
                  [sock_map_fd have second argument])
],[
        AC_MSG_RESULT(no)
])
])

# since 2.6.27 have linux/cred.h defined current_* macro
AC_DEFUN([LN_HAVE_LINUX_CRED_H],
[LB_CHECK_FILE([$LINUX/include/linux/cred.h],[
        AC_DEFINE(HAVE_LINUX_CRED_H, 1,
                [kernel has include/linux/cred.h])
],[
        AC_MSG_RESULT([no])
])
])

#
#
# LN_CONFIG_USERSPACE
#
#
AC_DEFUN([LN_CONFIG_USERSPACE],
[
LN_USER__U64_LONG_LONG
])

#
# LN_STRUCT_CRED_IN_TASK
#
# struct cred was introduced in 2.6.29 to streamline credentials in task struct
#
AC_DEFUN([LN_STRUCT_CRED_IN_TASK],
[AC_MSG_CHECKING([if kernel has struct cred])
LB_LINUX_TRY_COMPILE([
	#include <linux/sched.h>
],[
	struct task_struct *tsk = NULL;
	tsk->real_cred = NULL;
],[
	AC_MSG_RESULT([yes])
	AC_DEFINE(HAVE_STRUCT_CRED, 1, [struct cred found])
=======

#
# LN_STRUCT_SIGHAND
#
# red hat 2.4 adds sighand to struct task_struct
#
AC_DEFUN([LN_STRUCT_SIGHAND],
[AC_MSG_CHECKING([if task_struct has a sighand field])
LB_LINUX_TRY_COMPILE([
	#include <linux/sched.h>
],[
	struct task_struct p;
	p.sighand = NULL;
],[
	AC_DEFINE(CONFIG_RH_2_4_20, 1, [this kernel contains Red Hat 2.4.20 patches])
	AC_MSG_RESULT([yes])
],[
	AC_MSG_RESULT([no])
])
])

#
# LN_FUNC_CPU_ONLINE
#
# cpu_online is different in rh 2.4, vanilla 2.4, and 2.6
#
AC_DEFUN([LN_FUNC_CPU_ONLINE],
[AC_MSG_CHECKING([if kernel defines cpu_online()])
LB_LINUX_TRY_COMPILE([
	#include <linux/sched.h>
],[
	cpu_online(0);
],[
	AC_MSG_RESULT([yes])
	AC_DEFINE(HAVE_CPU_ONLINE, 1, [cpu_online found])
],[
	AC_MSG_RESULT([no])
])
])

#
# LN_TYPE_GFP_T
#
# check if gfp_t is typedef-ed
#
AC_DEFUN([LN_TYPE_GFP_T],
[AC_MSG_CHECKING([if kernel defines gfp_t])
LB_LINUX_TRY_COMPILE([
        #include <linux/gfp.h>
],[
	return sizeof(gfp_t);
],[
	AC_MSG_RESULT([yes])
	AC_DEFINE(HAVE_GFP_T, 1, [gfp_t found])
],[
	AC_MSG_RESULT([no])
])
])

#
# LN_TYPE_CPUMASK_T
#
# same goes for cpumask_t
#
AC_DEFUN([LN_TYPE_CPUMASK_T],
[AC_MSG_CHECKING([if kernel defines cpumask_t])
LB_LINUX_TRY_COMPILE([
	#include <linux/sched.h>
],[
	return sizeof (cpumask_t);
],[
	AC_MSG_RESULT([yes])
	AC_DEFINE(HAVE_CPUMASK_T, 1, [cpumask_t found])
],[
	AC_MSG_RESULT([no])
])
])

#
# LN_FUNC_SHOW_TASK
#
# we export show_task(), but not all kernels have it (yet)
#
AC_DEFUN([LN_FUNC_SHOW_TASK],
[LB_CHECK_SYMBOL_EXPORT([show_task],
[kernel/ksyms.c kernel/sched.c],[
AC_DEFINE(HAVE_SHOW_TASK, 1, [show_task is exported])
],[
])
])

# check userland __u64 type
AC_DEFUN([LN_U64_LONG_LONG],
[AC_MSG_CHECKING([__u64 is long long type])
tmp_flags="$CFLAGS"
CFLAGS="$CFLAGS -Werror"
AC_COMPILE_IFELSE([
	#include <linux/types.h>
	int main(void) {
		unsigned long long *data1;
		__u64 *data2;
		
		data1 = data2;
		return 0;
	}
],[
	AC_MSG_RESULT([yes])
        AC_DEFINE(HAVE_U64_LONG_LONG, 1,
                  [__u64 is long long type])
],[
	AC_MSG_RESULT([no])
])
CFLAGS="$tmp_flags"
])

# check userland size_t type
AC_DEFUN([LN_SIZE_T_LONG],
[AC_MSG_CHECKING([size_t is unsigned long type])
tmp_flags="$CFLAGS"
CFLAGS="$CFLAGS -Werror"
AC_COMPILE_IFELSE([
	#include <linux/types.h>
	int main(void) {
		unsigned long *data1;
		size_t *data2;
		
		data1 = data2;
		return 0;
	}
],[
	AC_MSG_RESULT([yes])
        AC_DEFINE(HAVE_SIZE_T_LONG, 1,
                  [size_t is long type])
],[
	AC_MSG_RESULT([no])
])
CFLAGS="$tmp_flags"
])

AC_DEFUN([LN_SSIZE_T_LONG],
[AC_MSG_CHECKING([ssize_t is signed long type])
tmp_flags="$CFLAGS"
CFLAGS="$CFLAGS -Werror"
AC_COMPILE_IFELSE([
	#include <linux/types.h>
	int main(void) {
		long *data1;
		ssize_t *data2;
		
		data1 = data2;
		return 0;
	}
],[
	AC_MSG_RESULT([yes])
        AC_DEFINE(HAVE_SSIZE_T_LONG, 1,
                  [ssize_t is long type])
],[
	AC_MSG_RESULT([no])
])
CFLAGS="$tmp_flags"
])


# check kernel __le16, __le32 types
AC_DEFUN([LN_LE_TYPES],
[AC_MSG_CHECKING([__le16 and __le32 types are defined])
LB_LINUX_TRY_COMPILE([
	#include <linux/types.h>
],[
	__le16 a;
	__le32 b;
],[
	AC_MSG_RESULT([yes])
        AC_DEFINE(HAVE_LE_TYPES, 1,
                  [__le16 and __le32 types are defined])
>>>>>>> d5360e75
],[
	AC_MSG_RESULT([no])
])
])

<<<<<<< HEAD
#
# LN_FUNC_UNSHARE_FS_STRUCT
#
# unshare_fs_struct was introduced in 2.6.30 to prevent others to directly
# mess with copy_fs_struct
#
AC_DEFUN([LN_FUNC_UNSHARE_FS_STRUCT],
[AC_MSG_CHECKING([if kernel defines unshare_fs_struct()])
tmp_flags="$EXTRA_KCFLAGS"
EXTRA_KCFLAGS="-Werror"
LB_LINUX_TRY_COMPILE([
	#include <linux/sched.h>
	#include <linux/fs_struct.h>
],[
	unshare_fs_struct();
],[
	AC_MSG_RESULT([yes])
	AC_DEFINE(HAVE_UNSHARE_FS_STRUCT, 1, [unshare_fs_struct found])
],[
	AC_MSG_RESULT([no])
])
EXTRA_KCFLAGS="$tmp_flags"
])
=======

# LN_TASKLIST_LOCK
# 2.6.18 remove tasklist_lock export
AC_DEFUN([LN_TASKLIST_LOCK],
[LB_CHECK_SYMBOL_EXPORT([tasklist_lock],
[kernel/fork.c],[
AC_DEFINE(HAVE_TASKLIST_LOCK, 1,
         [tasklist_lock exported])
],[
])
])

# 2.6.19 API changes
# kmem_cache_destroy(cachep) return void instead of
# int
AC_DEFUN([LN_KMEM_CACHE_DESTROY_INT],
[AC_MSG_CHECKING([kmem_cache_destroy(cachep) return int])
LB_LINUX_TRY_COMPILE([
        #include <linux/slab.h>
],[
	int i = kmem_cache_destroy(NULL);
],[
        AC_MSG_RESULT(yes)
        AC_DEFINE(HAVE_KMEM_CACHE_DESTROY_INT, 1,
                [kmem_cache_destroy(cachep) return int])
],[
        AC_MSG_RESULT(no)
])
])

# 2.6.19 API change
#panic_notifier_list use atomic_notifier operations
#
AC_DEFUN([LN_ATOMIC_PANIC_NOTIFIER],
[AC_MSG_CHECKING([panic_notifier_list is atomic])
LB_LINUX_TRY_COMPILE([
	#include <linux/notifier.h>
	#include <linux/kernel.h>
],[
	struct atomic_notifier_head panic_notifier_list;
],[
        AC_MSG_RESULT(yes)
	AC_DEFINE(HAVE_ATOMIC_PANIC_NOTIFIER, 1,
		[panic_notifier_list is atomic_notifier_head])
],[
        AC_MSG_RESULT(no)
])
])

# 2.6.20 API change INIT_WORK use 2 args and not
# store data inside
AC_DEFUN([LN_3ARGS_INIT_WORK],
[AC_MSG_CHECKING([check INIT_WORK want 3 args])
LB_LINUX_TRY_COMPILE([
	#include <linux/workqueue.h>
],[
	struct work_struct work;

	INIT_WORK(&work, NULL, NULL);
],[
        AC_MSG_RESULT(yes)
        AC_DEFINE(HAVE_3ARGS_INIT_WORK, 1,
                  [INIT_WORK use 3 args and store data inside])
],[
        AC_MSG_RESULT(no)
])
])

# 2.6.21 api change. 'register_sysctl_table' use only one argument,
# instead of more old which need two.
AC_DEFUN([LN_2ARGS_REGISTER_SYSCTL],
[AC_MSG_CHECKING([check register_sysctl_table want 2 args])
LB_LINUX_TRY_COMPILE([
        #include <linux/sysctl.h>
],[
	return register_sysctl_table(NULL,0);
],[
        AC_MSG_RESULT(yes)
        AC_DEFINE(HAVE_2ARGS_REGISTER_SYSCTL, 1,
                  [register_sysctl_table want 2 args])
],[
        AC_MSG_RESULT(no)
])
])

# 2.6.21 marks kmem_cache_t deprecated and uses struct kmem_cache
# instead
AC_DEFUN([LN_KMEM_CACHE],
[AC_MSG_CHECKING([check kernel has struct kmem_cache])
tmp_flags="$EXTRA_KCFLAGS"
EXTRA_KCFLAGS="-Werror"
LB_LINUX_TRY_COMPILE([
        #include <linux/slab.h>
        typedef struct kmem_cache cache_t;
],[
	cache_t *cachep = NULL;

	kmem_cache_alloc(cachep, 0);
],[
        AC_MSG_RESULT(yes)
        AC_DEFINE(HAVE_KMEM_CACHE, 1,
                  [kernel has struct kmem_cache])
],[
        AC_MSG_RESULT(no)
])
EXTRA_KCFLAGS="$tmp_flags"
])
# 2.6.23 lost dtor argument
AC_DEFUN([LN_KMEM_CACHE_CREATE_DTOR],
[AC_MSG_CHECKING([check kmem_cache_create has dtor argument])
LB_LINUX_TRY_COMPILE([
        #include <linux/slab.h>
],[
	kmem_cache_create(NULL, 0, 0, 0, NULL, NULL);
],[
        AC_MSG_RESULT(yes)
        AC_DEFINE(HAVE_KMEM_CACHE_CREATE_DTOR, 1,
                  [kmem_cache_create has dtor argument])
],[
        AC_MSG_RESULT(no)
])
])

# 2.6.24 request not use real numbers for ctl_name
AC_DEFUN([LN_SYSCTL_UNNUMBERED],
[AC_MSG_CHECKING([for CTL_UNNUMBERED])
LB_LINUX_TRY_COMPILE([
        #include <linux/sysctl.h>
],[
	#ifndef CTL_UNNUMBERED
	#error CTL_UNNUMBERED not exist in kernel
	#endif
],[
        AC_MSG_RESULT(yes)
        AC_DEFINE(HAVE_SYSCTL_UNNUMBERED, 1,
                  [sysctl has CTL_UNNUMBERED])
],[
        AC_MSG_RESULT(NO)
])
])

# 2.6.24 lost scatterlist->page
AC_DEFUN([LN_SCATTERLIST_SETPAGE],
[AC_MSG_CHECKING([for exist sg_set_page])
LB_LINUX_TRY_COMPILE([
        #include <linux/scatterlist.h>
],[
	sg_set_page(NULL,NULL,0,0);
],[
        AC_MSG_RESULT(yes)
        AC_DEFINE(HAVE_SCATTERLIST_SETPAGE, 1,
                  [struct scatterlist has page member])
],[
        AC_MSG_RESULT(NO)
])
])

# 2.6.26 use int instead of atomic for sem.count
AC_DEFUN([LN_SEM_COUNT],
[AC_MSG_CHECKING([atomic sem.count])
LB_LINUX_TRY_COMPILE([
        #include <asm/semaphore.h>
],[
	struct semaphore s;
	
	atomic_read(&s.count);
],[
        AC_MSG_RESULT(yes)
        AC_DEFINE(HAVE_SEM_COUNT_ATOMIC, 1,
                  [semaphore counter is atomic])
],[
        AC_MSG_RESULT(NO)
])
])
>>>>>>> d5360e75

#
# LN_PROG_LINUX
#
# LNet linux kernel checks
#
AC_DEFUN([LN_PROG_LINUX],
[
LN_FUNC_CPU_ONLINE
LN_TYPE_GFP_T
LN_TYPE_CPUMASK_T
LN_CONFIG_AFFINITY
LN_CONFIG_BACKOFF
LN_CONFIG_PANIC_DUMPLOG
LN_CONFIG_QUADRICS
LN_CONFIG_GM
LN_CONFIG_OPENIB
LN_CONFIG_CIB
LN_CONFIG_VIB
LN_CONFIG_IIB
LN_CONFIG_O2IB
LN_CONFIG_RALND
LN_CONFIG_PTLLND
LN_CONFIG_MX

LN_STRUCT_PAGE_LIST
LN_STRUCT_SIGHAND
LN_FUNC_SHOW_TASK
<<<<<<< HEAD
LN_KERN__U64_LONG_LONG
LN_SSIZE_T_LONG
LN_SIZE_T_LONG
LN_LE_TYPES
LN_TASK_RCU
=======
LN_U64_LONG_LONG
LN_SSIZE_T_LONG
LN_SIZE_T_LONG
LN_LE_TYPES
>>>>>>> d5360e75
# 2.6.18
LN_TASKLIST_LOCK
# 2.6.19
LN_KMEM_CACHE_DESTROY_INT
LN_ATOMIC_PANIC_NOTIFIER
# 2.6.20
LN_3ARGS_INIT_WORK
# 2.6.21
LN_2ARGS_REGISTER_SYSCTL
LN_KMEM_CACHE
# 2.6.23
LN_KMEM_CACHE_CREATE_DTOR
# 2.6.24
LN_SYSCTL_UNNUMBERED
LN_SCATTERLIST_SETPAGE
# 2.6.26
LN_SEM_COUNT
<<<<<<< HEAD
# 2.6.27
LN_SOCK_MAP_FD_2ARG
LN_FUNC_DUMP_TRACE
LN_HAVE_LINUX_CRED_H
#2.6.29
LN_STRUCT_CRED_IN_TASK
# 2.6.30
LN_FUNC_UNSHARE_FS_STRUCT
=======
>>>>>>> d5360e75
])

#
# LN_PROG_DARWIN
#
# Darwin checks
#
AC_DEFUN([LN_PROG_DARWIN],
[LB_DARWIN_CHECK_FUNCS([get_preemption_level])
])

#
# LN_PATH_DEFAULTS
#
# default paths for installed files
#
AC_DEFUN([LN_PATH_DEFAULTS],
[
])

#
# LN_CONFIGURE
#
# other configure checks
#
AC_DEFUN([LN_CONFIGURE],
[# lnet/utils/portals.c
AC_CHECK_HEADERS([netdb.h netinet/tcp.h asm/types.h endian.h sys/ioctl.h])
AC_CHECK_FUNCS([gethostbyname socket connect])

# lnet/utils/debug.c
AC_CHECK_HEADERS([linux/version.h])

AC_CHECK_TYPE([spinlock_t],
	[AC_DEFINE(HAVE_SPINLOCK_T, 1, [spinlock_t is defined])],
	[],
	[#include <linux/spinlock.h>])

# lnet/utils/wirecheck.c
AC_CHECK_FUNCS([strnlen])

# --------  Check for required packages  --------------

#
# LC_CONFIG_READLINE
#
# Build with readline
#
AC_MSG_CHECKING([whether to enable readline support])
AC_ARG_ENABLE(readline,
        AC_HELP_STRING([--disable-readline],
                        [disable readline support]),
        [],[enable_readline='yes'])
AC_MSG_RESULT([$enable_readline])

# -------- check for readline if enabled ----
if test x$enable_readline = xyes ; then
	LIBS_save="$LIBS"
	LIBS="-lncurses $LIBS"
	AC_CHECK_LIB([readline],[readline],[
	LIBREADLINE="-lreadline -lncurses"
	AC_DEFINE(HAVE_LIBREADLINE, 1, [readline library is available])
	],[
	LIBREADLINE=""
	])
	LIBS="$LIBS_save"
else
	LIBREADLINE=""
fi
AC_SUBST(LIBREADLINE)

AC_MSG_CHECKING([if efence debugging support is requested])
AC_ARG_ENABLE(efence,
	AC_HELP_STRING([--enable-efence],
			[use efence library]),
	[],[enable_efence='no'])
AC_MSG_RESULT([$enable_efence])
if test "$enable_efence" = "yes" ; then
	LIBEFENCE="-lefence"
	AC_DEFINE(HAVE_LIBEFENCE, 1, [libefence support is requested])
else
	LIBEFENCE=""
fi
AC_SUBST(LIBEFENCE)

# -------- enable acceptor libwrap (TCP wrappers) support? -------
AC_MSG_CHECKING([if libwrap support is requested])
AC_ARG_ENABLE([libwrap],
	AC_HELP_STRING([--enable-libwrap], [use TCP wrappers]),
	[case "${enableval}" in
		yes) enable_libwrap=yes ;;
		no) enable_libwrap=no ;;
		*) AC_MSG_ERROR(bad value ${enableval} for --enable-libwrap) ;;
	esac],[enable_libwrap=no])
AC_MSG_RESULT([$enable_libwrap])
if test x$enable_libwrap = xyes ; then
	LIBWRAP="-lwrap"
	AC_DEFINE(HAVE_LIBWRAP, 1, [libwrap support is requested])
else
	LIBWRAP=""
fi
AC_SUBST(LIBWRAP)

# -------- check for -lpthread support ----
AC_MSG_CHECKING([whether to use libpthread for lnet library])
AC_ARG_ENABLE([libpthread],
       	AC_HELP_STRING([--disable-libpthread],
               	[disable libpthread]),
       	[],[enable_libpthread=yes])
if test "$enable_libpthread" = "yes" ; then
	AC_CHECK_LIB([pthread], [pthread_create],
		[ENABLE_LIBPTHREAD="yes"],
		[ENABLE_LIBPTHREAD="no"])
	if test "$ENABLE_LIBPTHREAD" = "yes" ; then
		AC_MSG_RESULT([$ENABLE_LIBPTHREAD])
		PTHREAD_LIBS="-lpthread"
		AC_DEFINE([HAVE_LIBPTHREAD], 1, [use libpthread])
	else
		PTHREAD_LIBS=""
		AC_MSG_RESULT([no libpthread is found])
	fi
	AC_SUBST(PTHREAD_LIBS)
else
	AC_MSG_RESULT([no (disabled explicitly)])
	ENABLE_LIBPTHREAD="no"
fi
AC_SUBST(ENABLE_LIBPTHREAD)

# ----------------------------------------
# some tests for catamount-like systems
# ----------------------------------------
AC_ARG_ENABLE([sysio_init],
	AC_HELP_STRING([--disable-sysio-init],
		[call sysio init functions when initializing liblustre]),
	[],[enable_sysio_init=yes])
AC_MSG_CHECKING([whether to initialize libsysio])
AC_MSG_RESULT([$enable_sysio_init])
if test x$enable_sysio_init != xno ; then
	AC_DEFINE([INIT_SYSIO], 1, [call sysio init functions])
fi

AC_ARG_ENABLE([urandom],
	AC_HELP_STRING([--disable-urandom],
		[disable use of /dev/urandom for liblustre]),
	[],[enable_urandom=yes])
AC_MSG_CHECKING([whether to use /dev/urandom for liblustre])
AC_MSG_RESULT([$enable_urandom])
if test x$enable_urandom != xno ; then
	AC_DEFINE([LIBLUSTRE_USE_URANDOM], 1, [use /dev/urandom for random data])
fi

# -------- check for -lcap support ----
if test x$enable_liblustre = xyes ; then
	AC_CHECK_LIB([cap], [cap_get_proc],
		[
			CAP_LIBS="-lcap"
			AC_DEFINE([HAVE_LIBCAP], 1, [use libcap])
		],
		[
			CAP_LIBS=""
		])
	AC_SUBST(CAP_LIBS)

fi

LN_CONFIG_MAX_PAYLOAD
LN_CONFIG_UPTLLND
LN_CONFIG_USOCKLND
])

#
# LN_CONDITIONALS
#
# AM_CONDITOINAL defines for lnet
#
AC_DEFUN([LN_CONDITIONALS],
[AM_CONDITIONAL(BUILD_QSWLND, test x$QSWLND = "xqswlnd")
AM_CONDITIONAL(BUILD_GMLND, test x$GMLND = "xgmlnd")
AM_CONDITIONAL(BUILD_MXLND, test x$MXLND = "xmxlnd")
AM_CONDITIONAL(BUILD_O2IBLND, test x$O2IBLND = "xo2iblnd")
AM_CONDITIONAL(BUILD_OPENIBLND, test x$OPENIBLND = "xopeniblnd")
AM_CONDITIONAL(BUILD_CIBLND, test x$CIBLND = "xciblnd")
AM_CONDITIONAL(BUILD_IIBLND, test x$IIBLND = "xiiblnd")
AM_CONDITIONAL(BUILD_VIBLND, test x$VIBLND = "xviblnd")
AM_CONDITIONAL(BUILD_RALND, test x$RALND = "xralnd")
AM_CONDITIONAL(BUILD_PTLLND, test x$PTLLND = "xptllnd")
AM_CONDITIONAL(BUILD_UPTLLND, test x$UPTLLND = "xptllnd")
AM_CONDITIONAL(BUILD_USOCKLND, test x$USOCKLND = "xusocklnd")
])

#
# LN_CONFIG_FILES
#
# files that should be generated with AC_OUTPUT
#
AC_DEFUN([LN_CONFIG_FILES],
[AC_CONFIG_FILES([
lnet/Kernelenv
lnet/Makefile
lnet/autoMakefile
lnet/autoconf/Makefile
lnet/doc/Makefile
lnet/include/Makefile
lnet/include/libcfs/Makefile
lnet/include/libcfs/linux/Makefile
lnet/include/lnet/Makefile
lnet/include/lnet/linux/Makefile
lnet/klnds/Makefile
lnet/klnds/autoMakefile
lnet/klnds/gmlnd/Makefile
lnet/klnds/mxlnd/autoMakefile
lnet/klnds/mxlnd/Makefile
lnet/klnds/gmlnd/autoMakefile
lnet/klnds/openiblnd/Makefile
lnet/klnds/openiblnd/autoMakefile
lnet/klnds/o2iblnd/Makefile
lnet/klnds/o2iblnd/autoMakefile
lnet/klnds/ciblnd/Makefile
lnet/klnds/ciblnd/autoMakefile
lnet/klnds/iiblnd/Makefile
lnet/klnds/iiblnd/autoMakefile
lnet/klnds/viblnd/Makefile
lnet/klnds/viblnd/autoMakefile
lnet/klnds/qswlnd/Makefile
lnet/klnds/qswlnd/autoMakefile
lnet/klnds/ralnd/Makefile
lnet/klnds/ralnd/autoMakefile
lnet/klnds/socklnd/Makefile
lnet/klnds/socklnd/autoMakefile
lnet/klnds/ptllnd/Makefile
lnet/klnds/ptllnd/autoMakefile
lnet/libcfs/Makefile
lnet/libcfs/autoMakefile
lnet/libcfs/linux/Makefile
lnet/lnet/Makefile
lnet/lnet/autoMakefile
lnet/selftest/Makefile
lnet/selftest/autoMakefile
lnet/ulnds/Makefile
lnet/ulnds/autoMakefile
lnet/ulnds/socklnd/Makefile
lnet/ulnds/ptllnd/Makefile
lnet/utils/Makefile
])
case $lb_target_os in
	darwin)
		AC_CONFIG_FILES([
lnet/include/libcfs/darwin/Makefile
lnet/include/lnet/darwin/Makefile
lnet/libcfs/darwin/Makefile
])
		;;
esac
])

#
# LIBCFS stub macros. (These are defined in the libcfs module on HEAD))
#
AC_DEFUN([LIBCFS_PATH_DEFAULTS], [])
AC_DEFUN([LIBCFS_PROG_LINUX], [])
AC_DEFUN([LIBCFS_CONDITIONALS], [])
AC_DEFUN([LIBCFS_CONFIGURE], [])
AC_DEFUN([LIBCFS_CONFIG_FILES], [])<|MERGE_RESOLUTION|>--- conflicted
+++ resolved
@@ -592,19 +592,11 @@
 					break;
 				fi
 			done
-<<<<<<< HEAD
-			if test -n "$O2IB_SYMVER"; then
-				AC_MSG_NOTICE([adding $O2IBPATH/Module.symvers to $PWD/$SYMVERFILE])
-				# strip out the existing symbols versions first
-				if test -f $PWD/$SYMVERFILE; then
-				    egrep -v $(echo $(awk '{ print $2 }' $O2IBPATH/$O2IB_SYMVER) | tr ' ' '|') $PWD/$SYMVERFILE > $PWD/$SYMVERFILE.old
-=======
 			if test -n $O2IB_SYMVER ; then
 				AC_MSG_NOTICE([adding $O2IBPATH/Module.symvers to $PWD/$SYMVERFILE])
 				# strip out the existing symbols versions first
 				if test -f $PWD/$SYMVERFILE; then
 				egrep -v $(echo $(awk '{ print $2 }' $O2IBPATH/$O2IB_SYMVER) | tr ' ' '|') $PWD/$SYMVERFILE > $PWD/$SYMVERFILE.old
->>>>>>> d5360e75
 				else
 				    touch $PWD/$SYMVERFILE.old
 				fi
@@ -986,506 +978,6 @@
 	AC_MSG_RESULT([no])
 ])
 ])
-<<<<<<< HEAD
-
-#
-# LN_STRUCT_SIGHAND
-#
-# red hat 2.4 adds sighand to struct task_struct
-#
-AC_DEFUN([LN_STRUCT_SIGHAND],
-[AC_MSG_CHECKING([if task_struct has a sighand field])
-LB_LINUX_TRY_COMPILE([
-	#include <linux/sched.h>
-],[
-	struct task_struct p;
-	p.sighand = NULL;
-],[
-	AC_DEFINE(CONFIG_RH_2_4_20, 1, [this kernel contains Red Hat 2.4.20 patches])
-	AC_MSG_RESULT([yes])
-],[
-	AC_MSG_RESULT([no])
-])
-])
-
-#
-# LN_FUNC_CPU_ONLINE
-#
-# cpu_online is different in rh 2.4, vanilla 2.4, and 2.6
-#
-AC_DEFUN([LN_FUNC_CPU_ONLINE],
-[AC_MSG_CHECKING([if kernel defines cpu_online()])
-LB_LINUX_TRY_COMPILE([
-	#include <linux/sched.h>
-],[
-	cpu_online(0);
-],[
-	AC_MSG_RESULT([yes])
-	AC_DEFINE(HAVE_CPU_ONLINE, 1, [cpu_online found])
-],[
-	AC_MSG_RESULT([no])
-])
-])
-
-#
-# LN_TYPE_GFP_T
-#
-# check if gfp_t is typedef-ed
-#
-AC_DEFUN([LN_TYPE_GFP_T],
-[AC_MSG_CHECKING([if kernel defines gfp_t])
-LB_LINUX_TRY_COMPILE([
-        #include <linux/gfp.h>
-],[
-	return sizeof(gfp_t);
-],[
-	AC_MSG_RESULT([yes])
-	AC_DEFINE(HAVE_GFP_T, 1, [gfp_t found])
-],[
-	AC_MSG_RESULT([no])
-])
-])
-
-#
-# LN_TYPE_CPUMASK_T
-#
-# same goes for cpumask_t
-#
-AC_DEFUN([LN_TYPE_CPUMASK_T],
-[AC_MSG_CHECKING([if kernel defines cpumask_t])
-LB_LINUX_TRY_COMPILE([
-	#include <linux/sched.h>
-],[
-	return sizeof (cpumask_t);
-],[
-	AC_MSG_RESULT([yes])
-	AC_DEFINE(HAVE_CPUMASK_T, 1, [cpumask_t found])
-],[
-	AC_MSG_RESULT([no])
-])
-])
-
-#
-# LN_FUNC_SHOW_TASK
-#
-# we export show_task(), but not all kernels have it (yet)
-#
-AC_DEFUN([LN_FUNC_SHOW_TASK],
-[LB_CHECK_SYMBOL_EXPORT([show_task],
-[kernel/ksyms.c kernel/sched.c],[
-AC_DEFINE(HAVE_SHOW_TASK, 1, [show_task is exported])
-],[
-])
-])
-
-# check kernel __u64 type
-AC_DEFUN([LN_KERN__U64_LONG_LONG],
-[AC_MSG_CHECKING([kernel __u64 is long long type])
-tmp_flags="$EXTRA_KCFLAGS"
-EXTRA_KCFLAGS="$EXTRA_KCFLAGS -Werror"
-LB_LINUX_TRY_COMPILE([
-	#include <linux/types.h>
-	#include <linux/stddef.h>
-],[
-	unsigned long long *data1;
-	__u64 *data2 = NULL;
-		
-	data1 = data2;
-],[
-	AC_MSG_RESULT([yes])
-        AC_DEFINE(HAVE_KERN__U64_LONG_LONG, 1,
-                  [kernel __u64 is long long type])
-],[
-	AC_MSG_RESULT([no])
-])
-EXTRA_KCFLAGS="$tmp_flags"
-])
-
-# check userland __u64 type
-AC_DEFUN([LN_USER__U64_LONG_LONG],
-[AC_MSG_CHECKING([userspace __u64 is long long type])
-tmp_flags="$CFLAGS"
-CFLAGS="$CFLAGS -Werror"
-AC_COMPILE_IFELSE([
-	#include <linux/types.h>
-	#include <linux/stddef.h>
-	int main(void) {
-		unsigned long long *data1;
-		__u64 *data2 = NULL;
-		
-		data1 = data2;
-		return 0;
-	}
-],[
-	AC_MSG_RESULT([yes])
-        AC_DEFINE(HAVE_USER__U64_LONG_LONG, 1,
-                  [userspace __u64 is long long type])
-],[
-	AC_MSG_RESULT([no])
-])
-CFLAGS="$tmp_flags"
-])
-
-# check userland size_t type
-AC_DEFUN([LN_SIZE_T_LONG],
-[AC_MSG_CHECKING([size_t is unsigned long type])
-tmp_flags="$CFLAGS"
-CFLAGS="$CFLAGS -Werror"
-AC_COMPILE_IFELSE([
-	#include <linux/types.h>
-	#include <linux/stddef.h>
-	int main(void) {
-		unsigned long *data1;
-		size_t *data2 = NULL;
-		
-		data1 = data2;
-		return 0;
-	}
-],[
-	AC_MSG_RESULT([yes])
-        AC_DEFINE(HAVE_SIZE_T_LONG, 1,
-                  [size_t is long type])
-],[
-	AC_MSG_RESULT([no])
-])
-CFLAGS="$tmp_flags"
-])
-
-AC_DEFUN([LN_SSIZE_T_LONG],
-[AC_MSG_CHECKING([ssize_t is signed long type])
-tmp_flags="$CFLAGS"
-CFLAGS="$CFLAGS -Werror"
-AC_COMPILE_IFELSE([
-	#include <linux/types.h>
-	#include <linux/stddef.h>
-	int main(void) {
-		long *data1;
-		ssize_t *data2 = NULL;
-		
-		data1 = data2;
-		return 0;
-	}
-],[
-	AC_MSG_RESULT([yes])
-        AC_DEFINE(HAVE_SSIZE_T_LONG, 1,
-                  [ssize_t is long type])
-],[
-	AC_MSG_RESULT([no])
-])
-CFLAGS="$tmp_flags"
-])
-
-
-# check kernel __le16, __le32 types
-AC_DEFUN([LN_LE_TYPES],
-[AC_MSG_CHECKING([__le16 and __le32 types are defined])
-LB_LINUX_TRY_COMPILE([
-	#include <linux/types.h>
-],[
-	__le16 a;
-	__le32 b;
-],[
-	AC_MSG_RESULT([yes])
-        AC_DEFINE(HAVE_LE_TYPES, 1,
-                  [__le16 and __le32 types are defined])
-],[
-	AC_MSG_RESULT([no])
-])
-])
-
-
-# check if task_struct with rcu memeber
-AC_DEFUN([LN_TASK_RCU],
-[AC_MSG_CHECKING([if task_struct has a rcu field])
-LB_LINUX_TRY_COMPILE([
-	#include <linux/sched.h>
-],[
-        struct task_struct tsk;
-
-        tsk.rcu.next = NULL;
-],[
-	AC_MSG_RESULT([yes])
-        AC_DEFINE(HAVE_TASK_RCU, 1,
-                  [task_struct has rcu field])
-],[
-	AC_MSG_RESULT([no])
-])
-])
-
-# LN_TASKLIST_LOCK
-# 2.6.18 remove tasklist_lock export
-AC_DEFUN([LN_TASKLIST_LOCK],
-[LB_CHECK_SYMBOL_EXPORT([tasklist_lock],
-[kernel/fork.c],[
-AC_DEFINE(HAVE_TASKLIST_LOCK, 1,
-         [tasklist_lock exported])
-],[
-])
-])
-
-# 2.6.19 API changes
-# kmem_cache_destroy(cachep) return void instead of
-# int
-AC_DEFUN([LN_KMEM_CACHE_DESTROY_INT],
-[AC_MSG_CHECKING([kmem_cache_destroy(cachep) return int])
-LB_LINUX_TRY_COMPILE([
-        #include <linux/slab.h>
-],[
-	int i = kmem_cache_destroy(NULL);
-],[
-        AC_MSG_RESULT(yes)
-        AC_DEFINE(HAVE_KMEM_CACHE_DESTROY_INT, 1,
-                [kmem_cache_destroy(cachep) return int])
-],[
-        AC_MSG_RESULT(no)
-])
-])
-
-# 2.6.19 API change
-#panic_notifier_list use atomic_notifier operations
-#
-AC_DEFUN([LN_ATOMIC_PANIC_NOTIFIER],
-[AC_MSG_CHECKING([panic_notifier_list is atomic])
-LB_LINUX_TRY_COMPILE([
-	#include <linux/notifier.h>
-	#include <linux/kernel.h>
-],[
-	struct atomic_notifier_head panic_notifier_list;
-],[
-        AC_MSG_RESULT(yes)
-	AC_DEFINE(HAVE_ATOMIC_PANIC_NOTIFIER, 1,
-		[panic_notifier_list is atomic_notifier_head])
-],[
-        AC_MSG_RESULT(no)
-])
-])
-
-# 2.6.20 API change INIT_WORK use 2 args and not
-# store data inside
-AC_DEFUN([LN_3ARGS_INIT_WORK],
-[AC_MSG_CHECKING([check INIT_WORK want 3 args])
-LB_LINUX_TRY_COMPILE([
-	#include <linux/workqueue.h>
-],[
-	struct work_struct work;
-
-	INIT_WORK(&work, NULL, NULL);
-],[
-        AC_MSG_RESULT(yes)
-        AC_DEFINE(HAVE_3ARGS_INIT_WORK, 1,
-                  [INIT_WORK use 3 args and store data inside])
-],[
-        AC_MSG_RESULT(no)
-])
-])
-
-# 2.6.21 api change. 'register_sysctl_table' use only one argument,
-# instead of more old which need two.
-AC_DEFUN([LN_2ARGS_REGISTER_SYSCTL],
-[AC_MSG_CHECKING([check register_sysctl_table want 2 args])
-LB_LINUX_TRY_COMPILE([
-        #include <linux/sysctl.h>
-],[
-	return register_sysctl_table(NULL,0);
-],[
-        AC_MSG_RESULT(yes)
-        AC_DEFINE(HAVE_2ARGS_REGISTER_SYSCTL, 1,
-                  [register_sysctl_table want 2 args])
-],[
-        AC_MSG_RESULT(no)
-])
-])
-
-# 2.6.21 marks kmem_cache_t deprecated and uses struct kmem_cache
-# instead
-AC_DEFUN([LN_KMEM_CACHE],
-[AC_MSG_CHECKING([check kernel has struct kmem_cache])
-tmp_flags="$EXTRA_KCFLAGS"
-EXTRA_KCFLAGS="-Werror"
-LB_LINUX_TRY_COMPILE([
-        #include <linux/slab.h>
-        typedef struct kmem_cache cache_t;
-],[
-	cache_t *cachep = NULL;
-
-	kmem_cache_alloc(cachep, 0);
-],[
-        AC_MSG_RESULT(yes)
-        AC_DEFINE(HAVE_KMEM_CACHE, 1,
-                  [kernel has struct kmem_cache])
-],[
-        AC_MSG_RESULT(no)
-])
-EXTRA_KCFLAGS="$tmp_flags"
-])
-
-# 2.6.23 lost dtor argument
-AC_DEFUN([LN_KMEM_CACHE_CREATE_DTOR],
-[AC_MSG_CHECKING([check kmem_cache_create has dtor argument])
-LB_LINUX_TRY_COMPILE([
-        #include <linux/slab.h>
-],[
-	kmem_cache_create(NULL, 0, 0, 0, NULL, NULL);
-],[
-        AC_MSG_RESULT(yes)
-        AC_DEFINE(HAVE_KMEM_CACHE_CREATE_DTOR, 1,
-                  [kmem_cache_create has dtor argument])
-],[
-        AC_MSG_RESULT(no)
-])
-])
-
-#
-# LN_FUNC_DUMP_TRACE
-#
-# 2.6.23 exports dump_trace() so we can dump_stack() on any task
-# 2.6.24 has stacktrace_ops.address with "reliable" parameter
-#
-AC_DEFUN([LN_FUNC_DUMP_TRACE],
-[LB_CHECK_SYMBOL_EXPORT([dump_trace],
-[kernel/ksyms.c arch/${LINUX_ARCH%_64}/kernel/traps_64.c],[
-	tmp_flags="$EXTRA_KCFLAGS"
-	EXTRA_KCFLAGS="-Werror"
-	AC_MSG_CHECKING([whether we can really use dump_trace])
-	LB_LINUX_TRY_COMPILE([
-		struct task_struct;
-		struct pt_regs;
-		#include <asm/stacktrace.h>
-	],[
-	],[
-		AC_MSG_RESULT(yes)
-		AC_DEFINE(HAVE_DUMP_TRACE, 1, [dump_trace is exported])
-	],[
-		AC_MSG_RESULT(no)
-	],[
-	])
-	AC_MSG_CHECKING([whether print_trace_address has reliable argument])
-	LB_LINUX_TRY_COMPILE([
-		struct task_struct;
-		struct pt_regs;
-		void print_addr(void *data, unsigned long addr, int reliable);
-		#include <asm/stacktrace.h>
-	],[
-		struct stacktrace_ops ops;
-
-		ops.address = print_addr;
-	],[
-		AC_MSG_RESULT(yes)
-		AC_DEFINE(HAVE_TRACE_ADDRESS_RELIABLE, 1,
-			  [print_trace_address has reliable argument])
-	],[
-		AC_MSG_RESULT(no)
-	],[
-	])
-EXTRA_KCFLAGS="$tmp_flags"
-])
-])
-
-# 2.6.24 request not use real numbers for ctl_name
-AC_DEFUN([LN_SYSCTL_UNNUMBERED],
-[AC_MSG_CHECKING([for CTL_UNNUMBERED])
-LB_LINUX_TRY_COMPILE([
-        #include <linux/sysctl.h>
-],[
-	#ifndef CTL_UNNUMBERED
-	#error CTL_UNNUMBERED not exist in kernel
-	#endif
-],[
-        AC_MSG_RESULT(yes)
-        AC_DEFINE(HAVE_SYSCTL_UNNUMBERED, 1,
-                  [sysctl has CTL_UNNUMBERED])
-],[
-        AC_MSG_RESULT(no)
-])
-])
-
-# 2.6.24 lost scatterlist->page
-AC_DEFUN([LN_SCATTERLIST_SETPAGE],
-[AC_MSG_CHECKING([for exist sg_set_page])
-LB_LINUX_TRY_COMPILE([
-        #include <asm/types.h>
-        #include <linux/scatterlist.h>
-],[
-	sg_set_page(NULL,NULL,0,0);
-],[
-        AC_MSG_RESULT(yes)
-        AC_DEFINE(HAVE_SCATTERLIST_SETPAGE, 1,
-                  [struct scatterlist has page member])
-],[
-        AC_MSG_RESULT(no)
-])
-])
-
-# 2.6.26 use int instead of atomic for sem.count
-AC_DEFUN([LN_SEM_COUNT],
-[AC_MSG_CHECKING([atomic sem.count])
-LB_LINUX_TRY_COMPILE([
-        #include <asm/semaphore.h>
-],[
-	struct semaphore s;
-	
-	atomic_read(&s.count);
-],[
-        AC_MSG_RESULT(yes)
-        AC_DEFINE(HAVE_SEM_COUNT_ATOMIC, 1,
-                  [semaphore counter is atomic])
-],[
-        AC_MSG_RESULT(no)
-])
-])
-
-# 2.6.27 have second argument to sock_map_fd
-AC_DEFUN([LN_SOCK_MAP_FD_2ARG],
-[AC_MSG_CHECKING([sock_map_fd have second argument])
-LB_LINUX_TRY_COMPILE([
-	#include <linux/net.h>
-],[
-        sock_map_fd(NULL, 0);
-],[
-        AC_MSG_RESULT(yes)
-        AC_DEFINE(HAVE_SOCK_MAP_FD_2ARG, 1,
-                  [sock_map_fd have second argument])
-],[
-        AC_MSG_RESULT(no)
-])
-])
-
-# since 2.6.27 have linux/cred.h defined current_* macro
-AC_DEFUN([LN_HAVE_LINUX_CRED_H],
-[LB_CHECK_FILE([$LINUX/include/linux/cred.h],[
-        AC_DEFINE(HAVE_LINUX_CRED_H, 1,
-                [kernel has include/linux/cred.h])
-],[
-        AC_MSG_RESULT([no])
-])
-])
-
-#
-#
-# LN_CONFIG_USERSPACE
-#
-#
-AC_DEFUN([LN_CONFIG_USERSPACE],
-[
-LN_USER__U64_LONG_LONG
-])
-
-#
-# LN_STRUCT_CRED_IN_TASK
-#
-# struct cred was introduced in 2.6.29 to streamline credentials in task struct
-#
-AC_DEFUN([LN_STRUCT_CRED_IN_TASK],
-[AC_MSG_CHECKING([if kernel has struct cred])
-LB_LINUX_TRY_COMPILE([
-	#include <linux/sched.h>
-],[
-	struct task_struct *tsk = NULL;
-	tsk->real_cred = NULL;
-],[
-	AC_MSG_RESULT([yes])
-	AC_DEFINE(HAVE_STRUCT_CRED, 1, [struct cred found])
-=======
 
 #
 # LN_STRUCT_SIGHAND
@@ -1661,37 +1153,11 @@
 	AC_MSG_RESULT([yes])
         AC_DEFINE(HAVE_LE_TYPES, 1,
                   [__le16 and __le32 types are defined])
->>>>>>> d5360e75
 ],[
 	AC_MSG_RESULT([no])
 ])
 ])
 
-<<<<<<< HEAD
-#
-# LN_FUNC_UNSHARE_FS_STRUCT
-#
-# unshare_fs_struct was introduced in 2.6.30 to prevent others to directly
-# mess with copy_fs_struct
-#
-AC_DEFUN([LN_FUNC_UNSHARE_FS_STRUCT],
-[AC_MSG_CHECKING([if kernel defines unshare_fs_struct()])
-tmp_flags="$EXTRA_KCFLAGS"
-EXTRA_KCFLAGS="-Werror"
-LB_LINUX_TRY_COMPILE([
-	#include <linux/sched.h>
-	#include <linux/fs_struct.h>
-],[
-	unshare_fs_struct();
-],[
-	AC_MSG_RESULT([yes])
-	AC_DEFINE(HAVE_UNSHARE_FS_STRUCT, 1, [unshare_fs_struct found])
-],[
-	AC_MSG_RESULT([no])
-])
-EXTRA_KCFLAGS="$tmp_flags"
-])
-=======
 
 # LN_TASKLIST_LOCK
 # 2.6.18 remove tasklist_lock export
@@ -1866,7 +1332,6 @@
         AC_MSG_RESULT(NO)
 ])
 ])
->>>>>>> d5360e75
 
 #
 # LN_PROG_LINUX
@@ -1895,18 +1360,10 @@
 LN_STRUCT_PAGE_LIST
 LN_STRUCT_SIGHAND
 LN_FUNC_SHOW_TASK
-<<<<<<< HEAD
-LN_KERN__U64_LONG_LONG
-LN_SSIZE_T_LONG
-LN_SIZE_T_LONG
-LN_LE_TYPES
-LN_TASK_RCU
-=======
 LN_U64_LONG_LONG
 LN_SSIZE_T_LONG
 LN_SIZE_T_LONG
 LN_LE_TYPES
->>>>>>> d5360e75
 # 2.6.18
 LN_TASKLIST_LOCK
 # 2.6.19
@@ -1924,17 +1381,6 @@
 LN_SCATTERLIST_SETPAGE
 # 2.6.26
 LN_SEM_COUNT
-<<<<<<< HEAD
-# 2.6.27
-LN_SOCK_MAP_FD_2ARG
-LN_FUNC_DUMP_TRACE
-LN_HAVE_LINUX_CRED_H
-#2.6.29
-LN_STRUCT_CRED_IN_TASK
-# 2.6.30
-LN_FUNC_UNSHARE_FS_STRUCT
-=======
->>>>>>> d5360e75
 ])
 
 #
