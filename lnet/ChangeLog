--- conflicted
+++ resolved
@@ -1,10 +1,5 @@
-<<<<<<< HEAD
-tbd  Sun Microsystems, Inc.
-	* version 1.8.2
-=======
 TBD Sun Microsystems, Inc.
 	* version 1.8.0.2
->>>>>>> d5360e75
 	* Support for networks:
 	  socklnd   - any kernel supported by Lustre,
 	  qswlnd    - Qsnet kernel modules 5.20 and later,
@@ -14,68 +9,6 @@
 	  ciblnd    - Topspin 3.2.0,
 	  iiblnd    - Infiniserv 3.3 + PathBits patch,
 	  gmlnd     - GM 2.1.22 and later,
-<<<<<<< HEAD
-	  mxlnd     - MX 1.2.10 or later,
-	  ptllnd    - Portals 3.3 / UNICOS/lc 1.5.x, 2.0.x
-
-Severity   : minor
-Bugzilla   : 21459
-Description: should update lp_alive for non-router peers.
-
-Severity   : enhancement
-Bugzilla   : 15332
-Description: LNet router shuffler.
-
-Severity   : enhancement
-Bugzilla   : 15332
-Description: LNet fine grain routing support.
-
-Severity   : normal
-Bugzilla   : 20171
-Description: router checker stops working when system wall clock goes backward
-Details    : use monotonic timing source instead of system wall clock time.
-
-Severity   : enhancement
-Bugzilla   : 18460
-Description: avoid asymmetrical router failures
-
-Severity   : enhancement
-Bugzilla   : 19735
-Description: multiple-instance support for kptllnd
-
-Severity   : normal
-Bugzilla   : 20897
-Description: ksocknal_close_conn_locked connection race
-Details    : A race was possible when ksocknal_create_conn calls
-             ksocknal_close_conn_locked for already closed conn.
-
-Severity   : enhancement
-Bugzilla   : 13065
-Description: port router pinger to userspace
-
-Severity   : normal
-Bugzilla   : 17546
-Description: kptllnd HELLO protocol deadlock
-Details    : kptllnd HELLO protocol doesn't run to completion in finite time
-
-Severity   : normal
-Bugzilla   : 18075
-Description: LNet selftest fixes and enhancements
-
-Severity   : enhancement
-Bugzilla   : 19156
-Description: allow a test node to be a member of multiple test groups
-
-Severity   : enhancement
-Bugzilla   : 18654
-Description: MXLND: eliminate hosts file, use arp for peer nic_id resolution
-Details    : an update from the upstream developer Scott Atchley.
-
-
-------------------------------------------------------------------------------- 
-2009-07-31  Sun Microsystems, Inc.
-	* version 1.8.1
-=======
 	  mxlnd     - MX 1.2.1 or later,
 	  ptllnd    - Portals 3.3 / UNICOS/lc 1.5.x, 2.0.x
 
@@ -83,7 +16,6 @@
 
 2009-06-22 Sun Microsystems, Inc.
 	* version 1.8.0.1
->>>>>>> d5360e75
 	* Support for networks:
 	 socklnd   - any kernel supported by Lustre,
 	 qswlnd    - Qsnet kernel modules 5.20 and later,
@@ -96,93 +28,6 @@
 	 mxlnd     - MX 1.2.1 or later,
 	 ptllnd    - Portals 3.3 / UNICOS/lc 1.5.x, 2.0.x
 
-<<<<<<< HEAD
-Severity   : normal
-Bugzilla   : 18102
-Description: router_proc.c is rewritten to use sysctl-interface for parameters
-             residing in /proc/sys/lnet
-
-Severity   : enhancement
-Bugzilla   : 15332
-Description: add a new LND optiion to control peer buffer credits on routers
-
-Severity   : normal
-Bugzilla   : 18844
-Description: Fixing deadlock in usocklnd
-Details    : A deadlock was possible in usocklnd due to race condition while
-             tearing connection down. The problem resulted from erroneous
-             assumption that lnet_finalize() could have been called holding
-             some lnd-level locks.
-
-Severity   : major
-Bugzilla   : 13621, 15983
-Description: Protocol V2 of o2iblnd
-Details    : o2iblnd V2 has several new features:
-             . map-on-demand: map-on-demand is disabled by default, it can
-	       be enabled by using modparam "map_on_demand=@value@", @value@
-	       should >= 0 and < 256, 0 will disable map-on-demand, any other
-	       valid value will enable map-on-demand. 
-	       Oi2blnd will create FMR or physical MR for RDMA if fragments of
-	       RD > @value@.
-	       Enable map-on-demand will take less memory for new connection,
-	       but a little more CPU for RDMA.
-	     . iWARP : to support iWARP, please enable map-on-demand, 32 and 64
-	       are recommanded value. iWARP will probably fail for value >=128.
-	     . OOB NOOP message: to resolve deadlock on router.
-	     . tunable peer_credits_hiw: (high water to return credits),
-	       default value of peer_credits_hiw equals to (peer_credits -1),
-	       user can change it between peer_credits/2 and (peer_credits - 1).
-	       Lower value is recommended for high latency network.
-	     . tunable message queue size: it always equals to peer_credits,
-	       higher value is recommended for high latency network.
-	     . It's compatible with earlier version of o2iblnd
-
-Severity   : normal
-Bugzilla   : 18414
-Description: Fixing 'running out of ports' issue
-Details    : Add a delay before next reconnect attempt in ksocklnd in
-             the case of lost race. Limit the frequency of query-requests
-             in lnet. Improved handling of 'dead peer' notifications in
-             lnet.
-
-Severity   : normal
-Bugzilla   : 16034
-Description: Change ptllnd timeout and watchdog timers
-Details    : Add ptltrace_on_nal_failed and bump ptllnd timeout to match
-             Portals wire timeout.
-
-Severity   : normal
-Bugzilla   : 16186
-Description: One down Lustre FS hangs ALL mounted Lustre filesystems
-Details    : Shared routing enhancements - peer health detection.
-
-Severity   : minor
-Bugzilla   : 11245
-Description: IB path MTU mistakenly set to 1st path MTU when ib_mtu is off
-Details    : See comment 46 in bug 11245 for details - it's indeed a bug
-             introduced by the original 11245 fix.
-
-Severity   : minor
-Bugzilla   : 15984
-Description: uptllnd credit overflow fix
-Details    : kptl_msg_t::ptlm_credits could be overflown by uptllnd since
-             it is only a __u8.
-
-Severity   : major
-Bugzilla   : 14634
-Description: socklnd protocol version 3 
-Details    : With current protocol V2, connections on router can be
-             blocked and can't receive any incoming messages when there is no
-             more router buffer, so ZC-ACK can't be handled (LNet message
-             can't be finalized) and will cause deadlock on router.
-             Protocol V3 has a dedicated connection for emergency messages
-             like ZC-ACK to router, messages on this dedicated connection
-             don't need any credit so will never be blocked. Also, V3 can send
-             keepalive ping in specified period for router healthy checking.
-
-------------------------------------------------------------------------------- 
-12-31-2008  Sun Microsystems, Inc.
-=======
 Severity   : major
 Bugzilla   : 19520
 Description: Handle new CM events in OFED 1.4
@@ -194,7 +39,6 @@
 -------------------------------------------------------------------------------
 
 2009-04-30 Sun Microsystems, Inc.
->>>>>>> d5360e75
 	* version 1.8.0
 	* Support for networks:
 	 socklnd   - any kernel supported by Lustre,
@@ -251,7 +95,6 @@
              tried to access non-existent peer and tcp connect took
              quite long before timing out.
 
-<<<<<<< HEAD
 Severity   : major
 Bugzilla   : 16338
 Description: Continuous recovery on 33 of 413 nodes after lustre oss failure
@@ -275,91 +118,6 @@
 Description: ptl_send_rpc hits LASSERT when ptl_send_buf fails
 Details    : only hits under out-of-memory situations
 
-
--------------------------------------------------------------------------------
-
-2009-02-07 Sun Microsystems, Inc.
-        * version 1.6.7
-	* Support for networks:
-	 socklnd   - any kernel supported by Lustre,
-	 qswlnd    - Qsnet kernel modules 5.20 and later,
-	 openiblnd - IbGold 1.8.2,
-	 o2iblnd   - OFED 1.1, 1.2.0, 1.2.5, and 1.3
-	 viblnd    - Voltaire ibhost 3.4.5 and later,
-	 ciblnd    - Topspin 3.2.0,
-	 iiblnd    - Infiniserv 3.3 + PathBits patch,
-	 gmlnd     - GM 2.1.22 and later,
-	 mxlnd     - MX 1.2.1 or later,
-	 ptllnd    - Portals 3.3 / UNICOS/lc 1.5.x, 2.0.x
-
-Severity   : major
-Bugzilla   : 15983
-Description: workaround for OOM from o2iblnd
-Details    : OFED needs allocate big chunk of memory for QP while creating
-             connection for o2iblnd, OOM can happen if no such a contiguous
-	     memory chunk.
-	     QP size is decided by concurrent_sends and max_fragments of
-	     o2iblnd, now we permit user to specify smaller value for
-	     concurrent_sends of o2iblnd(i.e: concurrent_sends=7), which
-	     will decrease memory block size required by creating QP.
-
-Severity   : major
-Bugzilla   : 15093
-Description: Support Zerocopy receive of Chelsio device
-Details    : Chelsio driver can support zerocopy for iov[1] if it's
-             contiguous and large enough.
-
-Severity   : normal
-Bugzilla   : 13490
-Description: fix credit flow deadlock in uptllnd
-
-Severity   : normal
-Bugzilla   : 16308
-Description: finalize network operation in reasonable time
-Details    : conf-sanity test_32a couldn't stop ost and mds because it
-             tried to access non-existent peer and tcp connect took
-	     quite long before timing out.
-
-=======
->>>>>>> d5360e75
-Severity   : major
-Bugzilla   : 16338
-Description: Continuous recovery on 33 of 413 nodes after lustre oss failure
-Details    : Lost reference on conn prevents peer from being destroyed, which
-             could prevent new peer creation if peer count has reached upper
-	     limit.
-
-Severity   : normal
-Bugzilla   : 16102
-Description: LNET Selftest results in Soft lockup on OSS CPU
-Details    : only hits when 8 or more o2ib clients involved and a session is
-             torn down with 'lst end_session' without preceeding 'lst stop'.
-
-Severity   : minor
-Bugzilla   : 16321
-Description: concurrent_sends in IB LNDs should not be changeable at run time
-Details    : concurrent_sends in IB LNDs should not be changeable at run time
-
--------------------------------------------------------------------------------
-
-11-03-2008  Sun Microsystems, Inc.
-        * version 1.6.6
-	* Support for networks:
-	 socklnd   - any kernel supported by Lustre,
-	 qswlnd    - Qsnet kernel modules 5.20 and later,
-	 openiblnd - IbGold 1.8.2,
-	 o2iblnd   - OFED 1.1, 1.2.0, 1.2.5, and 1.3
-	 viblnd    - Voltaire ibhost 3.4.5 and later,
-	 ciblnd    - Topspin 3.2.0,
-	 iiblnd    - Infiniserv 3.3 + PathBits patch,
-	 gmlnd     - GM 2.1.22 and later,
-	 mxlnd     - MX 1.2.1 or later,
-	 ptllnd    - Portals 3.3 / UNICOS/lc 1.5.x, 2.0.x
-
-Severity   : normal
-Bugzilla   : 15272
-Description: ptl_send_rpc hits LASSERT when ptl_send_buf fails
-Details    : only hits under out-of-memory situations
 
 -------------------------------------------------------------------------------
 
