/* -*- mode: c; c-basic-offset: 8; indent-tabs-mode: nil; -*-
 * vim:expandtab:shiftwidth=8:tabstop=8:
 *
 * GPL HEADER START
 *
 * DO NOT ALTER OR REMOVE COPYRIGHT NOTICES OR THIS FILE HEADER.
 *
 * This program is free software; you can redistribute it and/or modify
 * it under the terms of the GNU General Public License version 2 only,
 * as published by the Free Software Foundation.
 *
 * This program is distributed in the hope that it will be useful, but
 * WITHOUT ANY WARRANTY; without even the implied warranty of
 * MERCHANTABILITY or FITNESS FOR A PARTICULAR PURPOSE.  See the GNU
 * General Public License version 2 for more details (a copy is included
 * in the LICENSE file that accompanied this code).
 *
 * You should have received a copy of the GNU General Public License
 * version 2 along with this program; If not, see
 * http://www.sun.com/software/products/lustre/docs/GPLv2.pdf
 *
 * Please contact Sun Microsystems, Inc., 4150 Network Circle, Santa Clara,
 * CA 95054 USA or visit www.sun.com if you need additional information or
 * have any questions.
 *
 * GPL HEADER END
 */
/*
 * Copyright  2008 Sun Microsystems, Inc. All rights reserved
 * Use is subject to license terms.
 */
/*
 * This file is part of Lustre, http://www.lustre.org/
 * Lustre is a trademark of Sun Microsystems, Inc.
 *
 * lnet/klnds/o2iblnd/o2iblnd_modparams.c
 *
 * Author: Eric Barton <eric@bartonsoftware.com>
 */

#include "o2iblnd.h"

static int service = 987;
CFS_MODULE_PARM(service, "i", int, 0444,
                "service number (within RDMA_PS_TCP)");

static int cksum = 0;
CFS_MODULE_PARM(cksum, "i", int, 0644,
                "set non-zero to enable message (not RDMA) checksums");

static int timeout = 50;
CFS_MODULE_PARM(timeout, "i", int, 0644,
                "timeout (seconds)");

static int ntx = 256;
CFS_MODULE_PARM(ntx, "i", int, 0444,
                "# of message descriptors");

static int credits = 64;
CFS_MODULE_PARM(credits, "i", int, 0444,
                "# concurrent sends");

static int peer_credits = 8;
CFS_MODULE_PARM(peer_credits, "i", int, 0444,
                "# concurrent sends to 1 peer");

static int peer_credits_hiw = 0;
CFS_MODULE_PARM(peer_credits_hiw, "i", int, 0444,
                "when eagerly to return credits");

static int peer_buffer_credits = 0;
CFS_MODULE_PARM(peer_buffer_credits, "i", int, 0444,
                "# per-peer router buffer credits");

static int peer_timeout = 180;
CFS_MODULE_PARM(peer_timeout, "i", int, 0444,
                "Seconds without aliveness news to declare peer dead (<=0 to disable)");

static char *ipif_name = "ib0";
CFS_MODULE_PARM(ipif_name, "s", charp, 0444,
                "IPoIB interface name");

static int retry_count = 5;
CFS_MODULE_PARM(retry_count, "i", int, 0644,
                "Retransmissions when no ACK received");

static int rnr_retry_count = 6;
CFS_MODULE_PARM(rnr_retry_count, "i", int, 0644,
                "RNR retransmissions");

static int keepalive = 100;
CFS_MODULE_PARM(keepalive, "i", int, 0644,
                "Idle time in seconds before sending a keepalive");

static int ib_mtu = 0;
CFS_MODULE_PARM(ib_mtu, "i", int, 0444,
                "IB MTU 256/512/1024/2048/4096");

static int concurrent_sends = 0;
CFS_MODULE_PARM(concurrent_sends, "i", int, 0444,
                "send work-queue sizing");

static int map_on_demand = 0;
CFS_MODULE_PARM(map_on_demand, "i", int, 0444,
                "map on demand");

static int fmr_pool_size = 512;
CFS_MODULE_PARM(fmr_pool_size, "i", int, 0444,
                "size of the fmr pool (>= ntx / 4)");

static int fmr_flush_trigger = 384;
CFS_MODULE_PARM(fmr_flush_trigger, "i", int, 0444,
                "# dirty FMRs that triggers pool flush");

static int fmr_cache = 1;
CFS_MODULE_PARM(fmr_cache, "i", int, 0444,
                "non-zero to enable FMR caching");

static int pmr_pool_size = 512;
CFS_MODULE_PARM(pmr_pool_size, "i", int, 0444,
                "size of the MR cache pmr pool");

kib_tunables_t kiblnd_tunables = {
        .kib_service                = &service,
        .kib_cksum                  = &cksum,
        .kib_timeout                = &timeout,
        .kib_keepalive              = &keepalive,
        .kib_ntx                    = &ntx,
        .kib_credits                = &credits,
        .kib_peertxcredits          = &peer_credits,
        .kib_peercredits_hiw        = &peer_credits_hiw,
        .kib_peerrtrcredits         = &peer_buffer_credits,
        .kib_peertimeout            = &peer_timeout,
        .kib_default_ipif           = &ipif_name,
        .kib_retry_count            = &retry_count,
        .kib_rnr_retry_count        = &rnr_retry_count,
        .kib_concurrent_sends       = &concurrent_sends,
        .kib_ib_mtu                 = &ib_mtu,
        .kib_map_on_demand          = &map_on_demand,
        .kib_fmr_pool_size          = &fmr_pool_size,
        .kib_fmr_flush_trigger      = &fmr_flush_trigger,
        .kib_fmr_cache              = &fmr_cache,
        .kib_pmr_pool_size          = &pmr_pool_size,
};

#if defined(CONFIG_SYSCTL) && !CFS_SYSFS_MODULE_PARM

static char ipif_basename_space[32];

#ifndef HAVE_SYSCTL_UNNUMBERED

enum {
        O2IBLND_SERVICE  = 1,
        O2IBLND_CKSUM,
        O2IBLND_TIMEOUT,
        O2IBLND_NTX,
        O2IBLND_CREDITS,
<<<<<<< HEAD
        O2IBLND_PEER_TXCREDITS,
        O2IBLND_PEER_CREDITS_HIW,
        O2IBLND_PEER_RTRCREDITS,
        O2IBLND_PEER_TIMEOUT,
=======
        O2IBLND_PEER_CREDITS,
>>>>>>> d5360e75
        O2IBLND_IPIF_BASENAME,
        O2IBLND_RETRY_COUNT,
        O2IBLND_RNR_RETRY_COUNT,
        O2IBLND_KEEPALIVE,
        O2IBLND_CONCURRENT_SENDS,
        O2IBLND_IB_MTU,
<<<<<<< HEAD
        O2IBLND_MAP_ON_DEMAND,
        O2IBLND_FMR_POOL_SIZE,
        O2IBLND_FMR_FLUSH_TRIGGER,
        O2IBLND_FMR_CACHE,
        O2IBLND_PMR_POOL_SIZE
=======
        O2IBLND_FMR_POOL_SIZE,
        O2IBLND_FMR_FLUSH_TRIGGER,
        O2IBLND_FMR_CACHE
>>>>>>> d5360e75
};
#else

#define O2IBLND_SERVICE          CTL_UNNUMBERED
#define O2IBLND_CKSUM            CTL_UNNUMBERED
#define O2IBLND_TIMEOUT          CTL_UNNUMBERED
#define O2IBLND_NTX              CTL_UNNUMBERED
#define O2IBLND_CREDITS          CTL_UNNUMBERED
<<<<<<< HEAD
#define O2IBLND_PEER_TXCREDITS   CTL_UNNUMBERED
#define O2IBLND_PEER_CREDITS_HIW CTL_UNNUMBERED
#define O2IBLND_PEER_RTRCREDITS  CTL_UNNUMBERED
#define O2IBLND_PEER_TIMEOUT     CTL_UNNUMBERED
=======
#define O2IBLND_PEER_CREDITS     CTL_UNNUMBERED
>>>>>>> d5360e75
#define O2IBLND_IPIF_BASENAME    CTL_UNNUMBERED
#define O2IBLND_RETRY_COUNT      CTL_UNNUMBERED
#define O2IBLND_RNR_RETRY_COUNT  CTL_UNNUMBERED
#define O2IBLND_KEEPALIVE        CTL_UNNUMBERED
#define O2IBLND_CONCURRENT_SENDS CTL_UNNUMBERED
#define O2IBLND_IB_MTU           CTL_UNNUMBERED
<<<<<<< HEAD
#define O2IBLND_MAP_ON_DEMAND    CTL_UNNUMBERED
#define O2IBLND_FMR_POOL_SIZE    CTL_UNNUMBERED
#define O2IBLND_FMR_FLUSH_TRIGGER CTL_UNNUMBERED
#define O2IBLND_FMR_CACHE        CTL_UNNUMBERED
#define O2IBLND_PMR_POOL_SIZE    CTL_UNNUMBERED
=======
#define O2IBLND_FMR_POOL_SIZE    CTL_UNNUMBERED
#define O2IBLND_FMR_FLUSH_TRIGGER CTL_UNNUMBERED
#define O2IBLND_FMR_CACHE        CTL_UNNUMBERED
>>>>>>> d5360e75

#endif

static cfs_sysctl_table_t kiblnd_ctl_table[] = {
        {
                .ctl_name = O2IBLND_SERVICE,
                .procname = "service",
                .data     = &service,
                .maxlen   = sizeof(int),
                .mode     = 0444,
                .proc_handler = &proc_dointvec
        },
        {
                .ctl_name = O2IBLND_CKSUM,
                .procname = "cksum",
                .data     = &cksum,
                .maxlen   = sizeof(int),
                .mode     = 0644,
                .proc_handler = &proc_dointvec
        },
        {
                .ctl_name = O2IBLND_TIMEOUT,
                .procname = "timeout",
                .data     = &timeout,
                .maxlen   = sizeof(int),
                .mode     = 0644,
                .proc_handler = &proc_dointvec
        },
        {
                .ctl_name = O2IBLND_NTX,
                .procname = "ntx",
                .data     = &ntx,
                .maxlen   = sizeof(int),
                .mode     = 0444,
                .proc_handler = &proc_dointvec
        },
        {
                .ctl_name = O2IBLND_CREDITS,
                .procname = "credits",
                .data     = &credits,
                .maxlen   = sizeof(int),
                .mode     = 0444,
                .proc_handler = &proc_dointvec
        },
        {
<<<<<<< HEAD
                .ctl_name = O2IBLND_PEER_TXCREDITS,
=======
                .ctl_name = O2IBLND_PEER_CREDITS,
>>>>>>> d5360e75
                .procname = "peer_credits",
                .data     = &peer_credits,
                .maxlen   = sizeof(int),
                .mode     = 0444,
                .proc_handler = &proc_dointvec
        },
        {
<<<<<<< HEAD
                .ctl_name = O2IBLND_PEER_CREDITS_HIW,
                .procname = "peer_credits_hiw",
                .data     = &peer_credits_hiw,
                .maxlen   = sizeof(int),
                .mode     = 0444,
                .proc_handler = &proc_dointvec
        },
        {
                .ctl_name = O2IBLND_PEER_RTRCREDITS,
                .procname = "peer_buffer_credits",
                .data     = &peer_buffer_credits,
                .maxlen   = sizeof(int),
                .mode     = 0444,
                .proc_handler = &proc_dointvec
        },
        {
                .ctl_name = O2IBLND_PEER_TIMEOUT,
                .procname = "peer_timeout",
                .data     = &peer_timeout,
                .maxlen   = sizeof(int),
                .mode     = 0444,
                .proc_handler = &proc_dointvec
        },
        {
=======
>>>>>>> d5360e75
                .ctl_name = O2IBLND_IPIF_BASENAME,
                .procname = "ipif_name",
                .data     = ipif_basename_space,
                .maxlen   = sizeof(ipif_basename_space),
                .mode     = 0444,
                .proc_handler = &proc_dostring
        },
        {
                .ctl_name = O2IBLND_RETRY_COUNT,
                .procname = "retry_count",
                .data     = &retry_count,
                .maxlen   = sizeof(int),
                .mode     = 0644,
                .proc_handler = &proc_dointvec
        },
        {
                .ctl_name = O2IBLND_RNR_RETRY_COUNT,
                .procname = "rnr_retry_count",
                .data     = &rnr_retry_count,
                .maxlen   = sizeof(int),
                .mode     = 0644,
                .proc_handler = &proc_dointvec
        },
        {
                .ctl_name = O2IBLND_KEEPALIVE,
                .procname = "keepalive",
                .data     = &keepalive,
                .maxlen   = sizeof(int),
                .mode     = 0644,
                .proc_handler = &proc_dointvec
        },
        {
                .ctl_name = O2IBLND_CONCURRENT_SENDS,
                .procname = "concurrent_sends",
                .data     = &concurrent_sends,
                .maxlen   = sizeof(int),
                .mode     = 0444,
                .proc_handler = &proc_dointvec
        },
        {
                .ctl_name = O2IBLND_IB_MTU,
                .procname = "ib_mtu",
                .data     = &ib_mtu,
                .maxlen   = sizeof(int),
                .mode     = 0444,
                .proc_handler = &proc_dointvec
        },
        {
<<<<<<< HEAD
                .ctl_name = O2IBLND_MAP_ON_DEMAND,
                .procname = "map_on_demand",
                .data     = &map_on_demand,
                .maxlen   = sizeof(int),
                .mode     = 0444,
                .proc_handler = &proc_dointvec
        },

        {
=======
>>>>>>> d5360e75
                .ctl_name = O2IBLND_FMR_POOL_SIZE,
                .procname = "fmr_pool_size",
                .data     = &fmr_pool_size,
                .maxlen   = sizeof(int),
                .mode     = 0444,
                .proc_handler = &proc_dointvec
        },
        {
                .ctl_name = O2IBLND_FMR_FLUSH_TRIGGER,
                .procname = "fmr_flush_trigger",
                .data     = &fmr_flush_trigger,
                .maxlen   = sizeof(int),
                .mode     = 0444,
                .proc_handler = &proc_dointvec
        },
        {
                .ctl_name = O2IBLND_FMR_CACHE,
                .procname = "fmr_cache",
                .data     = &fmr_cache,
                .maxlen   = sizeof(int),
                .mode     = 0444,
                .proc_handler = &proc_dointvec
        },
        {
                .ctl_name = O2IBLND_PMR_POOL_SIZE,
                .procname = "pmr_pool_size",
                .data     = &pmr_pool_size,
                .maxlen   = sizeof(int),
                .mode     = 0444,
                .proc_handler = &proc_dointvec
        },
        {0}
};

static cfs_sysctl_table_t kiblnd_top_ctl_table[] = {
        {
                .ctl_name = CTL_O2IBLND,
                .procname = "o2iblnd",
                .data     = NULL,
                .maxlen   = 0,
                .mode     = 0555,
                .child    = kiblnd_ctl_table
        },
        {0}
};

void
kiblnd_initstrtunable(char *space, char *str, int size)
{
        strncpy(space, str, size);
        space[size-1] = 0;
}

void
kiblnd_sysctl_init (void)
{
        kiblnd_initstrtunable(ipif_basename_space, ipif_name,
                              sizeof(ipif_basename_space));

        kiblnd_tunables.kib_sysctl =
                cfs_register_sysctl_table(kiblnd_top_ctl_table, 0);

        if (kiblnd_tunables.kib_sysctl == NULL)
                CWARN("Can't setup /proc tunables\n");
}

void
kiblnd_sysctl_fini (void)
{
        if (kiblnd_tunables.kib_sysctl != NULL)
                cfs_unregister_sysctl_table(kiblnd_tunables.kib_sysctl);
}

#else

void
kiblnd_sysctl_init (void)
{
}

void
kiblnd_sysctl_fini (void)
{
}

#endif

int
kiblnd_tunables_init (void)
{
        if (kiblnd_translate_mtu(*kiblnd_tunables.kib_ib_mtu) < 0) {
                CERROR("Invalid ib_mtu %d, expected 256/512/1024/2048/4096\n",
                       *kiblnd_tunables.kib_ib_mtu);
                return -EINVAL;
        }

        if (*kiblnd_tunables.kib_peertxcredits < IBLND_CREDITS_DEFAULT)
                *kiblnd_tunables.kib_peertxcredits = IBLND_CREDITS_DEFAULT;

        if (*kiblnd_tunables.kib_peertxcredits > IBLND_CREDITS_MAX)
                *kiblnd_tunables.kib_peertxcredits = IBLND_CREDITS_MAX;

        if (*kiblnd_tunables.kib_peertxcredits > *kiblnd_tunables.kib_credits)
                *kiblnd_tunables.kib_peertxcredits = *kiblnd_tunables.kib_credits;

        if (*kiblnd_tunables.kib_peercredits_hiw < *kiblnd_tunables.kib_peertxcredits / 2)
                *kiblnd_tunables.kib_peercredits_hiw = *kiblnd_tunables.kib_peertxcredits / 2;

        if (*kiblnd_tunables.kib_peercredits_hiw >= *kiblnd_tunables.kib_peertxcredits)
                *kiblnd_tunables.kib_peercredits_hiw = *kiblnd_tunables.kib_peertxcredits - 1;

        if (*kiblnd_tunables.kib_map_on_demand < 0 ||
            *kiblnd_tunables.kib_map_on_demand > IBLND_MAX_RDMA_FRAGS)
                *kiblnd_tunables.kib_map_on_demand = 0; /* disable map-on-demand */

        if (*kiblnd_tunables.kib_map_on_demand == 1)
                *kiblnd_tunables.kib_map_on_demand = 2; /* don't make sense to create map if only one fragment */

        if (*kiblnd_tunables.kib_concurrent_sends == 0) {
                if (*kiblnd_tunables.kib_map_on_demand > 0 &&
                    *kiblnd_tunables.kib_map_on_demand <= IBLND_MAX_RDMA_FRAGS / 8)
                        *kiblnd_tunables.kib_concurrent_sends = (*kiblnd_tunables.kib_peertxcredits) * 2;
                else
                        *kiblnd_tunables.kib_concurrent_sends = (*kiblnd_tunables.kib_peertxcredits);
        }

        if (*kiblnd_tunables.kib_concurrent_sends > *kiblnd_tunables.kib_peertxcredits * 2)
                *kiblnd_tunables.kib_concurrent_sends = *kiblnd_tunables.kib_peertxcredits * 2;

        if (*kiblnd_tunables.kib_concurrent_sends < *kiblnd_tunables.kib_peertxcredits / 2)
                *kiblnd_tunables.kib_concurrent_sends = *kiblnd_tunables.kib_peertxcredits / 2;

        if (*kiblnd_tunables.kib_concurrent_sends < *kiblnd_tunables.kib_peertxcredits) {
                CWARN("Concurrent sends %d is lower than message queue size: %d, "
                      "performance may drop slightly.\n",
                      *kiblnd_tunables.kib_concurrent_sends, *kiblnd_tunables.kib_peertxcredits);
        }

        kiblnd_sysctl_init();
        return 0;
}

void
kiblnd_tunables_fini (void)
{
        kiblnd_sysctl_fini();
}<|MERGE_RESOLUTION|>--- conflicted
+++ resolved
@@ -64,18 +64,6 @@
 CFS_MODULE_PARM(peer_credits, "i", int, 0444,
                 "# concurrent sends to 1 peer");
 
-static int peer_credits_hiw = 0;
-CFS_MODULE_PARM(peer_credits_hiw, "i", int, 0444,
-                "when eagerly to return credits");
-
-static int peer_buffer_credits = 0;
-CFS_MODULE_PARM(peer_buffer_credits, "i", int, 0444,
-                "# per-peer router buffer credits");
-
-static int peer_timeout = 180;
-CFS_MODULE_PARM(peer_timeout, "i", int, 0444,
-                "Seconds without aliveness news to declare peer dead (<=0 to disable)");
-
 static char *ipif_name = "ib0";
 CFS_MODULE_PARM(ipif_name, "s", charp, 0444,
                 "IPoIB interface name");
@@ -96,17 +84,18 @@
 CFS_MODULE_PARM(ib_mtu, "i", int, 0444,
                 "IB MTU 256/512/1024/2048/4096");
 
-static int concurrent_sends = 0;
+#if IBLND_MAP_ON_DEMAND
+static int concurrent_sends = IBLND_RX_MSGS;
+#else
+static int concurrent_sends = IBLND_MSG_QUEUE_SIZE;
+#endif
 CFS_MODULE_PARM(concurrent_sends, "i", int, 0444,
                 "send work-queue sizing");
 
-static int map_on_demand = 0;
-CFS_MODULE_PARM(map_on_demand, "i", int, 0444,
-                "map on demand");
-
+#if IBLND_MAP_ON_DEMAND
 static int fmr_pool_size = 512;
 CFS_MODULE_PARM(fmr_pool_size, "i", int, 0444,
-                "size of the fmr pool (>= ntx / 4)");
+                "size of the fmr pool (>= ntx)");
 
 static int fmr_flush_trigger = 384;
 CFS_MODULE_PARM(fmr_flush_trigger, "i", int, 0444,
@@ -115,10 +104,7 @@
 static int fmr_cache = 1;
 CFS_MODULE_PARM(fmr_cache, "i", int, 0444,
                 "non-zero to enable FMR caching");
-
-static int pmr_pool_size = 512;
-CFS_MODULE_PARM(pmr_pool_size, "i", int, 0444,
-                "size of the MR cache pmr pool");
+#endif
 
 kib_tunables_t kiblnd_tunables = {
         .kib_service                = &service,
@@ -127,20 +113,17 @@
         .kib_keepalive              = &keepalive,
         .kib_ntx                    = &ntx,
         .kib_credits                = &credits,
-        .kib_peertxcredits          = &peer_credits,
-        .kib_peercredits_hiw        = &peer_credits_hiw,
-        .kib_peerrtrcredits         = &peer_buffer_credits,
-        .kib_peertimeout            = &peer_timeout,
+        .kib_peercredits            = &peer_credits,
         .kib_default_ipif           = &ipif_name,
         .kib_retry_count            = &retry_count,
         .kib_rnr_retry_count        = &rnr_retry_count,
         .kib_concurrent_sends       = &concurrent_sends,
         .kib_ib_mtu                 = &ib_mtu,
-        .kib_map_on_demand          = &map_on_demand,
+#if IBLND_MAP_ON_DEMAND
         .kib_fmr_pool_size          = &fmr_pool_size,
         .kib_fmr_flush_trigger      = &fmr_flush_trigger,
         .kib_fmr_cache              = &fmr_cache,
-        .kib_pmr_pool_size          = &pmr_pool_size,
+#endif
 };
 
 #if defined(CONFIG_SYSCTL) && !CFS_SYSFS_MODULE_PARM
@@ -155,31 +138,16 @@
         O2IBLND_TIMEOUT,
         O2IBLND_NTX,
         O2IBLND_CREDITS,
-<<<<<<< HEAD
-        O2IBLND_PEER_TXCREDITS,
-        O2IBLND_PEER_CREDITS_HIW,
-        O2IBLND_PEER_RTRCREDITS,
-        O2IBLND_PEER_TIMEOUT,
-=======
         O2IBLND_PEER_CREDITS,
->>>>>>> d5360e75
         O2IBLND_IPIF_BASENAME,
         O2IBLND_RETRY_COUNT,
         O2IBLND_RNR_RETRY_COUNT,
         O2IBLND_KEEPALIVE,
         O2IBLND_CONCURRENT_SENDS,
         O2IBLND_IB_MTU,
-<<<<<<< HEAD
-        O2IBLND_MAP_ON_DEMAND,
-        O2IBLND_FMR_POOL_SIZE,
-        O2IBLND_FMR_FLUSH_TRIGGER,
-        O2IBLND_FMR_CACHE,
-        O2IBLND_PMR_POOL_SIZE
-=======
         O2IBLND_FMR_POOL_SIZE,
         O2IBLND_FMR_FLUSH_TRIGGER,
         O2IBLND_FMR_CACHE
->>>>>>> d5360e75
 };
 #else
 
@@ -188,31 +156,16 @@
 #define O2IBLND_TIMEOUT          CTL_UNNUMBERED
 #define O2IBLND_NTX              CTL_UNNUMBERED
 #define O2IBLND_CREDITS          CTL_UNNUMBERED
-<<<<<<< HEAD
-#define O2IBLND_PEER_TXCREDITS   CTL_UNNUMBERED
-#define O2IBLND_PEER_CREDITS_HIW CTL_UNNUMBERED
-#define O2IBLND_PEER_RTRCREDITS  CTL_UNNUMBERED
-#define O2IBLND_PEER_TIMEOUT     CTL_UNNUMBERED
-=======
 #define O2IBLND_PEER_CREDITS     CTL_UNNUMBERED
->>>>>>> d5360e75
 #define O2IBLND_IPIF_BASENAME    CTL_UNNUMBERED
 #define O2IBLND_RETRY_COUNT      CTL_UNNUMBERED
 #define O2IBLND_RNR_RETRY_COUNT  CTL_UNNUMBERED
 #define O2IBLND_KEEPALIVE        CTL_UNNUMBERED
 #define O2IBLND_CONCURRENT_SENDS CTL_UNNUMBERED
 #define O2IBLND_IB_MTU           CTL_UNNUMBERED
-<<<<<<< HEAD
-#define O2IBLND_MAP_ON_DEMAND    CTL_UNNUMBERED
 #define O2IBLND_FMR_POOL_SIZE    CTL_UNNUMBERED
 #define O2IBLND_FMR_FLUSH_TRIGGER CTL_UNNUMBERED
 #define O2IBLND_FMR_CACHE        CTL_UNNUMBERED
-#define O2IBLND_PMR_POOL_SIZE    CTL_UNNUMBERED
-=======
-#define O2IBLND_FMR_POOL_SIZE    CTL_UNNUMBERED
-#define O2IBLND_FMR_FLUSH_TRIGGER CTL_UNNUMBERED
-#define O2IBLND_FMR_CACHE        CTL_UNNUMBERED
->>>>>>> d5360e75
 
 #endif
 
@@ -258,11 +211,7 @@
                 .proc_handler = &proc_dointvec
         },
         {
-<<<<<<< HEAD
-                .ctl_name = O2IBLND_PEER_TXCREDITS,
-=======
                 .ctl_name = O2IBLND_PEER_CREDITS,
->>>>>>> d5360e75
                 .procname = "peer_credits",
                 .data     = &peer_credits,
                 .maxlen   = sizeof(int),
@@ -270,33 +219,6 @@
                 .proc_handler = &proc_dointvec
         },
         {
-<<<<<<< HEAD
-                .ctl_name = O2IBLND_PEER_CREDITS_HIW,
-                .procname = "peer_credits_hiw",
-                .data     = &peer_credits_hiw,
-                .maxlen   = sizeof(int),
-                .mode     = 0444,
-                .proc_handler = &proc_dointvec
-        },
-        {
-                .ctl_name = O2IBLND_PEER_RTRCREDITS,
-                .procname = "peer_buffer_credits",
-                .data     = &peer_buffer_credits,
-                .maxlen   = sizeof(int),
-                .mode     = 0444,
-                .proc_handler = &proc_dointvec
-        },
-        {
-                .ctl_name = O2IBLND_PEER_TIMEOUT,
-                .procname = "peer_timeout",
-                .data     = &peer_timeout,
-                .maxlen   = sizeof(int),
-                .mode     = 0444,
-                .proc_handler = &proc_dointvec
-        },
-        {
-=======
->>>>>>> d5360e75
                 .ctl_name = O2IBLND_IPIF_BASENAME,
                 .procname = "ipif_name",
                 .data     = ipif_basename_space,
@@ -344,19 +266,8 @@
                 .mode     = 0444,
                 .proc_handler = &proc_dointvec
         },
-        {
-<<<<<<< HEAD
-                .ctl_name = O2IBLND_MAP_ON_DEMAND,
-                .procname = "map_on_demand",
-                .data     = &map_on_demand,
-                .maxlen   = sizeof(int),
-                .mode     = 0444,
-                .proc_handler = &proc_dointvec
-        },
-
-        {
-=======
->>>>>>> d5360e75
+#if IBLND_MAP_ON_DEMAND
+        {
                 .ctl_name = O2IBLND_FMR_POOL_SIZE,
                 .procname = "fmr_pool_size",
                 .data     = &fmr_pool_size,
@@ -380,14 +291,7 @@
                 .mode     = 0444,
                 .proc_handler = &proc_dointvec
         },
-        {
-                .ctl_name = O2IBLND_PMR_POOL_SIZE,
-                .procname = "pmr_pool_size",
-                .data     = &pmr_pool_size,
-                .maxlen   = sizeof(int),
-                .mode     = 0444,
-                .proc_handler = &proc_dointvec
-        },
+#endif
         {0}
 };
 
@@ -447,55 +351,19 @@
 int
 kiblnd_tunables_init (void)
 {
-        if (kiblnd_translate_mtu(*kiblnd_tunables.kib_ib_mtu) < 0) {
-                CERROR("Invalid ib_mtu %d, expected 256/512/1024/2048/4096\n",
-                       *kiblnd_tunables.kib_ib_mtu);
-                return -EINVAL;
-        }
-
-        if (*kiblnd_tunables.kib_peertxcredits < IBLND_CREDITS_DEFAULT)
-                *kiblnd_tunables.kib_peertxcredits = IBLND_CREDITS_DEFAULT;
-
-        if (*kiblnd_tunables.kib_peertxcredits > IBLND_CREDITS_MAX)
-                *kiblnd_tunables.kib_peertxcredits = IBLND_CREDITS_MAX;
-
-        if (*kiblnd_tunables.kib_peertxcredits > *kiblnd_tunables.kib_credits)
-                *kiblnd_tunables.kib_peertxcredits = *kiblnd_tunables.kib_credits;
-
-        if (*kiblnd_tunables.kib_peercredits_hiw < *kiblnd_tunables.kib_peertxcredits / 2)
-                *kiblnd_tunables.kib_peercredits_hiw = *kiblnd_tunables.kib_peertxcredits / 2;
-
-        if (*kiblnd_tunables.kib_peercredits_hiw >= *kiblnd_tunables.kib_peertxcredits)
-                *kiblnd_tunables.kib_peercredits_hiw = *kiblnd_tunables.kib_peertxcredits - 1;
-
-        if (*kiblnd_tunables.kib_map_on_demand < 0 ||
-            *kiblnd_tunables.kib_map_on_demand > IBLND_MAX_RDMA_FRAGS)
-                *kiblnd_tunables.kib_map_on_demand = 0; /* disable map-on-demand */
-
-        if (*kiblnd_tunables.kib_map_on_demand == 1)
-                *kiblnd_tunables.kib_map_on_demand = 2; /* don't make sense to create map if only one fragment */
-
-        if (*kiblnd_tunables.kib_concurrent_sends == 0) {
-                if (*kiblnd_tunables.kib_map_on_demand > 0 &&
-                    *kiblnd_tunables.kib_map_on_demand <= IBLND_MAX_RDMA_FRAGS / 8)
-                        *kiblnd_tunables.kib_concurrent_sends = (*kiblnd_tunables.kib_peertxcredits) * 2;
-                else
-                        *kiblnd_tunables.kib_concurrent_sends = (*kiblnd_tunables.kib_peertxcredits);
-        }
-
-        if (*kiblnd_tunables.kib_concurrent_sends > *kiblnd_tunables.kib_peertxcredits * 2)
-                *kiblnd_tunables.kib_concurrent_sends = *kiblnd_tunables.kib_peertxcredits * 2;
-
-        if (*kiblnd_tunables.kib_concurrent_sends < *kiblnd_tunables.kib_peertxcredits / 2)
-                *kiblnd_tunables.kib_concurrent_sends = *kiblnd_tunables.kib_peertxcredits / 2;
-
-        if (*kiblnd_tunables.kib_concurrent_sends < *kiblnd_tunables.kib_peertxcredits) {
+        kiblnd_sysctl_init();
+
+        if (*kiblnd_tunables.kib_concurrent_sends > IBLND_RX_MSGS)
+                *kiblnd_tunables.kib_concurrent_sends = IBLND_RX_MSGS;
+        if (*kiblnd_tunables.kib_concurrent_sends < IBLND_MSG_QUEUE_SIZE / 2)
+                *kiblnd_tunables.kib_concurrent_sends = IBLND_MSG_QUEUE_SIZE / 2;
+
+        if (*kiblnd_tunables.kib_concurrent_sends < IBLND_MSG_QUEUE_SIZE) {
                 CWARN("Concurrent sends %d is lower than message queue size: %d, "
                       "performance may drop slightly.\n",
-                      *kiblnd_tunables.kib_concurrent_sends, *kiblnd_tunables.kib_peertxcredits);
+                      *kiblnd_tunables.kib_concurrent_sends, IBLND_MSG_QUEUE_SIZE);
         }
 
-        kiblnd_sysctl_init();
         return 0;
 }
 
