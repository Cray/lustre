--- conflicted
+++ resolved
@@ -44,10 +44,6 @@
 
 static void kiblnd_peer_alive(kib_peer_t *peer);
 static void kiblnd_peer_connect_failed(kib_peer_t *peer, int active, int error);
-<<<<<<< HEAD
-=======
-static void kiblnd_check_sends_locked(kib_conn_t *conn);
->>>>>>> 6bc366f7
 static void kiblnd_init_tx_msg(lnet_ni_t *ni, kib_tx_t *tx,
 			       int type, int body_nob);
 static int kiblnd_init_rdma(kib_conn_t *conn, kib_tx_t *tx, int type,
@@ -55,10 +51,7 @@
 static void kiblnd_queue_tx_locked(kib_tx_t *tx, kib_conn_t *conn);
 static void kiblnd_queue_tx(kib_tx_t *tx, kib_conn_t *conn);
 static void kiblnd_unmap_tx(lnet_ni_t *ni, kib_tx_t *tx);
-<<<<<<< HEAD
 static void kiblnd_check_sends_locked(kib_conn_t *conn);
-=======
->>>>>>> 6bc366f7
 
 void
 kiblnd_tx_done (lnet_ni_t *ni, kib_tx_t *tx)
@@ -231,10 +224,7 @@
 		conn->ibc_reserved_credits++;
 	kiblnd_check_sends_locked(conn);
 	spin_unlock(&conn->ibc_lock);
-<<<<<<< HEAD
-
-=======
->>>>>>> 6bc366f7
+
 out:
 	kiblnd_conn_decref(conn);
 	return rc;
@@ -586,21 +576,12 @@
 {
 	kib_hca_dev_t		*hdev;
 	kib_fmr_poolset_t	*fps;
-<<<<<<< HEAD
 	int			cpt;
 	int			rc;
-=======
-	int			npages;
-	int			size;
-	int			cpt;
-	int			rc;
-	int			i;
->>>>>>> 6bc366f7
 
 	LASSERT(tx->tx_pool != NULL);
 	LASSERT(tx->tx_pool->tpo_pool.po_owner != NULL);
 
-<<<<<<< HEAD
 	hdev = tx->tx_pool->tpo_hdev;
 	cpt = tx->tx_pool->tpo_pool.po_owner->ps_cpt;
 
@@ -614,31 +595,6 @@
 	/* If rd is not tx_rd, it's going to get sent to a peer, who will need
 	 * the rkey */
 	rd->rd_key = tx->fmr.fmr_key;
-=======
-	hdev  = tx->tx_pool->tpo_hdev;
-
-        for (i = 0, npages = 0; i < rd->rd_nfrags; i++) {
-                for (size = 0; size <  rd->rd_frags[i].rf_nob;
-                               size += hdev->ibh_page_size) {
-                        pages[npages ++] = (rd->rd_frags[i].rf_addr &
-                                            hdev->ibh_page_mask) + size;
-                }
-        }
-
-	cpt = tx->tx_pool->tpo_pool.po_owner->ps_cpt;
-
-	fps = net->ibn_fmr_ps[cpt];
-	rc = kiblnd_fmr_pool_map(fps, pages, npages, 0, &tx->fmr);
-        if (rc != 0) {
-                CERROR ("Can't map %d pages: %d\n", npages, rc);
-                return rc;
-        }
-
-	/* If rd is not tx_rd, it's going to get sent to a peer, who will need
-	 * the rkey */
-	rd->rd_key = (rd != tx->tx_rd) ? tx->fmr.fmr_pfmr->fmr->rkey :
-					 tx->fmr.fmr_pfmr->fmr->lkey;
->>>>>>> 6bc366f7
 	rd->rd_frags[0].rf_addr &= ~hdev->ibh_page_mask;
 	rd->rd_frags[0].rf_nob   = nob;
 	rd->rd_nfrags = 1;
@@ -653,15 +609,8 @@
 
 	LASSERT(net != NULL);
 
-<<<<<<< HEAD
 	if (net->ibn_fmr_ps != NULL)
 		kiblnd_fmr_pool_unmap(&tx->fmr, tx->tx_status);
-=======
-	if (net->ibn_fmr_ps != NULL && tx->fmr.fmr_pfmr != NULL) {
-		kiblnd_fmr_pool_unmap(&tx->fmr, tx->tx_status);
-		tx->fmr.fmr_pfmr = NULL;
-	}
->>>>>>> 6bc366f7
 
 	kiblnd_dma_sync_single_for_cpu(tx->tx_pool->tpo_hdev->ibh_ibdev,
 		tx->tx_msgaddr, tx->tx_msg->ibm_nob, DMA_TO_DEVICE);
@@ -676,19 +625,11 @@
 static int
 kiblnd_map_tx(lnet_ni_t *ni, kib_tx_t *tx, kib_rdma_desc_t *rd, int nfrags)
 {
-<<<<<<< HEAD
 	kib_net_t     *net   = ni->ni_data;
 	kib_hca_dev_t *hdev  = net->ibn_dev->ibd_hdev;
 	struct ib_mr  *mr    = NULL;
 	__u32 nob;
 	int i;
-=======
-	kib_hca_dev_t *hdev  = tx->tx_pool->tpo_hdev;
-	kib_net_t     *net   = ni->ni_data;
-	struct ib_mr  *mr    = NULL;
-	__u32	       nob;
-	int	       i;
->>>>>>> 6bc366f7
 
         /* If rd is not tx_rd, it's going to get sent to a peer and I'm the
          * RDMA sink */
@@ -706,11 +647,7 @@
                 nob += rd->rd_frags[i].rf_nob;
         }
 
-<<<<<<< HEAD
 	mr = kiblnd_find_rd_dma_mr(ni, rd,
-=======
-	mr = kiblnd_find_rd_dma_mr(hdev, rd,
->>>>>>> 6bc366f7
 				   (tx->tx_conn != NULL) ?
 				   tx->tx_conn->ibc_max_frags : -1);
 	if (mr != NULL) {
@@ -840,12 +777,7 @@
 
 	LASSERT(tx->tx_queued);
 	/* We rely on this for QP sizing */
-<<<<<<< HEAD
 	LASSERT(tx->tx_nwrq > 0 && tx->tx_nsge >= 0);
-=======
-	LASSERT(tx->tx_nwrq > 0);
-	LASSERT(tx->tx_nwrq <= 1 + conn->ibc_max_frags);
->>>>>>> 6bc366f7
 
 	LASSERT(credit == 0 || credit == 1);
 	LASSERT(conn->ibc_outstanding_credits >= 0);
@@ -921,7 +853,6 @@
                 /* close_conn will launch failover */
                 rc = -ENETDOWN;
         } else {
-<<<<<<< HEAD
 		struct kib_fast_reg_descriptor *frd = tx->fmr.fmr_frd;
 		struct ib_send_wr *bad = &tx->tx_wrq[tx->tx_nwrq - 1].wr;
 		struct ib_send_wr *wr  = &tx->tx_wrq[0].wr;
@@ -944,16 +875,6 @@
 		bad = NULL;
 		rc = ib_post_send(conn->ibc_cmid->qp, wr, &bad);
 	}
-=======
-		/* Transfer ownership from CPU to device just before the call
-		* to post the message to device to send data. */
-		kiblnd_dma_sync_single_for_device(
-			tx->tx_pool->tpo_hdev->ibh_ibdev,
-			tx->tx_msgaddr, tx->tx_msg->ibm_nob, DMA_TO_DEVICE);
-                rc = ib_post_send(conn->ibc_cmid->qp,
-                                  tx->tx_wrq, &bad_wrq);
-        }
->>>>>>> 6bc366f7
 
         conn->ibc_last_send = jiffies;
 
@@ -1009,12 +930,8 @@
                 return;
         }
 
-<<<<<<< HEAD
 	LASSERT(conn->ibc_nsends_posted <=
 		kiblnd_concurrent_sends(ver, ni));
-=======
-        LASSERT (conn->ibc_nsends_posted <= IBLND_CONCURRENT_SENDS(ver));
->>>>>>> 6bc366f7
         LASSERT (!IBLND_OOB_CAPABLE(ver) ||
                  conn->ibc_noops_posted <= IBLND_OOB_MSGS(ver));
         LASSERT (conn->ibc_reserved_credits >= 0);
@@ -1117,19 +1034,11 @@
 static void
 kiblnd_init_tx_msg(lnet_ni_t *ni, kib_tx_t *tx, int type, int body_nob)
 {
-<<<<<<< HEAD
 	kib_hca_dev_t *hdev = tx->tx_pool->tpo_hdev;
 	struct ib_sge *sge = &tx->tx_msgsge;
 	struct ib_rdma_wr *wrq;
 	int nob = offsetof(kib_msg_t, ibm_u) + body_nob;
 	struct ib_mr *mr = hdev->ibh_mrs;
-=======
-        kib_hca_dev_t     *hdev = tx->tx_pool->tpo_hdev;
-        struct ib_sge     *sge = &tx->tx_sge[tx->tx_nwrq];
-        struct ib_send_wr *wrq = &tx->tx_wrq[tx->tx_nwrq];
-        int                nob = offsetof (kib_msg_t, ibm_u) + body_nob;
-	struct ib_mr      *mr = hdev->ibh_mrs;
->>>>>>> 6bc366f7
 
 	LASSERT(tx->tx_nwrq >= 0);
 	LASSERT(tx->tx_nwrq < IBLND_MAX_RDMA_FRAGS + 1);
@@ -1169,7 +1078,6 @@
 	int		   sge_nob;
 	int		   wrq_sge;
 
-<<<<<<< HEAD
 	LASSERT(!in_interrupt());
 	LASSERT(tx->tx_nwrq == 0 && tx->tx_nsge == 0);
 	LASSERT(type == IBLND_MSG_GET_DONE || type == IBLND_MSG_PUT_DONE);
@@ -1181,41 +1089,6 @@
 		       kiblnd_rd_size(srcrd), kiblnd_rd_size(dstrd));
 		GOTO(too_big, rc = -EMSGSIZE);
 	}
-=======
-	LASSERT (!in_interrupt());
-	LASSERT (tx->tx_nwrq == 0);
-	LASSERT (type == IBLND_MSG_GET_DONE ||
-		 type == IBLND_MSG_PUT_DONE);
-
-	srcidx = dstidx = 0;
-
-        while (resid > 0) {
-                if (srcidx >= srcrd->rd_nfrags) {
-                        CERROR("Src buffer exhausted: %d frags\n", srcidx);
-                        rc = -EPROTO;
-                        break;
-                }
-
-                if (dstidx == dstrd->rd_nfrags) {
-                        CERROR("Dst buffer exhausted: %d frags\n", dstidx);
-                        rc = -EPROTO;
-                        break;
-                }
-
-		if (tx->tx_nwrq >= conn->ibc_max_frags) {
-			CERROR("RDMA has too many fragments for peer %s (%d), "
-			       "src idx/frags: %d/%d dst idx/frags: %d/%d\n",
-			       libcfs_nid2str(conn->ibc_peer->ibp_nid),
-			       conn->ibc_max_frags,
-			       srcidx, srcrd->rd_nfrags,
-			       dstidx, dstrd->rd_nfrags);
-			rc = -EMSGSIZE;
-			break;
-		}
-
-                wrknob = MIN(MIN(kiblnd_rd_frag_size(srcrd, srcidx),
-                                 kiblnd_rd_frag_size(dstrd, dstidx)), resid);
->>>>>>> 6bc366f7
 
 	for (srcidx = dstidx = wrq_sge = sge_nob = 0;
 	     resid > 0; resid -= sge_nob) {
@@ -1517,56 +1390,6 @@
 	return false;
 }
 
-bool
-kiblnd_reconnect_peer(kib_peer_t *peer)
-{
-	rwlock_t	 *glock = &kiblnd_data.kib_global_lock;
-	char		 *reason = NULL;
-	struct list_head  txs;
-	unsigned long	  flags;
-
-	INIT_LIST_HEAD(&txs);
-
-	write_lock_irqsave(glock, flags);
-	if (peer->ibp_reconnecting == 0) {
-		if (peer->ibp_accepting)
-			reason = "accepting";
-		else if (peer->ibp_connecting)
-			reason = "connecting";
-		else if (!list_empty(&peer->ibp_conns))
-			reason = "connected";
-		else /* connected then closed */
-			reason = "closed";
-
-		goto no_reconnect;
-	}
-
-	LASSERT(!peer->ibp_accepting && !peer->ibp_connecting &&
-		list_empty(&peer->ibp_conns));
-	peer->ibp_reconnecting = 0;
-
-	if (!kiblnd_peer_active(peer)) {
-		list_splice_init(&peer->ibp_tx_queue, &txs);
-		reason = "unlinked";
-		goto no_reconnect;
-	}
-
-	peer->ibp_connecting++;
-	peer->ibp_reconnected++;
-	write_unlock_irqrestore(glock, flags);
-
-	kiblnd_connect_peer(peer);
-	return true;
-
- no_reconnect:
-	write_unlock_irqrestore(glock, flags);
-
-	CWARN("Abort reconnection of %s: %s\n",
-	      libcfs_nid2str(peer->ibp_nid), reason);
-	kiblnd_txlist_done(peer->ibp_ni, &txs, -ECONNABORTED);
-	return false;
-}
-
 void
 kiblnd_launch_tx (lnet_ni_t *ni, kib_tx_t *tx, lnet_nid_t nid)
 {
@@ -1695,11 +1518,7 @@
 	int               target_is_router = lntmsg->msg_target_is_router;
 	int               routing = lntmsg->msg_routing;
 	unsigned int      payload_niov = lntmsg->msg_niov;
-<<<<<<< HEAD
 	struct kvec      *payload_iov = lntmsg->msg_iov;
-=======
-	struct iovec     *payload_iov = lntmsg->msg_iov;
->>>>>>> 6bc366f7
 	lnet_kiov_t      *payload_kiov = lntmsg->msg_kiov;
 	unsigned int      payload_offset = lntmsg->msg_offset;
 	unsigned int      payload_nob = lntmsg->msg_len;
@@ -2499,11 +2318,7 @@
         if (ni == NULL ||                         /* no matching net */
             ni->ni_nid != reqmsg->ibm_dstnid ||   /* right NET, wrong NID! */
             net->ibn_dev != ibdev) {              /* wrong device */
-<<<<<<< HEAD
 		CERROR("Can't accept conn from %s on %s (%s:%d:%pI4h): "
-=======
-		CERROR("Can't accept conn from %s on %s (%s:%d:%u.%u.%u.%u): "
->>>>>>> 6bc366f7
                        "bad dst nid %s\n", libcfs_nid2str(nid),
                        ni == NULL ? "NA" : libcfs_nid2str(ni->ni_nid),
                        ibdev->ibd_ifname, ibdev->ibd_nnets,
@@ -2531,20 +2346,12 @@
         }
 
 	if (reqmsg->ibm_u.connparams.ibcp_queue_depth >
-<<<<<<< HEAD
 	    kiblnd_msg_queue_size(version, ni)) {
-=======
-	    IBLND_MSG_QUEUE_SIZE(version)) {
->>>>>>> 6bc366f7
 		CERROR("Can't accept conn from %s, queue depth too large: "
 		       " %d (<=%d wanted)\n",
 		       libcfs_nid2str(nid),
 		       reqmsg->ibm_u.connparams.ibcp_queue_depth,
-<<<<<<< HEAD
 		       kiblnd_msg_queue_size(version, ni));
-=======
-		       IBLND_MSG_QUEUE_SIZE(version));
->>>>>>> 6bc366f7
 
 		if (version == IBLND_MSG_VERSION)
 			rej.ibr_why = IBLND_REJECT_MSG_QUEUE_SIZE;
@@ -2552,28 +2359,17 @@
 		goto failed;
 	}
 
-<<<<<<< HEAD
 	max_frags = reqmsg->ibm_u.connparams.ibcp_max_frags >> IBLND_FRAG_SHIFT;
 	if (max_frags > kiblnd_rdma_frags(version, ni)) {
 		CWARN("Can't accept conn from %s (version %x): "
 		      "max message size %d is too large (%d wanted)\n",
 		      libcfs_nid2str(nid), version, max_frags,
 		      kiblnd_rdma_frags(version, ni));
-=======
-	if (reqmsg->ibm_u.connparams.ibcp_max_frags >
-	    IBLND_RDMA_FRAGS(version)) {
-		CWARN("Can't accept conn from %s (version %x): "
-		      "max_frags %d too large (%d wanted)\n",
-		       libcfs_nid2str(nid), version,
-		       reqmsg->ibm_u.connparams.ibcp_max_frags,
-		       IBLND_RDMA_FRAGS(version));
->>>>>>> 6bc366f7
 
 		if (version >= IBLND_MSG_VERSION)
 			rej.ibr_why = IBLND_REJECT_RDMA_FRAGS;
 
 		goto failed;
-<<<<<<< HEAD
 	} else if ((max_frags < kiblnd_rdma_frags(version, ni)) &&
 		   net->ibn_fmr_ps == NULL) {
 		CWARN("Can't accept conn from %s (version %x): "
@@ -2583,18 +2379,6 @@
 		      kiblnd_rdma_frags(version, ni));
 
 		if (version == IBLND_MSG_VERSION)
-=======
-	} else if (reqmsg->ibm_u.connparams.ibcp_max_frags <
-		   IBLND_RDMA_FRAGS(version) && net->ibn_fmr_ps == NULL) {
-		CWARN("Can't accept conn from %s (version %x): "
-		      "max_frags %d incompatible without FMR pool "
-		      "(%d wanted)\n",
-		      libcfs_nid2str(nid), version,
-		      reqmsg->ibm_u.connparams.ibcp_max_frags,
-		      IBLND_RDMA_FRAGS(version));
-
-		if (version >= IBLND_MSG_VERSION)
->>>>>>> 6bc366f7
 			rej.ibr_why = IBLND_REJECT_RDMA_FRAGS;
 
 		goto failed;
@@ -2617,11 +2401,7 @@
 	}
 
 	/* We have validated the peer's parameters so use those */
-<<<<<<< HEAD
 	peer->ibp_max_frags = max_frags;
-=======
-	peer->ibp_max_frags = reqmsg->ibm_u.connparams.ibcp_max_frags;
->>>>>>> 6bc366f7
 	peer->ibp_queue_depth = reqmsg->ibm_u.connparams.ibcp_queue_depth;
 
 	write_lock_irqsave(g_lock, flags);
@@ -2666,7 +2446,6 @@
 			peer2->ibp_races++;
 			write_unlock_irqrestore(g_lock, flags);
 
-<<<<<<< HEAD
 			CDEBUG(D_NET, "Conn race %s\n",
 			       libcfs_nid2str(peer2->ibp_nid));
 
@@ -2678,33 +2457,14 @@
 			CNETERR("Conn race %s: unresolved after %d attempts, letting lower NID win\n",
 				libcfs_nid2str(peer2->ibp_nid),
 				MAX_CONN_RACES_BEFORE_ABORT);
-=======
-                        CWARN("Conn race %s\n", libcfs_nid2str(peer2->ibp_nid));
-
-                        kiblnd_peer_decref(peer);
-                        rej.ibr_why = IBLND_REJECT_CONN_RACE;
-                        goto failed;
-                }
->>>>>>> 6bc366f7
 		/*
 		 * passive connection is allowed even this peer is waiting for
 		 * reconnection.
 		 */
 		peer2->ibp_reconnecting = 0;
-<<<<<<< HEAD
 		peer2->ibp_races = 0;
 		peer2->ibp_accepting++;
 		kiblnd_peer_addref(peer2);
-
-		/* Race with kiblnd_launch_tx (active connect) to create peer
-		 * so copy validated parameters since we now know what the
-		 * peer's limits are */
-		peer2->ibp_max_frags = peer->ibp_max_frags;
-		peer2->ibp_queue_depth = peer->ibp_queue_depth;
-=======
-                peer2->ibp_accepting++;
-                kiblnd_peer_addref(peer2);
->>>>>>> 6bc366f7
 
 		/* Race with kiblnd_launch_tx (active connect) to create peer
 		 * so copy validated parameters since we now know what the
@@ -2756,11 +2516,7 @@
         kiblnd_init_msg(ackmsg, IBLND_MSG_CONNACK,
                         sizeof(ackmsg->ibm_u.connparams));
 	ackmsg->ibm_u.connparams.ibcp_queue_depth  = conn->ibc_queue_depth;
-<<<<<<< HEAD
 	ackmsg->ibm_u.connparams.ibcp_max_frags = conn->ibc_max_frags << IBLND_FRAG_SHIFT;
-=======
-	ackmsg->ibm_u.connparams.ibcp_max_frags    = conn->ibc_max_frags;
->>>>>>> 6bc366f7
 	ackmsg->ibm_u.connparams.ibcp_max_msg_size = IBLND_MSG_SIZE;
 
         kiblnd_pack_msg(ni, ackmsg, version, 0, nid, reqmsg->ibm_srcstamp);
@@ -2809,13 +2565,8 @@
 		       __u64 incarnation, int why, kib_connparams_t *cp)
 {
 	rwlock_t	*glock = &kiblnd_data.kib_global_lock;
-<<<<<<< HEAD
 	kib_peer_t	*peer = conn->ibc_peer;
 	char		*reason;
-=======
-        kib_peer_t    *peer = conn->ibc_peer;
-        char          *reason;
->>>>>>> 6bc366f7
 	int		 msg_size = IBLND_MSG_SIZE;
 	int		 frag_num = -1;
 	int		 queue_dep = -1;
@@ -2828,11 +2579,7 @@
 
 	if (cp) {
 		msg_size	= cp->ibcp_max_msg_size;
-<<<<<<< HEAD
 		frag_num	= cp->ibcp_max_frags << IBLND_FRAG_SHIFT;
-=======
-		frag_num	= cp->ibcp_max_frags;
->>>>>>> 6bc366f7
 		queue_dep	= cp->ibcp_queue_depth;
 	}
 
@@ -2856,23 +2603,15 @@
                 reason = "Unknown";
                 break;
 
-<<<<<<< HEAD
 	case IBLND_REJECT_RDMA_FRAGS: {
 		struct lnet_ioctl_config_lnd_tunables *tunables;
 
-=======
-	case IBLND_REJECT_RDMA_FRAGS:
->>>>>>> 6bc366f7
 		if (!cp) {
 			reason = "can't negotiate max frags";
 			goto out;
 		}
-<<<<<<< HEAD
 		tunables = peer->ibp_ni->ni_lnd_tunables;
 		if (!tunables->lt_tun_u.lt_o2ib.lnd_map_on_demand) {
-=======
-		if (*kiblnd_tunables.kib_map_on_demand == 0) {
->>>>>>> 6bc366f7
 			reason = "map_on_demand must be enabled";
 			goto out;
 		}
@@ -2884,11 +2623,7 @@
 		peer->ibp_max_frags = frag_num;
 		reason = "rdma fragments";
 		break;
-<<<<<<< HEAD
-	}
-=======
-
->>>>>>> 6bc366f7
+	}
 	case IBLND_REJECT_MSG_QUEUE_SIZE:
 		if (!cp) {
 			reason = "can't negotiate queue depth";
@@ -3105,19 +2840,11 @@
 		goto failed;
 	}
 
-<<<<<<< HEAD
 	if ((msg->ibm_u.connparams.ibcp_max_frags >> IBLND_FRAG_SHIFT) >
 	    conn->ibc_max_frags) {
 		CERROR("%s has incompatible max_frags %d (<=%d wanted)\n",
 		       libcfs_nid2str(peer->ibp_nid),
 		       msg->ibm_u.connparams.ibcp_max_frags >> IBLND_FRAG_SHIFT,
-=======
-	if (msg->ibm_u.connparams.ibcp_max_frags >
-	    conn->ibc_max_frags) {
-		CERROR("%s has incompatible max_frags %d (<=%d wanted)\n",
-		       libcfs_nid2str(peer->ibp_nid),
-		       msg->ibm_u.connparams.ibcp_max_frags,
->>>>>>> 6bc366f7
 		       conn->ibc_max_frags);
 		rc = -EPROTO;
 		goto failed;
@@ -3152,11 +2879,7 @@
 	conn->ibc_credits          = msg->ibm_u.connparams.ibcp_queue_depth;
 	conn->ibc_reserved_credits = msg->ibm_u.connparams.ibcp_queue_depth;
 	conn->ibc_queue_depth      = msg->ibm_u.connparams.ibcp_queue_depth;
-<<<<<<< HEAD
 	conn->ibc_max_frags = msg->ibm_u.connparams.ibcp_max_frags >> IBLND_FRAG_SHIFT;
-=======
-	conn->ibc_max_frags        = msg->ibm_u.connparams.ibcp_max_frags;
->>>>>>> 6bc366f7
 	LASSERT(conn->ibc_credits + conn->ibc_reserved_credits +
 		IBLND_OOB_MSGS(ver) <= IBLND_RX_MSGS(conn));
 
@@ -3211,11 +2934,7 @@
 	memset(msg, 0, sizeof(*msg));
 	kiblnd_init_msg(msg, IBLND_MSG_CONNREQ, sizeof(msg->ibm_u.connparams));
 	msg->ibm_u.connparams.ibcp_queue_depth  = conn->ibc_queue_depth;
-<<<<<<< HEAD
 	msg->ibm_u.connparams.ibcp_max_frags = conn->ibc_max_frags << IBLND_FRAG_SHIFT;
-=======
-	msg->ibm_u.connparams.ibcp_max_frags    = conn->ibc_max_frags;
->>>>>>> 6bc366f7
 	msg->ibm_u.connparams.ibcp_max_msg_size = IBLND_MSG_SIZE;
 
         kiblnd_pack_msg(peer->ibp_ni, msg, version,
@@ -3601,19 +3320,11 @@
 			dropped_lock = 1;
 
 			kiblnd_destroy_conn(conn, !peer);
-<<<<<<< HEAD
 
 			spin_lock_irqsave(lock, flags);
 			if (!peer)
 				continue;
 
-=======
-
-			spin_lock_irqsave(lock, flags);
-			if (!peer)
-				continue;
-
->>>>>>> 6bc366f7
 			conn->ibc_peer = peer;
 			if (peer->ibp_reconnected < KIB_RECONN_HIGH_RACE)
 				list_add_tail(&conn->ibc_list,
@@ -3725,16 +3436,12 @@
         case IB_EVENT_COMM_EST:
                 CDEBUG(D_NET, "%s established\n",
                        libcfs_nid2str(conn->ibc_peer->ibp_nid));
-<<<<<<< HEAD
 		/* We received a packet but connection isn't established
 		 * probably handshake packet was lost, so free to
-=======
-		/* we are recv packet but connection don't established
-		 * so likely it say 3th handshake packet lost, so free to
->>>>>>> 6bc366f7
 		 * force make connection established */
 		rdma_notify(conn->ibc_cmid, IB_EVENT_COMM_EST);
                 return;
+
         default:
                 CERROR("%s: Async QP event type %d\n",
                        libcfs_nid2str(conn->ibc_peer->ibp_nid), event->event);
