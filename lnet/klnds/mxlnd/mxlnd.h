--- conflicted
+++ resolved
@@ -71,28 +71,21 @@
 #include <linux/sysctl.h>
 #include <linux/random.h>
 #include <linux/utsname.h>
-#include <linux/jiffies.h>      /* msecs_to_jiffies */
-#include <asm/semaphore.h>
 
 #include <net/sock.h>
 #include <linux/in.h>
 
-#include <asm/byteorder.h>      /* __LITTLE_ENDIAN */
-#include <net/arp.h>            /* arp table */
-#include <linux/netdevice.h>    /* get_device_by_name */
-#include <linux/inetdevice.h>   /* neigh_lookup, etc. */
-#include <linux/net.h>          /* sock_create_kern, kernel_connect, sock_release */
+#include <linux/netdevice.h>    /* these are needed for ARP */
+#include <linux/if_arp.h>
+#include <net/arp.h>
+#include <linux/inetdevice.h>
 
 #define DEBUG_SUBSYSTEM S_LND
 
 #include "libcfs/kp30.h"
 #include "lnet/lnet.h"
 #include "lnet/lib-lnet.h"
-<<<<<<< HEAD
-//#include <lnet/lnet-sysctl.h>
-=======
 #include <lnet/lnet-sysctl.h>
->>>>>>> d5360e75
 
 #define MX_KERNEL 1
 #include "mx_extensions.h"
@@ -102,60 +95,48 @@
     #error LNET_MAX_IOV is greater then MX_MAX_SEGMENTS
 #endif
 
-#define MXLND_MSG_MAGIC         0x4d583130              /* unique magic 'MX10' */
-#define MXLND_MSG_VERSION       0x03
-
 /* Using MX's 64 match bits
  * We are using the match bits to specify message type and the cookie.  The
  * highest four bits (60-63) are reserved for message type. Below we specify
- * the types. We reserve the remaining combinations for future use.  The next 8
- * bits (52-59) are reserved for returning a status code for failed GET_DATA
- * (payload) messages. The last 52 bits are used for cookies. That should allow
- * unique cookies for 4 KB messages at 10 Gbps line rate without rollover for
- * about 8 years. That should be enough. */
-
-#define MXLND_MSG_OFFSET        60      /* msg type offset */
-#define MXLND_MSG_BITS          (64 - MXLND_MSG_OFFSET)
-#define MXLND_MSG_MASK          (((1ULL<<MXLND_MSG_BITS) - 1) << MXLND_MSG_OFFSET)
-#define MXLND_MSG_TYPE(x)       (((x) & MXLND_MSG_MASK) >> MXLND_MSG_OFFSET)
-
-#define MXLND_ERROR_OFFSET      52      /* error value offset */
-#define MXLND_ERROR_BITS        (MXLND_MSG_OFFSET - MXLND_ERROR_OFFSET)
-#define MXLND_ERROR_MASK        (((1ULL<<MXLND_ERROR_BITS) - 1) << MXLND_ERROR_OFFSET)
-#define MXLND_ERROR_VAL(x)      (((x) & MXLND_ERROR_MASK) >> MXLND_ERROR_OFFSET)
-
-/* message types */
-#define MXLND_MSG_ICON_REQ      0xb     /* mx_iconnect() before CONN_REQ */
-#define MXLND_MSG_CONN_REQ      0xc     /* connection request */
-#define MXLND_MSG_ICON_ACK      0x9     /* mx_iconnect() before CONN_ACK */
-#define MXLND_MSG_CONN_ACK      0xa     /* connection request response */
-#define MXLND_MSG_BYE           0xd     /* disconnect msg */
-#define MXLND_MSG_EAGER         0xe     /* eager message */
-#define MXLND_MSG_NOOP          0x1     /* no msg, return credits */
-#define MXLND_MSG_PUT_REQ       0x2     /* put request src->sink */
-#define MXLND_MSG_PUT_ACK       0x3     /* put ack     src<-sink */
-#define MXLND_MSG_PUT_DATA      0x4     /* put payload src->sink */
-#define MXLND_MSG_GET_REQ       0x5     /* get request sink->src */
-#define MXLND_MSG_GET_DATA      0x6     /* get payload sink<-src */
-
-/* when to roll-over the cookie value */
-#define MXLND_MAX_COOKIE        ((1ULL << MXLND_ERROR_OFFSET) - 1)
+ * the types. MXLND_MASK_ICON_REQ and MXLND_MASK_ICON_ACK are used for
+ * mx_iconnect().  We reserve the remaining combinations for future use.  The
+ * next 8 bits (52-59) are reserved for returning a status code for failed
+ * GET_DATA (payload) messages. The last 52 bits are used for cookies. That
+ * should allow unique cookies for 4 KB messages at 10 Gbps line rate without
+ * rollover for about 8 years. That should be enough. */
+
+/* constants */
+#define MXLND_MASK_ICON_REQ (0xBLL << 60) /* it is a mx_iconnect() completion */
+#define MXLND_MASK_CONN_REQ (0xCLL << 60) /* CONN_REQ msg */
+#define MXLND_MASK_ICON_ACK (0x9LL << 60) /* it is a mx_iconnect() completion */
+#define MXLND_MASK_CONN_ACK (0xALL << 60) /* CONN_ACK msg*/
+#define MXLND_MASK_EAGER    (0xELL << 60) /* EAGER msg */
+#define MXLND_MASK_NOOP     (0x1LL << 60) /* NOOP msg */
+#define MXLND_MASK_PUT_REQ  (0x2LL << 60) /* PUT_REQ msg */
+#define MXLND_MASK_PUT_ACK  (0x3LL << 60) /* PUT_ACK msg */
+#define MXLND_MASK_PUT_DATA (0x4LL << 60) /* PUT_DATA msg */
+#define MXLND_MASK_GET_REQ  (0x5LL << 60) /* GET_REQ msg */
+#define MXLND_MASK_GET_DATA (0x6LL << 60) /* GET_DATA msg */
+//#define MXLND_MASK_NAK      (0x7LL << 60) /* NAK msg */
+
+#define MXLND_MAX_COOKIE    ((1LL << 52) - 1)         /* when to roll-over the cookie value */
+#define MXLND_NCOMPLETIONS  (MXLND_N_SCHED + 2)   /* max threads for completion array */
 
 /* defaults for configurable parameters */
 #define MXLND_N_SCHED           1               /* # schedulers (mx_wait_any() threads) */
-#define MXLND_NDAEMONS          3               /* connd, timeoutd, tx_queued */
 #define MXLND_MX_BOARD          0               /* Use the first MX NIC if more than 1 avail */
-#define MXLND_MX_EP_ID          0               /* MX endpoint ID */
+#define MXLND_MX_EP_ID          3               /* MX endpoint ID */
 #define MXLND_COMM_TIMEOUT      (20 * HZ)       /* timeout for send/recv (jiffies) */
 #define MXLND_WAIT_TIMEOUT      HZ              /* timeout for wait (jiffies) */
-#define MXLND_CONNECT_TIMEOUT   (5 * HZ)        /* timeout for connections (jiffies) */
 #define MXLND_POLLING           1000            /* poll iterations before blocking */
-#define MXLND_LOOKUP_COUNT      5               /* how many times to try to resolve MAC */
 #define MXLND_MAX_PEERS         1024            /* number of nodes talking to me */
-
-#define MXLND_MSG_SIZE          (4<<10)         /* pre-posted eager message size */
-#define MXLND_MSG_QUEUE_DEPTH   8               /* default msg queue depth */
-#define MXLND_NTX               256             /* default # of tx msg descriptors */
+#define MXLND_EAGER_NUM         MXLND_MAX_PEERS /* number of pre-posted receives */
+#define MXLND_EAGER_SIZE        PAGE_SIZE       /* pre-posted eager message size */
+#define MXLND_MSG_QUEUE_DEPTH   8               /* msg queue depth */
+#define MXLND_CREDIT_HIGHWATER  (MXLND_MSG_QUEUE_DEPTH - 2)
+                                                /* when to send a noop to return credits */
+#define MXLND_NTX               256             /* # of kmx_tx - total sends in flight 
+                                                   1/2 are reserved for connect messages */
 
 #define MXLND_HASH_BITS         6               /* the number of bits to hash over */
 #define MXLND_HASH_SIZE         (1<<MXLND_HASH_BITS)
@@ -165,98 +146,94 @@
 #define MXLND_HASH_MASK         (MXLND_HASH_SIZE - 1)
                                                 /* ensure we use only the last N bits */
 
-/* derived constants... */
-/* TX messages (shared by all connections) */
-#define MXLND_TX_MSGS()       (*kmxlnd_tunables.kmx_ntx)
-#define MXLND_TX_MSG_BYTES()  (MXLND_TX_MSGS() * MXLND_MSG_SIZE)
-#define MXLND_TX_MSG_PAGES()  ((MXLND_TX_MSG_BYTES() + PAGE_SIZE - 1)/PAGE_SIZE)
-
-/* RX messages (per connection) */
-#define MXLND_RX_MSGS()       (*kmxlnd_tunables.kmx_peercredits)
-#define MXLND_RX_MSG_BYTES()  (MXLND_RX_MSGS() * MXLND_MSG_SIZE)
-#define MXLND_RX_MSG_PAGES()  ((MXLND_RX_MSG_BYTES() + PAGE_SIZE - 1)/PAGE_SIZE)
-#define MXLND_CREDIT_HIGHWATER() (*kmxlnd_tunables.kmx_peercredits - 2)
-                                                /* when to send a noop to return credits */
-
 /* debugging features */
-#define MXLND_CKSUM             0       /* checksum kmx_msg_t */
-#define MXLND_DEBUG             0       /* additional CDEBUG messages */
+#define MXLND_CKSUM             0               /* checksum kmx_msg_t */
+#define MXLND_DEBUG             0               /* turn on printk()s */
+
+extern inline void mxlnd_noop(char *s, ...);
+#if MXLND_DEBUG
+        #define MXLND_PRINT printk
+#else
+        #define MXLND_PRINT mxlnd_noop
+#endif
 
 /* provide wrappers around LIBCFS_ALLOC/FREE to keep MXLND specific
  * memory usage stats that include pages */
 
 #define MXLND_ALLOC(x, size) \
         do { \
-                spin_lock(&kmxlnd_data.kmx_mem_lock); \
+                spin_lock(&kmxlnd_data.kmx_global_lock); \
                 kmxlnd_data.kmx_mem_used += size; \
-                spin_unlock(&kmxlnd_data.kmx_mem_lock); \
+                spin_unlock(&kmxlnd_data.kmx_global_lock); \
                 LIBCFS_ALLOC(x, size); \
-                if (unlikely(x == NULL)) { \
-                        spin_lock(&kmxlnd_data.kmx_mem_lock); \
+                if (x == NULL) { \
+                        spin_lock(&kmxlnd_data.kmx_global_lock); \
                         kmxlnd_data.kmx_mem_used -= size; \
-                        spin_unlock(&kmxlnd_data.kmx_mem_lock); \
+                        spin_unlock(&kmxlnd_data.kmx_global_lock); \
                 } \
         } while (0)
 
 #define MXLND_FREE(x, size) \
         do { \
-                spin_lock(&kmxlnd_data.kmx_mem_lock); \
+                spin_lock(&kmxlnd_data.kmx_global_lock); \
                 kmxlnd_data.kmx_mem_used -= size; \
-                spin_unlock(&kmxlnd_data.kmx_mem_lock); \
+                spin_unlock(&kmxlnd_data.kmx_global_lock); \
                 LIBCFS_FREE(x, size); \
         } while (0)
 
 
-typedef struct kmx_tunables
-{
+typedef struct kmx_tunables {
         int     *kmx_n_waitd;           /* # completion threads */
         int     *kmx_max_peers;         /* max # of potential peers */
         int     *kmx_cksum;             /* checksum small msgs? */
-        int     *kmx_ntx;               /* total # of tx */
-        int     *kmx_credits;           /* concurrent sends to all peers */
-        int     *kmx_peercredits;       /* concurrent sends to 1 peer */
+        int     *kmx_ntx;               /* total # of tx (1/2 for LNET 1/2 for CONN_REQ */
+        int     *kmx_credits;           /* concurrent sends to 1 peer */
         int     *kmx_board;             /* MX board (NIC) number */
         int     *kmx_ep_id;             /* MX endpoint number */
-        char    **kmx_default_ipif;     /* IPoMX interface name */
         int     *kmx_polling;           /* if 0, block. if > 0, poll this many
                                            iterations before blocking */
+        char    **kmx_hosts;            /* Location of hosts file, if used */
 } kmx_tunables_t;
 
-typedef struct
-{
-        int               mxg_npages;   /* # pages */
-        struct page      *mxg_pages[0];
-} kmx_pages_t;
+/* structure to hold IP-to-hostname resolution data */
+struct kmx_host {
+        struct kmx_peer    *mxh_peer;           /* pointer to matching peer */
+        u32                 mxh_addr;           /* IP address as int */
+        char               *mxh_hostname;       /* peer's hostname */
+        u32                 mxh_board;          /* peer's board rank */
+        u32                 mxh_ep_id;          /* peer's MX endpoint ID */
+        struct list_head    mxh_list;           /* position on kmx_hosts */
+        spinlock_t          mxh_lock;           /* lock */
+};
 
 /* global interface state */
 typedef struct kmx_data
 {
         int                 kmx_init;           /* initialization state */
-        atomic_t            kmx_shutdown;       /* shutting down? */
+        int                 kmx_shutdown;       /* shutting down? */
         atomic_t            kmx_nthreads;       /* number of threads */
         struct completion  *kmx_completions;    /* array of completion structs */
         lnet_ni_t          *kmx_ni;             /* the LND instance */
-        u64                 kmx_incarnation;    /* my incarnation value */
+        u64                 kmx_incarnation;    /* my incarnation value - unused */
         long                kmx_mem_used;       /* memory used */
+        struct kmx_host    *kmx_localhost;      /* pointer to my kmx_host info */
         mx_endpoint_t       kmx_endpt;          /* the MX endpoint */
-        mx_endpoint_addr_t  kmx_epa;            /* the MX endpoint address */
-
-        rwlock_t            kmx_global_lock;    /* global lock */
-        spinlock_t          kmx_mem_lock;       /* memory accounting lock */
-
-        struct list_head    kmx_conn_reqs;      /* list of connection requests */
+
+        spinlock_t          kmx_global_lock;    /* global lock */
+
+        struct list_head    kmx_conn_req;       /* list of connection requests */
         spinlock_t          kmx_conn_lock;      /* connection list lock */
         struct semaphore    kmx_conn_sem;       /* semaphore for connection request list */
-        struct list_head    kmx_conn_zombies;   /* list of zombie connections */
-        struct list_head    kmx_orphan_msgs;    /* list of txs to cancel */
-
+
+        struct list_head    kmx_hosts;          /* host lookup info */
+        spinlock_t          kmx_hosts_lock;     /* hosts list lock */
+
+        struct list_head    kmx_peers[MXLND_HASH_SIZE];
                                                 /* list of all known peers */
-        struct list_head    kmx_peers[MXLND_HASH_SIZE];
+        rwlock_t            kmx_peers_lock;     /* peer list rw lock */
         atomic_t            kmx_npeers;         /* number of peers */
 
-        kmx_pages_t        *kmx_tx_pages;       /* tx msg pages */
-
-        struct kmx_ctx     *kmx_txs;            /* all tx descriptors */
+        struct list_head    kmx_txs;            /* all tx descriptors */
         struct list_head    kmx_tx_idle;        /* list of idle tx */
         spinlock_t          kmx_tx_idle_lock;   /* lock for idle tx list */
         s32                 kmx_tx_used;        /* txs in use */
@@ -264,75 +241,22 @@
         struct list_head    kmx_tx_queue;       /* generic send queue */
         spinlock_t          kmx_tx_queue_lock;  /* lock for generic sends */
         struct semaphore    kmx_tx_queue_sem;   /* semaphore for tx queue */
+
+        struct list_head    kmx_rxs;            /* all rx descriptors */
+        spinlock_t          kmx_rxs_lock;       /* lock for rxs list */
+        struct list_head    kmx_rx_idle;        /* list of idle tx */
+        spinlock_t          kmx_rx_idle_lock;   /* lock for idle rx list */
 } kmx_data_t;
 
 #define MXLND_INIT_NOTHING      0       /* in the beginning, there was nothing... */
 #define MXLND_INIT_DATA         1       /* main data structures created */
 #define MXLND_INIT_TXS          2       /* tx descriptors created */
-#define MXLND_INIT_MX           3       /* initiate MX library, open endpoint, get NIC id */
-#define MXLND_INIT_THREADS      4       /* waitd, timeoutd, tx_queued threads */
-#define MXLND_INIT_ALL          5       /* startup completed */
-
-/************************************************************************
- * MXLND Wire message format.
- * These are sent in sender's byte order (i.e. receiver flips).
- */
-
-typedef struct kmx_connreq_msg
-{
-        u32             mxcrm_queue_depth;              /* per peer max messages in flight */
-        u32             mxcrm_eager_size;               /* size of preposted eager messages */
-} WIRE_ATTR kmx_connreq_msg_t;
-
-typedef struct kmx_eager_msg
-{
-        lnet_hdr_t      mxem_hdr;                       /* lnet header */
-        char            mxem_payload[0];                /* piggy-backed payload */
-} WIRE_ATTR kmx_eager_msg_t;
-
-typedef struct kmx_putreq_msg
-{
-        lnet_hdr_t      mxprm_hdr;                      /* lnet header */
-        u64             mxprm_cookie;                   /* opaque completion cookie */
-} WIRE_ATTR kmx_putreq_msg_t;
-
-typedef struct kmx_putack_msg
-{
-        u64             mxpam_src_cookie;               /* reflected completion cookie */
-        u64             mxpam_dst_cookie;               /* opaque completion cookie */
-} WIRE_ATTR kmx_putack_msg_t;
-
-typedef struct kmx_getreq_msg
-{
-        lnet_hdr_t      mxgrm_hdr;                      /* lnet header */
-        u64             mxgrm_cookie;                   /* opaque completion cookie */
-} WIRE_ATTR kmx_getreq_msg_t;
-
-typedef struct kmx_msg
-{
-        /* First two fields fixed for all time */
-        u32             mxm_magic;                      /* MXLND message */
-        u16             mxm_version;                    /* version number */
-
-        u8              mxm_type;                       /* message type */
-        u8              mxm_credits;                    /* returned credits */
-        u32             mxm_nob;                        /* # of bytes in whole message */
-        u32             mxm_cksum;                      /* checksum (0 == no checksum) */
-        u64             mxm_srcnid;                     /* sender's NID */
-        u64             mxm_srcstamp;                   /* sender's incarnation */
-        u64             mxm_dstnid;                     /* destination's NID */
-        u64             mxm_dststamp;                   /* destination's incarnation */
-
-        union {
-                kmx_connreq_msg_t       conn_req;
-                kmx_eager_msg_t         eager;
-                kmx_putreq_msg_t        put_req;
-                kmx_putack_msg_t        put_ack;
-                kmx_getreq_msg_t        get_req;
-        } WIRE_ATTR mxm_u;
-} WIRE_ATTR kmx_msg_t;
-
-/***********************************************************************/
+#define MXLND_INIT_RXS          3       /* initial rx descriptors created */
+#define MXLND_INIT_MX           4       /* initiate MX library, open endpoint, get NIC id */
+#define MXLND_INIT_THREADS      5       /* waitd, timeoutd, tx_queued threads */
+#define MXLND_INIT_ALL          6       /* startup completed */
+
+#include "mxlnd_wire.h"
 
 enum kmx_req_type {
         MXLND_REQ_TX    = 0,
@@ -353,25 +277,27 @@
  * It represents the context (or state) of each send or receive request.
  * In other LNDs, they have separate TX and RX descriptors and this replaces both.
  *
- * The txs live on the global kmx_txs array for cleanup. The rxs are managed
- * per struct kmx_conn. We will move them between the rx/tx idle lists and the
+ * We will keep the these on the global kmx_rxs and kmx_txs lists for cleanup
+ * during shutdown(). We will move them between the rx/tx idle lists and the
  * pending list which is monitored by mxlnd_timeoutd().
  */
-typedef struct kmx_ctx
-{
+struct kmx_ctx {
         enum kmx_req_type   mxc_type;           /* TX or RX */
         u64                 mxc_incarnation;    /* store the peer's incarnation here
                                                    to verify before changing flow
                                                    control credits after completion */
         unsigned long       mxc_deadline;       /* request time out in absolute jiffies */
         enum kmx_req_state  mxc_state;          /* what is the state of the request? */
+        struct list_head    mxc_global_list;    /* place on kmx_rxs or kmx_txs */
         struct list_head    mxc_list;           /* place on rx/tx idle list, tx q, peer tx */
         struct list_head    mxc_rx_list;        /* place on mxp_rx_posted list */
+        spinlock_t          mxc_lock;           /* lock */
 
         lnet_nid_t          mxc_nid;            /* dst's NID if peer is not known */
         struct kmx_peer    *mxc_peer;           /* owning peer */
         struct kmx_conn    *mxc_conn;           /* owning conn */
-        kmx_msg_t          *mxc_msg;            /* msg hdr mapped to mxc_page */
+        struct kmx_msg     *mxc_msg;            /* msg hdr mapped to mxc_page */
+        struct page        *mxc_page;           /* buffer for eager msgs */
         lnet_msg_t         *mxc_lntmsg[2];      /* lnet msgs to finalize */
 
         u8                  mxc_msg_type;       /* what type of message is this? */
@@ -380,14 +306,13 @@
         mx_ksegment_t       mxc_seg;            /* local MX ksegment for non-DATA */
         mx_ksegment_t      *mxc_seg_list;       /* MX ksegment array for DATA */
         int                 mxc_nseg;           /* number of segments */
-        unsigned long       mxc_pin_type;       /* MX_PIN_PHYSICAL [| MX_PIN_FULLPAGES] */
+        unsigned long       mxc_pin_type;       /* MX_PIN_KERNEL or MX_PIN_PHYSICAL */
         u32                 mxc_nob;            /* number of bytes sent/received */
         mx_request_t        mxc_mxreq;          /* MX request */
         mx_status_t         mxc_status;         /* MX status */
-        u32                 mxc_errno;          /* errno for LNET */
-        u64                 mxc_get;            /* # of times returned from idle list */
-        u64                 mxc_put;            /* # of times returned from idle list */
-} kmx_ctx_t;
+        s64                 mxc_get;            /* # of times returned from idle list */
+        s64                 mxc_put;            /* # of times returned from idle list */
+};
 
 #define MXLND_CONN_DISCONNECT  -2       /* conn is being destroyed - do not add txs */
 #define MXLND_CONN_FAIL        -1       /* connect failed (bad handshake, unavail, etc.) */
@@ -397,45 +322,26 @@
 #define MXLND_CONN_WAIT         3       /* waiting for req or ack to complete */
 #define MXLND_CONN_READY        4       /* ready to send */
 
-/* store all data from an unexpected CONN_[REQ|ACK] receive */
-typedef struct kmx_connparams
+/* connection state - queues for queued and pending msgs */
+struct kmx_conn
 {
-        struct list_head        mxr_list;       /* list to hang on kmx_conn_reqs */
-        void                   *mxr_context;    /* context - unused - will hold net */
-        mx_endpoint_addr_t      mxr_epa;        /* the peer's epa */
-        u64                     mxr_match;      /* the CONN_REQ's match bits */
-        u32                     mxr_nob;        /* length of CONN_REQ message */
-        struct kmx_peer        *mxr_peer;       /* peer if known */
-        struct kmx_conn        *mxr_conn;       /* conn if known */
-        kmx_msg_t               mxr_msg;        /* the msg header & connreq_msg_t */
-} kmx_connparams_t;
-
-/* connection state - queues for queued and pending msgs */
-typedef struct kmx_conn
-{
+        u64                 mxk_incarnation;    /* connections's incarnation value */
+        atomic_t            mxk_refcount;       /* reference counting */
+
         struct kmx_peer    *mxk_peer;           /* owning peer */
+        mx_endpoint_addr_t  mxk_epa;            /* peer's endpoint address */
+
         struct list_head    mxk_list;           /* for placing on mxp_conns */
-        struct list_head    mxk_zombie;         /* for placing on zombies list */
-        u64                 mxk_incarnation;    /* connections's incarnation value */
-        u32                 mxk_sid;            /* peer's MX session id */
-        atomic_t            mxk_refcount;       /* reference counting */
-        int                 mxk_status;         /* can we send messages? MXLND_CONN_* */
-
-        mx_endpoint_addr_t  mxk_epa;            /* peer's endpoint address */
-
         spinlock_t          mxk_lock;           /* lock */
         unsigned long       mxk_timeout;        /* expiration of oldest pending tx/rx */
         unsigned long       mxk_last_tx;        /* when last tx completed with success */
         unsigned long       mxk_last_rx;        /* when last rx completed */
 
-        kmx_pages_t        *mxk_rx_pages;       /* rx msg pages */
-        kmx_ctx_t          *mxk_rxs;            /* the rx descriptors */
-        struct list_head    mxk_rx_idle;        /* list of idle rx */
-
         int                 mxk_credits;        /* # of my credits for sending to peer */
         int                 mxk_outstanding;    /* # of credits to return */
 
-        struct list_head    mxk_tx_credit_queue; /* send queue for peer */
+        int                 mxk_status;         /* can we send messages? MXLND_CONN_* */
+        struct list_head    mxk_tx_credit_queue;   /* send queue for peer */
         struct list_head    mxk_tx_free_queue;  /* send queue for peer */
         int                 mxk_ntx_msgs;       /* # of msgs on tx queues */
         int                 mxk_ntx_data ;      /* # of DATA on tx queues */
@@ -443,27 +349,27 @@
         int                 mxk_data_posted;    /* # of tx data payloads in flight */
 
         struct list_head    mxk_pending;        /* in flight rxs and txs */
-} kmx_conn_t;
+};
 
 /* peer state */
-typedef struct kmx_peer
+struct kmx_peer
 {
-        struct list_head    mxp_list;           /* for placing on kmx_peers */
         lnet_nid_t          mxp_nid;            /* peer's LNET NID */
-        lnet_ni_t          *mxp_ni;             /* LNET interface */
+        u64                 mxp_incarnation;    /* peer's incarnation value */
         atomic_t            mxp_refcount;       /* reference counts */
 
+        struct kmx_host    *mxp_host;           /* peer lookup info */
+        u64                 mxp_nic_id;         /* remote's MX nic_id for mx_connect() */
+
+        struct list_head    mxp_peers;          /* for placing on kmx_peers */
+        spinlock_t          mxp_lock;           /* lock */
+
         struct list_head    mxp_conns;          /* list of connections */
-        kmx_conn_t         *mxp_conn;           /* current connection */
-        struct list_head    mxp_tx_queue;       /* msgs waiting for a conn */
-
-        u32                 mxp_board;          /* peer's board rank */
-        u32                 mxp_ep_id;          /* peer's MX endpoint ID */
-        u64                 mxp_nic_id;         /* remote's MX nic_id for mx_connect() */
-
-        unsigned long       mxp_reconnect_time; /* when to retry connect */
+        struct kmx_conn    *mxp_conn;           /* current connection */
+
+        unsigned long       mxp_reconnect_time;  /* when to retry connect */
         int                 mxp_incompatible;   /* incorrect conn_req values */
-} kmx_peer_t;
+};
 
 extern kmx_data_t       kmxlnd_data;
 extern kmx_tunables_t   kmxlnd_tunables;
@@ -474,52 +380,33 @@
 int  mxlnd_ctl(lnet_ni_t *ni, unsigned int cmd, void *arg);
 int  mxlnd_send(lnet_ni_t *ni, void *private, lnet_msg_t *lntmsg);
 int  mxlnd_recv(lnet_ni_t *ni, void *private, lnet_msg_t *lntmsg, int delayed,
-                unsigned int niov, struct iovec *iov, lnet_kiov_t *kiov,
+                unsigned int niov, struct iovec *iov, lnet_kiov_t *kiov, 
                 unsigned int offset, unsigned int mlen, unsigned int rlen);
 
 /* in mxlnd.c */
 extern void mxlnd_thread_stop(long id);
-extern void mxlnd_ctx_init(kmx_ctx_t *ctx);
-extern int  mxlnd_peer_alloc(kmx_peer_t **peerp, lnet_nid_t nid,
-                u32 board, u32 ep_id, u64 nic_id);
-extern int mxlnd_alloc_pages(kmx_pages_t **pp, int npages);
-extern void mxlnd_free_pages(kmx_pages_t *p);
+extern int  mxlnd_ctx_alloc(struct kmx_ctx **ctxp, enum kmx_req_type type);
+extern void mxlnd_ctx_free(struct kmx_ctx *ctx);
+extern void mxlnd_ctx_init(struct kmx_ctx *ctx);
+extern lnet_nid_t mxlnd_nic_id2nid(lnet_ni_t *ni, u64 nic_id);
+extern u64 mxlnd_nid2nic_id(lnet_nid_t nid);
 
 /* in mxlnd_cb.c */
 void mxlnd_eager_recv(void *context, uint64_t match_value, uint32_t length);
 extern mx_unexp_handler_action_t mxlnd_unexpected_recv(void *context,
-                mx_endpoint_addr_t source, uint64_t match_value, uint32_t length,
+                mx_endpoint_addr_t source, uint64_t match_value, uint32_t length, 
                 void *data_if_available);
-extern void mxlnd_peer_free(kmx_peer_t *peer);
-extern void mxlnd_conn_free_locked(kmx_conn_t *conn);
-extern void mxlnd_conn_disconnect(kmx_conn_t *conn, int mx_dis, int send_bye);
-extern int mxlnd_close_matching_conns(lnet_nid_t nid);
+extern void mxlnd_peer_free(struct kmx_peer *peer);
+extern void mxlnd_conn_free(struct kmx_conn *conn);
 extern void mxlnd_sleep(unsigned long timeout);
 extern int  mxlnd_tx_queued(void *arg);
-extern void mxlnd_handle_rx_completion(kmx_ctx_t *rx);
-extern int  mxlnd_check_sends(kmx_peer_t *peer);
+extern void mxlnd_handle_rx_completion(struct kmx_ctx *rx);
+extern int  mxlnd_check_sends(struct kmx_peer *peer);
 extern int  mxlnd_tx_peer_queued(void *arg);
 extern int  mxlnd_request_waitd(void *arg);
 extern int  mxlnd_unex_recvd(void *arg);
 extern int  mxlnd_timeoutd(void *arg);
-extern int mxlnd_free_conn_zombies(void);
 extern int  mxlnd_connd(void *arg);
-extern int mxlnd_del_peer(lnet_nid_t nid);
-
-
-/**
- * mxlnd_nid_to_hash - hash the nid
- * @nid - LNET ID
- *
- * Takes the u64 nid and XORs the lowest N bits by the next lowest N bits.
- */
-static inline int
-mxlnd_nid_to_hash(lnet_nid_t nid)
-{
-        return (nid & MXLND_HASH_MASK) ^
-               ((nid & (MXLND_HASH_MASK << MXLND_HASH_BITS)) >> MXLND_HASH_BITS);
-}
-
 
 #define mxlnd_peer_addref(peer)                                 \
 do {                                                            \
@@ -546,31 +433,7 @@
 
 #define mxlnd_conn_decref(conn)                                 \
 do {                                                            \
-        LASSERT(conn != NULL);                                  \
         LASSERT(atomic_read(&(conn)->mxk_refcount) > 0);        \
-        if (atomic_dec_and_test(&(conn)->mxk_refcount)) {       \
-                spin_lock(&kmxlnd_data.kmx_conn_lock);          \
-                LASSERT((conn)->mxk_status == MXLND_CONN_DISCONNECT); \
-                CDEBUG(D_NET, "adding conn %p to zombies\n", (conn)); \
-                list_add_tail(&(conn)->mxk_zombie,              \
-                              &kmxlnd_data.kmx_conn_zombies);   \
-                spin_unlock(&kmxlnd_data.kmx_conn_lock);        \
-                up(&kmxlnd_data.kmx_conn_sem);                  \
-        }                                                       \
-} while (0)
-
-#define mxlnd_valid_msg_type(type)                              \
-do {                                                            \
-        LASSERT((type) == MXLND_MSG_EAGER    ||                 \
-                (type) == MXLND_MSG_ICON_REQ ||                 \
-                (type) == MXLND_MSG_CONN_REQ ||                 \
-                (type) == MXLND_MSG_ICON_ACK ||                 \
-                (type) == MXLND_MSG_CONN_ACK ||                 \
-                (type) == MXLND_MSG_BYE      ||                 \
-                (type) == MXLND_MSG_NOOP     ||                 \
-                (type) == MXLND_MSG_PUT_REQ  ||                 \
-                (type) == MXLND_MSG_PUT_ACK  ||                 \
-                (type) == MXLND_MSG_PUT_DATA ||                 \
-                (type) == MXLND_MSG_GET_REQ  ||                 \
-                (type) == MXLND_MSG_GET_DATA);                  \
+        if (atomic_dec_and_test(&(conn)->mxk_refcount))         \
+                mxlnd_conn_free(conn);                          \
 } while (0)