--- conflicted
+++ resolved
@@ -57,8 +57,7 @@
 CFS_MODULE_PARM(checksum, "i", int, 0644,
                 "set non-zero to enable message (not RDMA) checksums");
 
-/* NB 250 is the Cray Portals wire timeout */
-static int timeout = 250;
+static int timeout = 50;
 CFS_MODULE_PARM(timeout, "i", int, 0644,
                 "timeout (seconds)");
 
@@ -86,10 +85,6 @@
 CFS_MODULE_PARM(peercredits, "i", int, 0444,
                 "concurrent sends to 1 peer");
 
-static int peer_buffer_credits = 0;
-CFS_MODULE_PARM(peer_buffer_credits, "i", int, 0444,
-                "# per-peer router buffer credits");
-
 static int max_msg_size = PTLLND_MAX_KLND_MSG_SIZE;  /* <lnet/ptllnd_wire.h> */
 CFS_MODULE_PARM(max_msg_size, "i", int, 0444,
                 "max size of immediate message");
@@ -110,10 +105,6 @@
 static int ptltrace_on_timeout = 0;
 CFS_MODULE_PARM(ptltrace_on_timeout, "i", int, 0644,
                 "dump ptltrace on timeout");
-
-static int ptltrace_on_fail = 1;
-CFS_MODULE_PARM(ptltrace_on_fail, "i", int, 0644,
-                "dump ptltrace on Portals failure");
 
 static char *ptltrace_basename = "/tmp/lnet-ptltrace";
 CFS_MODULE_PARM(ptltrace_basename, "s", charp, 0644,
@@ -137,15 +128,13 @@
         .kptl_rxb_npages             = &rxb_npages,
         .kptl_rxb_nspare             = &rxb_nspare,
         .kptl_credits                = &credits,
-        .kptl_peertxcredits          = &peercredits,
-        .kptl_peerrtrcredits         = &peer_buffer_credits,
+        .kptl_peercredits            = &peercredits,
         .kptl_max_msg_size           = &max_msg_size,
         .kptl_peer_hash_table_size   = &peer_hash_table_size,
         .kptl_reschedule_loops       = &reschedule_loops,
         .kptl_ack_puts               = &ack_puts,
 #ifdef CRAY_XT3
         .kptl_ptltrace_on_timeout    = &ptltrace_on_timeout,
-        .kptl_ptltrace_on_fail       = &ptltrace_on_fail,
         .kptl_ptltrace_basename      = &ptltrace_basename,
 #endif
 #ifdef PJK_DEBUGGING
@@ -179,21 +168,12 @@
         KPTLLND_PID,
         KPTLLND_RXB_PAGES,
         KPTLLND_CREDITS,
-<<<<<<< HEAD
-        KPTLLND_PEERTXCREDITS,
-        KPTLLND_PEERRTRCREDITS,
-=======
         KPTLLND_PEERCREDITS,
->>>>>>> d5360e75
         KPTLLND_MAX_MSG_SIZE,
         KPTLLND_PEER_HASH_SIZE,
         KPTLLND_RESHEDULE_LOOPS,
         KPTLLND_ACK_PUTS,
         KPTLLND_TRACETIMEOUT,
-<<<<<<< HEAD
-        KPTLLND_TRACEFAIL,
-=======
->>>>>>> d5360e75
         KPTLLND_TRACEBASENAME,
         KPTLLND_SIMULATION_BITMAP
 };
@@ -208,21 +188,12 @@
 #define KPTLLND_PID             CTL_UNNUMBERED
 #define KPTLLND_RXB_PAGES       CTL_UNNUMBERED
 #define KPTLLND_CREDITS         CTL_UNNUMBERED
-<<<<<<< HEAD
-#define KPTLLND_PEERTXCREDITS   CTL_UNNUMBERED
-#define KPTLLND_PEERRTRCREDITS  CTL_UNNUMBERED
-=======
 #define KPTLLND_PEERCREDITS     CTL_UNNUMBERED
->>>>>>> d5360e75
 #define KPTLLND_MAX_MSG_SIZE    CTL_UNNUMBERED
 #define KPTLLND_PEER_HASH_SIZE  CTL_UNNUMBERED
 #define KPTLLND_RESHEDULE_LOOPS CTL_UNNUMBERED
 #define KPTLLND_ACK_PUTS        CTL_UNNUMBERED
 #define KPTLLND_TRACETIMEOUT    CTL_UNNUMBERED
-<<<<<<< HEAD
-#define KPTLLND_TRACEFAIL       CTL_UNNUMBERED
-=======
->>>>>>> d5360e75
 #define KPTLLND_TRACEBASENAME   CTL_UNNUMBERED
 #define KPTLLND_SIMULATION_BITMAP CTL_UNNUMBERED
 #endif
@@ -301,11 +272,7 @@
                 .proc_handler = &proc_dointvec
         },
         {
-<<<<<<< HEAD
-                .ctl_name = KPTLLND_PEERTXCREDITS,
-=======
                 .ctl_name = KPTLLND_PEERCREDITS,
->>>>>>> d5360e75
                 .procname = "peercredits",
                 .data     = &peercredits,
                 .maxlen   = sizeof(int),
@@ -313,17 +280,6 @@
                 .proc_handler = &proc_dointvec
         },
         {
-<<<<<<< HEAD
-                .ctl_name = KPTLLND_PEERRTRCREDITS,
-                .procname = "peer_buffer_credits",
-                .data     = &peer_buffer_credits,
-                .maxlen   = sizeof(int),
-                .mode     = 0444,
-                .proc_handler = &proc_dointvec
-        },
-        {
-=======
->>>>>>> d5360e75
                 .ctl_name = KPTLLND_MAX_MSG_SIZE,
                 .procname = "max_msg_size",
                 .data     = &max_msg_size,
@@ -365,17 +321,6 @@
                 .proc_handler = &proc_dointvec
         },
         {
-<<<<<<< HEAD
-                .ctl_name = KPTLLND_TRACEFAIL,
-                .procname = "ptltrace_on_fail",
-                .data     = &ptltrace_on_fail,
-                .maxlen   = sizeof(int),
-                .mode     = 0644,
-                .proc_handler = &proc_dointvec
-        },
-        {
-=======
->>>>>>> d5360e75
                 .ctl_name = KPTLLND_TRACEBASENAME,
                 .procname = "ptltrace_basename",
                 .data     = ptltrace_basename_space,
